/*
 * Holds procs designed to help with filtering text
 * Contains groups:
 *			SQL sanitization
 *			Text sanitization
 *			Text searches
 *			Text modification
 *			Misc
 */


/*
 * SQL sanitization
 */

// Run all strings to be used in an SQL query through this proc first to properly escape out injection attempts.
/proc/sanitizeSQL(var/t as text)
	var/sqltext = dbcon.Quote(t);
	return copytext(sqltext, 2, lentext(sqltext));//Quote() adds quotes around input, we already do that

/*
 * Text sanitization
 */

//Simply removes < and > and limits the length of the message
/proc/strip_html_simple(var/t,var/limit=MAX_MESSAGE_LEN)
	var/list/strip_chars = list("<",">")
	t = copytext(t,1,limit)
	for(var/char in strip_chars)
		var/index = findtext(t, char)
		while(index)
			t = copytext(t, 1, index) + copytext(t, index+1)
			index = findtext(t, char)
	return t

//Removes a few problematic characters
/proc/sanitize_simple(var/t,var/list/repl_chars = list("\n"="#","\t"="#","�"="�"))
	for(var/char in repl_chars)
		var/index = findtext(t, char)
		while(index)
			t = copytext(t, 1, index) + repl_chars[char] + copytext(t, index+1)
			index = findtext(t, char)
	return t

//Runs byond's sanitization proc along-side sanitize_simple
/proc/sanitize(var/t,var/list/repl_chars = null)
	return html_encode(sanitize_simple(t,repl_chars))

//Runs sanitize and strip_html_simple
//I believe strip_html_simple() is required to run first to prevent '<' from displaying as '&lt;' after sanitize() calls byond's html_encode()
/proc/strip_html(var/t,var/limit=MAX_MESSAGE_LEN)
	return copytext((sanitize(strip_html_simple(t))),1,limit)

//Runs byond's sanitization proc along-side strip_html_simple
//I believe strip_html_simple() is required to run first to prevent '<' from displaying as '&lt;' that html_encode() would cause
/proc/adminscrub(var/t,var/limit=MAX_MESSAGE_LEN)
	return copytext((html_encode(strip_html_simple(t))),1,limit)


//Returns null if there is any bad text in the string
/proc/reject_bad_text(var/text, var/max_length=512)
	if(length(text) > max_length)	return			//message too long
	var/non_whitespace = 0
	for(var/i=1, i<=length(text), i++)
		switch(text2ascii(text,i))
			if(62,60,92,47)	return			//rejects the text if it contains these bad characters: <, >, \ or /
			if(127 to 255)	return			//rejects weird letters like �
			if(0 to 31)		return			//more weird stuff
			if(32)			continue		//whitespace
			else			non_whitespace = 1
	if(non_whitespace)		return text		//only accepts the text if it has some non-spaces

// Used to get a sanitized input.
/proc/stripped_input(var/mob/user, var/message = "", var/title = "", var/default = "", var/max_length=MAX_MESSAGE_LEN)
	var/name = input(user, message, title, default)
	return strip_html_simple(name, max_length)

//Filters out undesirable characters from names
/proc/reject_bad_name(var/t_in, var/allow_numbers=0, var/max_length=MAX_NAME_LEN)
	if(!t_in || length(t_in) > max_length)
		return //Rejects the input if it is null or if it is longer then the max length allowed

	var/number_of_alphanumeric	= 0
	var/last_char_group			= 0
	var/t_out = ""

	for(var/i=1, i<=length(t_in), i++)
		var/ascii_char = text2ascii(t_in,i)
		switch(ascii_char)
			// A  .. Z
			if(65 to 90)			//Uppercase Letters
				t_out += ascii2text(ascii_char)
				number_of_alphanumeric++
				last_char_group = 4

			// a  .. z
			if(97 to 122)			//Lowercase Letters
				if(last_char_group<2)		t_out += ascii2text(ascii_char-32)	//Force uppercase first character
				else						t_out += ascii2text(ascii_char)
				number_of_alphanumeric++
				last_char_group = 4

			// 0  .. 9
			if(48 to 57)			//Numbers
				if(!last_char_group)		continue	//suppress at start of string
				if(!allow_numbers)			continue
				t_out += ascii2text(ascii_char)
				number_of_alphanumeric++
				last_char_group = 3

			// '  -  .
			if(39,45,46)			//Common name punctuation
				if(!last_char_group) continue
				t_out += ascii2text(ascii_char)
				last_char_group = 2

			// ~   |   @  :  #  $  %  &  *  +
			if(126,124,64,58,35,36,37,38,42,43)			//Other symbols that we'll allow (mainly for AI)
				if(!last_char_group)		continue	//suppress at start of string
				if(!allow_numbers)			continue
				t_out += ascii2text(ascii_char)
				last_char_group = 2

			//Space
			if(32)
				if(last_char_group <= 1)	continue	//suppress double-spaces and spaces at start of string
				t_out += ascii2text(ascii_char)
				last_char_group = 1
			else
				return

	if(number_of_alphanumeric < 2)	return		//protects against tiny names like "A" and also names like "' ' ' ' ' ' ' '"

	if(last_char_group == 1)
		t_out = copytext(t_out,1,length(t_out))	//removes the last character (in this case a space)

	for(var/bad_name in list("space","floor","wall","r-wall","monkey","unknown","inactive ai"))	//prevents these common metagamey names
		if(cmptext(t_out,bad_name))	return	//(not case sensitive)

	return t_out

//checks text for html tags
//if tag is not in whitelist (var/list/paper_tag_whitelist in global.dm)
//relpaces < with &lt;
proc/checkhtml(var/t)
	t = sanitize_simple(t, list("&#"="."))
	var/p = findtext(t,"<",1)
	while (p)	//going through all the tags
		var/start = p++
		var/tag = copytext(t,p, p+1)
		if (tag != "/")
			while (reject_bad_text(copytext(t, p, p+1), 1))
				tag = copytext(t,start, p)
				p++
			tag = copytext(t,start+1, p)
			if (!(tag in paper_tag_whitelist))	//if it's unkown tag, disarming it
				t = copytext(t,1,start-1) + "&lt;" + copytext(t,start+1)
		p = findtext(t,"<",p)
	return t
/*
 * Text searches
 */

//Checks the beginning of a string for a specified sub-string
//Returns the position of the substring or 0 if it was not found
/proc/dd_hasprefix(text, prefix)
	var/start = 1
	var/end = length(prefix) + 1
	return findtext(text, prefix, start, end)

//Checks the beginning of a string for a specified sub-string. This proc is case sensitive
//Returns the position of the substring or 0 if it was not found
/proc/dd_hasprefix_case(text, prefix)
	var/start = 1
	var/end = length(prefix) + 1
	return findtextEx(text, prefix, start, end)

//Checks the end of a string for a specified substring.
//Returns the position of the substring or 0 if it was not found
/proc/dd_hassuffix(text, suffix)
	var/start = length(text) - length(suffix)
	if(start)
		return findtext(text, suffix, start, null)
	return

//Checks the end of a string for a specified substring. This proc is case sensitive
//Returns the position of the substring or 0 if it was not found
/proc/dd_hassuffix_case(text, suffix)
	var/start = length(text) - length(suffix)
	if(start)
		return findtextEx(text, suffix, start, null)

/*
 * Text modification
 */
/proc/replacetext(text, find, replacement)
	return list2text(text2list(text, find), replacement)

/proc/replacetextEx(text, find, replacement)
	return list2text(text2listEx(text, find), replacement)

//Adds 'u' number of zeros ahead of the text 't'
/proc/add_zero(t, u)
	while (length(t) < u)
		t = "0[t]"
	return t

//Adds 'u' number of spaces ahead of the text 't'
/proc/add_lspace(t, u)
	while(length(t) < u)
		t = " [t]"
	return t

//Adds 'u' number of spaces behind the text 't'
/proc/add_tspace(t, u)
	while(length(t) < u)
		t = "[t] "
	return t

//Returns a string with reserved characters and spaces before the first letter removed
/proc/trim_left(text)
	for (var/i = 1 to length(text))
		if (text2ascii(text, i) > 32)
			return copytext(text, i)
	return ""

//Returns a string with reserved characters and spaces after the last letter removed
/proc/trim_right(text)
	for (var/i = length(text), i > 0, i--)
		if (text2ascii(text, i) > 32)
			return copytext(text, 1, i + 1)

	return ""

//Returns a string with reserved characters and spaces before the first word and after the last word removed.
/proc/trim(text)
	return trim_left(trim_right(text))

//Returns a string with the first element of the string capitalized.
/proc/capitalize(var/t as text)
	return uppertext(copytext(t, 1, 2)) + copytext(t, 2)

//Centers text by adding spaces to either side of the string.
/proc/dd_centertext(message, length)
	var/new_message = message
	var/size = length(message)
	var/delta = length - size
	if(size == length)
		return new_message
	if(size > length)
		return copytext(new_message, 1, length + 1)
	if(delta == 1)
		return new_message + " "
	if(delta % 2)
		new_message = " " + new_message
		delta--
	var/spaces = add_lspace("",delta/2-1)
	return spaces + new_message + spaces

//Limits the length of the text. Note: MAX_MESSAGE_LEN and MAX_NAME_LEN are widely used for this purpose
/proc/dd_limittext(message, length)
	var/size = length(message)
	if(size <= length)
		return message
	return copytext(message, 1, length + 1)


/proc/stringmerge(var/text,var/compare,replace = "*")
//This proc fills in all spaces with the "replace" var (* by default) with whatever
//is in the other string at the same spot (assuming it is not a replace char).
//This is used for fingerprints
	var/newtext = text
	if(lentext(text) != lentext(compare))
		return 0
	for(var/i = 1, i < lentext(text), i++)
		var/a = copytext(text,i,i+1)
		var/b = copytext(compare,i,i+1)
//if it isn't both the same letter, or if they are both the replacement character
//(no way to know what it was supposed to be)
		if(a != b)
			if(a == replace) //if A is the replacement char
				newtext = copytext(newtext,1,i) + b + copytext(newtext, i+1)
			else if(b == replace) //if B is the replacement char
				newtext = copytext(newtext,1,i) + a + copytext(newtext, i+1)
			else //The lists disagree, Uh-oh!
				return 0
	return newtext

/proc/stringpercent(var/text,character = "*")
//This proc returns the number of chars of the string that is the character
//This is used for detective work to determine fingerprint completion.
	if(!text || !character)
		return 0
	var/count = 0
	for(var/i = 1, i <= lentext(text), i++)
		var/a = copytext(text,i,i+1)
		if(a == character)
			count++
	return count

/proc/reverse_text(var/text = "")
	var/new_text = ""
	for(var/i = length(text); i > 0; i--)
		new_text += copytext(text, i, i+1)
<<<<<<< HEAD
	return new_text

//Used in preferences' SetFlavorText and human's set_flavor verb
//Previews a string of len or less length
proc/TextPreview(var/string,var/len=40)
	if(lentext(string) <= len)
		if(!lentext(string))
			return "\[...\]"
		else
			return string
	else
		return "[copytext(string, 1, 37)]..."
=======
	return new_text

>>>>>>> fcd2231d
<|MERGE_RESOLUTION|>--- conflicted
+++ resolved
@@ -1,321 +1,316 @@
-/*
- * Holds procs designed to help with filtering text
- * Contains groups:
- *			SQL sanitization
- *			Text sanitization
- *			Text searches
- *			Text modification
- *			Misc
- */
-
-
-/*
- * SQL sanitization
- */
-
-// Run all strings to be used in an SQL query through this proc first to properly escape out injection attempts.
-/proc/sanitizeSQL(var/t as text)
-	var/sqltext = dbcon.Quote(t);
-	return copytext(sqltext, 2, lentext(sqltext));//Quote() adds quotes around input, we already do that
-
-/*
- * Text sanitization
- */
-
-//Simply removes < and > and limits the length of the message
-/proc/strip_html_simple(var/t,var/limit=MAX_MESSAGE_LEN)
-	var/list/strip_chars = list("<",">")
-	t = copytext(t,1,limit)
-	for(var/char in strip_chars)
-		var/index = findtext(t, char)
-		while(index)
-			t = copytext(t, 1, index) + copytext(t, index+1)
-			index = findtext(t, char)
-	return t
-
-//Removes a few problematic characters
-/proc/sanitize_simple(var/t,var/list/repl_chars = list("\n"="#","\t"="#","�"="�"))
-	for(var/char in repl_chars)
-		var/index = findtext(t, char)
-		while(index)
-			t = copytext(t, 1, index) + repl_chars[char] + copytext(t, index+1)
-			index = findtext(t, char)
-	return t
-
-//Runs byond's sanitization proc along-side sanitize_simple
-/proc/sanitize(var/t,var/list/repl_chars = null)
-	return html_encode(sanitize_simple(t,repl_chars))
-
-//Runs sanitize and strip_html_simple
-//I believe strip_html_simple() is required to run first to prevent '<' from displaying as '&lt;' after sanitize() calls byond's html_encode()
-/proc/strip_html(var/t,var/limit=MAX_MESSAGE_LEN)
-	return copytext((sanitize(strip_html_simple(t))),1,limit)
-
-//Runs byond's sanitization proc along-side strip_html_simple
-//I believe strip_html_simple() is required to run first to prevent '<' from displaying as '&lt;' that html_encode() would cause
-/proc/adminscrub(var/t,var/limit=MAX_MESSAGE_LEN)
-	return copytext((html_encode(strip_html_simple(t))),1,limit)
-
-
-//Returns null if there is any bad text in the string
-/proc/reject_bad_text(var/text, var/max_length=512)
-	if(length(text) > max_length)	return			//message too long
-	var/non_whitespace = 0
-	for(var/i=1, i<=length(text), i++)
-		switch(text2ascii(text,i))
-			if(62,60,92,47)	return			//rejects the text if it contains these bad characters: <, >, \ or /
-			if(127 to 255)	return			//rejects weird letters like �
-			if(0 to 31)		return			//more weird stuff
-			if(32)			continue		//whitespace
-			else			non_whitespace = 1
-	if(non_whitespace)		return text		//only accepts the text if it has some non-spaces
-
-// Used to get a sanitized input.
-/proc/stripped_input(var/mob/user, var/message = "", var/title = "", var/default = "", var/max_length=MAX_MESSAGE_LEN)
-	var/name = input(user, message, title, default)
-	return strip_html_simple(name, max_length)
-
-//Filters out undesirable characters from names
-/proc/reject_bad_name(var/t_in, var/allow_numbers=0, var/max_length=MAX_NAME_LEN)
-	if(!t_in || length(t_in) > max_length)
-		return //Rejects the input if it is null or if it is longer then the max length allowed
-
-	var/number_of_alphanumeric	= 0
-	var/last_char_group			= 0
-	var/t_out = ""
-
-	for(var/i=1, i<=length(t_in), i++)
-		var/ascii_char = text2ascii(t_in,i)
-		switch(ascii_char)
-			// A  .. Z
-			if(65 to 90)			//Uppercase Letters
-				t_out += ascii2text(ascii_char)
-				number_of_alphanumeric++
-				last_char_group = 4
-
-			// a  .. z
-			if(97 to 122)			//Lowercase Letters
-				if(last_char_group<2)		t_out += ascii2text(ascii_char-32)	//Force uppercase first character
-				else						t_out += ascii2text(ascii_char)
-				number_of_alphanumeric++
-				last_char_group = 4
-
-			// 0  .. 9
-			if(48 to 57)			//Numbers
-				if(!last_char_group)		continue	//suppress at start of string
-				if(!allow_numbers)			continue
-				t_out += ascii2text(ascii_char)
-				number_of_alphanumeric++
-				last_char_group = 3
-
-			// '  -  .
-			if(39,45,46)			//Common name punctuation
-				if(!last_char_group) continue
-				t_out += ascii2text(ascii_char)
-				last_char_group = 2
-
-			// ~   |   @  :  #  $  %  &  *  +
-			if(126,124,64,58,35,36,37,38,42,43)			//Other symbols that we'll allow (mainly for AI)
-				if(!last_char_group)		continue	//suppress at start of string
-				if(!allow_numbers)			continue
-				t_out += ascii2text(ascii_char)
-				last_char_group = 2
-
-			//Space
-			if(32)
-				if(last_char_group <= 1)	continue	//suppress double-spaces and spaces at start of string
-				t_out += ascii2text(ascii_char)
-				last_char_group = 1
-			else
-				return
-
-	if(number_of_alphanumeric < 2)	return		//protects against tiny names like "A" and also names like "' ' ' ' ' ' ' '"
-
-	if(last_char_group == 1)
-		t_out = copytext(t_out,1,length(t_out))	//removes the last character (in this case a space)
-
-	for(var/bad_name in list("space","floor","wall","r-wall","monkey","unknown","inactive ai"))	//prevents these common metagamey names
-		if(cmptext(t_out,bad_name))	return	//(not case sensitive)
-
-	return t_out
-
-//checks text for html tags
-//if tag is not in whitelist (var/list/paper_tag_whitelist in global.dm)
-//relpaces < with &lt;
-proc/checkhtml(var/t)
-	t = sanitize_simple(t, list("&#"="."))
-	var/p = findtext(t,"<",1)
-	while (p)	//going through all the tags
-		var/start = p++
-		var/tag = copytext(t,p, p+1)
-		if (tag != "/")
-			while (reject_bad_text(copytext(t, p, p+1), 1))
-				tag = copytext(t,start, p)
-				p++
-			tag = copytext(t,start+1, p)
-			if (!(tag in paper_tag_whitelist))	//if it's unkown tag, disarming it
-				t = copytext(t,1,start-1) + "&lt;" + copytext(t,start+1)
-		p = findtext(t,"<",p)
-	return t
-/*
- * Text searches
- */
-
-//Checks the beginning of a string for a specified sub-string
-//Returns the position of the substring or 0 if it was not found
-/proc/dd_hasprefix(text, prefix)
-	var/start = 1
-	var/end = length(prefix) + 1
-	return findtext(text, prefix, start, end)
-
-//Checks the beginning of a string for a specified sub-string. This proc is case sensitive
-//Returns the position of the substring or 0 if it was not found
-/proc/dd_hasprefix_case(text, prefix)
-	var/start = 1
-	var/end = length(prefix) + 1
-	return findtextEx(text, prefix, start, end)
-
-//Checks the end of a string for a specified substring.
-//Returns the position of the substring or 0 if it was not found
-/proc/dd_hassuffix(text, suffix)
-	var/start = length(text) - length(suffix)
-	if(start)
-		return findtext(text, suffix, start, null)
-	return
-
-//Checks the end of a string for a specified substring. This proc is case sensitive
-//Returns the position of the substring or 0 if it was not found
-/proc/dd_hassuffix_case(text, suffix)
-	var/start = length(text) - length(suffix)
-	if(start)
-		return findtextEx(text, suffix, start, null)
-
-/*
- * Text modification
- */
-/proc/replacetext(text, find, replacement)
-	return list2text(text2list(text, find), replacement)
-
-/proc/replacetextEx(text, find, replacement)
-	return list2text(text2listEx(text, find), replacement)
-
-//Adds 'u' number of zeros ahead of the text 't'
-/proc/add_zero(t, u)
-	while (length(t) < u)
-		t = "0[t]"
-	return t
-
-//Adds 'u' number of spaces ahead of the text 't'
-/proc/add_lspace(t, u)
-	while(length(t) < u)
-		t = " [t]"
-	return t
-
-//Adds 'u' number of spaces behind the text 't'
-/proc/add_tspace(t, u)
-	while(length(t) < u)
-		t = "[t] "
-	return t
-
-//Returns a string with reserved characters and spaces before the first letter removed
-/proc/trim_left(text)
-	for (var/i = 1 to length(text))
-		if (text2ascii(text, i) > 32)
-			return copytext(text, i)
-	return ""
-
-//Returns a string with reserved characters and spaces after the last letter removed
-/proc/trim_right(text)
-	for (var/i = length(text), i > 0, i--)
-		if (text2ascii(text, i) > 32)
-			return copytext(text, 1, i + 1)
-
-	return ""
-
-//Returns a string with reserved characters and spaces before the first word and after the last word removed.
-/proc/trim(text)
-	return trim_left(trim_right(text))
-
-//Returns a string with the first element of the string capitalized.
-/proc/capitalize(var/t as text)
-	return uppertext(copytext(t, 1, 2)) + copytext(t, 2)
-
-//Centers text by adding spaces to either side of the string.
-/proc/dd_centertext(message, length)
-	var/new_message = message
-	var/size = length(message)
-	var/delta = length - size
-	if(size == length)
-		return new_message
-	if(size > length)
-		return copytext(new_message, 1, length + 1)
-	if(delta == 1)
-		return new_message + " "
-	if(delta % 2)
-		new_message = " " + new_message
-		delta--
-	var/spaces = add_lspace("",delta/2-1)
-	return spaces + new_message + spaces
-
-//Limits the length of the text. Note: MAX_MESSAGE_LEN and MAX_NAME_LEN are widely used for this purpose
-/proc/dd_limittext(message, length)
-	var/size = length(message)
-	if(size <= length)
-		return message
-	return copytext(message, 1, length + 1)
-
-
-/proc/stringmerge(var/text,var/compare,replace = "*")
-//This proc fills in all spaces with the "replace" var (* by default) with whatever
-//is in the other string at the same spot (assuming it is not a replace char).
-//This is used for fingerprints
-	var/newtext = text
-	if(lentext(text) != lentext(compare))
-		return 0
-	for(var/i = 1, i < lentext(text), i++)
-		var/a = copytext(text,i,i+1)
-		var/b = copytext(compare,i,i+1)
-//if it isn't both the same letter, or if they are both the replacement character
-//(no way to know what it was supposed to be)
-		if(a != b)
-			if(a == replace) //if A is the replacement char
-				newtext = copytext(newtext,1,i) + b + copytext(newtext, i+1)
-			else if(b == replace) //if B is the replacement char
-				newtext = copytext(newtext,1,i) + a + copytext(newtext, i+1)
-			else //The lists disagree, Uh-oh!
-				return 0
-	return newtext
-
-/proc/stringpercent(var/text,character = "*")
-//This proc returns the number of chars of the string that is the character
-//This is used for detective work to determine fingerprint completion.
-	if(!text || !character)
-		return 0
-	var/count = 0
-	for(var/i = 1, i <= lentext(text), i++)
-		var/a = copytext(text,i,i+1)
-		if(a == character)
-			count++
-	return count
-
-/proc/reverse_text(var/text = "")
-	var/new_text = ""
-	for(var/i = length(text); i > 0; i--)
-		new_text += copytext(text, i, i+1)
-<<<<<<< HEAD
-	return new_text
-
-//Used in preferences' SetFlavorText and human's set_flavor verb
-//Previews a string of len or less length
-proc/TextPreview(var/string,var/len=40)
-	if(lentext(string) <= len)
-		if(!lentext(string))
-			return "\[...\]"
-		else
-			return string
-	else
-		return "[copytext(string, 1, 37)]..."
-=======
-	return new_text
-
->>>>>>> fcd2231d
+/*
+ * Holds procs designed to help with filtering text
+ * Contains groups:
+ *			SQL sanitization
+ *			Text sanitization
+ *			Text searches
+ *			Text modification
+ *			Misc
+ */
+
+
+/*
+ * SQL sanitization
+ */
+
+// Run all strings to be used in an SQL query through this proc first to properly escape out injection attempts.
+/proc/sanitizeSQL(var/t as text)
+	var/sqltext = dbcon.Quote(t);
+	return copytext(sqltext, 2, lentext(sqltext));//Quote() adds quotes around input, we already do that
+
+/*
+ * Text sanitization
+ */
+
+//Simply removes < and > and limits the length of the message
+/proc/strip_html_simple(var/t,var/limit=MAX_MESSAGE_LEN)
+	var/list/strip_chars = list("<",">")
+	t = copytext(t,1,limit)
+	for(var/char in strip_chars)
+		var/index = findtext(t, char)
+		while(index)
+			t = copytext(t, 1, index) + copytext(t, index+1)
+			index = findtext(t, char)
+	return t
+
+//Removes a few problematic characters
+/proc/sanitize_simple(var/t,var/list/repl_chars = list("\n"="#","\t"="#","�"="�"))
+	for(var/char in repl_chars)
+		var/index = findtext(t, char)
+		while(index)
+			t = copytext(t, 1, index) + repl_chars[char] + copytext(t, index+1)
+			index = findtext(t, char)
+	return t
+
+//Runs byond's sanitization proc along-side sanitize_simple
+/proc/sanitize(var/t,var/list/repl_chars = null)
+	return html_encode(sanitize_simple(t,repl_chars))
+
+//Runs sanitize and strip_html_simple
+//I believe strip_html_simple() is required to run first to prevent '<' from displaying as '&lt;' after sanitize() calls byond's html_encode()
+/proc/strip_html(var/t,var/limit=MAX_MESSAGE_LEN)
+	return copytext((sanitize(strip_html_simple(t))),1,limit)
+
+//Runs byond's sanitization proc along-side strip_html_simple
+//I believe strip_html_simple() is required to run first to prevent '<' from displaying as '&lt;' that html_encode() would cause
+/proc/adminscrub(var/t,var/limit=MAX_MESSAGE_LEN)
+	return copytext((html_encode(strip_html_simple(t))),1,limit)
+
+
+//Returns null if there is any bad text in the string
+/proc/reject_bad_text(var/text, var/max_length=512)
+	if(length(text) > max_length)	return			//message too long
+	var/non_whitespace = 0
+	for(var/i=1, i<=length(text), i++)
+		switch(text2ascii(text,i))
+			if(62,60,92,47)	return			//rejects the text if it contains these bad characters: <, >, \ or /
+			if(127 to 255)	return			//rejects weird letters like �
+			if(0 to 31)		return			//more weird stuff
+			if(32)			continue		//whitespace
+			else			non_whitespace = 1
+	if(non_whitespace)		return text		//only accepts the text if it has some non-spaces
+
+// Used to get a sanitized input.
+/proc/stripped_input(var/mob/user, var/message = "", var/title = "", var/default = "", var/max_length=MAX_MESSAGE_LEN)
+	var/name = input(user, message, title, default)
+	return strip_html_simple(name, max_length)
+
+//Filters out undesirable characters from names
+/proc/reject_bad_name(var/t_in, var/allow_numbers=0, var/max_length=MAX_NAME_LEN)
+	if(!t_in || length(t_in) > max_length)
+		return //Rejects the input if it is null or if it is longer then the max length allowed
+
+	var/number_of_alphanumeric	= 0
+	var/last_char_group			= 0
+	var/t_out = ""
+
+	for(var/i=1, i<=length(t_in), i++)
+		var/ascii_char = text2ascii(t_in,i)
+		switch(ascii_char)
+			// A  .. Z
+			if(65 to 90)			//Uppercase Letters
+				t_out += ascii2text(ascii_char)
+				number_of_alphanumeric++
+				last_char_group = 4
+
+			// a  .. z
+			if(97 to 122)			//Lowercase Letters
+				if(last_char_group<2)		t_out += ascii2text(ascii_char-32)	//Force uppercase first character
+				else						t_out += ascii2text(ascii_char)
+				number_of_alphanumeric++
+				last_char_group = 4
+
+			// 0  .. 9
+			if(48 to 57)			//Numbers
+				if(!last_char_group)		continue	//suppress at start of string
+				if(!allow_numbers)			continue
+				t_out += ascii2text(ascii_char)
+				number_of_alphanumeric++
+				last_char_group = 3
+
+			// '  -  .
+			if(39,45,46)			//Common name punctuation
+				if(!last_char_group) continue
+				t_out += ascii2text(ascii_char)
+				last_char_group = 2
+
+			// ~   |   @  :  #  $  %  &  *  +
+			if(126,124,64,58,35,36,37,38,42,43)			//Other symbols that we'll allow (mainly for AI)
+				if(!last_char_group)		continue	//suppress at start of string
+				if(!allow_numbers)			continue
+				t_out += ascii2text(ascii_char)
+				last_char_group = 2
+
+			//Space
+			if(32)
+				if(last_char_group <= 1)	continue	//suppress double-spaces and spaces at start of string
+				t_out += ascii2text(ascii_char)
+				last_char_group = 1
+			else
+				return
+
+	if(number_of_alphanumeric < 2)	return		//protects against tiny names like "A" and also names like "' ' ' ' ' ' ' '"
+
+	if(last_char_group == 1)
+		t_out = copytext(t_out,1,length(t_out))	//removes the last character (in this case a space)
+
+	for(var/bad_name in list("space","floor","wall","r-wall","monkey","unknown","inactive ai"))	//prevents these common metagamey names
+		if(cmptext(t_out,bad_name))	return	//(not case sensitive)
+
+	return t_out
+
+//checks text for html tags
+//if tag is not in whitelist (var/list/paper_tag_whitelist in global.dm)
+//relpaces < with &lt;
+proc/checkhtml(var/t)
+	t = sanitize_simple(t, list("&#"="."))
+	var/p = findtext(t,"<",1)
+	while (p)	//going through all the tags
+		var/start = p++
+		var/tag = copytext(t,p, p+1)
+		if (tag != "/")
+			while (reject_bad_text(copytext(t, p, p+1), 1))
+				tag = copytext(t,start, p)
+				p++
+			tag = copytext(t,start+1, p)
+			if (!(tag in paper_tag_whitelist))	//if it's unkown tag, disarming it
+				t = copytext(t,1,start-1) + "&lt;" + copytext(t,start+1)
+		p = findtext(t,"<",p)
+	return t
+/*
+ * Text searches
+ */
+
+//Checks the beginning of a string for a specified sub-string
+//Returns the position of the substring or 0 if it was not found
+/proc/dd_hasprefix(text, prefix)
+	var/start = 1
+	var/end = length(prefix) + 1
+	return findtext(text, prefix, start, end)
+
+//Checks the beginning of a string for a specified sub-string. This proc is case sensitive
+//Returns the position of the substring or 0 if it was not found
+/proc/dd_hasprefix_case(text, prefix)
+	var/start = 1
+	var/end = length(prefix) + 1
+	return findtextEx(text, prefix, start, end)
+
+//Checks the end of a string for a specified substring.
+//Returns the position of the substring or 0 if it was not found
+/proc/dd_hassuffix(text, suffix)
+	var/start = length(text) - length(suffix)
+	if(start)
+		return findtext(text, suffix, start, null)
+	return
+
+//Checks the end of a string for a specified substring. This proc is case sensitive
+//Returns the position of the substring or 0 if it was not found
+/proc/dd_hassuffix_case(text, suffix)
+	var/start = length(text) - length(suffix)
+	if(start)
+		return findtextEx(text, suffix, start, null)
+
+/*
+ * Text modification
+ */
+/proc/replacetext(text, find, replacement)
+	return list2text(text2list(text, find), replacement)
+
+/proc/replacetextEx(text, find, replacement)
+	return list2text(text2listEx(text, find), replacement)
+
+//Adds 'u' number of zeros ahead of the text 't'
+/proc/add_zero(t, u)
+	while (length(t) < u)
+		t = "0[t]"
+	return t
+
+//Adds 'u' number of spaces ahead of the text 't'
+/proc/add_lspace(t, u)
+	while(length(t) < u)
+		t = " [t]"
+	return t
+
+//Adds 'u' number of spaces behind the text 't'
+/proc/add_tspace(t, u)
+	while(length(t) < u)
+		t = "[t] "
+	return t
+
+//Returns a string with reserved characters and spaces before the first letter removed
+/proc/trim_left(text)
+	for (var/i = 1 to length(text))
+		if (text2ascii(text, i) > 32)
+			return copytext(text, i)
+	return ""
+
+//Returns a string with reserved characters and spaces after the last letter removed
+/proc/trim_right(text)
+	for (var/i = length(text), i > 0, i--)
+		if (text2ascii(text, i) > 32)
+			return copytext(text, 1, i + 1)
+
+	return ""
+
+//Returns a string with reserved characters and spaces before the first word and after the last word removed.
+/proc/trim(text)
+	return trim_left(trim_right(text))
+
+//Returns a string with the first element of the string capitalized.
+/proc/capitalize(var/t as text)
+	return uppertext(copytext(t, 1, 2)) + copytext(t, 2)
+
+//Centers text by adding spaces to either side of the string.
+/proc/dd_centertext(message, length)
+	var/new_message = message
+	var/size = length(message)
+	var/delta = length - size
+	if(size == length)
+		return new_message
+	if(size > length)
+		return copytext(new_message, 1, length + 1)
+	if(delta == 1)
+		return new_message + " "
+	if(delta % 2)
+		new_message = " " + new_message
+		delta--
+	var/spaces = add_lspace("",delta/2-1)
+	return spaces + new_message + spaces
+
+//Limits the length of the text. Note: MAX_MESSAGE_LEN and MAX_NAME_LEN are widely used for this purpose
+/proc/dd_limittext(message, length)
+	var/size = length(message)
+	if(size <= length)
+		return message
+	return copytext(message, 1, length + 1)
+
+
+/proc/stringmerge(var/text,var/compare,replace = "*")
+//This proc fills in all spaces with the "replace" var (* by default) with whatever
+//is in the other string at the same spot (assuming it is not a replace char).
+//This is used for fingerprints
+	var/newtext = text
+	if(lentext(text) != lentext(compare))
+		return 0
+	for(var/i = 1, i < lentext(text), i++)
+		var/a = copytext(text,i,i+1)
+		var/b = copytext(compare,i,i+1)
+//if it isn't both the same letter, or if they are both the replacement character
+//(no way to know what it was supposed to be)
+		if(a != b)
+			if(a == replace) //if A is the replacement char
+				newtext = copytext(newtext,1,i) + b + copytext(newtext, i+1)
+			else if(b == replace) //if B is the replacement char
+				newtext = copytext(newtext,1,i) + a + copytext(newtext, i+1)
+			else //The lists disagree, Uh-oh!
+				return 0
+	return newtext
+
+/proc/stringpercent(var/text,character = "*")
+//This proc returns the number of chars of the string that is the character
+//This is used for detective work to determine fingerprint completion.
+	if(!text || !character)
+		return 0
+	var/count = 0
+	for(var/i = 1, i <= lentext(text), i++)
+		var/a = copytext(text,i,i+1)
+		if(a == character)
+			count++
+	return count
+
+/proc/reverse_text(var/text = "")
+	var/new_text = ""
+	for(var/i = length(text); i > 0; i--)
+		new_text += copytext(text, i, i+1)
+	return new_text
+
+//Used in preferences' SetFlavorText and human's set_flavor verb
+//Previews a string of len or less length
+proc/TextPreview(var/string,var/len=40)
+	if(lentext(string) <= len)
+		if(!lentext(string))
+			return "\[...\]"
+		else
+			return string
+	else
+		return "[copytext(string, 1, 37)]..."