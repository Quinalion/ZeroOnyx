--- conflicted
+++ resolved
@@ -1,1490 +1,1486 @@
-#define MECHA_INT_FIRE 1
-#define MECHA_INT_TEMP_CONTROL 2
-#define MECHA_INT_SHORT_CIRCUIT 4
-#define MECHA_INT_TANK_BREACH 8
-#define MECHA_INT_CONTROL_LOST 16
-
-#define MELEE 1
-#define RANGED 2
-
-
-/obj/mecha
-	name = "Mecha"
-	desc = "Exosuit"
-	icon = 'mecha.dmi'
-	density = 1 //Dense. To raise the heat.
-	opacity = 1 ///opaque. Menacing.
-	anchored = 1 //no pulling around.
-	unacidable = 1 //and no deleting hoomans inside
-	layer = MOB_LAYER //icon draw layer
-	infra_luminosity = 15 //byond implementation is bugged.
-	var/can_move = 1
-	var/mob/living/carbon/occupant = null
-	var/step_in = 10 //make a step in step_in/10 sec.
-	var/dir_in = 2//What direction will the mech face when entered/powered on? Defaults to South.
-	var/step_energy_drain = 10
-	var/health = 300 //health is health
-	var/deflect_chance = 10 //chance to deflect the incoming projectiles, hits, or lesser the effect of ex_act.
-	var/list/damage_absorption = list("brute"=0.8,"fire"=1.2,"bullet"=0.9,"laser"=1,"energy"=1,"bomb"=1)
-	var/obj/item/weapon/cell/cell
-	var/state = 0
-	var/list/log = new
-	var/last_message = 0
-	var/add_req_access = 1
-	var/maint_access = 1
-	var/dna	//dna-locking the mech
-	var/list/proc_res = list() //stores proc owners, like proc_res["functionname"] = owner reference
-	var/datum/effect/effect/system/spark_spread/spark_system = new
-	var/lights = 0
-	var/lights_power = 6
-
-	//inner atmos machinery. Air tank mostly
-	var/use_internal_tank = 0
-
-	var/obj/item/device/radio/radio = null
-	var/obj/machinery/atmospherics/portables_connector/connected_port = null //filling the air tanks
-	var/obj/machinery/portable_atmospherics/canister/internal_tank
-
-	var/max_temperature = 2500
-	var/internal_damage_threshold = 50 //health percentage below which internal damage is possible
-	var/internal_damage = 0 //contains bitflags
-
-	var/list/operation_req_access = list()//required access level for mecha operation
-	var/list/internals_req_access = list(access_engine,access_robotics)//required access level to open cell compartment
-
-	var/datum/global_iterator/pr_int_temp_processor //normalizes internal air mixture temperature
-	var/datum/global_iterator/pr_inertial_movement //controls intertial movement in spesss
-//	var/datum/global_iterator/pr_location_temp_check //processes location temperature damage
-	var/datum/global_iterator/pr_internal_damage //processes internal damage
-
-	var/wreckage
-
-	var/list/equipment = new
-	var/obj/item/mecha_parts/mecha_equipment/selected
-	var/max_equip = 3
-
-/obj/mecha/New()
-	..()
-	radio = new(src)
-	radio.name = "[src] radio"
-	radio.icon = icon
-	radio.icon_state = icon_state
-	radio.subspace_transmission = 1
-	src.icon_state += "-open"
-	/*
-	src.air_contents.volume = gas_tank_volume //liters
-	src.air_contents.temperature = T20C
-	src.air_contents.oxygen = (src.maximum_pressure*filled)*air_contents.volume/(R_IDEAL_GAS_EQUATION*air_contents.temperature)
-	*/
-
-	internal_tank = new /obj/machinery/portable_atmospherics/canister/air(src)
-	src.spark_system.set_up(2, 0, src)
-	src.spark_system.attach(src)
-	cell = new(src)
-	src.cell.charge = 15000
-	src.cell.maxcharge = 15000
-
-//misc global_iteration datums
-	pr_int_temp_processor = new /datum/global_iterator/mecha_preserve_temp(list(src))
-	pr_inertial_movement = new /datum/global_iterator/mecha_intertial_movement(null,0)
-//	pr_location_temp_check = new /datum/global_iterator/mecha_location_temp_check(list(src))
-	pr_internal_damage = new /datum/global_iterator/mecha_internal_damage(list(src),0)
-
-	src.verbs -= /obj/mecha/verb/disconnect_from_port
-	src.verbs -= /atom/movable/verb/pull
-	src.log_message("[src.name] created.")
-	src.loc.Entered(src)
-	return
-
-/obj/mecha/Del()
-	src.go_out()
-	..()
-	return
-
-
-/client/Click(object,location,control,params)
-	var/mob/M = src.mob
-	if(M && M.in_contents_of(/obj/mecha))
-/*
-		if(mech_click == world.time) return
-		mech_click = world.time
-*/
-		if(!istype(object, /atom)) return
-		if(istype(object, /obj/screen))
-			var/obj/screen/using = object
-			if(using.screen_loc == ui_acti || using.screen_loc == ui_iarrowleft || using.screen_loc == ui_iarrowright)//ignore all HUD objects save 'intent' and its arrows
-				return ..()
-			else
-				return
-		var/obj/mecha/Mech = M.loc
-		spawn() //this helps prevent clickspam fest.
-<<<<<<< HEAD
-			if (Mech && !(object in M.get_contents())  )	//cael - make sure you cant drill shit in your invent
-=======
-			var/list/mob_contents = M.get_contents()
-			if (Mech && !(locate(object) in mob_contents))	//cael - make sure you cant drill shit in your invent
->>>>>>> 8ac15984
-				Mech.click_action(object,M)
-	else
-		return ..()
-
-/obj/mecha/proc/click_action(atom/target,mob/user)
-	if(!src.occupant || src.occupant != user ) return
-	if(user.stat) return
-	if(state)
-		occupant_message("<font color='red'>Maintenance protocols in effect</font>")
-		return
-	if(!get_charge()) return
-	if(src == target) return
-	var/dir_to_target = get_dir(src,target)
-	if(dir_to_target && !(dir_to_target & src.dir))//wrong direction
-		return
-	if(internal_damage&MECHA_INT_CONTROL_LOST)
-		target = safepick(view(3,target))
-		if(!target)
-			return
-	if(get_dist(src, target)>1)
-		if(selected && selected.is_ranged())
-			selected.action(target)
-	else if(selected && selected.is_melee())
-		selected.action(target)
-	else
-		src.melee_action(target)
-	return
-
-
-/obj/mecha/proc/melee_action(atom/target)
-	return
-
-/obj/mecha/proc/range_action(atom/target)
-	return
-
-/*
-/obj/mecha/verb/test_int_damage()
-	set name = "Test internal damage"
-	set category = "Exosuit Interface"
-	set src in view(0)
-	if(!src.occupant) return
-	if(usr!=src.occupant)
-		return
-	src.health = initial(src.health)/2.2
-	src.check_for_internal_damage(list(MECHA_INT_FIRE,MECHA_INT_TEMP_CONTROL,MECHA_INT_TANK_BREACH,MECHA_INT_CONTROL_LOST))
-	return
-*/
-
-/obj/mecha/proc/do_after(delay as num)
-	sleep(delay)
-	if(src)
-		return 1
-	return 0
-
-//////////////////////////////////
-////////  Movement procs  ////////
-//////////////////////////////////
-
-/obj/mecha/relaymove(mob/user,direction)
-	if(user != src.occupant) //While not "realistic", this piece is player friendly.
-		user.loc = get_turf(src)
-		user.loc.Entered(user)
-		user << "You climb out from [src]"
-		return 0
-	if(!can_move)
-		return 0
-	if(connected_port)
-		if(world.time - last_message > 20)
-			src.occupant_message("Unable to move while connected to the air system port")
-			last_message = world.time
-		return 0
-	if(src.pr_inertial_movement.active())
-		return 0
-	if(state)
-		occupant_message("<font color='red'>Maintenance protocols in effect</font>")
-		return
-	if(!get_charge())
-		return 0
-	var/move_result = 0
-	if(internal_damage&MECHA_INT_CONTROL_LOST)
-		move_result = mechsteprand()
-	else if(src.dir!=direction)
-		move_result = mechturn(direction)
-	else
-		move_result	= mechstep(direction)
-		if(occupant)
-			for(var/obj/effect/speech_bubble/B in range(1, src))
-				if(B.parent == occupant)
-					B.loc = loc
-	if(move_result)
-		can_move = 0
-		use_power(step_energy_drain)
-		if(istype(src.loc, /turf/space))
-			if(!src.check_for_support())
-				src.pr_inertial_movement.start(list(src,direction))
-				src.log_message("Movement control lost. Inertial movement started.")
-		if(do_after(step_in))
-			can_move = 1
-
-		return 1
-	return 0
-
-/obj/mecha/proc/mechturn(direction)
-	dir = direction
-	playsound(src,'mechturn.ogg',40,1)
-	return 1
-
-/obj/mecha/proc/mechstep(direction)
-	var/result = step(src,direction)
-	if(result)
-		playsound(src,'mechstep.ogg',40,1)
-	return result
-
-/obj/mecha/proc/mechsteprand()
-	var/result = step_rand(src)
-	if(result)
-		playsound(src,'mechstep.ogg',40,1)
-	return result
-
-
-/*
-/obj/mecha/proc/inertial_movement(direction)
-	src.inertia_dir = direction
-	spawn while(src && src.inertia_dir)
-		if(!step(src, src.inertia_dir)||check_for_support())
-			src.inertia_dir = null
-		sleep(7)
-	return
-*/
-/*
-	if(check_for_support())
-		src.inertia_dir = null
-	if(src.inertia_dir)
-		if(step(src, src.inertia_dir))
-			spawn(5)
-				.()
-		else
-			src.inertia_dir = null
-	return
-*/
-/obj/mecha/proc/check_for_support()
-	if(locate(/obj/structure/grille, orange(1, src)) || locate(/obj/structure/lattice, orange(1, src)) || locate(/turf/simulated, orange(1, src)) || locate(/turf/unsimulated, orange(1, src)))
-		return 1
-	else
-		return 0
-
-/obj/mecha/Bump(var/atom/obstacle)
-//	src.inertia_dir = null
-	if(istype(obstacle, /obj))
-		var/obj/O = obstacle
-		if(istype(O, /obj/effect/portal)) //derpfix
-			src.anchored = 0
-			O.HasEntered(src)
-			spawn(0)//countering portal teleport spawn(0), hurr
-				src.anchored = 1
-		else if(!O.anchored)
-			step(obstacle,src.dir)
-		else //I have no idea why I disabled this
-			obstacle.Bumped(src)
-	else if(istype(obstacle, /mob))
-		step(obstacle,src.dir)
-	else
-		obstacle.Bumped(src)
-	return
-
-
-////////////////////////////////////////
-////////  Health related procs  ////////
-////////////////////////////////////////
-
-/obj/mecha/proc/take_damage(amount, type="brute")
-	if(amount)
-		var/damage = absorbDamage(amount,type)
-		src.health -= damage
-		src.update_health()
-		src.log_append_to_last("Took [damage] points of damage. Damage type: \"[type]\".",1)
-	return
-
-/obj/mecha/proc/absorbDamage(damage,damage_type)
-	return damage*(listgetindex(damage_absorption,damage_type) || 1)
-
-/obj/mecha/proc/check_for_internal_damage(var/list/possible_int_damage,var/ignore_threshold=null)
-	if(!islist(possible_int_damage) || isemptylist(possible_int_damage)) return
-	if(prob(20))
-		if(ignore_threshold || src.health*100/initial(src.health)<src.internal_damage_threshold)
-			for(var/T in possible_int_damage)
-				if(internal_damage & T)
-					possible_int_damage -= T
-			var/int_dam_flag = safepick(possible_int_damage)
-			if(int_dam_flag)
-				src.internal_damage |= int_dam_flag
-				src.pr_internal_damage.start()
-				src.log_append_to_last("Internal damage of type [int_dam_flag].[ignore_threshold?"Ignoring damage threshold.":null]",1)
-				src.occupant << sound('warning-buzzer.ogg',wait=0)
-	if(prob(5))
-		if(ignore_threshold || src.health*100/initial(src.health)<src.internal_damage_threshold)
-			var/obj/item/mecha_parts/mecha_equipment/destr = safepick(equipment)
-			if(destr)
-				destr.destroy()
-	return
-
-
-/obj/mecha/proc/update_health()
-	if(src.health > 0)
-		src.spark_system.start()
-	else
-		src.destroy()
-	return
-
-/obj/mecha/attack_hand(mob/user as mob)
-	src.log_message("Attack by hand/paw. Attacker - [user].",1)
-
-	if(ishuman(user))
-		if(istype(user:gloves, /obj/item/clothing/gloves/space_ninja)&&user:gloves:candrain&&!user:gloves:draining)
-			call(/obj/item/clothing/gloves/space_ninja/proc/drain)("MECHA",src,user:wear_suit)
-			return
-
-	if (user.mutations & HULK && !prob(src.deflect_chance))
-		src.take_damage(15)
-		src.check_for_internal_damage(list(MECHA_INT_TEMP_CONTROL,MECHA_INT_TANK_BREACH,MECHA_INT_CONTROL_LOST))
-		user.visible_message("<font color='red'><b>[user] hits [src.name], doing some damage.</b></font>", "<font color='red'><b>You hit [src.name] with all your might. The metal creaks and bends.</b></font>")
-	else
-		user.visible_message("<font color='red'><b>[user] hits [src.name]. Nothing happens</b></font>","<font color='red'><b>You hit [src.name] with no visible effect.</b></font>")
-		src.log_append_to_last("Armor saved.")
-	return
-
-/obj/mecha/attack_paw(mob/user as mob)
-	return src.attack_hand(user)
-
-
-/obj/mecha/attack_alien(mob/user as mob)
-	src.log_message("Attack by alien. Attacker - [user].",1)
-	if(!prob(src.deflect_chance))
-		src.take_damage(15)
-		src.check_for_internal_damage(list(MECHA_INT_TEMP_CONTROL,MECHA_INT_TANK_BREACH,MECHA_INT_CONTROL_LOST))
-		playsound(src.loc, 'slash.ogg', 50, 1, -1)
-		user << "\red You slash at the armored suit!"
-		for (var/mob/V in viewers(src))
-			if(V.client && !(V.blinded))
-				V.show_message("\red The [user] slashes at [src.name]'s armor!", 1)
-	else
-		src.log_append_to_last("Armor saved.")
-		playsound(src.loc, 'slash.ogg', 50, 1, -1)
-		user << "\green Your claws had no effect!"
-		src.occupant_message("\blue The [user]'s claws are stopped by the armor.")
-		for (var/mob/V in viewers(src))
-			if(V.client && !(V.blinded))
-				V.show_message("\blue The [user] rebounds off [src.name]'s armor!", 1)
-	return
-
-
-/obj/mecha/proc/attack_critter(obj/effect/critter/C)
-	src.log_message("Attack by creature. Attacker - [C].",1)
-	var/damage = max(0, rand(C.melee_damage_lower - 5, C.melee_damage_upper - 5 ))
-
-	if(!prob(src.deflect_chance) && damage > 0)
-		src.take_damage(damage)
-		src.check_for_internal_damage(list(MECHA_INT_TEMP_CONTROL,MECHA_INT_TANK_BREACH,MECHA_INT_CONTROL_LOST))
-		playsound(src.loc, "sparks", 50, 1)
-		for (var/mob/V in viewers(src))
-			if(V.client && !(V.blinded))
-				V.show_message("\red <b>[C]</b> hits [src.name]'s armor!", 1)
-	else
-		src.log_append_to_last("Armor saved.")
-		src.occupant_message("\blue <b>[C]'s</b> attack is stopped by the armor.")
-		for (var/mob/V in viewers(src))
-			if(V.client && !(V.blinded))
-				V.show_message("\blue <b>[C]</b> rebounds off [src.name]'s armor!", 1)
-	return
-
-
-/obj/mecha/hitby(atom/movable/A as mob|obj) //wrapper
-	src.log_message("Hit by [A].",1)
-	call((proc_res["dynhitby"]||src), "dynhitby")(A)
-	return
-
-/obj/mecha/proc/dynhitby(atom/movable/A)
-	if(istype(A, /obj/item/mecha_tracking))
-		A.loc = src
-		src.visible_message("The [A] fastens firmly to [src].")
-		return
-	if(prob(src.deflect_chance) || istype(A, /mob))
-		src.occupant_message("\blue The [A] bounces off the armor.")
-		src.visible_message("The [A] bounces off the [src.name] armor")
-		src.log_append_to_last("Armor saved.")
-		if(istype(A, /mob/living))
-			var/mob/living/M = A
-			M.take_organ_damage(10)
-	else if(istype(A, /obj))
-		var/obj/O = A
-		if(O.throwforce)
-			src.take_damage(O.throwforce)
-			src.check_for_internal_damage(list(MECHA_INT_TEMP_CONTROL,MECHA_INT_TANK_BREACH,MECHA_INT_CONTROL_LOST))
-	return
-
-
-/obj/mecha/bullet_act(var/obj/item/projectile/Proj) //wrapper
-	src.log_message("Hit by projectile. Type: [Proj.name]([Proj.flag]).",1)
-	call((proc_res["dynbulletdamage"]||src), "dynbulletdamage")(Proj) //calls equipment
-	..()
-	return
-
-/obj/mecha/proc/dynbulletdamage(var/obj/item/projectile/Proj)
-	if(prob(src.deflect_chance))
-		src.occupant_message("\blue The armor deflects incoming projectile.")
-		src.visible_message("The [src.name] armor deflects the projectile")
-		src.log_append_to_last("Armor saved.")
-		return
-	var/ignore_threshold
-	if(Proj.flag == "taser")
-		use_power(500)
-		return
-	if(istype(Proj, /obj/item/projectile/beam/pulse))
-		ignore_threshold = 1
-	src.take_damage(Proj.damage,Proj.flag)
-	src.check_for_internal_damage(list(MECHA_INT_FIRE,MECHA_INT_TEMP_CONTROL,MECHA_INT_TANK_BREACH,MECHA_INT_CONTROL_LOST),ignore_threshold)
-	return
-
-/obj/mecha/proc/destroy()
-	spawn()
-		go_out()
-		var/turf/T = get_turf(src)
-		tag = "\ref[src]" //better safe then sorry
-		loc.Exited(src)
-		loc = null
-		if(T)
-			if(prob(30))
-				explosion(T, 0, 0, 1, 3)
-			spawn(0)
-				if(wreckage)
-					var/obj/effect/decal/mecha_wreckage/WR = new wreckage(T)
-					for(var/obj/item/mecha_parts/mecha_equipment/E in equipment)
-						if(prob(30))
-							WR.crowbar_salvage += E
-							E.loc = WR
-							E.equip_ready = 1
-							E.reliability = rand(30,100)
-						else
-							E.loc = T
-							E.destroy()
-					if(cell)
-						WR.crowbar_salvage += cell
-						cell.loc = WR
-						cell.charge = rand(0, cell.charge)
-					if(internal_tank)
-						WR.crowbar_salvage += internal_tank
-						internal_tank.loc = WR
-		spawn(0)
-			del(src)
-	return
-
-/obj/mecha/ex_act(severity)
-	src.log_message("Affected by explosion of severity: [severity].",1)
-	if(prob(src.deflect_chance))
-		severity++
-		src.log_append_to_last("Armor saved, changing severity to [severity].")
-	switch(severity)
-		if(1.0)
-			src.destroy()
-		if(2.0)
-			if (prob(30))
-				src.destroy()
-			else
-				src.take_damage(initial(src.health)/2)
-				src.check_for_internal_damage(list(MECHA_INT_FIRE, MECHA_INT_TEMP_CONTROL,MECHA_INT_TANK_BREACH,MECHA_INT_CONTROL_LOST),1)
-		if(3.0)
-			if (prob(5))
-				src.destroy()
-			else
-				src.take_damage(initial(src.health)/5)
-				src.check_for_internal_damage(list(MECHA_INT_FIRE, MECHA_INT_TEMP_CONTROL,MECHA_INT_TANK_BREACH,MECHA_INT_CONTROL_LOST),1)
-	return
-
-//TODO
-/obj/mecha/blob_act()
-	return
-
-/obj/mecha/meteorhit()
-	return ex_act(rand(1,3))//should do for now
-
-/obj/mecha/emp_act(severity)
-	if(get_charge())
-		use_power(min(cell.charge, (cell.maxcharge/2)/severity))
-	src.log_message("EMP detected")
-	take_damage(50 / severity)
-	src.check_for_internal_damage(list(MECHA_INT_FIRE,MECHA_INT_TEMP_CONTROL,MECHA_INT_CONTROL_LOST),1)
-	return
-
-/obj/mecha/temperature_expose(datum/gas_mixture/air, exposed_temperature, exposed_volume)
-	if(exposed_temperature>src.max_temperature)
-		src.log_message("Exposed to dangerous temperature.",1)
-		src.take_damage(5,"fire")
-		src.check_for_internal_damage(list(MECHA_INT_FIRE, MECHA_INT_TEMP_CONTROL))
-	return
-
-/////////////////////////////////////
-////////  Atmospheric stuff  ////////
-/////////////////////////////////////
-
-/*
-//standard for /obj class
-/obj/mecha/handle_internal_lifeform(lifeform, volume)
-	..()
-	world << "Handling [lifeform] breathing. Requested [volume]"
-*/
-
-/obj/mecha/remove_air(amount)
-	if(use_internal_tank && internal_tank)
-		return internal_tank.air_contents.remove(amount)
-	else
-		var/turf/T = get_turf(src)
-		if(T)
-			return T.remove_air(amount)
-	return
-
-/obj/mecha/return_air()
-	if(internal_tank)
-		return internal_tank.return_air()
-	return
-
-/obj/mecha/proc/return_pressure()
-	if(internal_tank)
-		return internal_tank.return_pressure()
-	return 0
-
-/obj/mecha/proc/return_temperature()
-	if(internal_tank)
-		return internal_tank.return_temperature()
-	return 0
-
-
-/*
-/obj/mecha/proc/preserve_temp()
-//	set background = 1
-	spawn while(src)
-		if(cell && cell.charge>0)
-			if(src.occupant)
-				if(src.occupant.bodytemperature > 320 || src.occupant.bodytemperature < 300)
-					src.occupant.bodytemperature += src.occupant.adjust_body_temperature(src.occupant.bodytemperature, 310.15, 10)
-					cell.charge--
-		sleep(10)
-*/
-
-/obj/mecha/proc/connect(obj/machinery/atmospherics/portables_connector/new_port)
-	//Make sure not already connected to something else
-	if(connected_port || !new_port || new_port.connected_device)
-		return 0
-
-	//Make sure are close enough for a valid connection
-	if(new_port.loc != src.loc)
-		return 0
-
-	//Perform the connection
-	connected_port = new_port
-	connected_port.connected_device = src
-
-	//Actually enforce the air sharing
-	var/datum/pipe_network/network = connected_port.return_network(src)
-	if(network && !(return_air() in network.gases))
-		network.gases += return_air()
-	log_message("Connected to gas port.")
-	return 1
-
-/obj/mecha/proc/disconnect()
-	if(!connected_port)
-		return 0
-
-	var/datum/pipe_network/network = connected_port.return_network(src)
-	if(network)
-		network.gases -= src.return_air()
-
-	connected_port.connected_device = null
-	connected_port = null
-	src.log_message("Disconnected from gas port.")
-	return 1
-
-
-/////////////////////////
-////////  Verbs  ////////
-/////////////////////////
-
-
-/obj/mecha/verb/connect_to_port()
-	set name = "Connect to port"
-	set category = "Exosuit Interface"
-	set src = usr.loc
-	set popup_menu = 0
-	if(!src.occupant) return
-	if(usr!=src.occupant)
-		return
-	var/obj/machinery/atmospherics/portables_connector/possible_port = locate(/obj/machinery/atmospherics/portables_connector/) in loc
-	if(possible_port)
-		if(connect(possible_port))
-			src.occupant_message("\blue [name] connects to the port.")
-			src.verbs += /obj/mecha/verb/disconnect_from_port
-			src.verbs -= /obj/mecha/verb/connect_to_port
-			return
-		else
-			src.occupant_message("\red [name] failed to connect to the port.")
-			return
-	else
-		src.occupant_message("Nothing happens")
-
-
-/obj/mecha/verb/disconnect_from_port()
-	set name = "Disconnect from port"
-	set category = "Exosuit Interface"
-	set src = usr.loc
-	set popup_menu = 0
-	if(!src.occupant) return
-	if(usr!=src.occupant)
-		return
-	if(disconnect())
-		src.occupant_message("\blue [name] disconnects from the port.")
-		src.verbs -= /obj/mecha/verb/disconnect_from_port
-		src.verbs += /obj/mecha/verb/connect_to_port
-	else
-		src.occupant_message("\red [name] is not connected to the port at the moment.")
-
-/obj/mecha/verb/toggle_lights()
-	set name = "Toggle Lights"
-	set category = "Exosuit Interface"
-	set src = usr.loc
-	set popup_menu = 0
-	if(usr!=src.occupant)
-		return
-	lights = !lights
-	if(lights)
-		src.sd_SetLuminosity(src.luminosity + src.lights_power)
-	else
-		src.sd_SetLuminosity(src.luminosity - src.lights_power)
-	src.log_message("Toggled lights.")
-	return
-
-
-/obj/mecha/verb/toggle_internal_tank()
-	set name = "Toggle internal airtank usage."
-	set category = "Exosuit Interface"
-	set src = usr.loc
-	set popup_menu = 0
-	if(usr!=src.occupant)
-		return
-	use_internal_tank = !use_internal_tank
-	src.log_message("Now taking air from [use_internal_tank?"internal airtank":"environment"].")
-	return
-
-
-/obj/mecha/verb/move_inside()
-	set category = "Object"
-	set name = "Enter Exosuit"
-	set src in oview(1)
-
-	if (usr.stat || !ishuman(usr))
-		return
-	src.log_message("[usr] tries to move in.")
-	if (src.occupant)
-		usr << "\blue <B>The [src.name] is already occupied!</B>"
-		src.log_append_to_last("Permission denied.")
-		return
-/*
-	if (usr.abiotic())
-		usr << "\blue <B>Subject cannot have abiotic items on.</B>"
-		return
-*/
-	var/passed
-	if(src.dna)
-		if(usr.dna.unique_enzymes==src.dna)
-			passed = 1
-	else if(src.operation_allowed(usr))
-		passed = 1
-	if(!passed)
-		usr << "\red Access denied"
-		src.log_append_to_last("Permission denied.")
-		return
-	for(var/mob/living/carbon/metroid/M in range(1,usr))
-		if(M.Victim == usr)
-			usr << "You're too busy getting your life sucked out of you."
-			return
-	usr << "You start climbing into [src.name]"
-	if(do_after(20))
-		if(!src.occupant)
-			moved_inside(usr)
-		else if(src.occupant!=usr)
-			usr << "[src.occupant] was faster. Try better next time, loser."
-	return
-
-/obj/mecha/proc/moved_inside(var/mob/living/carbon/human/H as mob)
-	if(H && H.client && H in range(1))
-		H.client.eye = src
-		H.client.perspective = EYE_PERSPECTIVE
-		H.pulling = null
-		src.occupant = H
-		H.loc = src
-		src.add_fingerprint(H)
-		src.Entered(H)
-		src.Move(src.loc)
-		src.log_append_to_last("[H] moved in as pilot.")
-		src.icon_state = initial(icon_state)
-		dir = dir_in
-		playsound(src, 'windowdoor.ogg', 50, 1)
-		if(!internal_damage)
-			src.occupant << sound('nominal.ogg',volume=50)
-		return 1
-	else
-		return 0
-
-/obj/mecha/proc/mmi_move_inside(var/obj/item/device/mmi/mmi_as_oc as obj,mob/user as mob)
-	if(!mmi_as_oc.brainmob || !mmi_as_oc.brainmob.client)
-		user << "Consciousness matrix not detected."
-		return 0
-	else if(mmi_as_oc.brainmob.stat)
-		user << "Beta-rhythm below acceptable level."
-		return 0
-	else if(occupant)
-		user << "Occupant detected."
-		return 0
-	else if(dna && dna!=mmi_as_oc.brainmob.dna.unique_enzymes)
-		user << "Stop it!"
-		return 0
-	//Added a message here since people assume their first click failed or something./N
-	user << "Installing MMI, please stand by."
-	if(do_after(20))
-		if(!occupant)
-			return mmi_moved_inside(mmi_as_oc,user)
-		else
-			user << "Occupant detected."
-	return 0
-
-/obj/mecha/proc/mmi_moved_inside(var/obj/item/device/mmi/mmi_as_oc as obj,mob/user as mob)
-	if(mmi_as_oc && user in range(1))
-		if(!mmi_as_oc.brainmob || !mmi_as_oc.brainmob.client)
-			user << "Consciousness matrix not detected."
-			return 0
-		else if(mmi_as_oc.brainmob.stat)
-			user << "Beta-rhythm below acceptable level."
-			return 0
-		user.drop_from_slot(mmi_as_oc)
-		var/mob/brainmob = mmi_as_oc.brainmob
-		brainmob.client.eye = src
-		brainmob.client.perspective = EYE_PERSPECTIVE
-		occupant = brainmob
-		brainmob.loc = src //should allow relaymove
-		brainmob.canmove = 1
-		mmi_as_oc.loc = src
-		mmi_as_oc.mecha = src
-		src.verbs -= /obj/mecha/verb/eject
-		src.Entered(mmi_as_oc)
-		src.Move(src.loc)
-		src.icon_state = initial(icon_state)
-		dir = dir_in
-		src.log_message("[mmi_as_oc] moved in as pilot.")
-		if(!internal_damage)
-			src.occupant << sound('nominal.ogg',volume=50)
-		return 1
-	else
-		return 0
-
-/obj/mecha/verb/view_stats()
-	set name = "View Stats"
-	set category = "Exosuit Interface"
-	set src = usr.loc
-	set popup_menu = 0
-	if(usr!=src.occupant)
-		return
-	//pr_update_stats.start()
-	src.occupant << browse(src.get_stats_html(), "window=exosuit")
-	return
-
-/*
-/obj/mecha/verb/force_eject()
-	set category = "Object"
-	set name = "Force Eject"
-	set src in view(5)
-	src.go_out()
-	return
-*/
-
-/obj/mecha/verb/eject()
-	set name = "Eject"
-	set category = "Exosuit Interface"
-	set src = usr.loc
-	set popup_menu = 0
-	if(usr!=src.occupant)
-		return
-	src.go_out()
-	add_fingerprint(usr)
-	return
-
-
-/obj/mecha/proc/go_out()
-	if(!src.occupant) return
-	var/atom/movable/mob_container
-	if(ishuman(occupant))
-		mob_container = src.occupant
-	else if(istype(occupant, /mob/living/carbon/brain))
-		var/mob/living/carbon/brain/brain = occupant
-		mob_container = brain.container
-	else
-		return
-	if(mob_container.Move(src.loc))//ejecting mob container
-		src.log_message("[mob_container] moved out.")
-		src.Exited(mob_container)
-		if(src.occupant.client)
-			src.occupant.client.eye = src.occupant.client.mob
-			src.occupant.client.perspective = MOB_PERSPECTIVE
-		src.occupant << browse(null, "window=exosuit")
-		if(istype(mob_container, /obj/item/device/mmi))
-			var/obj/item/device/mmi/mmi = mob_container
-			if(mmi.brainmob)
-				occupant.loc = mmi
-			mmi.mecha = null
-			src.occupant.canmove = 0
-			src.verbs += /obj/mecha/verb/eject
-		src.occupant = null
-		src.icon_state = initial(icon_state)+"-open"
-		src.dir = dir_in
-	return
-
-/obj/mecha/examine()
-	set src in view()
-	..()
-	var/integrity = health/initial(health)*100
-	switch(integrity)
-		if(85 to 100)
-			usr << "It's fully intact."
-		if(65 to 85)
-			usr << "It's slightly damaged."
-		if(45 to 65)
-			usr << "It's badly damaged."
-		if(25 to 45)
-			usr << "It's heavily damaged."
-		else
-			usr << "It's falling apart."
-	if(equipment && equipment.len)
-		usr << "It's equipped with:"
-		for(var/obj/item/mecha_parts/mecha_equipment/ME in equipment)
-			usr << "\icon[ME] [ME]"
-	return
-
-////// Misc
-
-/obj/mecha/proc/occupant_message(message as text)
-	if(message)
-		if(src.occupant && src.occupant.client)
-			src.occupant << "[message]"
-	return
-
-/obj/mecha/proc/log_message(message as text,red=null)
-	log.len++
-	log[log.len] = list("time"=world.timeofday,"message"="[red?"<font color='red'>":null][message][red?"</font>":null]")
-	return log.len
-
-/obj/mecha/proc/log_append_to_last(message as text,red=null)
-	var/list/last_entry = src.log[src.log.len]
-	last_entry["message"] += "<br>[red?"<font color='red'>":null][message][red?"</font>":null]"
-	return
-
-
-/obj/mecha/proc/get_log_html()
-	var/output = "<html><head><title>[src.name] Log</title></head><body style='font: 13px 'Courier', monospace;'>"
-	for(var/list/entry in log)
-		output += {"<div style='font-weight: bold;'>[time2text(entry["time"],"DDD MMM DD hh:mm:ss")] 2555</div>
-						<div style='margin-left:15px; margin-bottom:10px;'>[entry["message"]]</div>
-						"}
-	output += "</body></html>"
-	return output
-
-/obj/mecha/proc/operation_allowed(mob/living/carbon/human/H)
-	for(var/ID in list(H.equipped(), H.wear_id, H.belt))
-		if(src.check_access(ID,src.operation_req_access))
-			return 1
-	return 0
-
-
-/obj/mecha/proc/internals_access_allowed(mob/living/carbon/human/H)
-	for(var/atom/ID in list(H.equipped(), H.wear_id, H.belt))
-		if(src.check_access(ID,src.internals_req_access))
-			return 1
-	return 0
-
-
-/obj/mecha/check_access(obj/item/weapon/card/id/I, list/access_list)
-	if(!istype(access_list))
-		return 1
-	if(!access_list.len) //no requirements
-		return 1
-	if(istype(I, /obj/item/device/pda))
-		var/obj/item/device/pda/pda = I
-		I = pda.id
-	if(!istype(I) || !I.access) //not ID or no access
-		return 0
-	if(access_list==src.operation_req_access)
-		for(var/req in access_list)
-			if(!(req in I.access)) //doesn't have this access
-				return 0
-	else if(access_list==src.internals_req_access)
-		for(var/req in access_list)
-			if(req in I.access)
-				return 1
-	return 1
-
-
-/obj/mecha/proc/dynattackby(obj/item/weapon/W as obj, mob/user as mob)
-	src.log_message("Attacked by [W]. Attacker - [user]")
-	if(prob(src.deflect_chance))
-		user << "\red The [W] bounces off [src.name] armor."
-		src.log_append_to_last("Armor saved.")
-/*
-		for (var/mob/V in viewers(src))
-			if(V.client && !(V.blinded))
-				V.show_message("The [W] bounces off [src.name] armor.", 1)
-*/
-	else
-		src.occupant_message("<font color='red'><b>[user] hits [src] with [W].</b></font>")
-		user.visible_message("<font color='red'><b>[user] hits [src] with [W].</b></font>", "<font color='red'><b>You hit [src] with [W].</b></font>")
-		src.take_damage(W.force,W.damtype)
-		src.check_for_internal_damage(list(MECHA_INT_TEMP_CONTROL,MECHA_INT_TANK_BREACH,MECHA_INT_CONTROL_LOST))
-	return
-
-
-/obj/mecha/attackby(obj/item/weapon/W as obj, mob/user as mob)
-
-	if(istype(W, /obj/item/device/mmi))
-		if(mmi_move_inside(W,user))
-			user << "[src]-MMI interface initialized successfuly"
-		else
-			user << "[src]-MMI interface initialization failed."
-		return
-
-	if(istype(W, /obj/item/mecha_parts/mecha_equipment))
-		var/obj/item/mecha_parts/mecha_equipment/E = W
-		spawn()
-			if(E.can_attach(src))
-				user.drop_item()
-				E.attach(src)
-				user.visible_message("[user] attaches [W] to [src]", "You attach [W] to [src]")
-			else
-				user << "You were unable to attach [W] to [src]"
-		return
-	if(istype(W, /obj/item/weapon/card/id)||istype(W, /obj/item/device/pda))
-		if(add_req_access || maint_access)
-			if(internals_access_allowed(usr))
-				var/obj/item/weapon/card/id/id_card
-				if(istype(W, /obj/item/weapon/card/id))
-					id_card = W
-				else
-					var/obj/item/device/pda/pda = W
-					id_card = pda.id
-				output_maintenance_dialog(id_card, user)
-				return
-			else
-				user << "\red Invalid ID: Access denied."
-		else
-			user << "\red Maintenance protocols disabled by operator."
-	else if(istype(W, /obj/item/weapon/wrench))
-		if(state==1)
-			state = 2
-			user << "You undo the securing bolts."
-		else if(state==2)
-			state = 1
-			user << "You tighten the securing bolts."
-		return
-
-	else if(istype(W, /obj/item/weapon/crowbar))
-		if(state==2)
-			state = 3
-			user << "You open the hatch to the power unit"
-		else if(state==3)
-			state=2
-			user << "You close the hatch to the power unit"
-		return
-
-	else if(istype(W, /obj/item/weapon/screwdriver))
-		if(state==3 && src.cell)
-			src.cell.loc = src.loc
-			src.cell = null
-			state = 4
-			user << "You unscrew and pry out the powercell."
-			src.log_message("Powercell removed")
-		else if(state==4 && src.cell)
-			state=3
-			user << "You screw the cell in place"
-		return
-
-	else if(istype(W, /obj/item/weapon/cell))
-		if(state==4)
-			if(!src.cell)
-				user << "You install the powercell"
-				user.drop_item()
-				W.loc = src
-				src.cell = W
-				src.log_message("Powercell installed")
-			else
-				user << "There's already a powercell installed."
-		return
-
-	else if(istype(W, /obj/item/weapon/weldingtool) && W:welding && user.a_intent != "hurt")
-		if (W:remove_fuel(0,user))
-			if (src.internal_damage & MECHA_INT_TANK_BREACH)
-				src.internal_damage &= ~MECHA_INT_TANK_BREACH
-				user << "\blue You repair the damaged gas tank."
-		else
-			return
-		if(src.health<initial(src.health))
-			user << "\blue You repair some damage to [src.name]."
-			src.health += min(10, initial(src.health)-src.health)
-		else
-			user << "The [src.name] is at full integrity"
-		return
-
-	else if(istype(W, /obj/item/mecha_tracking))
-		user.drop_from_slot(W)
-		W.loc = src
-		user.visible_message("[user] attaches [W] to [src].", "You attach [W] to [src]")
-		return
-
-	else
-		call((proc_res["dynattackby"]||src), "dynattackby")(W,user)
-/*
-		src.log_message("Attacked by [W]. Attacker - [user]")
-		if(prob(src.deflect_chance))
-			user << "\red The [W] bounces off [src.name] armor."
-			src.log_append_to_last("Armor saved.")
-/*
-			for (var/mob/V in viewers(src))
-				if(V.client && !(V.blinded))
-					V.show_message("The [W] bounces off [src.name] armor.", 1)
-*/
-		else
-			src.occupant_message("<font color='red'><b>[user] hits [src] with [W].</b></font>")
-			user.visible_message("<font color='red'><b>[user] hits [src] with [W].</b></font>", "<font color='red'><b>You hit [src] with [W].</b></font>")
-			src.take_damage(W.force,W.damtype)
-			src.check_for_internal_damage(list(MECHA_INT_TEMP_CONTROL,MECHA_INT_TANK_BREACH,MECHA_INT_CONTROL_LOST))
-*/
-	return
-
-
-/obj/mecha/proc/get_stats_html()
-	var/output = {"<html>
-						<head><title>[src.name] data</title>
-						<style>
-						body {color: #00ff00; background: #000000; font-family:"Courier New", Courier, monospace; font-size: 12px;}
-						hr {border: 1px solid #0f0; color: #0f0; background-color: #0f0;}
-						a {padding:2px 5px;;color:#0f0;}
-						.wr {margin-bottom: 5px;}
-						.header {cursor:pointer;}
-						.open, .closed {background: #32CD32; color:#000; padding:1px 2px;}
-						.links a {margin-bottom: 2px;}
-						.visible {display: block;}
-						.hidden {display: none;}
-						</style>
-						<script language='javascript' type='text/javascript'>
-						[js_byjax]
-						[js_dropdowns]
-						function ticker() {
-						    setInterval(function(){
-						        window.location='byond://?src=\ref[src]&update_content=1';
-						    }, 1000);
-						}
-
-						window.onload = function() {
-							dropdowns();
-							ticker();
-						}
-						</script>
-						</head>
-						<body>
-						<div id='content'>
-						[src.get_stats_part()]
-						</div>
-						<div id='eq_list'>
-						[src.get_equipment_list()]
-						</div>
-						<hr>
-						<div id='commands'>
-						[src.get_commands()]
-						</div>
-						</body>
-						</html>
-					 "}
-	return output
-
-/obj/mecha/proc/get_stats_part()
-	var/integrity = health/initial(health)*100
-	var/cell_charge = get_charge()
-	var/output = {"[internal_damage&MECHA_INT_FIRE?"<font color='red'><b>INTERNAL FIRE</b></font><br>":null]
-						[internal_damage&MECHA_INT_TEMP_CONTROL?"<font color='red'><b>LIFE SUPPORT SYSTEM MALFUNCTION</b></font><br>":null]
-						[internal_damage&MECHA_INT_TANK_BREACH?"<font color='red'><b>GAS TANK BREACH</b></font><br>":null]
-						[internal_damage&MECHA_INT_CONTROL_LOST?"<font color='red'><b>COORDINATION SYSTEM CALIBRATION FAILURE</b></font> - <a href='?src=\ref[src];repair_int_control_lost=1'>Recalibrate</a><br>":null]
-						[integrity<30?"<font color='red'><b>DAMAGE LEVEL CRITICAL</b></font><br>":null]
-						<b>Integrity: </b> [integrity]%<br>
-						<b>Powercell charge: </b>[isnull(cell_charge)?"No powercell installed":"[cell.percent()]%"]<br>
-						<b>Air source: </b>[use_internal_tank?"Internal Airtank":"Environment"]<br>
-						<b>Airtank pressure: </b>[src.return_pressure()]kPa<br>
-						<b>Internal temperature: </b> [src.return_temperature()]&deg;K|[src.return_temperature() - T0C]&deg;C<br>
-						<b>Lights: </b>[lights?"on":"off"]<br>
-						[src.dna?"<b>DNA-locked:</b><br> <span style='font-size:10px;letter-spacing:-1px;'>[src.dna]</span> \[<a href='?src=\ref[src];reset_dna=1'>Reset</a>\]<br>":null]
-					"}
-	return output
-
-/obj/mecha/proc/get_commands()
-	var/output = {"<div class='wr'>
-						<div class='header'>Electronics</div>
-						<div class='links'>
-						<a href='?src=\ref[src];toggle_lights=1'>Toggle Lights</a><br>
-						<b>Radio settings:</b><br>
-						Microphone: <a href='?src=\ref[src];rmictoggle=1'><span id="rmicstate">[radio.broadcasting?"Engaged":"Disengaged"]</span></a><br>
-						Speaker: <a href='?src=\ref[src];rspktoggle=1'><span id="rspkstate">[radio.listening?"Engaged":"Disengaged"]</span></a><br>
-						Frequency:
-						<a href='?src=\ref[src];rfreq=-10'>-</a>
-						<a href='?src=\ref[src];rfreq=-2'>-</a>
-						<span id="rfreq">[format_frequency(radio.frequency)]</span>
-						<a href='?src=\ref[src];rfreq=2'>+</a>
-						<a href='?src=\ref[src];rfreq=10'>+</a><br>
-						</div>
-						</div>
-						<div class='wr'>
-						<div class='header'>Airtank</div>
-						<div class='links'>
-						<a href='?src=\ref[src];toggle_airtank=1'>Toggle Internal Airtank Usage</a><br>
-						[(/obj/mecha/verb/disconnect_from_port in src.verbs)?"<a href='?src=\ref[src];port_disconnect=1'>Disconnect from port</a><br>":null]
-						[(/obj/mecha/verb/connect_to_port in src.verbs)?"<a href='?src=\ref[src];port_connect=1'>Connect to port</a><br>":null]
-						</div>
-						</div>
-						<div class='wr'>
-						<div class='header'>Permissions & Logging</div>
-						<div class='links'>
-						<a href='?src=\ref[src];toggle_id_upload=1'><span id='t_id_upload'>[add_req_access?"L":"Unl"]ock ID upload panel</span></a><br>
-						<a href='?src=\ref[src];toggle_maint_access=1'><span id='t_maint_access'>[maint_access?"Forbid":"Permit"] maintenance protocols</span></a><br>
-						<a href='?src=\ref[src];dna_lock=1'>DNA-lock</a><br>
-						<a href='?src=\ref[src];view_log=1'>View internal log</a><br>
-						<a href='?src=\ref[src];change_name=1'>Change exosuit name</a><br>
-						</div>
-						</div>
-						<div id='equipment_menu'>[get_equipment_menu()]</div>
-						<hr>
-						[(/obj/mecha/verb/eject in src.verbs)?"<a href='?src=\ref[src];eject=1'>Eject</a><br>":null]
-						"}
-	return output
-
-/obj/mecha/proc/get_equipment_menu() //outputs mecha html equipment menu
-	var/output
-	if(equipment.len)
-		output += {"<div class='wr'>
-						<div class='header'>Equipment</div>
-						<div class='links'>"}
-		for(var/obj/item/mecha_parts/mecha_equipment/W in equipment)
-			output += "[W.name] <a href='?src=\ref[W];detach=1'>Detach</a><br>"
-		output += "<b>Available equipment slots:</b> [max_equip-equipment.len]"
-		output += "</div></div>"
-	return output
-
-/obj/mecha/proc/get_equipment_list() //outputs mecha equipment list in html
-	if(!equipment.len)
-		return
-	var/output = "<b>Equipment:</b><div style=\"margin-left: 15px;\">"
-	for(var/obj/item/mecha_parts/mecha_equipment/MT in equipment)
-		output += "<div id='\ref[MT]'>[MT.get_equip_info()]</div>"
-	output += "</div>"
-	return output
-
-
-/obj/mecha/Topic(href, href_list)
-	..()
-	if(href_list["update_content"])
-		send_byjax(src.occupant,"exosuit.browser","content",src.get_stats_part())
-		return
-	if (href_list["close"])
-		return
-	if(usr.stat>0)
-		return
-	var/datum/topic_input/filter = new /datum/topic_input(href,href_list)
-	if(href_list["select_equip"])
-		var/obj/item/mecha_parts/mecha_equipment/equip = filter.getObj("select_equip")
-		if(equip)
-			src.selected = equip
-			src.occupant_message("You switch to [equip]")
-			src.visible_message("[src] raises [equip]")
-			send_byjax(src.occupant,"exosuit.browser","eq_list",src.get_equipment_list())
-		return
-	if (href_list["eject"])
-		src.eject()
-		return
-	if(href_list["toggle_lights"])
-		src.toggle_lights()
-		return
-	if(href_list["toggle_airtank"])
-		src.toggle_internal_tank()
-		return
-	if(href_list["rmictoggle"])
-		radio.broadcasting = !radio.broadcasting
-		send_byjax(src.occupant,"exosuit.browser","rmicstate",(radio.broadcasting?"Engaged":"Disengaged"))
-		return
-	if(href_list["rspktoggle"])
-		radio.listening = !radio.listening
-		send_byjax(src.occupant,"exosuit.browser","rspkstate",(radio.listening?"Engaged":"Disengaged"))
-		return
-	if(href_list["rfreq"])
-		var/new_frequency = (radio.frequency + filter.getNum("rfreq"))
-		if (!radio.freerange || (radio.frequency < 1200 || radio.frequency > 1600))
-			new_frequency = sanitize_frequency(new_frequency)
-		radio.set_frequency(new_frequency)
-		send_byjax(src.occupant,"exosuit.browser","rfreq","[format_frequency(radio.frequency)]")
-		return
-	if(href_list["port_disconnect"])
-		src.disconnect_from_port()
-		return
-	if (href_list["port_connect"])
-		src.connect_to_port()
-		return
-	if (href_list["view_log"])
-		src.occupant << browse(src.get_log_html(), "window=exosuit_log")
-		onclose(occupant, "exosuit_log")
-		return
-	if (href_list["change_name"])
-		var/newname = strip_html_simple(input(occupant,"Choose new exosuit name","Rename exosuit",initial(name)) as text)
-		if(newname && trim(newname))
-			name = newname
-		else
-			alert(occupant, "nope.avi")
-		return
-	if (href_list["toggle_id_upload"])
-		add_req_access = !add_req_access
-		send_byjax(src.occupant,"exosuit.browser","t_id_upload","[add_req_access?"L":"Unl"]ock ID upload panel")
-		return
-	if(href_list["toggle_maint_access"])
-		if(state)
-			occupant_message("<font color='red'>Maintenance protocols in effect</font>")
-			return
-		maint_access = !maint_access
-		send_byjax(src.occupant,"exosuit.browser","t_maint_access","[maint_access?"Forbid":"Permit"] maintenance protocols")
-		return
-	if(href_list["req_access"] && add_req_access)
-		output_access_dialog(filter.getObj("id_card"),filter.getMob("user"))
-		return
-	if(href_list["maint_access"] && maint_access)
-		var/mob/user = filter.getMob("user")
-		if(user)
-			if(state==0)
-				state = 1
-				user << "The securing bolts are now exposed."
-			else if(state==1)
-				state = 0
-				user << "The securing bolts are now hidden."
-		return
-	if (href_list["add_req_access"] && add_req_access)
-		operation_req_access += filter.getNum("add_req_access")
-		output_access_dialog(filter.getObj("id_card"),filter.getMob("user"))
-		return
-	if (href_list["del_req_access"] && add_req_access)
-		operation_req_access -= filter.getNum("del_req_access")
-		output_access_dialog(filter.getObj("id_card"),filter.getMob("user"))
-		return
-	if (href_list["finish_req_access"])
-		add_req_access = 0
-		var/mob/user = filter.getMob("user")
-		user << browse(null,"window=exosuit_add_access")
-		return
-	if(href_list["dna_lock"])
-		if(src.occupant)
-			src.dna = src.occupant.dna.unique_enzymes
-			src.occupant_message("You feel a prick as the needle takes your DNA sample.")
-		return
-	if(href_list["reset_dna"])
-		src.dna = null
-	if (href_list["repair_int_control_lost"])
-		src.occupant_message("Recalibrating coordination system.")
-		src.log_message("Recalibration of coordination system started.")
-		var/T = src.loc
-		if(do_after(100))
-			if(T == src.loc)
-				src.internal_damage &= ~MECHA_INT_CONTROL_LOST
-				src.occupant_message("<font color='blue'>Recalibration successful.</font>")
-				src.log_message("Recalibration of coordination system finished with 0 errors.")
-			else
-				src.occupant_message("<font color='red'>Recalibration failed.</font>")
-				src.log_message("Recalibration of coordination system failed with 1 error.",1)
-		return
-
-
-/*
-
-	if (href_list["ai_take_control"])
-		var/var/mob/living/silicon/ai/AI = locate(href_list["ai_take_control"])
-		var/duration = text2num(href_list["duration"])
-		var/mob/living/silicon/ai/O = new /mob/living/silicon/ai(src)
-		var/cur_occupant = src.occupant
-		O.invisibility = 0
-		O.canmove = 1
-		O.name = AI.name
-		O.real_name = AI.real_name
-		O.anchored = 1
-		O.aiRestorePowerRoutine = 0
-		O.control_disabled = 1 // Can't control things remotely if you're stuck in a card!
-		O.laws = AI.laws
-		O.stat = AI.stat
-		O.oxyloss = AI.getOxyLoss()
-		O.fireloss = AI.getFireLoss()
-		O.bruteloss = AI.getBruteLoss()
-		O.toxloss = AI.toxloss
-		O.updatehealth()
-		src.occupant = O
-		if(AI.mind)
-			AI.mind.transfer_to(O)
-		AI.name = "Inactive AI"
-		AI.real_name = "Inactive AI"
-		AI.icon_state = "ai-empty"
-		spawn(duration)
-			AI.name = O.name
-			AI.real_name = O.real_name
-			if(O.mind)
-				O.mind.transfer_to(AI)
-			AI.control_disabled = 0
-			AI.laws = O.laws
-			AI.oxyloss = O.getOxyLoss()
-			AI.fireloss = O.getFireLoss()
-			AI.bruteloss = O.getBruteLoss()
-			AI.toxloss = O.toxloss
-			AI.updatehealth()
-			del(O)
-			if (!AI.stat)
-				AI.icon_state = "ai"
-			else
-				AI.icon_state = "ai-crash"
-			src.occupant = cur_occupant
-*/
-	return
-
-
-/obj/mecha/proc/drop_item()//Derpfix, but may be useful in future for engineering exosuits.
-	return
-
-/*
-/obj/mecha/attack_ai(var/mob/living/silicon/ai/user as mob)
-	if(!istype(user, /mob/living/silicon/ai))
-		return
-	var/output = {"<b>Assume direct control over [src]?</b>
-						<a href='?src=\ref[src];ai_take_control=\ref[user];duration=3000'>Yes</a><br>
-						"}
-	user << browse(output, "window=mecha_attack_ai")
-	return
-*/
-
-/obj/mecha/hear_talk(mob/M as mob, text)
-	if(M==occupant && radio.broadcasting)
-		radio.talk_into(M, text)
-	return
-
-/obj/mecha/proc/get_charge()//returns null if no powercell, else returns cell.charge
-	if(!src.cell) return
-	return max(0, src.cell.charge)
-
-/obj/mecha/proc/use_power(amount)
-	return call((proc_res["dynusepower"]||src), "dynusepower")(amount)
-
-/obj/mecha/proc/dynusepower(amount)
-	if(get_charge()>=amount)
-		cell.use(amount)
-		return 1
-	return 0
-
-/obj/mecha/proc/give_power(amount)
-	if(!isnull(get_charge()))
-		cell.give(amount)
-		return 1
-	return 0
-
-
-/obj/mecha/proc/output_access_dialog(obj/item/weapon/card/id/id_card, mob/user)
-	if(!id_card || !user) return
-	var/output = {"<html>
-						<head><style>
-						h1 {font-size:15px;margin-bottom:4px;}
-						body {color: #00ff00; background: #000000; font-family:"Courier New", Courier, monospace; font-size: 12px;}
-						a {color:#0f0;}
-						</style>
-						</head>
-						<body>
-						<h1>Following keycodes are present in this system:</h1>"}
-	for(var/a in operation_req_access)
-		output += "[get_access_desc(a)] - <a href='?src=\ref[src];del_req_access=[a];user=\ref[user];id_card=\ref[id_card]'>Delete</a><br>"
-	output += "<hr><h1>Following keycodes were detected on portable device:</h1>"
-	for(var/a in id_card.access)
-		if(a in operation_req_access) continue
-		var/a_name = get_access_desc(a)
-		if(!a_name) continue //there's some strange access without a name
-		output += "[a_name] - <a href='?src=\ref[src];add_req_access=[a];user=\ref[user];id_card=\ref[id_card]'>Add</a><br>"
-	output += "<hr><a href='?src=\ref[src];finish_req_access=1;user=\ref[user]'>Finish</a> <font color='red'>(Warning! The ID upload panel will be locked. It can be unlocked only through Exosuit Interface.)</font>"
-	output += "</body></html>"
-	user << browse(output, "window=exosuit_add_access")
-	onclose(user, "exosuit_add_access")
-	return
-
-/obj/mecha/proc/output_maintenance_dialog(obj/item/weapon/card/id/id_card,mob/user)
-	if(!id_card || !user) return
-	var/output = {"<html>
-						<head>
-						<style>
-						body {color: #00ff00; background: #000000; font-family:"Courier New", Courier, monospace; font-size: 12px;}
-						a {padding:2px 5px; background:#32CD32;color:#000;display:block;margin:2px;text-align:center;text-decoration:none;}
-						</style>
-						</head>
-						<body>
-						[add_req_access?"<a href='?src=\ref[src];req_access=1;id_card=\ref[id_card];user=\ref[user]'>Edit operation keycodes</a>":null]
-						[maint_access?"<a href='?src=\ref[src];maint_access=1;user=\ref[user]'>Initiate maintenance protocol</a>":null]
-						</body>
-						</html>"}
-	user << browse(output, "window=exosuit_maint_console")
-	onclose(user, "exosuit_maint_console")
-	return
-
-
-//////////////////////////////////////////
-////////  Mecha global iterators  ////////
-//////////////////////////////////////////
-
-
-/datum/global_iterator/mecha_preserve_temp  //normalizing air contents temperature to 20 degrees celsium
-	delay = 20
-
-	process(var/obj/mecha/mecha)
-		var/datum/gas_mixture/int_tank_air = mecha.return_air()
-		if(int_tank_air && int_tank_air.volume > 0)
-			var/delta = int_tank_air.temperature - T20C
-			int_tank_air.temperature -= max(-10, min(10, round(delta/4,0.1)))
-		return
-
-/datum/global_iterator/mecha_intertial_movement //inertial movement in space
-	delay = 7
-
-	process(var/obj/mecha/mecha as obj,direction)
-		if(direction)
-			if(!step(mecha, direction)||mecha.check_for_support())
-				src.stop()
-		else
-			src.stop()
-		return
-
-/datum/global_iterator/mecha_internal_damage // processing internal damage
-
-	process(var/obj/mecha/mecha)
-		if(!mecha.internal_damage)
-			return src.stop()
-		var/datum/gas_mixture/int_tank_air = mecha.return_air()
-		if(mecha.internal_damage & MECHA_INT_FIRE)
-			if(mecha.return_pressure()>mecha.internal_tank.maximum_pressure && !(mecha.internal_damage&MECHA_INT_TANK_BREACH))
-				mecha.internal_damage |= MECHA_INT_TANK_BREACH
-			if(!(mecha.internal_damage & MECHA_INT_TEMP_CONTROL) && prob(5))
-				mecha.internal_damage &= ~MECHA_INT_FIRE
-				mecha.occupant_message("<font color='blue'><b>Internal fire extinquished.</b></font>")
-			if(int_tank_air && int_tank_air.volume>0) //heat the air_contents
-				int_tank_air.temperature = min(6000+T0C, int_tank_air.temperature+rand(10,15))
-				if(int_tank_air.temperature>mecha.max_temperature/2)//we assume that the tank contents include mecha pilot compartment.
-					mecha.take_damage(1,"fire")
-		if(mecha.internal_damage & MECHA_INT_TEMP_CONTROL) //stop the mecha_preserve_temp loop datum
-			mecha.pr_int_temp_processor.stop()
-		if(mecha.internal_damage & MECHA_INT_TANK_BREACH) //remove some air from internal tank
-			if(int_tank_air)
-				var/datum/gas_mixture/leaked_gas = int_tank_air.remove_ratio(0.10)
-				if(mecha.loc && hascall(mecha.loc,"assume_air"))
-					mecha.loc.assume_air(leaked_gas)
-				else
-					del(leaked_gas)
-		return
+#define MECHA_INT_FIRE 1
+#define MECHA_INT_TEMP_CONTROL 2
+#define MECHA_INT_SHORT_CIRCUIT 4
+#define MECHA_INT_TANK_BREACH 8
+#define MECHA_INT_CONTROL_LOST 16
+
+#define MELEE 1
+#define RANGED 2
+
+
+/obj/mecha
+	name = "Mecha"
+	desc = "Exosuit"
+	icon = 'mecha.dmi'
+	density = 1 //Dense. To raise the heat.
+	opacity = 1 ///opaque. Menacing.
+	anchored = 1 //no pulling around.
+	unacidable = 1 //and no deleting hoomans inside
+	layer = MOB_LAYER //icon draw layer
+	infra_luminosity = 15 //byond implementation is bugged.
+	var/can_move = 1
+	var/mob/living/carbon/occupant = null
+	var/step_in = 10 //make a step in step_in/10 sec.
+	var/dir_in = 2//What direction will the mech face when entered/powered on? Defaults to South.
+	var/step_energy_drain = 10
+	var/health = 300 //health is health
+	var/deflect_chance = 10 //chance to deflect the incoming projectiles, hits, or lesser the effect of ex_act.
+	var/list/damage_absorption = list("brute"=0.8,"fire"=1.2,"bullet"=0.9,"laser"=1,"energy"=1,"bomb"=1)
+	var/obj/item/weapon/cell/cell
+	var/state = 0
+	var/list/log = new
+	var/last_message = 0
+	var/add_req_access = 1
+	var/maint_access = 1
+	var/dna	//dna-locking the mech
+	var/list/proc_res = list() //stores proc owners, like proc_res["functionname"] = owner reference
+	var/datum/effect/effect/system/spark_spread/spark_system = new
+	var/lights = 0
+	var/lights_power = 6
+
+	//inner atmos machinery. Air tank mostly
+	var/use_internal_tank = 0
+
+	var/obj/item/device/radio/radio = null
+	var/obj/machinery/atmospherics/portables_connector/connected_port = null //filling the air tanks
+	var/obj/machinery/portable_atmospherics/canister/internal_tank
+
+	var/max_temperature = 2500
+	var/internal_damage_threshold = 50 //health percentage below which internal damage is possible
+	var/internal_damage = 0 //contains bitflags
+
+	var/list/operation_req_access = list()//required access level for mecha operation
+	var/list/internals_req_access = list(access_engine,access_robotics)//required access level to open cell compartment
+
+	var/datum/global_iterator/pr_int_temp_processor //normalizes internal air mixture temperature
+	var/datum/global_iterator/pr_inertial_movement //controls intertial movement in spesss
+//	var/datum/global_iterator/pr_location_temp_check //processes location temperature damage
+	var/datum/global_iterator/pr_internal_damage //processes internal damage
+
+	var/wreckage
+
+	var/list/equipment = new
+	var/obj/item/mecha_parts/mecha_equipment/selected
+	var/max_equip = 3
+
+/obj/mecha/New()
+	..()
+	radio = new(src)
+	radio.name = "[src] radio"
+	radio.icon = icon
+	radio.icon_state = icon_state
+	radio.subspace_transmission = 1
+	src.icon_state += "-open"
+	/*
+	src.air_contents.volume = gas_tank_volume //liters
+	src.air_contents.temperature = T20C
+	src.air_contents.oxygen = (src.maximum_pressure*filled)*air_contents.volume/(R_IDEAL_GAS_EQUATION*air_contents.temperature)
+	*/
+
+	internal_tank = new /obj/machinery/portable_atmospherics/canister/air(src)
+	src.spark_system.set_up(2, 0, src)
+	src.spark_system.attach(src)
+	cell = new(src)
+	src.cell.charge = 15000
+	src.cell.maxcharge = 15000
+
+//misc global_iteration datums
+	pr_int_temp_processor = new /datum/global_iterator/mecha_preserve_temp(list(src))
+	pr_inertial_movement = new /datum/global_iterator/mecha_intertial_movement(null,0)
+//	pr_location_temp_check = new /datum/global_iterator/mecha_location_temp_check(list(src))
+	pr_internal_damage = new /datum/global_iterator/mecha_internal_damage(list(src),0)
+
+	src.verbs -= /obj/mecha/verb/disconnect_from_port
+	src.verbs -= /atom/movable/verb/pull
+	src.log_message("[src.name] created.")
+	src.loc.Entered(src)
+	return
+
+/obj/mecha/Del()
+	src.go_out()
+	..()
+	return
+
+
+/client/Click(object,location,control,params)
+	var/mob/M = src.mob
+	if(M && M.in_contents_of(/obj/mecha))
+/*
+		if(mech_click == world.time) return
+		mech_click = world.time
+*/
+		if(!istype(object, /atom)) return
+		if(istype(object, /obj/screen))
+			var/obj/screen/using = object
+			if(using.screen_loc == ui_acti || using.screen_loc == ui_iarrowleft || using.screen_loc == ui_iarrowright)//ignore all HUD objects save 'intent' and its arrows
+				return ..()
+			else
+				return
+		var/obj/mecha/Mech = M.loc
+		spawn() //this helps prevent clickspam fest.
+			var/list/mob_contents = M.get_contents()
+			if (Mech && !(locate(object) in mob_contents))	//cael - make sure you cant drill shit in your invent
+				Mech.click_action(object,M)
+	else
+		return ..()
+
+/obj/mecha/proc/click_action(atom/target,mob/user)
+	if(!src.occupant || src.occupant != user ) return
+	if(user.stat) return
+	if(state)
+		occupant_message("<font color='red'>Maintenance protocols in effect</font>")
+		return
+	if(!get_charge()) return
+	if(src == target) return
+	var/dir_to_target = get_dir(src,target)
+	if(dir_to_target && !(dir_to_target & src.dir))//wrong direction
+		return
+	if(internal_damage&MECHA_INT_CONTROL_LOST)
+		target = safepick(view(3,target))
+		if(!target)
+			return
+	if(get_dist(src, target)>1)
+		if(selected && selected.is_ranged())
+			selected.action(target)
+	else if(selected && selected.is_melee())
+		selected.action(target)
+	else
+		src.melee_action(target)
+	return
+
+
+/obj/mecha/proc/melee_action(atom/target)
+	return
+
+/obj/mecha/proc/range_action(atom/target)
+	return
+
+/*
+/obj/mecha/verb/test_int_damage()
+	set name = "Test internal damage"
+	set category = "Exosuit Interface"
+	set src in view(0)
+	if(!src.occupant) return
+	if(usr!=src.occupant)
+		return
+	src.health = initial(src.health)/2.2
+	src.check_for_internal_damage(list(MECHA_INT_FIRE,MECHA_INT_TEMP_CONTROL,MECHA_INT_TANK_BREACH,MECHA_INT_CONTROL_LOST))
+	return
+*/
+
+/obj/mecha/proc/do_after(delay as num)
+	sleep(delay)
+	if(src)
+		return 1
+	return 0
+
+//////////////////////////////////
+////////  Movement procs  ////////
+//////////////////////////////////
+
+/obj/mecha/relaymove(mob/user,direction)
+	if(user != src.occupant) //While not "realistic", this piece is player friendly.
+		user.loc = get_turf(src)
+		user.loc.Entered(user)
+		user << "You climb out from [src]"
+		return 0
+	if(!can_move)
+		return 0
+	if(connected_port)
+		if(world.time - last_message > 20)
+			src.occupant_message("Unable to move while connected to the air system port")
+			last_message = world.time
+		return 0
+	if(src.pr_inertial_movement.active())
+		return 0
+	if(state)
+		occupant_message("<font color='red'>Maintenance protocols in effect</font>")
+		return
+	if(!get_charge())
+		return 0
+	var/move_result = 0
+	if(internal_damage&MECHA_INT_CONTROL_LOST)
+		move_result = mechsteprand()
+	else if(src.dir!=direction)
+		move_result = mechturn(direction)
+	else
+		move_result	= mechstep(direction)
+		if(occupant)
+			for(var/obj/effect/speech_bubble/B in range(1, src))
+				if(B.parent == occupant)
+					B.loc = loc
+	if(move_result)
+		can_move = 0
+		use_power(step_energy_drain)
+		if(istype(src.loc, /turf/space))
+			if(!src.check_for_support())
+				src.pr_inertial_movement.start(list(src,direction))
+				src.log_message("Movement control lost. Inertial movement started.")
+		if(do_after(step_in))
+			can_move = 1
+
+		return 1
+	return 0
+
+/obj/mecha/proc/mechturn(direction)
+	dir = direction
+	playsound(src,'mechturn.ogg',40,1)
+	return 1
+
+/obj/mecha/proc/mechstep(direction)
+	var/result = step(src,direction)
+	if(result)
+		playsound(src,'mechstep.ogg',40,1)
+	return result
+
+/obj/mecha/proc/mechsteprand()
+	var/result = step_rand(src)
+	if(result)
+		playsound(src,'mechstep.ogg',40,1)
+	return result
+
+
+/*
+/obj/mecha/proc/inertial_movement(direction)
+	src.inertia_dir = direction
+	spawn while(src && src.inertia_dir)
+		if(!step(src, src.inertia_dir)||check_for_support())
+			src.inertia_dir = null
+		sleep(7)
+	return
+*/
+/*
+	if(check_for_support())
+		src.inertia_dir = null
+	if(src.inertia_dir)
+		if(step(src, src.inertia_dir))
+			spawn(5)
+				.()
+		else
+			src.inertia_dir = null
+	return
+*/
+/obj/mecha/proc/check_for_support()
+	if(locate(/obj/structure/grille, orange(1, src)) || locate(/obj/structure/lattice, orange(1, src)) || locate(/turf/simulated, orange(1, src)) || locate(/turf/unsimulated, orange(1, src)))
+		return 1
+	else
+		return 0
+
+/obj/mecha/Bump(var/atom/obstacle)
+//	src.inertia_dir = null
+	if(istype(obstacle, /obj))
+		var/obj/O = obstacle
+		if(istype(O, /obj/effect/portal)) //derpfix
+			src.anchored = 0
+			O.HasEntered(src)
+			spawn(0)//countering portal teleport spawn(0), hurr
+				src.anchored = 1
+		else if(!O.anchored)
+			step(obstacle,src.dir)
+		else //I have no idea why I disabled this
+			obstacle.Bumped(src)
+	else if(istype(obstacle, /mob))
+		step(obstacle,src.dir)
+	else
+		obstacle.Bumped(src)
+	return
+
+
+////////////////////////////////////////
+////////  Health related procs  ////////
+////////////////////////////////////////
+
+/obj/mecha/proc/take_damage(amount, type="brute")
+	if(amount)
+		var/damage = absorbDamage(amount,type)
+		src.health -= damage
+		src.update_health()
+		src.log_append_to_last("Took [damage] points of damage. Damage type: \"[type]\".",1)
+	return
+
+/obj/mecha/proc/absorbDamage(damage,damage_type)
+	return damage*(listgetindex(damage_absorption,damage_type) || 1)
+
+/obj/mecha/proc/check_for_internal_damage(var/list/possible_int_damage,var/ignore_threshold=null)
+	if(!islist(possible_int_damage) || isemptylist(possible_int_damage)) return
+	if(prob(20))
+		if(ignore_threshold || src.health*100/initial(src.health)<src.internal_damage_threshold)
+			for(var/T in possible_int_damage)
+				if(internal_damage & T)
+					possible_int_damage -= T
+			var/int_dam_flag = safepick(possible_int_damage)
+			if(int_dam_flag)
+				src.internal_damage |= int_dam_flag
+				src.pr_internal_damage.start()
+				src.log_append_to_last("Internal damage of type [int_dam_flag].[ignore_threshold?"Ignoring damage threshold.":null]",1)
+				src.occupant << sound('warning-buzzer.ogg',wait=0)
+	if(prob(5))
+		if(ignore_threshold || src.health*100/initial(src.health)<src.internal_damage_threshold)
+			var/obj/item/mecha_parts/mecha_equipment/destr = safepick(equipment)
+			if(destr)
+				destr.destroy()
+	return
+
+
+/obj/mecha/proc/update_health()
+	if(src.health > 0)
+		src.spark_system.start()
+	else
+		src.destroy()
+	return
+
+/obj/mecha/attack_hand(mob/user as mob)
+	src.log_message("Attack by hand/paw. Attacker - [user].",1)
+
+	if(ishuman(user))
+		if(istype(user:gloves, /obj/item/clothing/gloves/space_ninja)&&user:gloves:candrain&&!user:gloves:draining)
+			call(/obj/item/clothing/gloves/space_ninja/proc/drain)("MECHA",src,user:wear_suit)
+			return
+
+	if (user.mutations & HULK && !prob(src.deflect_chance))
+		src.take_damage(15)
+		src.check_for_internal_damage(list(MECHA_INT_TEMP_CONTROL,MECHA_INT_TANK_BREACH,MECHA_INT_CONTROL_LOST))
+		user.visible_message("<font color='red'><b>[user] hits [src.name], doing some damage.</b></font>", "<font color='red'><b>You hit [src.name] with all your might. The metal creaks and bends.</b></font>")
+	else
+		user.visible_message("<font color='red'><b>[user] hits [src.name]. Nothing happens</b></font>","<font color='red'><b>You hit [src.name] with no visible effect.</b></font>")
+		src.log_append_to_last("Armor saved.")
+	return
+
+/obj/mecha/attack_paw(mob/user as mob)
+	return src.attack_hand(user)
+
+
+/obj/mecha/attack_alien(mob/user as mob)
+	src.log_message("Attack by alien. Attacker - [user].",1)
+	if(!prob(src.deflect_chance))
+		src.take_damage(15)
+		src.check_for_internal_damage(list(MECHA_INT_TEMP_CONTROL,MECHA_INT_TANK_BREACH,MECHA_INT_CONTROL_LOST))
+		playsound(src.loc, 'slash.ogg', 50, 1, -1)
+		user << "\red You slash at the armored suit!"
+		for (var/mob/V in viewers(src))
+			if(V.client && !(V.blinded))
+				V.show_message("\red The [user] slashes at [src.name]'s armor!", 1)
+	else
+		src.log_append_to_last("Armor saved.")
+		playsound(src.loc, 'slash.ogg', 50, 1, -1)
+		user << "\green Your claws had no effect!"
+		src.occupant_message("\blue The [user]'s claws are stopped by the armor.")
+		for (var/mob/V in viewers(src))
+			if(V.client && !(V.blinded))
+				V.show_message("\blue The [user] rebounds off [src.name]'s armor!", 1)
+	return
+
+
+/obj/mecha/proc/attack_critter(obj/effect/critter/C)
+	src.log_message("Attack by creature. Attacker - [C].",1)
+	var/damage = max(0, rand(C.melee_damage_lower - 5, C.melee_damage_upper - 5 ))
+
+	if(!prob(src.deflect_chance) && damage > 0)
+		src.take_damage(damage)
+		src.check_for_internal_damage(list(MECHA_INT_TEMP_CONTROL,MECHA_INT_TANK_BREACH,MECHA_INT_CONTROL_LOST))
+		playsound(src.loc, "sparks", 50, 1)
+		for (var/mob/V in viewers(src))
+			if(V.client && !(V.blinded))
+				V.show_message("\red <b>[C]</b> hits [src.name]'s armor!", 1)
+	else
+		src.log_append_to_last("Armor saved.")
+		src.occupant_message("\blue <b>[C]'s</b> attack is stopped by the armor.")
+		for (var/mob/V in viewers(src))
+			if(V.client && !(V.blinded))
+				V.show_message("\blue <b>[C]</b> rebounds off [src.name]'s armor!", 1)
+	return
+
+
+/obj/mecha/hitby(atom/movable/A as mob|obj) //wrapper
+	src.log_message("Hit by [A].",1)
+	call((proc_res["dynhitby"]||src), "dynhitby")(A)
+	return
+
+/obj/mecha/proc/dynhitby(atom/movable/A)
+	if(istype(A, /obj/item/mecha_tracking))
+		A.loc = src
+		src.visible_message("The [A] fastens firmly to [src].")
+		return
+	if(prob(src.deflect_chance) || istype(A, /mob))
+		src.occupant_message("\blue The [A] bounces off the armor.")
+		src.visible_message("The [A] bounces off the [src.name] armor")
+		src.log_append_to_last("Armor saved.")
+		if(istype(A, /mob/living))
+			var/mob/living/M = A
+			M.take_organ_damage(10)
+	else if(istype(A, /obj))
+		var/obj/O = A
+		if(O.throwforce)
+			src.take_damage(O.throwforce)
+			src.check_for_internal_damage(list(MECHA_INT_TEMP_CONTROL,MECHA_INT_TANK_BREACH,MECHA_INT_CONTROL_LOST))
+	return
+
+
+/obj/mecha/bullet_act(var/obj/item/projectile/Proj) //wrapper
+	src.log_message("Hit by projectile. Type: [Proj.name]([Proj.flag]).",1)
+	call((proc_res["dynbulletdamage"]||src), "dynbulletdamage")(Proj) //calls equipment
+	..()
+	return
+
+/obj/mecha/proc/dynbulletdamage(var/obj/item/projectile/Proj)
+	if(prob(src.deflect_chance))
+		src.occupant_message("\blue The armor deflects incoming projectile.")
+		src.visible_message("The [src.name] armor deflects the projectile")
+		src.log_append_to_last("Armor saved.")
+		return
+	var/ignore_threshold
+	if(Proj.flag == "taser")
+		use_power(500)
+		return
+	if(istype(Proj, /obj/item/projectile/beam/pulse))
+		ignore_threshold = 1
+	src.take_damage(Proj.damage,Proj.flag)
+	src.check_for_internal_damage(list(MECHA_INT_FIRE,MECHA_INT_TEMP_CONTROL,MECHA_INT_TANK_BREACH,MECHA_INT_CONTROL_LOST),ignore_threshold)
+	return
+
+/obj/mecha/proc/destroy()
+	spawn()
+		go_out()
+		var/turf/T = get_turf(src)
+		tag = "\ref[src]" //better safe then sorry
+		loc.Exited(src)
+		loc = null
+		if(T)
+			if(prob(30))
+				explosion(T, 0, 0, 1, 3)
+			spawn(0)
+				if(wreckage)
+					var/obj/effect/decal/mecha_wreckage/WR = new wreckage(T)
+					for(var/obj/item/mecha_parts/mecha_equipment/E in equipment)
+						if(prob(30))
+							WR.crowbar_salvage += E
+							E.loc = WR
+							E.equip_ready = 1
+							E.reliability = rand(30,100)
+						else
+							E.loc = T
+							E.destroy()
+					if(cell)
+						WR.crowbar_salvage += cell
+						cell.loc = WR
+						cell.charge = rand(0, cell.charge)
+					if(internal_tank)
+						WR.crowbar_salvage += internal_tank
+						internal_tank.loc = WR
+		spawn(0)
+			del(src)
+	return
+
+/obj/mecha/ex_act(severity)
+	src.log_message("Affected by explosion of severity: [severity].",1)
+	if(prob(src.deflect_chance))
+		severity++
+		src.log_append_to_last("Armor saved, changing severity to [severity].")
+	switch(severity)
+		if(1.0)
+			src.destroy()
+		if(2.0)
+			if (prob(30))
+				src.destroy()
+			else
+				src.take_damage(initial(src.health)/2)
+				src.check_for_internal_damage(list(MECHA_INT_FIRE, MECHA_INT_TEMP_CONTROL,MECHA_INT_TANK_BREACH,MECHA_INT_CONTROL_LOST),1)
+		if(3.0)
+			if (prob(5))
+				src.destroy()
+			else
+				src.take_damage(initial(src.health)/5)
+				src.check_for_internal_damage(list(MECHA_INT_FIRE, MECHA_INT_TEMP_CONTROL,MECHA_INT_TANK_BREACH,MECHA_INT_CONTROL_LOST),1)
+	return
+
+//TODO
+/obj/mecha/blob_act()
+	return
+
+/obj/mecha/meteorhit()
+	return ex_act(rand(1,3))//should do for now
+
+/obj/mecha/emp_act(severity)
+	if(get_charge())
+		use_power(min(cell.charge, (cell.maxcharge/2)/severity))
+	src.log_message("EMP detected")
+	take_damage(50 / severity)
+	src.check_for_internal_damage(list(MECHA_INT_FIRE,MECHA_INT_TEMP_CONTROL,MECHA_INT_CONTROL_LOST),1)
+	return
+
+/obj/mecha/temperature_expose(datum/gas_mixture/air, exposed_temperature, exposed_volume)
+	if(exposed_temperature>src.max_temperature)
+		src.log_message("Exposed to dangerous temperature.",1)
+		src.take_damage(5,"fire")
+		src.check_for_internal_damage(list(MECHA_INT_FIRE, MECHA_INT_TEMP_CONTROL))
+	return
+
+/////////////////////////////////////
+////////  Atmospheric stuff  ////////
+/////////////////////////////////////
+
+/*
+//standard for /obj class
+/obj/mecha/handle_internal_lifeform(lifeform, volume)
+	..()
+	world << "Handling [lifeform] breathing. Requested [volume]"
+*/
+
+/obj/mecha/remove_air(amount)
+	if(use_internal_tank && internal_tank)
+		return internal_tank.air_contents.remove(amount)
+	else
+		var/turf/T = get_turf(src)
+		if(T)
+			return T.remove_air(amount)
+	return
+
+/obj/mecha/return_air()
+	if(internal_tank)
+		return internal_tank.return_air()
+	return
+
+/obj/mecha/proc/return_pressure()
+	if(internal_tank)
+		return internal_tank.return_pressure()
+	return 0
+
+/obj/mecha/proc/return_temperature()
+	if(internal_tank)
+		return internal_tank.return_temperature()
+	return 0
+
+
+/*
+/obj/mecha/proc/preserve_temp()
+//	set background = 1
+	spawn while(src)
+		if(cell && cell.charge>0)
+			if(src.occupant)
+				if(src.occupant.bodytemperature > 320 || src.occupant.bodytemperature < 300)
+					src.occupant.bodytemperature += src.occupant.adjust_body_temperature(src.occupant.bodytemperature, 310.15, 10)
+					cell.charge--
+		sleep(10)
+*/
+
+/obj/mecha/proc/connect(obj/machinery/atmospherics/portables_connector/new_port)
+	//Make sure not already connected to something else
+	if(connected_port || !new_port || new_port.connected_device)
+		return 0
+
+	//Make sure are close enough for a valid connection
+	if(new_port.loc != src.loc)
+		return 0
+
+	//Perform the connection
+	connected_port = new_port
+	connected_port.connected_device = src
+
+	//Actually enforce the air sharing
+	var/datum/pipe_network/network = connected_port.return_network(src)
+	if(network && !(return_air() in network.gases))
+		network.gases += return_air()
+	log_message("Connected to gas port.")
+	return 1
+
+/obj/mecha/proc/disconnect()
+	if(!connected_port)
+		return 0
+
+	var/datum/pipe_network/network = connected_port.return_network(src)
+	if(network)
+		network.gases -= src.return_air()
+
+	connected_port.connected_device = null
+	connected_port = null
+	src.log_message("Disconnected from gas port.")
+	return 1
+
+
+/////////////////////////
+////////  Verbs  ////////
+/////////////////////////
+
+
+/obj/mecha/verb/connect_to_port()
+	set name = "Connect to port"
+	set category = "Exosuit Interface"
+	set src = usr.loc
+	set popup_menu = 0
+	if(!src.occupant) return
+	if(usr!=src.occupant)
+		return
+	var/obj/machinery/atmospherics/portables_connector/possible_port = locate(/obj/machinery/atmospherics/portables_connector/) in loc
+	if(possible_port)
+		if(connect(possible_port))
+			src.occupant_message("\blue [name] connects to the port.")
+			src.verbs += /obj/mecha/verb/disconnect_from_port
+			src.verbs -= /obj/mecha/verb/connect_to_port
+			return
+		else
+			src.occupant_message("\red [name] failed to connect to the port.")
+			return
+	else
+		src.occupant_message("Nothing happens")
+
+
+/obj/mecha/verb/disconnect_from_port()
+	set name = "Disconnect from port"
+	set category = "Exosuit Interface"
+	set src = usr.loc
+	set popup_menu = 0
+	if(!src.occupant) return
+	if(usr!=src.occupant)
+		return
+	if(disconnect())
+		src.occupant_message("\blue [name] disconnects from the port.")
+		src.verbs -= /obj/mecha/verb/disconnect_from_port
+		src.verbs += /obj/mecha/verb/connect_to_port
+	else
+		src.occupant_message("\red [name] is not connected to the port at the moment.")
+
+/obj/mecha/verb/toggle_lights()
+	set name = "Toggle Lights"
+	set category = "Exosuit Interface"
+	set src = usr.loc
+	set popup_menu = 0
+	if(usr!=src.occupant)
+		return
+	lights = !lights
+	if(lights)
+		src.sd_SetLuminosity(src.luminosity + src.lights_power)
+	else
+		src.sd_SetLuminosity(src.luminosity - src.lights_power)
+	src.log_message("Toggled lights.")
+	return
+
+
+/obj/mecha/verb/toggle_internal_tank()
+	set name = "Toggle internal airtank usage."
+	set category = "Exosuit Interface"
+	set src = usr.loc
+	set popup_menu = 0
+	if(usr!=src.occupant)
+		return
+	use_internal_tank = !use_internal_tank
+	src.log_message("Now taking air from [use_internal_tank?"internal airtank":"environment"].")
+	return
+
+
+/obj/mecha/verb/move_inside()
+	set category = "Object"
+	set name = "Enter Exosuit"
+	set src in oview(1)
+
+	if (usr.stat || !ishuman(usr))
+		return
+	src.log_message("[usr] tries to move in.")
+	if (src.occupant)
+		usr << "\blue <B>The [src.name] is already occupied!</B>"
+		src.log_append_to_last("Permission denied.")
+		return
+/*
+	if (usr.abiotic())
+		usr << "\blue <B>Subject cannot have abiotic items on.</B>"
+		return
+*/
+	var/passed
+	if(src.dna)
+		if(usr.dna.unique_enzymes==src.dna)
+			passed = 1
+	else if(src.operation_allowed(usr))
+		passed = 1
+	if(!passed)
+		usr << "\red Access denied"
+		src.log_append_to_last("Permission denied.")
+		return
+	for(var/mob/living/carbon/metroid/M in range(1,usr))
+		if(M.Victim == usr)
+			usr << "You're too busy getting your life sucked out of you."
+			return
+	usr << "You start climbing into [src.name]"
+	if(do_after(20))
+		if(!src.occupant)
+			moved_inside(usr)
+		else if(src.occupant!=usr)
+			usr << "[src.occupant] was faster. Try better next time, loser."
+	return
+
+/obj/mecha/proc/moved_inside(var/mob/living/carbon/human/H as mob)
+	if(H && H.client && H in range(1))
+		H.client.eye = src
+		H.client.perspective = EYE_PERSPECTIVE
+		H.pulling = null
+		src.occupant = H
+		H.loc = src
+		src.add_fingerprint(H)
+		src.Entered(H)
+		src.Move(src.loc)
+		src.log_append_to_last("[H] moved in as pilot.")
+		src.icon_state = initial(icon_state)
+		dir = dir_in
+		playsound(src, 'windowdoor.ogg', 50, 1)
+		if(!internal_damage)
+			src.occupant << sound('nominal.ogg',volume=50)
+		return 1
+	else
+		return 0
+
+/obj/mecha/proc/mmi_move_inside(var/obj/item/device/mmi/mmi_as_oc as obj,mob/user as mob)
+	if(!mmi_as_oc.brainmob || !mmi_as_oc.brainmob.client)
+		user << "Consciousness matrix not detected."
+		return 0
+	else if(mmi_as_oc.brainmob.stat)
+		user << "Beta-rhythm below acceptable level."
+		return 0
+	else if(occupant)
+		user << "Occupant detected."
+		return 0
+	else if(dna && dna!=mmi_as_oc.brainmob.dna.unique_enzymes)
+		user << "Stop it!"
+		return 0
+	//Added a message here since people assume their first click failed or something./N
+	user << "Installing MMI, please stand by."
+	if(do_after(20))
+		if(!occupant)
+			return mmi_moved_inside(mmi_as_oc,user)
+		else
+			user << "Occupant detected."
+	return 0
+
+/obj/mecha/proc/mmi_moved_inside(var/obj/item/device/mmi/mmi_as_oc as obj,mob/user as mob)
+	if(mmi_as_oc && user in range(1))
+		if(!mmi_as_oc.brainmob || !mmi_as_oc.brainmob.client)
+			user << "Consciousness matrix not detected."
+			return 0
+		else if(mmi_as_oc.brainmob.stat)
+			user << "Beta-rhythm below acceptable level."
+			return 0
+		user.drop_from_slot(mmi_as_oc)
+		var/mob/brainmob = mmi_as_oc.brainmob
+		brainmob.client.eye = src
+		brainmob.client.perspective = EYE_PERSPECTIVE
+		occupant = brainmob
+		brainmob.loc = src //should allow relaymove
+		brainmob.canmove = 1
+		mmi_as_oc.loc = src
+		mmi_as_oc.mecha = src
+		src.verbs -= /obj/mecha/verb/eject
+		src.Entered(mmi_as_oc)
+		src.Move(src.loc)
+		src.icon_state = initial(icon_state)
+		dir = dir_in
+		src.log_message("[mmi_as_oc] moved in as pilot.")
+		if(!internal_damage)
+			src.occupant << sound('nominal.ogg',volume=50)
+		return 1
+	else
+		return 0
+
+/obj/mecha/verb/view_stats()
+	set name = "View Stats"
+	set category = "Exosuit Interface"
+	set src = usr.loc
+	set popup_menu = 0
+	if(usr!=src.occupant)
+		return
+	//pr_update_stats.start()
+	src.occupant << browse(src.get_stats_html(), "window=exosuit")
+	return
+
+/*
+/obj/mecha/verb/force_eject()
+	set category = "Object"
+	set name = "Force Eject"
+	set src in view(5)
+	src.go_out()
+	return
+*/
+
+/obj/mecha/verb/eject()
+	set name = "Eject"
+	set category = "Exosuit Interface"
+	set src = usr.loc
+	set popup_menu = 0
+	if(usr!=src.occupant)
+		return
+	src.go_out()
+	add_fingerprint(usr)
+	return
+
+
+/obj/mecha/proc/go_out()
+	if(!src.occupant) return
+	var/atom/movable/mob_container
+	if(ishuman(occupant))
+		mob_container = src.occupant
+	else if(istype(occupant, /mob/living/carbon/brain))
+		var/mob/living/carbon/brain/brain = occupant
+		mob_container = brain.container
+	else
+		return
+	if(mob_container.Move(src.loc))//ejecting mob container
+		src.log_message("[mob_container] moved out.")
+		src.Exited(mob_container)
+		if(src.occupant.client)
+			src.occupant.client.eye = src.occupant.client.mob
+			src.occupant.client.perspective = MOB_PERSPECTIVE
+		src.occupant << browse(null, "window=exosuit")
+		if(istype(mob_container, /obj/item/device/mmi))
+			var/obj/item/device/mmi/mmi = mob_container
+			if(mmi.brainmob)
+				occupant.loc = mmi
+			mmi.mecha = null
+			src.occupant.canmove = 0
+			src.verbs += /obj/mecha/verb/eject
+		src.occupant = null
+		src.icon_state = initial(icon_state)+"-open"
+		src.dir = dir_in
+	return
+
+/obj/mecha/examine()
+	set src in view()
+	..()
+	var/integrity = health/initial(health)*100
+	switch(integrity)
+		if(85 to 100)
+			usr << "It's fully intact."
+		if(65 to 85)
+			usr << "It's slightly damaged."
+		if(45 to 65)
+			usr << "It's badly damaged."
+		if(25 to 45)
+			usr << "It's heavily damaged."
+		else
+			usr << "It's falling apart."
+	if(equipment && equipment.len)
+		usr << "It's equipped with:"
+		for(var/obj/item/mecha_parts/mecha_equipment/ME in equipment)
+			usr << "\icon[ME] [ME]"
+	return
+
+////// Misc
+
+/obj/mecha/proc/occupant_message(message as text)
+	if(message)
+		if(src.occupant && src.occupant.client)
+			src.occupant << "[message]"
+	return
+
+/obj/mecha/proc/log_message(message as text,red=null)
+	log.len++
+	log[log.len] = list("time"=world.timeofday,"message"="[red?"<font color='red'>":null][message][red?"</font>":null]")
+	return log.len
+
+/obj/mecha/proc/log_append_to_last(message as text,red=null)
+	var/list/last_entry = src.log[src.log.len]
+	last_entry["message"] += "<br>[red?"<font color='red'>":null][message][red?"</font>":null]"
+	return
+
+
+/obj/mecha/proc/get_log_html()
+	var/output = "<html><head><title>[src.name] Log</title></head><body style='font: 13px 'Courier', monospace;'>"
+	for(var/list/entry in log)
+		output += {"<div style='font-weight: bold;'>[time2text(entry["time"],"DDD MMM DD hh:mm:ss")] 2555</div>
+						<div style='margin-left:15px; margin-bottom:10px;'>[entry["message"]]</div>
+						"}
+	output += "</body></html>"
+	return output
+
+/obj/mecha/proc/operation_allowed(mob/living/carbon/human/H)
+	for(var/ID in list(H.equipped(), H.wear_id, H.belt))
+		if(src.check_access(ID,src.operation_req_access))
+			return 1
+	return 0
+
+
+/obj/mecha/proc/internals_access_allowed(mob/living/carbon/human/H)
+	for(var/atom/ID in list(H.equipped(), H.wear_id, H.belt))
+		if(src.check_access(ID,src.internals_req_access))
+			return 1
+	return 0
+
+
+/obj/mecha/check_access(obj/item/weapon/card/id/I, list/access_list)
+	if(!istype(access_list))
+		return 1
+	if(!access_list.len) //no requirements
+		return 1
+	if(istype(I, /obj/item/device/pda))
+		var/obj/item/device/pda/pda = I
+		I = pda.id
+	if(!istype(I) || !I.access) //not ID or no access
+		return 0
+	if(access_list==src.operation_req_access)
+		for(var/req in access_list)
+			if(!(req in I.access)) //doesn't have this access
+				return 0
+	else if(access_list==src.internals_req_access)
+		for(var/req in access_list)
+			if(req in I.access)
+				return 1
+	return 1
+
+
+/obj/mecha/proc/dynattackby(obj/item/weapon/W as obj, mob/user as mob)
+	src.log_message("Attacked by [W]. Attacker - [user]")
+	if(prob(src.deflect_chance))
+		user << "\red The [W] bounces off [src.name] armor."
+		src.log_append_to_last("Armor saved.")
+/*
+		for (var/mob/V in viewers(src))
+			if(V.client && !(V.blinded))
+				V.show_message("The [W] bounces off [src.name] armor.", 1)
+*/
+	else
+		src.occupant_message("<font color='red'><b>[user] hits [src] with [W].</b></font>")
+		user.visible_message("<font color='red'><b>[user] hits [src] with [W].</b></font>", "<font color='red'><b>You hit [src] with [W].</b></font>")
+		src.take_damage(W.force,W.damtype)
+		src.check_for_internal_damage(list(MECHA_INT_TEMP_CONTROL,MECHA_INT_TANK_BREACH,MECHA_INT_CONTROL_LOST))
+	return
+
+
+/obj/mecha/attackby(obj/item/weapon/W as obj, mob/user as mob)
+
+	if(istype(W, /obj/item/device/mmi))
+		if(mmi_move_inside(W,user))
+			user << "[src]-MMI interface initialized successfuly"
+		else
+			user << "[src]-MMI interface initialization failed."
+		return
+
+	if(istype(W, /obj/item/mecha_parts/mecha_equipment))
+		var/obj/item/mecha_parts/mecha_equipment/E = W
+		spawn()
+			if(E.can_attach(src))
+				user.drop_item()
+				E.attach(src)
+				user.visible_message("[user] attaches [W] to [src]", "You attach [W] to [src]")
+			else
+				user << "You were unable to attach [W] to [src]"
+		return
+	if(istype(W, /obj/item/weapon/card/id)||istype(W, /obj/item/device/pda))
+		if(add_req_access || maint_access)
+			if(internals_access_allowed(usr))
+				var/obj/item/weapon/card/id/id_card
+				if(istype(W, /obj/item/weapon/card/id))
+					id_card = W
+				else
+					var/obj/item/device/pda/pda = W
+					id_card = pda.id
+				output_maintenance_dialog(id_card, user)
+				return
+			else
+				user << "\red Invalid ID: Access denied."
+		else
+			user << "\red Maintenance protocols disabled by operator."
+	else if(istype(W, /obj/item/weapon/wrench))
+		if(state==1)
+			state = 2
+			user << "You undo the securing bolts."
+		else if(state==2)
+			state = 1
+			user << "You tighten the securing bolts."
+		return
+
+	else if(istype(W, /obj/item/weapon/crowbar))
+		if(state==2)
+			state = 3
+			user << "You open the hatch to the power unit"
+		else if(state==3)
+			state=2
+			user << "You close the hatch to the power unit"
+		return
+
+	else if(istype(W, /obj/item/weapon/screwdriver))
+		if(state==3 && src.cell)
+			src.cell.loc = src.loc
+			src.cell = null
+			state = 4
+			user << "You unscrew and pry out the powercell."
+			src.log_message("Powercell removed")
+		else if(state==4 && src.cell)
+			state=3
+			user << "You screw the cell in place"
+		return
+
+	else if(istype(W, /obj/item/weapon/cell))
+		if(state==4)
+			if(!src.cell)
+				user << "You install the powercell"
+				user.drop_item()
+				W.loc = src
+				src.cell = W
+				src.log_message("Powercell installed")
+			else
+				user << "There's already a powercell installed."
+		return
+
+	else if(istype(W, /obj/item/weapon/weldingtool) && W:welding && user.a_intent != "hurt")
+		if (W:remove_fuel(0,user))
+			if (src.internal_damage & MECHA_INT_TANK_BREACH)
+				src.internal_damage &= ~MECHA_INT_TANK_BREACH
+				user << "\blue You repair the damaged gas tank."
+		else
+			return
+		if(src.health<initial(src.health))
+			user << "\blue You repair some damage to [src.name]."
+			src.health += min(10, initial(src.health)-src.health)
+		else
+			user << "The [src.name] is at full integrity"
+		return
+
+	else if(istype(W, /obj/item/mecha_tracking))
+		user.drop_from_slot(W)
+		W.loc = src
+		user.visible_message("[user] attaches [W] to [src].", "You attach [W] to [src]")
+		return
+
+	else
+		call((proc_res["dynattackby"]||src), "dynattackby")(W,user)
+/*
+		src.log_message("Attacked by [W]. Attacker - [user]")
+		if(prob(src.deflect_chance))
+			user << "\red The [W] bounces off [src.name] armor."
+			src.log_append_to_last("Armor saved.")
+/*
+			for (var/mob/V in viewers(src))
+				if(V.client && !(V.blinded))
+					V.show_message("The [W] bounces off [src.name] armor.", 1)
+*/
+		else
+			src.occupant_message("<font color='red'><b>[user] hits [src] with [W].</b></font>")
+			user.visible_message("<font color='red'><b>[user] hits [src] with [W].</b></font>", "<font color='red'><b>You hit [src] with [W].</b></font>")
+			src.take_damage(W.force,W.damtype)
+			src.check_for_internal_damage(list(MECHA_INT_TEMP_CONTROL,MECHA_INT_TANK_BREACH,MECHA_INT_CONTROL_LOST))
+*/
+	return
+
+
+/obj/mecha/proc/get_stats_html()
+	var/output = {"<html>
+						<head><title>[src.name] data</title>
+						<style>
+						body {color: #00ff00; background: #000000; font-family:"Courier New", Courier, monospace; font-size: 12px;}
+						hr {border: 1px solid #0f0; color: #0f0; background-color: #0f0;}
+						a {padding:2px 5px;;color:#0f0;}
+						.wr {margin-bottom: 5px;}
+						.header {cursor:pointer;}
+						.open, .closed {background: #32CD32; color:#000; padding:1px 2px;}
+						.links a {margin-bottom: 2px;}
+						.visible {display: block;}
+						.hidden {display: none;}
+						</style>
+						<script language='javascript' type='text/javascript'>
+						[js_byjax]
+						[js_dropdowns]
+						function ticker() {
+						    setInterval(function(){
+						        window.location='byond://?src=\ref[src]&update_content=1';
+						    }, 1000);
+						}
+
+						window.onload = function() {
+							dropdowns();
+							ticker();
+						}
+						</script>
+						</head>
+						<body>
+						<div id='content'>
+						[src.get_stats_part()]
+						</div>
+						<div id='eq_list'>
+						[src.get_equipment_list()]
+						</div>
+						<hr>
+						<div id='commands'>
+						[src.get_commands()]
+						</div>
+						</body>
+						</html>
+					 "}
+	return output
+
+/obj/mecha/proc/get_stats_part()
+	var/integrity = health/initial(health)*100
+	var/cell_charge = get_charge()
+	var/output = {"[internal_damage&MECHA_INT_FIRE?"<font color='red'><b>INTERNAL FIRE</b></font><br>":null]
+						[internal_damage&MECHA_INT_TEMP_CONTROL?"<font color='red'><b>LIFE SUPPORT SYSTEM MALFUNCTION</b></font><br>":null]
+						[internal_damage&MECHA_INT_TANK_BREACH?"<font color='red'><b>GAS TANK BREACH</b></font><br>":null]
+						[internal_damage&MECHA_INT_CONTROL_LOST?"<font color='red'><b>COORDINATION SYSTEM CALIBRATION FAILURE</b></font> - <a href='?src=\ref[src];repair_int_control_lost=1'>Recalibrate</a><br>":null]
+						[integrity<30?"<font color='red'><b>DAMAGE LEVEL CRITICAL</b></font><br>":null]
+						<b>Integrity: </b> [integrity]%<br>
+						<b>Powercell charge: </b>[isnull(cell_charge)?"No powercell installed":"[cell.percent()]%"]<br>
+						<b>Air source: </b>[use_internal_tank?"Internal Airtank":"Environment"]<br>
+						<b>Airtank pressure: </b>[src.return_pressure()]kPa<br>
+						<b>Internal temperature: </b> [src.return_temperature()]&deg;K|[src.return_temperature() - T0C]&deg;C<br>
+						<b>Lights: </b>[lights?"on":"off"]<br>
+						[src.dna?"<b>DNA-locked:</b><br> <span style='font-size:10px;letter-spacing:-1px;'>[src.dna]</span> \[<a href='?src=\ref[src];reset_dna=1'>Reset</a>\]<br>":null]
+					"}
+	return output
+
+/obj/mecha/proc/get_commands()
+	var/output = {"<div class='wr'>
+						<div class='header'>Electronics</div>
+						<div class='links'>
+						<a href='?src=\ref[src];toggle_lights=1'>Toggle Lights</a><br>
+						<b>Radio settings:</b><br>
+						Microphone: <a href='?src=\ref[src];rmictoggle=1'><span id="rmicstate">[radio.broadcasting?"Engaged":"Disengaged"]</span></a><br>
+						Speaker: <a href='?src=\ref[src];rspktoggle=1'><span id="rspkstate">[radio.listening?"Engaged":"Disengaged"]</span></a><br>
+						Frequency:
+						<a href='?src=\ref[src];rfreq=-10'>-</a>
+						<a href='?src=\ref[src];rfreq=-2'>-</a>
+						<span id="rfreq">[format_frequency(radio.frequency)]</span>
+						<a href='?src=\ref[src];rfreq=2'>+</a>
+						<a href='?src=\ref[src];rfreq=10'>+</a><br>
+						</div>
+						</div>
+						<div class='wr'>
+						<div class='header'>Airtank</div>
+						<div class='links'>
+						<a href='?src=\ref[src];toggle_airtank=1'>Toggle Internal Airtank Usage</a><br>
+						[(/obj/mecha/verb/disconnect_from_port in src.verbs)?"<a href='?src=\ref[src];port_disconnect=1'>Disconnect from port</a><br>":null]
+						[(/obj/mecha/verb/connect_to_port in src.verbs)?"<a href='?src=\ref[src];port_connect=1'>Connect to port</a><br>":null]
+						</div>
+						</div>
+						<div class='wr'>
+						<div class='header'>Permissions & Logging</div>
+						<div class='links'>
+						<a href='?src=\ref[src];toggle_id_upload=1'><span id='t_id_upload'>[add_req_access?"L":"Unl"]ock ID upload panel</span></a><br>
+						<a href='?src=\ref[src];toggle_maint_access=1'><span id='t_maint_access'>[maint_access?"Forbid":"Permit"] maintenance protocols</span></a><br>
+						<a href='?src=\ref[src];dna_lock=1'>DNA-lock</a><br>
+						<a href='?src=\ref[src];view_log=1'>View internal log</a><br>
+						<a href='?src=\ref[src];change_name=1'>Change exosuit name</a><br>
+						</div>
+						</div>
+						<div id='equipment_menu'>[get_equipment_menu()]</div>
+						<hr>
+						[(/obj/mecha/verb/eject in src.verbs)?"<a href='?src=\ref[src];eject=1'>Eject</a><br>":null]
+						"}
+	return output
+
+/obj/mecha/proc/get_equipment_menu() //outputs mecha html equipment menu
+	var/output
+	if(equipment.len)
+		output += {"<div class='wr'>
+						<div class='header'>Equipment</div>
+						<div class='links'>"}
+		for(var/obj/item/mecha_parts/mecha_equipment/W in equipment)
+			output += "[W.name] <a href='?src=\ref[W];detach=1'>Detach</a><br>"
+		output += "<b>Available equipment slots:</b> [max_equip-equipment.len]"
+		output += "</div></div>"
+	return output
+
+/obj/mecha/proc/get_equipment_list() //outputs mecha equipment list in html
+	if(!equipment.len)
+		return
+	var/output = "<b>Equipment:</b><div style=\"margin-left: 15px;\">"
+	for(var/obj/item/mecha_parts/mecha_equipment/MT in equipment)
+		output += "<div id='\ref[MT]'>[MT.get_equip_info()]</div>"
+	output += "</div>"
+	return output
+
+
+/obj/mecha/Topic(href, href_list)
+	..()
+	if(href_list["update_content"])
+		send_byjax(src.occupant,"exosuit.browser","content",src.get_stats_part())
+		return
+	if (href_list["close"])
+		return
+	if(usr.stat>0)
+		return
+	var/datum/topic_input/filter = new /datum/topic_input(href,href_list)
+	if(href_list["select_equip"])
+		var/obj/item/mecha_parts/mecha_equipment/equip = filter.getObj("select_equip")
+		if(equip)
+			src.selected = equip
+			src.occupant_message("You switch to [equip]")
+			src.visible_message("[src] raises [equip]")
+			send_byjax(src.occupant,"exosuit.browser","eq_list",src.get_equipment_list())
+		return
+	if (href_list["eject"])
+		src.eject()
+		return
+	if(href_list["toggle_lights"])
+		src.toggle_lights()
+		return
+	if(href_list["toggle_airtank"])
+		src.toggle_internal_tank()
+		return
+	if(href_list["rmictoggle"])
+		radio.broadcasting = !radio.broadcasting
+		send_byjax(src.occupant,"exosuit.browser","rmicstate",(radio.broadcasting?"Engaged":"Disengaged"))
+		return
+	if(href_list["rspktoggle"])
+		radio.listening = !radio.listening
+		send_byjax(src.occupant,"exosuit.browser","rspkstate",(radio.listening?"Engaged":"Disengaged"))
+		return
+	if(href_list["rfreq"])
+		var/new_frequency = (radio.frequency + filter.getNum("rfreq"))
+		if (!radio.freerange || (radio.frequency < 1200 || radio.frequency > 1600))
+			new_frequency = sanitize_frequency(new_frequency)
+		radio.set_frequency(new_frequency)
+		send_byjax(src.occupant,"exosuit.browser","rfreq","[format_frequency(radio.frequency)]")
+		return
+	if(href_list["port_disconnect"])
+		src.disconnect_from_port()
+		return
+	if (href_list["port_connect"])
+		src.connect_to_port()
+		return
+	if (href_list["view_log"])
+		src.occupant << browse(src.get_log_html(), "window=exosuit_log")
+		onclose(occupant, "exosuit_log")
+		return
+	if (href_list["change_name"])
+		var/newname = strip_html_simple(input(occupant,"Choose new exosuit name","Rename exosuit",initial(name)) as text)
+		if(newname && trim(newname))
+			name = newname
+		else
+			alert(occupant, "nope.avi")
+		return
+	if (href_list["toggle_id_upload"])
+		add_req_access = !add_req_access
+		send_byjax(src.occupant,"exosuit.browser","t_id_upload","[add_req_access?"L":"Unl"]ock ID upload panel")
+		return
+	if(href_list["toggle_maint_access"])
+		if(state)
+			occupant_message("<font color='red'>Maintenance protocols in effect</font>")
+			return
+		maint_access = !maint_access
+		send_byjax(src.occupant,"exosuit.browser","t_maint_access","[maint_access?"Forbid":"Permit"] maintenance protocols")
+		return
+	if(href_list["req_access"] && add_req_access)
+		output_access_dialog(filter.getObj("id_card"),filter.getMob("user"))
+		return
+	if(href_list["maint_access"] && maint_access)
+		var/mob/user = filter.getMob("user")
+		if(user)
+			if(state==0)
+				state = 1
+				user << "The securing bolts are now exposed."
+			else if(state==1)
+				state = 0
+				user << "The securing bolts are now hidden."
+		return
+	if (href_list["add_req_access"] && add_req_access)
+		operation_req_access += filter.getNum("add_req_access")
+		output_access_dialog(filter.getObj("id_card"),filter.getMob("user"))
+		return
+	if (href_list["del_req_access"] && add_req_access)
+		operation_req_access -= filter.getNum("del_req_access")
+		output_access_dialog(filter.getObj("id_card"),filter.getMob("user"))
+		return
+	if (href_list["finish_req_access"])
+		add_req_access = 0
+		var/mob/user = filter.getMob("user")
+		user << browse(null,"window=exosuit_add_access")
+		return
+	if(href_list["dna_lock"])
+		if(src.occupant)
+			src.dna = src.occupant.dna.unique_enzymes
+			src.occupant_message("You feel a prick as the needle takes your DNA sample.")
+		return
+	if(href_list["reset_dna"])
+		src.dna = null
+	if (href_list["repair_int_control_lost"])
+		src.occupant_message("Recalibrating coordination system.")
+		src.log_message("Recalibration of coordination system started.")
+		var/T = src.loc
+		if(do_after(100))
+			if(T == src.loc)
+				src.internal_damage &= ~MECHA_INT_CONTROL_LOST
+				src.occupant_message("<font color='blue'>Recalibration successful.</font>")
+				src.log_message("Recalibration of coordination system finished with 0 errors.")
+			else
+				src.occupant_message("<font color='red'>Recalibration failed.</font>")
+				src.log_message("Recalibration of coordination system failed with 1 error.",1)
+		return
+
+
+/*
+
+	if (href_list["ai_take_control"])
+		var/var/mob/living/silicon/ai/AI = locate(href_list["ai_take_control"])
+		var/duration = text2num(href_list["duration"])
+		var/mob/living/silicon/ai/O = new /mob/living/silicon/ai(src)
+		var/cur_occupant = src.occupant
+		O.invisibility = 0
+		O.canmove = 1
+		O.name = AI.name
+		O.real_name = AI.real_name
+		O.anchored = 1
+		O.aiRestorePowerRoutine = 0
+		O.control_disabled = 1 // Can't control things remotely if you're stuck in a card!
+		O.laws = AI.laws
+		O.stat = AI.stat
+		O.oxyloss = AI.getOxyLoss()
+		O.fireloss = AI.getFireLoss()
+		O.bruteloss = AI.getBruteLoss()
+		O.toxloss = AI.toxloss
+		O.updatehealth()
+		src.occupant = O
+		if(AI.mind)
+			AI.mind.transfer_to(O)
+		AI.name = "Inactive AI"
+		AI.real_name = "Inactive AI"
+		AI.icon_state = "ai-empty"
+		spawn(duration)
+			AI.name = O.name
+			AI.real_name = O.real_name
+			if(O.mind)
+				O.mind.transfer_to(AI)
+			AI.control_disabled = 0
+			AI.laws = O.laws
+			AI.oxyloss = O.getOxyLoss()
+			AI.fireloss = O.getFireLoss()
+			AI.bruteloss = O.getBruteLoss()
+			AI.toxloss = O.toxloss
+			AI.updatehealth()
+			del(O)
+			if (!AI.stat)
+				AI.icon_state = "ai"
+			else
+				AI.icon_state = "ai-crash"
+			src.occupant = cur_occupant
+*/
+	return
+
+
+/obj/mecha/proc/drop_item()//Derpfix, but may be useful in future for engineering exosuits.
+	return
+
+/*
+/obj/mecha/attack_ai(var/mob/living/silicon/ai/user as mob)
+	if(!istype(user, /mob/living/silicon/ai))
+		return
+	var/output = {"<b>Assume direct control over [src]?</b>
+						<a href='?src=\ref[src];ai_take_control=\ref[user];duration=3000'>Yes</a><br>
+						"}
+	user << browse(output, "window=mecha_attack_ai")
+	return
+*/
+
+/obj/mecha/hear_talk(mob/M as mob, text)
+	if(M==occupant && radio.broadcasting)
+		radio.talk_into(M, text)
+	return
+
+/obj/mecha/proc/get_charge()//returns null if no powercell, else returns cell.charge
+	if(!src.cell) return
+	return max(0, src.cell.charge)
+
+/obj/mecha/proc/use_power(amount)
+	return call((proc_res["dynusepower"]||src), "dynusepower")(amount)
+
+/obj/mecha/proc/dynusepower(amount)
+	if(get_charge()>=amount)
+		cell.use(amount)
+		return 1
+	return 0
+
+/obj/mecha/proc/give_power(amount)
+	if(!isnull(get_charge()))
+		cell.give(amount)
+		return 1
+	return 0
+
+
+/obj/mecha/proc/output_access_dialog(obj/item/weapon/card/id/id_card, mob/user)
+	if(!id_card || !user) return
+	var/output = {"<html>
+						<head><style>
+						h1 {font-size:15px;margin-bottom:4px;}
+						body {color: #00ff00; background: #000000; font-family:"Courier New", Courier, monospace; font-size: 12px;}
+						a {color:#0f0;}
+						</style>
+						</head>
+						<body>
+						<h1>Following keycodes are present in this system:</h1>"}
+	for(var/a in operation_req_access)
+		output += "[get_access_desc(a)] - <a href='?src=\ref[src];del_req_access=[a];user=\ref[user];id_card=\ref[id_card]'>Delete</a><br>"
+	output += "<hr><h1>Following keycodes were detected on portable device:</h1>"
+	for(var/a in id_card.access)
+		if(a in operation_req_access) continue
+		var/a_name = get_access_desc(a)
+		if(!a_name) continue //there's some strange access without a name
+		output += "[a_name] - <a href='?src=\ref[src];add_req_access=[a];user=\ref[user];id_card=\ref[id_card]'>Add</a><br>"
+	output += "<hr><a href='?src=\ref[src];finish_req_access=1;user=\ref[user]'>Finish</a> <font color='red'>(Warning! The ID upload panel will be locked. It can be unlocked only through Exosuit Interface.)</font>"
+	output += "</body></html>"
+	user << browse(output, "window=exosuit_add_access")
+	onclose(user, "exosuit_add_access")
+	return
+
+/obj/mecha/proc/output_maintenance_dialog(obj/item/weapon/card/id/id_card,mob/user)
+	if(!id_card || !user) return
+	var/output = {"<html>
+						<head>
+						<style>
+						body {color: #00ff00; background: #000000; font-family:"Courier New", Courier, monospace; font-size: 12px;}
+						a {padding:2px 5px; background:#32CD32;color:#000;display:block;margin:2px;text-align:center;text-decoration:none;}
+						</style>
+						</head>
+						<body>
+						[add_req_access?"<a href='?src=\ref[src];req_access=1;id_card=\ref[id_card];user=\ref[user]'>Edit operation keycodes</a>":null]
+						[maint_access?"<a href='?src=\ref[src];maint_access=1;user=\ref[user]'>Initiate maintenance protocol</a>":null]
+						</body>
+						</html>"}
+	user << browse(output, "window=exosuit_maint_console")
+	onclose(user, "exosuit_maint_console")
+	return
+
+
+//////////////////////////////////////////
+////////  Mecha global iterators  ////////
+//////////////////////////////////////////
+
+
+/datum/global_iterator/mecha_preserve_temp  //normalizing air contents temperature to 20 degrees celsium
+	delay = 20
+
+	process(var/obj/mecha/mecha)
+		var/datum/gas_mixture/int_tank_air = mecha.return_air()
+		if(int_tank_air && int_tank_air.volume > 0)
+			var/delta = int_tank_air.temperature - T20C
+			int_tank_air.temperature -= max(-10, min(10, round(delta/4,0.1)))
+		return
+
+/datum/global_iterator/mecha_intertial_movement //inertial movement in space
+	delay = 7
+
+	process(var/obj/mecha/mecha as obj,direction)
+		if(direction)
+			if(!step(mecha, direction)||mecha.check_for_support())
+				src.stop()
+		else
+			src.stop()
+		return
+
+/datum/global_iterator/mecha_internal_damage // processing internal damage
+
+	process(var/obj/mecha/mecha)
+		if(!mecha.internal_damage)
+			return src.stop()
+		var/datum/gas_mixture/int_tank_air = mecha.return_air()
+		if(mecha.internal_damage & MECHA_INT_FIRE)
+			if(mecha.return_pressure()>mecha.internal_tank.maximum_pressure && !(mecha.internal_damage&MECHA_INT_TANK_BREACH))
+				mecha.internal_damage |= MECHA_INT_TANK_BREACH
+			if(!(mecha.internal_damage & MECHA_INT_TEMP_CONTROL) && prob(5))
+				mecha.internal_damage &= ~MECHA_INT_FIRE
+				mecha.occupant_message("<font color='blue'><b>Internal fire extinquished.</b></font>")
+			if(int_tank_air && int_tank_air.volume>0) //heat the air_contents
+				int_tank_air.temperature = min(6000+T0C, int_tank_air.temperature+rand(10,15))
+				if(int_tank_air.temperature>mecha.max_temperature/2)//we assume that the tank contents include mecha pilot compartment.
+					mecha.take_damage(1,"fire")
+		if(mecha.internal_damage & MECHA_INT_TEMP_CONTROL) //stop the mecha_preserve_temp loop datum
+			mecha.pr_int_temp_processor.stop()
+		if(mecha.internal_damage & MECHA_INT_TANK_BREACH) //remove some air from internal tank
+			if(int_tank_air)
+				var/datum/gas_mixture/leaked_gas = int_tank_air.remove_ratio(0.10)
+				if(mecha.loc && hascall(mecha.loc,"assume_air"))
+					mecha.loc.assume_air(leaked_gas)
+				else
+					del(leaked_gas)
+		return