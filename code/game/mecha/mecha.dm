#define MECHA_INT_FIRE 1
#define MECHA_INT_TEMP_CONTROL 2
#define MECHA_INT_SHORT_CIRCUIT 4
#define MECHA_INT_TANK_BREACH 8
#define MECHA_INT_CONTROL_LOST 16

#define MELEE 1
#define RANGED 2


/obj/mecha
	name = "Mecha"
	desc = "Exosuit"
	icon = 'icons/mecha/mecha.dmi'
	density = 1 //Dense. To raise the heat.
	opacity = 1 ///opaque. Menacing.
	anchored = 1 //no pulling around.
	unacidable = 1 //and no deleting hoomans inside
	layer = MOB_LAYER //icon draw layer
	infra_luminosity = 15 //byond implementation is bugged.
	var/initial_icon = null //Mech type for resetting icon. Only used for reskinning kits (see custom items)
	var/can_move = 1
	var/mob/living/carbon/occupant = null
	var/step_in = 10 //make a step in step_in/10 sec.
	var/dir_in = 2//What direction will the mech face when entered/powered on? Defaults to South.
	var/step_energy_drain = 10
	var/health = 300 //health is health
	var/deflect_chance = 10 //chance to deflect incoming projectiles, hits, or lesser the effect of ex_act.
	var/r_deflect_coeff = 1
	var/m_deflect_coeff = 1
	//ranged and melee damage multipliers
	var/r_damage_coeff = 1
	var/m_damage_coeff = 1
	var/rhit_power_use = 0
	var/mhit_power_use = 0

	//the values in this list show how much damage will pass through, not how much will be absorbed.
	var/list/damage_absorption = list("brute"=0.8,"fire"=1.2,"bullet"=0.9,"laser"=1,"energy"=1,"bomb"=1)
	var/obj/item/weapon/cell/cell
	var/state = 0
	var/list/log = new
	var/last_message = 0
	var/add_req_access = 1
	var/maint_access = 1
	var/dna	//dna-locking the mech
	var/datum/effect/effect/system/spark_spread/spark_system = new
	var/lights = 0
	var/lights_power = 6

	//inner atmos
	var/use_internal_tank = 0
	var/internal_tank_valve = ONE_ATMOSPHERE
	var/obj/machinery/portable_atmospherics/canister/internal_tank
	var/datum/gas_mixture/cabin_air
	var/obj/machinery/atmospherics/portables_connector/connected_port = null

	var/obj/item/device/radio/radio = null

	var/max_temperature = 25000
	var/internal_damage_threshold = 50 //health percentage below which internal damage is possible
	var/internal_damage = 0 //contains bitflags

	var/list/operation_req_access = list()//required access level for mecha operation
	var/list/internals_req_access = list(access_engine,access_robotics)//required access level to open cell compartment

	var/datum/global_iterator/pr_int_temp_processor //normalizes internal air mixture temperature
	var/datum/global_iterator/pr_inertial_movement //controls intertial movement in spesss
	var/datum/global_iterator/pr_give_air //moves air from tank to cabin
	var/datum/global_iterator/pr_internal_damage //processes internal damage


	var/wreckage

	var/list/equipment = new
	var/obj/item/mecha_parts/mecha_equipment/selected
	var/max_equip = 3
	var/datum/events/events

/obj/mecha/drain_power(var/drain_check)

	if(drain_check)
		return 1

	if(!cell)
		return 0

	return cell.drain_power(drain_check)

/obj/mecha/New()
	..()
	events = new

	icon_state += "-open"
	add_radio()
	add_cabin()
	add_airtank() //All mecha currently have airtanks. No need to check unless changes are made.
	spark_system.set_up(2, 0, src)
	spark_system.attach(src)
	add_cell()
	add_iterators()
	removeVerb(/obj/mecha/verb/disconnect_from_port)
	log_message("[src.name] created.")
	loc.Entered(src)
	mechas_list += src //global mech list
	return

/obj/mecha/Destroy()
	src.go_out()
	for(var/mob/M in src) //Let's just be ultra sure
		M.Move(loc)

	if(loc)
		loc.Exited(src)

	if(prob(30))
		explosion(get_turf(loc), 0, 0, 1, 3)

	if(wreckage)
		var/obj/effect/decal/mecha_wreckage/WR = new wreckage(loc)
		for(var/obj/item/mecha_parts/mecha_equipment/E in equipment)
			if(E.salvageable && prob(30))
				WR.crowbar_salvage += E
				E.forceMove(WR)
				E.equip_ready = 1
			else
				E.forceMove(loc)
				E.destroy()
		if(cell)
			WR.crowbar_salvage += cell
			cell.forceMove(WR)
			cell.charge = rand(0, cell.charge)
		if(internal_tank)
			WR.crowbar_salvage += internal_tank
			internal_tank.forceMove(WR)
	else
		for(var/obj/item/mecha_parts/mecha_equipment/E in equipment)
			E.detach(loc)
			E.destroy()
		if(cell)
			qdel(cell)
		if(internal_tank)
			qdel(internal_tank)
	equipment.Cut()
	cell = null
	internal_tank = null

	qdel(pr_int_temp_processor)
	qdel(pr_inertial_movement)
	qdel(pr_give_air)
	qdel(pr_internal_damage)
	qdel(spark_system)
	pr_int_temp_processor = null
	pr_give_air = null
	pr_internal_damage = null
	spark_system = null

	mechas_list -= src //global mech list
	..()

////////////////////////
////// Helpers /////////
////////////////////////

/obj/mecha/proc/removeVerb(verb_path)
	verbs -= verb_path

/obj/mecha/proc/addVerb(verb_path)
	verbs += verb_path

/obj/mecha/proc/add_airtank()
	internal_tank = new /obj/machinery/portable_atmospherics/canister/air(src)
	return internal_tank

/obj/mecha/proc/add_cell()
	cell = new /obj/item/weapon/cell/mecha(src)

/obj/mecha/proc/add_cabin()
	cabin_air = new
	cabin_air.temperature = T20C
	cabin_air.volume = 200
	cabin_air.adjust_multi("oxygen", O2STANDARD*cabin_air.volume/(R_IDEAL_GAS_EQUATION*cabin_air.temperature), "nitrogen", N2STANDARD*cabin_air.volume/(R_IDEAL_GAS_EQUATION*cabin_air.temperature))
	return cabin_air

/obj/mecha/proc/add_radio()
	radio = new(src)
	radio.name = "[src] radio"
	radio.icon = icon
	radio.icon_state = icon_state
	radio.subspace_transmission = 1

/obj/mecha/proc/add_iterators()
	pr_int_temp_processor = new /datum/global_iterator/mecha_preserve_temp(list(src))
	pr_inertial_movement = new /datum/global_iterator/mecha_inertial_movement(null,0)
	pr_give_air = new /datum/global_iterator/mecha_tank_give_air(list(src))
	pr_internal_damage = new /datum/global_iterator/mecha_internal_damage(list(src),0)

/obj/mecha/proc/do_after(delay as num)
	sleep(delay)
	if(src)
		return 1
	return 0

/obj/mecha/proc/enter_after(delay as num, var/mob/user as mob, var/numticks = 5)
	var/delayfraction = delay/numticks

	var/turf/T = user.loc

	for(var/i = 0, i<numticks, i++)
		sleep(delayfraction)
		if(!src || !user || !user.canmove || !(user.loc == T))
			return 0

	return 1



/obj/mecha/proc/check_for_support()
	if(locate(/obj/structure/grille, orange(1, src)) || locate(/obj/structure/lattice, orange(1, src)) || locate(/turf/simulated, orange(1, src)) || locate(/turf/unsimulated, orange(1, src)))
		return 1
	else
		return 0

/obj/mecha/examine(mob/user)
	..(user)
	var/integrity = health/initial(health)*100
	switch(integrity)
		if(85 to 100)
			user << "It's fully intact."
		if(65 to 85)
			user << "It's slightly damaged."
		if(45 to 65)
			user << "It's badly damaged."
		if(25 to 45)
			user << "It's heavily damaged."
		else
			user << "It's falling apart."
	if(equipment && equipment.len)
		user << "It's equipped with:"
		for(var/obj/item/mecha_parts/mecha_equipment/ME in equipment)
			user << "\icon[ME] [ME]"
	return


/obj/mecha/proc/drop_item()//Derpfix, but may be useful in future for engineering exosuits.
	return

/obj/mecha/hear_talk(mob/M as mob, text)
	if(M==occupant && radio.broadcasting)
		radio.talk_into(M, text)
	return

////////////////////////////
///// Action processing ////
////////////////////////////
/*
/atom/DblClick(object,location,control,params)
	var/mob/M = src.mob
	if(M && M.in_contents_of(/obj/mecha))

		if(mech_click == world.time) return
		mech_click = world.time

		if(!istype(object, /atom)) return
		if(istype(object, /obj/screen))
			var/obj/screen/using = object
			if(using.screen_loc == ui_acti || using.screen_loc == ui_iarrowleft || using.screen_loc == ui_iarrowright)//ignore all HUD objects save 'intent' and its arrows
				return ..()
			else
				return
		var/obj/mecha/Mech = M.loc
		spawn() //this helps prevent clickspam fest.
			if (Mech)
				Mech.click_action(object,M)
//	else
//		return ..()
*/

/obj/mecha/proc/click_action(atom/target,mob/user)
	if(!src.occupant || src.occupant != user ) return
	if(user.stat) return
	if(state)
		occupant_message("<font color='red'>Maintenance protocols in effect.</font>")
		return
	if(!get_charge()) return
	if(src == target) return
	var/dir_to_target = get_dir(src,target)
	if(dir_to_target && !(dir_to_target & src.dir))
		return
	if(hasInternalDamage(MECHA_INT_CONTROL_LOST))
		target = safepick(view(3,target))
		if(!target)
			return
	if(istype(target, /obj/machinery))
		if (src.interface_action(target))
			return
	if(!target.Adjacent(src))
		if(selected && selected.is_ranged())
			selected.action(target)
	else if(selected && selected.is_melee())
		selected.action(target)
	else
		src.melee_action(target)
	return

/obj/mecha/proc/interface_action(obj/machinery/target)
	if(istype(target, /obj/machinery/access_button))
		src.occupant_message("<span class='notice'>Interfacing with [target].</span>")
		src.log_message("Interfaced with [target].")
		target.attack_hand(src.occupant)
		return 1
	if(istype(target, /obj/machinery/embedded_controller))
		target.ui_interact(src.occupant)
		return 1
	return 0

/obj/mecha/contents_nano_distance(var/src_object, var/mob/living/user)
	. = user.shared_living_nano_distance(src_object) //allow them to interact with anything they can interact with normally.
	if(. != STATUS_INTERACTIVE)
		//Allow interaction with the mecha or anything that is part of the mecha
		if(src_object == src || (src_object in src))
			return STATUS_INTERACTIVE
		if(src.Adjacent(src_object))
			src.occupant_message("<span class='notice'>Interfacing with [src_object]...</span>")
			src.log_message("Interfaced with [src_object].")
			return STATUS_INTERACTIVE
		if(src_object in view(2, src))
			return STATUS_UPDATE //if they're close enough, allow the occupant to see the screen through the viewport or whatever.

/obj/mecha/proc/melee_action(atom/target)
	return

/obj/mecha/proc/range_action(atom/target)
	return


//////////////////////////////////
////////  Movement procs  ////////
//////////////////////////////////

/obj/mecha/Move()
	. = ..()
	if(.)
		events.fireEvent("onMove",get_turf(src))
	return

/obj/mecha/relaymove(mob/user,direction)
	if(user != src.occupant) //While not "realistic", this piece is player friendly.
		user.forceMove(get_turf(src))
		user << "You climb out from [src]"
		return 0
	if(connected_port)
		if(world.time - last_message > 20)
			src.occupant_message("Unable to move while connected to the air system port.")
			last_message = world.time
		return 0
	if(state)
		occupant_message("<font color='red'>Maintenance protocols in effect.</font>")
		return
	return do_move(direction)

/obj/mecha/proc/do_move(direction)
	if(!can_move)
		return 0
	if(src.pr_inertial_movement.active())
		return 0
	if(!has_charge(step_energy_drain))
		return 0
	var/move_result = 0
	if(hasInternalDamage(MECHA_INT_CONTROL_LOST))
		move_result = mechsteprand()
	else if(src.dir!=direction)
		move_result = mechturn(direction)
	else
		move_result	= mechstep(direction)
	if(move_result)
		can_move = 0
		use_power(step_energy_drain)
		if(istype(src.loc, /turf/space))
			if(!src.check_for_support())
				src.pr_inertial_movement.start(list(src,direction))
				src.log_message("Movement control lost. Inertial movement started.")
		if(do_after(step_in))
			can_move = 1
		return 1
	return 0

/obj/mecha/proc/mechturn(direction)
	set_dir(direction)
	playsound(src,'sound/mecha/mechturn.ogg',40,1)
	return 1

/obj/mecha/proc/mechstep(direction)
	var/result = step(src,direction)
	if(result)
		playsound(src,'sound/mecha/mechstep.ogg',40,1)
	return result


/obj/mecha/proc/mechsteprand()
	var/result = step_rand(src)
	if(result)
		playsound(src,'sound/mecha/mechstep.ogg',40,1)
	return result

/obj/mecha/Bump(var/atom/obstacle)
//	src.inertia_dir = null
	if(istype(obstacle, /obj))
		var/obj/O = obstacle
		if(istype(O, /obj/effect/portal)) //derpfix
			src.anchored = 0
			O.Crossed(src)
			spawn(0)//countering portal teleport spawn(0), hurr
				src.anchored = 1
		else if(!O.anchored)
			step(obstacle,src.dir)
		else //I have no idea why I disabled this
			obstacle.Bumped(src)
	else if(istype(obstacle, /mob))
		step(obstacle,src.dir)
	else
		obstacle.Bumped(src)
	return

///////////////////////////////////
////////  Internal damage  ////////
///////////////////////////////////

/obj/mecha/proc/check_for_internal_damage(var/list/possible_int_damage,var/ignore_threshold=null)
	if(!islist(possible_int_damage) || isemptylist(possible_int_damage)) return
	if(prob(20))
		if(ignore_threshold || src.health*100/initial(src.health)<src.internal_damage_threshold)
			for(var/T in possible_int_damage)
				if(internal_damage & T)
					possible_int_damage -= T
			var/int_dam_flag = safepick(possible_int_damage)
			if(int_dam_flag)
				setInternalDamage(int_dam_flag)
	if(prob(5))
		if(ignore_threshold || src.health*100/initial(src.health)<src.internal_damage_threshold)
			var/obj/item/mecha_parts/mecha_equipment/destr = safepick(equipment)
			if(destr)
				destr.destroy()
	return

/obj/mecha/proc/hasInternalDamage(int_dam_flag=null)
	return int_dam_flag ? internal_damage&int_dam_flag : internal_damage


/obj/mecha/proc/setInternalDamage(int_dam_flag)
	if(!pr_internal_damage) return

	internal_damage |= int_dam_flag
	pr_internal_damage.start()
	log_append_to_last("Internal damage of type [int_dam_flag].",1)
	occupant << sound('sound/machines/warning-buzzer.ogg',wait=0)
	return

/obj/mecha/proc/clearInternalDamage(int_dam_flag)
	internal_damage &= ~int_dam_flag
	switch(int_dam_flag)
		if(MECHA_INT_TEMP_CONTROL)
			occupant_message("<font color='blue'><b>Life support system reactivated.</b></font>")
			pr_int_temp_processor.start()
		if(MECHA_INT_FIRE)
			occupant_message("<font color='blue'><b>Internal fire extinquished.</b></font>")
		if(MECHA_INT_TANK_BREACH)
			occupant_message("<font color='blue'><b>Damaged internal tank has been sealed.</b></font>")
	return


////////////////////////////////////////
////////  Health related procs  ////////
////////////////////////////////////////

/obj/mecha/proc/take_damage(amount, type="brute")
	if(amount)
		var/damage = absorb_damage(amount,type)
		health -= damage
		update_health()
		log_append_to_last("Took [damage] points of damage. Damage type: \"[type]\".",1)
	return

/obj/mecha/proc/absorb_damage(damage,damage_type)
	return damage*(listgetindex(damage_absorption,damage_type) || 1)

/obj/mecha/proc/hit_damage(damage, type="brute", is_melee=0)

	var/power_to_use
	var/damage_coeff_to_use

	if(is_melee)
		power_to_use = mhit_power_use
		damage_coeff_to_use = m_damage_coeff
	else
		power_to_use = rhit_power_use
		damage_coeff_to_use = r_damage_coeff

	if(power_to_use && use_power(power_to_use))
		take_damage(round(damage*damage_coeff_to_use), type)
		start_booster_cooldown(is_melee)
		return
	else
		start_booster_cooldown(is_melee)
		take_damage(round(damage*damage_coeff_to_use), type)

	return

/obj/mecha/proc/deflect_hit(is_melee=0)

	var/power_to_use
	var/deflect_coeff_to_use

	if(is_melee)
		power_to_use = mhit_power_use
		deflect_coeff_to_use = m_damage_coeff
	else
		power_to_use = rhit_power_use
		deflect_coeff_to_use = r_damage_coeff

	if(power_to_use)
		if(prob(src.deflect_chance*deflect_coeff_to_use))
			use_power(power_to_use)
			start_booster_cooldown(is_melee)
			return 1
		else
			return 0

	else
		start_booster_cooldown(is_melee)
		if(prob(src.deflect_chance*deflect_coeff_to_use))
			return 1

	return 0

/obj/mecha/proc/start_booster_cooldown(is_melee)

	for(var/obj/item/mecha_parts/mecha_equipment/armor_booster/B in equipment) //Ideally this would be done by the armor booster itself; attempts weren't great for performance.
		if(B.melee == is_melee && B.equip_ready)
			B.set_ready_state(0)
			B.do_after_cooldown()

/obj/mecha/airlock_crush(var/crush_damage)
	..()
	hit_damage(crush_damage, is_melee=1)
	check_for_internal_damage(list(MECHA_INT_TEMP_CONTROL,MECHA_INT_TANK_BREACH,MECHA_INT_CONTROL_LOST))
	return 1

/obj/mecha/proc/update_health()
	if(src.health > 0)
		src.spark_system.start()
	else
		qdel(src)
	return

/obj/mecha/attack_hand(mob/user as mob)
	user.setClickCooldown(DEFAULT_ATTACK_COOLDOWN)
	src.log_message("Attack by hand/paw. Attacker - [user].",1)

	if(istype(user,/mob/living/carbon/human))
		var/mob/living/carbon/human/H = user
		if(H.species.can_shred(user))
			if(!deflect_hit(is_melee=1))
				src.hit_damage(damage=15, is_melee=1)
				src.check_for_internal_damage(list(MECHA_INT_TEMP_CONTROL,MECHA_INT_TANK_BREACH,MECHA_INT_CONTROL_LOST))
				playsound(src.loc, 'sound/weapons/slash.ogg', 50, 1, -1)
				user << "<span class='danger'>You slash at the armored suit!</span>"
				visible_message("<span class='danger'>\The [user] slashes at [src.name]'s armor!</span>")
			else
				src.log_append_to_last("Armor saved.")
				playsound(src.loc, 'sound/weapons/slash.ogg', 50, 1, -1)
				user << "<span class='danger'>Your claws had no effect!</span>"
				src.occupant_message("<span class='notice'>\The [user]'s claws are stopped by the armor.</span>")
				visible_message("<span class='warning'>\The [user] rebounds off [src.name]'s armor!</span>")
		else
			user.visible_message("<span class='danger'>\The [user] hits \the [src]. Nothing happensm</span>","<span class='danger'>You hit \the [src] with no visible effect.</span>")
			src.log_append_to_last("Armor saved.")
		return
	else if ((HULK in user.mutations) && !deflect_hit(is_melee=1))
		src.hit_damage(damage=15, is_melee=1)
		src.check_for_internal_damage(list(MECHA_INT_TEMP_CONTROL,MECHA_INT_TANK_BREACH,MECHA_INT_CONTROL_LOST))
		user.visible_message("<font color='red'><b>[user] hits [src.name], doing some damage.</b></font>", "<font color='red'><b>You hit [src.name] with all your might. The metal creaks and bends.</b></font>")
	else
		user.visible_message("<font color='red'><b>[user] hits [src.name]. Nothing happens</b></font>","<font color='red'><b>You hit [src.name] with no visible effect.</b></font>")
		src.log_append_to_last("Armor saved.")
	return

/obj/mecha/hitby(atom/movable/A as mob|obj)
	..()
	src.log_message("Hit by [A].",1)
	if(istype(A, /obj/item/mecha_parts/mecha_tracking))
		A.forceMove(src)
		src.visible_message("The [A] fastens firmly to [src].")
		return
	if(deflect_hit(is_melee=0) || istype(A, /mob))
		src.occupant_message("<span class='notice'>\The [A] bounces off the armor.</span>")
		src.visible_message("\The [A] bounces off \the [src] armor.")
		src.log_append_to_last("Armor saved.")
		if(istype(A, /mob/living))
			var/mob/living/M = A
			M.take_organ_damage(10)
	else if(istype(A, /obj))
		var/obj/O = A
		if(O.throwforce)
			src.hit_damage(O.throwforce, is_melee=0)
			src.check_for_internal_damage(list(MECHA_INT_TEMP_CONTROL,MECHA_INT_TANK_BREACH,MECHA_INT_CONTROL_LOST))
	return

/obj/mecha/bullet_act(var/obj/item/projectile/Proj)
	if(Proj.damage_type == HALLOSS && !(src.r_deflect_coeff > 1))
		use_power(Proj.agony * 5)

	src.log_message("Hit by projectile. Type: [Proj.name]([Proj.check_armour]).",1)
	if(deflect_hit(is_melee=0))
		src.occupant_message("<span class='notice'>The armor deflects incoming projectile.</span>")
		src.visible_message("The [src.name] armor deflects the projectile.")
		src.log_append_to_last("Armor saved.")
		return

	if(!(Proj.nodamage))
		var/ignore_threshold
		if(istype(Proj, /obj/item/projectile/beam/pulse))
			ignore_threshold = 1
		src.hit_damage(Proj.damage, Proj.check_armour, is_melee=0)
		if(prob(25)) spark_system.start()
		src.check_for_internal_damage(list(MECHA_INT_FIRE,MECHA_INT_TEMP_CONTROL,MECHA_INT_TANK_BREACH,MECHA_INT_CONTROL_LOST,MECHA_INT_SHORT_CIRCUIT),ignore_threshold)

		//AP projectiles have a chance to cause additional damage
		if(Proj.penetrating)
			var/distance = get_dist(Proj.starting, get_turf(loc))
			var/hit_occupant = 1 //only allow the occupant to be hit once
			for(var/i in 1 to min(Proj.penetrating, round(Proj.damage/15)))
				if(src.occupant && hit_occupant && prob(20))
					Proj.attack_mob(src.occupant, distance)
					hit_occupant = 0
				else
					src.check_for_internal_damage(list(MECHA_INT_FIRE,MECHA_INT_TEMP_CONTROL,MECHA_INT_TANK_BREACH,MECHA_INT_CONTROL_LOST,MECHA_INT_SHORT_CIRCUIT), 1)

				Proj.penetrating--

				if(prob(15))
					break //give a chance to exit early

	Proj.on_hit(src)
	..()
	return

/obj/mecha/ex_act(severity)
	src.log_message("Affected by explosion of severity: [severity].",1)
	if(prob(src.deflect_chance))
		severity++
		src.log_append_to_last("Armor saved, changing severity to [severity].")
	switch(severity)
		if(1.0)
			qdel(src)
		if(2.0)
			if (prob(30))
				qdel(src)
			else
				src.take_damage(initial(src.health)/2)
				src.check_for_internal_damage(list(MECHA_INT_FIRE,MECHA_INT_TEMP_CONTROL,MECHA_INT_TANK_BREACH,MECHA_INT_CONTROL_LOST,MECHA_INT_SHORT_CIRCUIT),1)
		if(3.0)
			if (prob(5))
				qdel(src)
			else
				src.take_damage(initial(src.health)/5)
				src.check_for_internal_damage(list(MECHA_INT_FIRE,MECHA_INT_TEMP_CONTROL,MECHA_INT_TANK_BREACH,MECHA_INT_CONTROL_LOST,MECHA_INT_SHORT_CIRCUIT),1)
	return

/*Will fix later -Sieve
/obj/mecha/attack_blob(mob/user as mob)
	src.log_message("Attack by blob. Attacker - [user].",1)
	if(!prob(src.deflect_chance))
		src.take_damage(6)
		src.check_for_internal_damage(list(MECHA_INT_TEMP_CONTROL,MECHA_INT_TANK_BREACH,MECHA_INT_CONTROL_LOST))
		playsound(src.loc, 'sound/effects/blobattack.ogg', 50, 1, -1)
		user << "<span class='danger'>You smash at the armored suit!</span>"
		for (var/mob/V in viewers(src))
			if(V.client && !(V.blinded))
				V.show_message("<span class='danger'>\The [user] smashes against [src.name]'s armor!</span>", 1)
	else
		src.log_append_to_last("Armor saved.")
		playsound(src.loc, 'sound/effects/blobattack.ogg', 50, 1, -1)
		user << "<span class='warning'>Your attack had no effect!</span>"
		src.occupant_message("<span class='warning'>\The [user]'s attack is stopped by the armor.</span>")
		for (var/mob/V in viewers(src))
			if(V.client && !(V.blinded))
				V.show_message("<span class='warning'>\The [user] rebounds off the [src.name] armor!</span>", 1)
	return
*/

/obj/mecha/emp_act(severity)
	if(use_power((cell.charge/2)/severity))
		take_damage(50 / severity,"energy")
	src.log_message("EMP detected",1)
	check_for_internal_damage(list(MECHA_INT_FIRE,MECHA_INT_TEMP_CONTROL,MECHA_INT_CONTROL_LOST,MECHA_INT_SHORT_CIRCUIT),1)
	return

/obj/mecha/fire_act(datum/gas_mixture/air, exposed_temperature, exposed_volume)
	if(exposed_temperature>src.max_temperature)
		src.log_message("Exposed to dangerous temperature.",1)
		src.take_damage(5,"fire")
		src.check_for_internal_damage(list(MECHA_INT_FIRE, MECHA_INT_TEMP_CONTROL))
	return

<<<<<<< HEAD
/obj/mecha/proc/dynattackby(obj/item/weapon/W as obj, mob/user as mob)
	user.setClickCooldown(DEFAULT_ATTACK_COOLDOWN)
	src.log_message("Attacked by [W]. Attacker - [user]")
	if(prob(src.deflect_chance))
		user << "<span class='danger'>\The [W] bounces off [src.name].</span>"
		src.log_append_to_last("Armor saved.")
/*
		for (var/mob/V in viewers(src))
			if(V.client && !(V.blinded))
				V.show_message("The [W] bounces off [src.name] armor.", 1)
*/
	else
		src.occupant_message("<font color='red'><b>[user] hits [src] with [W].</b></font>")
		user.visible_message("<font color='red'><b>[user] hits [src] with [W].</b></font>", "<font color='red'><b>You hit [src] with [W].</b></font>")
		src.take_damage(W.force,W.damtype)
		src.check_for_internal_damage(list(MECHA_INT_TEMP_CONTROL,MECHA_INT_TANK_BREACH,MECHA_INT_CONTROL_LOST))
	return
=======
>>>>>>> a9e03e1b

//////////////////////
////// AttackBy //////
//////////////////////

/obj/mecha/attackby(obj/item/weapon/W as obj, mob/user as mob)

	if(istype(W, /obj/item/mecha_parts/mecha_equipment))
		var/obj/item/mecha_parts/mecha_equipment/E = W
		spawn()
			if(E.can_attach(src))
				user.drop_item()
				E.attach(src)
				user.visible_message("[user] attaches [W] to [src]", "You attach [W] to [src]")
			else
				user << "You were unable to attach [W] to [src]"
		return
	if(istype(W, /obj/item/weapon/card/id)||istype(W, /obj/item/device/pda))
		if(add_req_access || maint_access)
			if(internals_access_allowed(usr))
				var/obj/item/weapon/card/id/id_card
				if(istype(W, /obj/item/weapon/card/id))
					id_card = W
				else
					var/obj/item/device/pda/pda = W
					id_card = pda.id
				output_maintenance_dialog(id_card, user)
				return
			else
				user << "<span class='warning'>Invalid ID: Access denied.</span>"
		else
			user << "<span class='warning'>Maintenance protocols disabled by operator.</span>"
	else if(istype(W, /obj/item/weapon/wrench))
		if(state==1)
			state = 2
			user << "You undo the securing bolts."
		else if(state==2)
			state = 1
			user << "You tighten the securing bolts."
		return
	else if(istype(W, /obj/item/weapon/crowbar))
		if(state==2)
			state = 3
			user << "You open the hatch to the power unit"
		else if(state==3)
			state=2
			user << "You close the hatch to the power unit"
		return
	else if(istype(W, /obj/item/stack/cable_coil))
		if(state == 3 && hasInternalDamage(MECHA_INT_SHORT_CIRCUIT))
			var/obj/item/stack/cable_coil/CC = W
			if(CC.use(2))
				clearInternalDamage(MECHA_INT_SHORT_CIRCUIT)
				user << "You replace the fused wires."
			else
				user << "There's not enough wire to finish the task."
		return
	else if(istype(W, /obj/item/weapon/screwdriver))
		if(hasInternalDamage(MECHA_INT_TEMP_CONTROL))
			clearInternalDamage(MECHA_INT_TEMP_CONTROL)
			user << "You repair the damaged temperature controller."
		else if(state==3 && src.cell)
			src.cell.forceMove(src.loc)
			src.cell = null
			state = 4
			user << "You unscrew and pry out the powercell."
			src.log_message("Powercell removed.")
		else if(state==4 && src.cell)
			state=3
			user << "You screw the cell in place."
		return

	else if(istype(W, /obj/item/device/multitool))
		if(state>=3 && src.occupant)
			user << "You attempt to eject the pilot using the maintenance controls."
			if(src.occupant.stat)
				src.go_out()
				src.log_message("[src.occupant] was ejected using the maintenance controls.")
			else
				user << "<span class='warning'>Your attempt is rejected.</span>"
				src.occupant_message("<span class='warning'>An attempt to eject you was made using the maintenance controls.</span>")
				src.log_message("Eject attempt made using maintenance controls - rejected.")
		return

	else if(istype(W, /obj/item/weapon/cell))
		if(state==4)
			if(!src.cell)
				user << "You install the powercell"
				user.drop_item()
				W.forceMove(src)
				src.cell = W
				src.log_message("Powercell installed")
			else
				user << "There's already a powercell installed."
		return

	else if(istype(W, /obj/item/weapon/weldingtool) && user.a_intent != I_HURT)
		var/obj/item/weapon/weldingtool/WT = W
		if (WT.remove_fuel(0,user))
			if (hasInternalDamage(MECHA_INT_TANK_BREACH))
				clearInternalDamage(MECHA_INT_TANK_BREACH)
				user << "<span class='notice'>You repair the damaged gas tank.</span>"
		else
			return
		if(src.health<initial(src.health))
			user << "<span class='notice'>You repair some damage to [src.name].</span>"
			src.health += min(10, initial(src.health)-src.health)
		else
			user << "The [src.name] is at full integrity"
		return

	else if(istype(W, /obj/item/mecha_parts/mecha_tracking))
		user.drop_from_inventory(W)
		W.forceMove(src)
		user.visible_message("[user] attaches [W] to [src].", "You attach [W] to [src]")
		return

	else
		src.log_message("Attacked by [W]. Attacker - [user]")

		if(deflect_hit(is_melee=1))
			user << "<span class='danger'>\The [W] bounces off [src.name].</span>"
			src.log_append_to_last("Armor saved.")
		else
			src.occupant_message("<font color='red'><b>[user] hits [src] with [W].</b></font>")
			user.visible_message("<font color='red'><b>[user] hits [src] with [W].</b></font>", "<font color='red'><b>You hit [src] with [W].</b></font>")
			src.hit_damage(W.force, W.damtype, is_melee=1)
			src.check_for_internal_damage(list(MECHA_INT_TEMP_CONTROL,MECHA_INT_TANK_BREACH,MECHA_INT_CONTROL_LOST))

	return

/*
/obj/mecha/attack_ai(var/mob/living/silicon/ai/user as mob)
	if(!istype(user, /mob/living/silicon/ai))
		return
	var/output = {"<b>Assume direct control over [src]?</b>
						<a href='?src=\ref[src];ai_take_control=\ref[user];duration=3000'>Yes</a><br>
						"}
	user << browse(output, "window=mecha_attack_ai")
	return
*/

/////////////////////////////////////
////////  Atmospheric stuff  ////////
/////////////////////////////////////

/obj/mecha/proc/get_turf_air()
	var/turf/T = get_turf(src)
	if(T)
		. = T.return_air()
	return

/obj/mecha/remove_air(amount)
	if(use_internal_tank)
		return cabin_air.remove(amount)
	else
		var/turf/T = get_turf(src)
		if(T)
			return T.remove_air(amount)
	return

/obj/mecha/return_air()
	if(use_internal_tank)
		return cabin_air
	return get_turf_air()

/obj/mecha/proc/return_pressure()
	. = 0
	if(use_internal_tank)
		. =  cabin_air.return_pressure()
	else
		var/datum/gas_mixture/t_air = get_turf_air()
		if(t_air)
			. = t_air.return_pressure()
	return

//skytodo: //No idea what you want me to do here, mate.
/obj/mecha/proc/return_temperature()
	. = 0
	if(use_internal_tank)
		. = cabin_air.temperature
	else
		var/datum/gas_mixture/t_air = get_turf_air()
		if(t_air)
			. = t_air.temperature
	return

/obj/mecha/proc/connect(obj/machinery/atmospherics/portables_connector/new_port)
	//Make sure not already connected to something else
	if(connected_port || !new_port || new_port.connected_device)
		return 0

	//Make sure are close enough for a valid connection
	if(new_port.loc != src.loc)
		return 0

	//Perform the connection
	connected_port = new_port
	connected_port.connected_device = src

	//Actually enforce the air sharing
	var/datum/pipe_network/network = connected_port.return_network(src)
	if(network && !(internal_tank.return_air() in network.gases))
		network.gases += internal_tank.return_air()
		network.update = 1
	log_message("Connected to gas port.")
	return 1

/obj/mecha/proc/disconnect()
	if(!connected_port)
		return 0

	var/datum/pipe_network/network = connected_port.return_network(src)
	if(network)
		network.gases -= internal_tank.return_air()

	connected_port.connected_device = null
	connected_port = null
	src.log_message("Disconnected from gas port.")
	return 1


/////////////////////////
////////  Verbs  ////////
/////////////////////////


/obj/mecha/verb/connect_to_port()
	set name = "Connect to port"
	set category = "Exosuit Interface"
	set src = usr.loc
	set popup_menu = 0
	if(!src.occupant) return
	if(usr!=src.occupant)
		return
	var/obj/machinery/atmospherics/portables_connector/possible_port = locate(/obj/machinery/atmospherics/portables_connector/) in loc
	if(possible_port)
		if(connect(possible_port))
			src.occupant_message("<span class='notice'>\The [name] connects to the port.</span>")
			src.verbs += /obj/mecha/verb/disconnect_from_port
			src.verbs -= /obj/mecha/verb/connect_to_port
			return
		else
			src.occupant_message("<span class='danger'>\The [name] failed to connect to the port.</span>")
			return
	else
		src.occupant_message("Nothing happens")


/obj/mecha/verb/disconnect_from_port()
	set name = "Disconnect from port"
	set category = "Exosuit Interface"
	set src = usr.loc
	set popup_menu = 0
	if(!src.occupant) return
	if(usr!=src.occupant)
		return
	if(disconnect())
		src.occupant_message("<span class='notice'>[name] disconnects from the port.</span>")
		src.verbs -= /obj/mecha/verb/disconnect_from_port
		src.verbs += /obj/mecha/verb/connect_to_port
	else
		src.occupant_message("<span class='danger'>[name] is not connected to the port at the moment.</span>")

/obj/mecha/verb/toggle_lights()
	set name = "Toggle Lights"
	set category = "Exosuit Interface"
	set src = usr.loc
	set popup_menu = 0
	if(usr!=occupant)	return
	lights = !lights
	if(lights)	set_light(light_range + lights_power)
	else		set_light(light_range - lights_power)
	src.occupant_message("Toggled lights [lights?"on":"off"].")
	log_message("Toggled lights [lights?"on":"off"].")
	return


/obj/mecha/verb/toggle_internal_tank()
	set name = "Toggle internal airtank usage."
	set category = "Exosuit Interface"
	set src = usr.loc
	set popup_menu = 0
	if(usr!=src.occupant)
		return
	use_internal_tank = !use_internal_tank
	src.occupant_message("Now taking air from [use_internal_tank?"internal airtank":"environment"].")
	src.log_message("Now taking air from [use_internal_tank?"internal airtank":"environment"].")
	return


/obj/mecha/verb/move_inside()
	set category = "Object"
	set name = "Enter Exosuit"
	set src in oview(1)

	if (usr.stat || !ishuman(usr))
		return
	src.log_message("[usr] tries to move in.")
	if(iscarbon(usr))
		var/mob/living/carbon/C = usr
		if(C.handcuffed)
			usr << "<span class='danger'>Kinda hard to climb in while handcuffed don't you think?</span>"
			return
	if (src.occupant)
		usr << "<span class='danger'>The [src.name] is already occupied!</span>"
		src.log_append_to_last("Permission denied.")
		return
/*
	if (usr.abiotic())
		usr << "<span class='notice'>Subject cannot have abiotic items on.</span>"
		return
*/
	var/passed
	if(src.dna)
		if(usr.dna.unique_enzymes==src.dna)
			passed = 1
	else if(src.operation_allowed(usr))
		passed = 1
	if(!passed)
		usr << "<span class='warning'>Access denied</span>"
		src.log_append_to_last("Permission denied.")
		return
	for(var/mob/living/carbon/slime/M in range(1,usr))
		if(M.Victim == usr)
			usr << "You're too busy getting your life sucked out of you."
			return
//	usr << "You start climbing into [src.name]"

	visible_message("<span class='notice'>\The [usr] starts to climb into [src.name]</span>")

	if(enter_after(40,usr))
		if(!src.occupant)
			moved_inside(usr)
		else if(src.occupant!=usr)
			usr << "[src.occupant] was faster. Try better next time, loser."
	else
		usr << "You stop entering the exosuit."
	return

/obj/mecha/proc/moved_inside(var/mob/living/carbon/human/H as mob)
	if(H && H.client && H in range(1))
		H.reset_view(src)
		/*
		H.client.perspective = EYE_PERSPECTIVE
		H.client.eye = src
		*/
		H.stop_pulling()
		H.forceMove(src)
		src.occupant = H
		src.add_fingerprint(H)
		src.forceMove(src.loc)
		src.log_append_to_last("[H] moved in as pilot.")
		src.icon_state = src.reset_icon()
		set_dir(dir_in)
		playsound(src, 'sound/machines/windowdoor.ogg', 50, 1)
		if(!hasInternalDamage())
			src.occupant << sound('sound/mecha/nominal.ogg',volume=50)
		return 1
	else
		return 0

/obj/mecha/verb/view_stats()
	set name = "View Stats"
	set category = "Exosuit Interface"
	set src = usr.loc
	set popup_menu = 0
	if(usr!=src.occupant)
		return
	//pr_update_stats.start()
	src.occupant << browse(src.get_stats_html(), "window=exosuit")
	return

/*
/obj/mecha/verb/force_eject()
	set category = "Object"
	set name = "Force Eject"
	set src in view(5)
	src.go_out()
	return
*/

/obj/mecha/verb/eject()
	set name = "Eject"
	set category = "Exosuit Interface"
	set src = usr.loc
	set popup_menu = 0
	if(usr!=src.occupant)
		return
	src.go_out()
	add_fingerprint(usr)
	return


/obj/mecha/proc/go_out()
	if(!src.occupant) return
	var/atom/movable/mob_container
	if(ishuman(occupant))
		mob_container = src.occupant
	else if(istype(occupant, /mob/living/carbon/brain))
		var/mob/living/carbon/brain/brain = occupant
		mob_container = brain.container
	else
		return
	if(mob_container.forceMove(src.loc))//ejecting mob container
	/*
		if(ishuman(occupant) && (return_pressure() > HAZARD_HIGH_PRESSURE))
			use_internal_tank = 0
			var/datum/gas_mixture/environment = get_turf_air()
			if(environment)
				var/env_pressure = environment.return_pressure()
				var/pressure_delta = (cabin.return_pressure() - env_pressure)
		//Can not have a pressure delta that would cause environment pressure > tank pressure

				var/transfer_moles = 0
				if(pressure_delta > 0)
					transfer_moles = pressure_delta*environment.volume/(cabin.return_temperature() * R_IDEAL_GAS_EQUATION)

			//Actually transfer the gas
					var/datum/gas_mixture/removed = cabin.air_contents.remove(transfer_moles)
					loc.assume_air(removed)

			occupant.SetStunned(5)
			occupant.SetWeakened(5)
			occupant << "You were blown out of the mech!"
	*/
		src.log_message("[mob_container] moved out.")
		occupant.reset_view()
		/*
		if(src.occupant.client)
			src.occupant.client.eye = src.occupant.client.mob
			src.occupant.client.perspective = MOB_PERSPECTIVE
		*/
		src.occupant << browse(null, "window=exosuit")
		if(istype(mob_container, /obj/item/device/mmi))
			var/obj/item/device/mmi/mmi = mob_container
			if(mmi.brainmob)
				occupant.loc = mmi
			mmi.mecha = null
			src.occupant.canmove = 0
			src.verbs += /obj/mecha/verb/eject
		src.occupant = null
		src.icon_state = src.reset_icon()+"-open"
		src.set_dir(dir_in)
	return

/////////////////////////
////// Access stuff /////
/////////////////////////

/obj/mecha/proc/operation_allowed(mob/living/carbon/human/H)
	for(var/ID in list(H.get_active_hand(), H.wear_id, H.belt))
		if(src.check_access(ID,src.operation_req_access))
			return 1
	return 0


/obj/mecha/proc/internals_access_allowed(mob/living/carbon/human/H)
	for(var/atom/ID in list(H.get_active_hand(), H.wear_id, H.belt))
		if(src.check_access(ID,src.internals_req_access))
			return 1
	return 0


/obj/mecha/check_access(obj/item/weapon/card/id/I, list/access_list)
	if(!istype(access_list))
		return 1
	if(!access_list.len) //no requirements
		return 1
	if(istype(I, /obj/item/device/pda))
		var/obj/item/device/pda/pda = I
		I = pda.id
	if(!istype(I) || !I.access) //not ID or no access
		return 0
	if(access_list==src.operation_req_access)
		for(var/req in access_list)
			if(!(req in I.access)) //doesn't have this access
				return 0
	else if(access_list==src.internals_req_access)
		for(var/req in access_list)
			if(req in I.access)
				return 1
	return 1


////////////////////////////////////
///// Rendering stats window ///////
////////////////////////////////////

/obj/mecha/proc/get_stats_html()
	var/output = {"<html>
						<head><title>[src.name] data</title>
						<style>
						body {color: #00ff00; background: #000000; font-family:"Lucida Console",monospace; font-size: 12px;}
						hr {border: 1px solid #0f0; color: #0f0; background-color: #0f0;}
						a {padding:2px 5px;;color:#0f0;}
						.wr {margin-bottom: 5px;}
						.header {cursor:pointer;}
						.open, .closed {background: #32CD32; color:#000; padding:1px 2px;}
						.links a {margin-bottom: 2px;padding-top:3px;}
						.visible {display: block;}
						.hidden {display: none;}
						</style>
						<script language='javascript' type='text/javascript'>
						[js_byjax]
						[js_dropdowns]
						function ticker() {
						    setInterval(function(){
						        window.location='byond://?src=\ref[src]&update_content=1';
						    }, 1000);
						}

						window.onload = function() {
							dropdowns();
							ticker();
						}
						</script>
						</head>
						<body>
						<div id='content'>
						[src.get_stats_part()]
						</div>
						<div id='eq_list'>
						[src.get_equipment_list()]
						</div>
						<hr>
						<div id='commands'>
						[src.get_commands()]
						</div>
						</body>
						</html>
					 "}
	return output


/obj/mecha/proc/report_internal_damage()
	var/output = null
	var/list/dam_reports = list(
										"[MECHA_INT_FIRE]" = "<font color='red'><b>INTERNAL FIRE</b></font>",
										"[MECHA_INT_TEMP_CONTROL]" = "<font color='red'><b>LIFE SUPPORT SYSTEM MALFUNCTION</b></font>",
										"[MECHA_INT_TANK_BREACH]" = "<font color='red'><b>GAS TANK BREACH</b></font>",
										"[MECHA_INT_CONTROL_LOST]" = "<font color='red'><b>COORDINATION SYSTEM CALIBRATION FAILURE</b></font> - <a href='?src=\ref[src];repair_int_control_lost=1'>Recalibrate</a>",
										"[MECHA_INT_SHORT_CIRCUIT]" = "<font color='red'><b>SHORT CIRCUIT</b></font>"
										)
	for(var/tflag in dam_reports)
		var/intdamflag = text2num(tflag)
		if(hasInternalDamage(intdamflag))
			output += dam_reports[tflag]
			output += "<br />"
	if(return_pressure() > WARNING_HIGH_PRESSURE)
		output += "<font color='red'><b>DANGEROUSLY HIGH CABIN PRESSURE</b></font><br />"
	return output


/obj/mecha/proc/get_stats_part()
	var/integrity = health/initial(health)*100
	var/cell_charge = get_charge()
	var/tank_pressure = internal_tank ? round(internal_tank.return_pressure(),0.01) : "None"
	var/tank_temperature = internal_tank ? internal_tank.return_temperature() : "Unknown" //Results in type mismatch if there is no tank.
	var/cabin_pressure = round(return_pressure(),0.01)
	var/output = {"[report_internal_damage()]
						[integrity<30?"<font color='red'><b>DAMAGE LEVEL CRITICAL</b></font><br>":null]
						<b>Integrity: </b> [integrity]%<br>
						<b>Powercell charge: </b>[isnull(cell_charge)?"No powercell installed":"[cell.percent()]%"]<br>
						<b>Air source: </b>[use_internal_tank?"Internal Airtank":"Environment"]<br>
						<b>Airtank pressure: </b>[tank_pressure]kPa<br>
						<b>Airtank temperature: </b>[tank_temperature]K|[tank_temperature - T0C]&deg;C<br>
						<b>Cabin pressure: </b>[cabin_pressure>WARNING_HIGH_PRESSURE ? "<font color='red'>[cabin_pressure]</font>": cabin_pressure]kPa<br>
						<b>Cabin temperature: </b> [return_temperature()]K|[return_temperature() - T0C]&deg;C<br>
						<b>Lights: </b>[lights?"on":"off"]<br>
						[src.dna?"<b>DNA-locked:</b><br> <span style='font-size:10px;letter-spacing:-1px;'>[src.dna]</span> \[<a href='?src=\ref[src];reset_dna=1'>Reset</a>\]<br>":null]
					"}
	return output

/obj/mecha/proc/get_commands()
	var/output = {"<div class='wr'>
						<div class='header'>Electronics</div>
						<div class='links'>
						<a href='?src=\ref[src];toggle_lights=1'>Toggle Lights</a><br>
						<b>Radio settings:</b><br>
						Microphone: <a href='?src=\ref[src];rmictoggle=1'><span id="rmicstate">[radio.broadcasting?"Engaged":"Disengaged"]</span></a><br>
						Speaker: <a href='?src=\ref[src];rspktoggle=1'><span id="rspkstate">[radio.listening?"Engaged":"Disengaged"]</span></a><br>
						Frequency:
						<a href='?src=\ref[src];rfreq=-10'>-</a>
						<a href='?src=\ref[src];rfreq=-2'>-</a>
						<span id="rfreq">[format_frequency(radio.frequency)]</span>
						<a href='?src=\ref[src];rfreq=2'>+</a>
						<a href='?src=\ref[src];rfreq=10'>+</a><br>
						</div>
						</div>
						<div class='wr'>
						<div class='header'>Airtank</div>
						<div class='links'>
						<a href='?src=\ref[src];toggle_airtank=1'>Toggle Internal Airtank Usage</a><br>
						[(/obj/mecha/verb/disconnect_from_port in src.verbs)?"<a href='?src=\ref[src];port_disconnect=1'>Disconnect from port</a><br>":null]
						[(/obj/mecha/verb/connect_to_port in src.verbs)?"<a href='?src=\ref[src];port_connect=1'>Connect to port</a><br>":null]
						</div>
						</div>
						<div class='wr'>
						<div class='header'>Permissions & Logging</div>
						<div class='links'>
						<a href='?src=\ref[src];toggle_id_upload=1'><span id='t_id_upload'>[add_req_access?"L":"Unl"]ock ID upload panel</span></a><br>
						<a href='?src=\ref[src];toggle_maint_access=1'><span id='t_maint_access'>[maint_access?"Forbid":"Permit"] maintenance protocols</span></a><br>
						<a href='?src=\ref[src];dna_lock=1'>DNA-lock</a><br>
						<a href='?src=\ref[src];view_log=1'>View internal log</a><br>
						<a href='?src=\ref[src];change_name=1'>Change exosuit name</a><br>
						</div>
						</div>
						<div id='equipment_menu'>[get_equipment_menu()]</div>
						<hr>
						[(/obj/mecha/verb/eject in src.verbs)?"<a href='?src=\ref[src];eject=1'>Eject</a><br>":null]
						"}
	return output

/obj/mecha/proc/get_equipment_menu() //outputs mecha html equipment menu
	var/output
	if(equipment.len)
		output += {"<div class='wr'>
						<div class='header'>Equipment</div>
						<div class='links'>"}
		for(var/obj/item/mecha_parts/mecha_equipment/W in equipment)
			output += "[W.name] <a href='?src=\ref[W];detach=1'>Detach</a><br>"
		output += "<b>Available equipment slots:</b> [max_equip-equipment.len]"
		output += "</div></div>"
	return output

/obj/mecha/proc/get_equipment_list() //outputs mecha equipment list in html
	if(!equipment.len)
		return
	var/output = "<b>Equipment:</b><div style=\"margin-left: 15px;\">"
	for(var/obj/item/mecha_parts/mecha_equipment/MT in equipment)
		output += "<div id='\ref[MT]'>[MT.get_equip_info()]</div>"
	output += "</div>"
	return output


/obj/mecha/proc/get_log_html()
	var/output = "<html><head><title>[src.name] Log</title></head><body style='font: 13px 'Courier', monospace;'>"
	for(var/list/entry in log)
		output += {"<div style='font-weight: bold;'>[time2text(entry["time"],"DDD MMM DD hh:mm:ss")] [game_year]</div>
						<div style='margin-left:15px; margin-bottom:10px;'>[entry["message"]]</div>
						"}
	output += "</body></html>"
	return output


/obj/mecha/proc/output_access_dialog(obj/item/weapon/card/id/id_card, mob/user)
	if(!id_card || !user) return
	var/output = {"<html>
						<head><style>
						h1 {font-size:15px;margin-bottom:4px;}
						body {color: #00ff00; background: #000000; font-family:"Courier New", Courier, monospace; font-size: 12px;}
						a {color:#0f0;}
						</style>
						</head>
						<body>
						<h1>Following keycodes are present in this system:</h1>"}
	for(var/a in operation_req_access)
		output += "[get_access_desc(a)] - <a href='?src=\ref[src];del_req_access=[a];user=\ref[user];id_card=\ref[id_card]'>Delete</a><br>"
	output += "<hr><h1>Following keycodes were detected on portable device:</h1>"
	for(var/a in id_card.access)
		if(a in operation_req_access) continue
		var/a_name = get_access_desc(a)
		if(!a_name) continue //there's some strange access without a name
		output += "[a_name] - <a href='?src=\ref[src];add_req_access=[a];user=\ref[user];id_card=\ref[id_card]'>Add</a><br>"
	output += "<hr><a href='?src=\ref[src];finish_req_access=1;user=\ref[user]'>Finish</a> <font color='red'>(Warning! The ID upload panel will be locked. It can be unlocked only through Exosuit Interface.)</font>"
	output += "</body></html>"
	user << browse(output, "window=exosuit_add_access")
	onclose(user, "exosuit_add_access")
	return

/obj/mecha/proc/output_maintenance_dialog(obj/item/weapon/card/id/id_card,mob/user)
	if(!id_card || !user) return

	var/maint_options = "<a href='?src=\ref[src];set_internal_tank_valve=1;user=\ref[user]'>Set Cabin Air Pressure</a>"
	if (locate(/obj/item/mecha_parts/mecha_equipment/tool/passenger) in contents)
		maint_options += "<a href='?src=\ref[src];remove_passenger=1;user=\ref[user]'>Remove Passenger</a>"

	var/output = {"<html>
						<head>
						<style>
						body {color: #00ff00; background: #000000; font-family:"Courier New", Courier, monospace; font-size: 12px;}
						a {padding:2px 5px; background:#32CD32;color:#000;display:block;margin:2px;text-align:center;text-decoration:none;}
						</style>
						</head>
						<body>
						[add_req_access?"<a href='?src=\ref[src];req_access=1;id_card=\ref[id_card];user=\ref[user]'>Edit operation keycodes</a>":null]
						[maint_access?"<a href='?src=\ref[src];maint_access=1;id_card=\ref[id_card];user=\ref[user]'>Initiate maintenance protocol</a>":null]
						[(state>0) ? maint_options : ""]
						</body>
						</html>"}
	user << browse(output, "window=exosuit_maint_console")
	onclose(user, "exosuit_maint_console")
	return


////////////////////////////////
/////// Messages and Log ///////
////////////////////////////////

/obj/mecha/proc/occupant_message(message as text)
	if(message)
		if(src.occupant && src.occupant.client)
			src.occupant << "\icon[src] [message]"
	return

/obj/mecha/proc/log_message(message as text,red=null)
	log.len++
	log[log.len] = list("time"=world.timeofday,"message"="[red?"<font color='red'>":null][message][red?"</font>":null]")
	return log.len

/obj/mecha/proc/log_append_to_last(message as text,red=null)
	var/list/last_entry = src.log[src.log.len]
	last_entry["message"] += "<br>[red?"<font color='red'>":null][message][red?"</font>":null]"
	return


/////////////////
///// Topic /////
/////////////////

/obj/mecha/Topic(href, href_list)
	..()
	if(href_list["update_content"])
		if(usr != src.occupant)	return
		send_byjax(src.occupant,"exosuit.browser","content",src.get_stats_part())
		return
	if(href_list["close"])
		return
	if(usr.stat > 0)
		return
	var/datum/topic_input/filter = new /datum/topic_input(href,href_list)
	if(href_list["select_equip"])
		if(usr != src.occupant)	return
		var/obj/item/mecha_parts/mecha_equipment/equip = filter.getObj("select_equip")
		if(equip)
			src.selected = equip
			src.occupant_message("You switch to [equip]")
			src.visible_message("[src] raises [equip]")
			send_byjax(src.occupant,"exosuit.browser","eq_list",src.get_equipment_list())
		return
	if(href_list["eject"])
		if(usr != src.occupant)	return
		src.eject()
		return
	if(href_list["toggle_lights"])
		if(usr != src.occupant)	return
		src.toggle_lights()
		return
	if(href_list["toggle_airtank"])
		if(usr != src.occupant)	return
		src.toggle_internal_tank()
		return
	if(href_list["rmictoggle"])
		if(usr != src.occupant)	return
		radio.broadcasting = !radio.broadcasting
		send_byjax(src.occupant,"exosuit.browser","rmicstate",(radio.broadcasting?"Engaged":"Disengaged"))
		return
	if(href_list["rspktoggle"])
		if(usr != src.occupant)	return
		radio.listening = !radio.listening
		send_byjax(src.occupant,"exosuit.browser","rspkstate",(radio.listening?"Engaged":"Disengaged"))
		return
	if(href_list["rfreq"])
		if(usr != src.occupant)	return
		var/new_frequency = (radio.frequency + filter.getNum("rfreq"))
		if (!radio.freerange || (radio.frequency < 1200 || radio.frequency > 1600))
			new_frequency = sanitize_frequency(new_frequency)
		radio.set_frequency(new_frequency)
		send_byjax(src.occupant,"exosuit.browser","rfreq","[format_frequency(radio.frequency)]")
		return
	if(href_list["port_disconnect"])
		if(usr != src.occupant)	return
		src.disconnect_from_port()
		return
	if (href_list["port_connect"])
		if(usr != src.occupant)	return
		src.connect_to_port()
		return
	if (href_list["view_log"])
		if(usr != src.occupant)	return
		src.occupant << browse(src.get_log_html(), "window=exosuit_log")
		onclose(occupant, "exosuit_log")
		return
	if (href_list["change_name"])
		if(usr != src.occupant)	return
		var/newname = sanitizeSafe(input(occupant,"Choose new exosuit name","Rename exosuit",initial(name)) as text, MAX_NAME_LEN)
		if(newname)
			name = newname
		else
			alert(occupant, "nope.avi")
		return
	if (href_list["toggle_id_upload"])
		if(usr != src.occupant)	return
		add_req_access = !add_req_access
		send_byjax(src.occupant,"exosuit.browser","t_id_upload","[add_req_access?"L":"Unl"]ock ID upload panel")
		return
	if(href_list["toggle_maint_access"])
		if(usr != src.occupant)	return
		if(state)
			occupant_message("<font color='red'>Maintenance protocols in effect</font>")
			return
		maint_access = !maint_access
		send_byjax(src.occupant,"exosuit.browser","t_maint_access","[maint_access?"Forbid":"Permit"] maintenance protocols")
		return
	if(href_list["req_access"] && add_req_access)
		if(!in_range(src, usr))	return
		output_access_dialog(filter.getObj("id_card"),filter.getMob("user"))
		return
	if(href_list["maint_access"] && maint_access)
		if(!in_range(src, usr))	return
		var/mob/user = filter.getMob("user")
		if(user)
			if(state==0)
				state = 1
				user << "The securing bolts are now exposed."
			else if(state==1)
				state = 0
				user << "The securing bolts are now hidden."
			output_maintenance_dialog(filter.getObj("id_card"),user)
		return
	if(href_list["set_internal_tank_valve"] && state >=1)
		if(!in_range(src, usr))	return
		var/mob/user = filter.getMob("user")
		if(user)
			var/new_pressure = input(user,"Input new output pressure","Pressure setting",internal_tank_valve) as num
			if(new_pressure)
				internal_tank_valve = new_pressure
				user << "The internal pressure valve has been set to [internal_tank_valve]kPa."
	if(href_list["remove_passenger"] && state >= 1)
		var/mob/user = filter.getMob("user")
		var/list/passengers = list()
		for (var/obj/item/mecha_parts/mecha_equipment/tool/passenger/P in contents)
			if (P.occupant)
				passengers["[P.occupant]"] = P

		if (!passengers)
			user << "<span class='warning'>There are no passengers to remove.</span>"
			return

		var/pname = input(user, "Choose a passenger to forcibly remove.", "Forcibly Remove Passenger") as null|anything in passengers

		if (!pname)
			return

		var/obj/item/mecha_parts/mecha_equipment/tool/passenger/P = passengers[pname]
		var/mob/occupant = P.occupant

		user.visible_message("<span class='notice'>\The [user] begins opening the hatch on \the [P]...</span>", "<span class='notice'>You begin opening the hatch on \the [P]...</span>")
		if (!do_after(user, 40, needhand=0))
			return

		user.visible_message("<span class='notice'>\The [user] opens the hatch on \the [P] and removes [occupant]!</span>", "<span class='notice'>You open the hatch on \the [P] and remove [occupant]!</span>")
		P.go_out()
		P.log_message("[occupant] was removed.")
		return
	if(href_list["add_req_access"] && add_req_access && filter.getObj("id_card"))
		if(!in_range(src, usr))	return
		operation_req_access += filter.getNum("add_req_access")
		output_access_dialog(filter.getObj("id_card"),filter.getMob("user"))
		return
	if(href_list["del_req_access"] && add_req_access && filter.getObj("id_card"))
		if(!in_range(src, usr))	return
		operation_req_access -= filter.getNum("del_req_access")
		output_access_dialog(filter.getObj("id_card"),filter.getMob("user"))
		return
	if(href_list["finish_req_access"])
		if(!in_range(src, usr))	return
		add_req_access = 0
		var/mob/user = filter.getMob("user")
		user << browse(null,"window=exosuit_add_access")
		return
	if(href_list["dna_lock"])
		if(usr != src.occupant)	return
		if(istype(occupant, /mob/living/carbon/brain))
			occupant_message("You are a brain. No.")
			return
		if(src.occupant)
			src.dna = src.occupant.dna.unique_enzymes
			src.occupant_message("You feel a prick as the needle takes your DNA sample.")
		return
	if(href_list["reset_dna"])
		if(usr != src.occupant)	return
		src.dna = null
	if(href_list["repair_int_control_lost"])
		if(usr != src.occupant)	return
		src.occupant_message("Recalibrating coordination system.")
		src.log_message("Recalibration of coordination system started.")
		var/T = src.loc
		if(do_after(100))
			if(T == src.loc)
				src.clearInternalDamage(MECHA_INT_CONTROL_LOST)
				src.occupant_message("<font color='blue'>Recalibration successful.</font>")
				src.log_message("Recalibration of coordination system finished with 0 errors.")
			else
				src.occupant_message("<font color='red'>Recalibration failed.</font>")
				src.log_message("Recalibration of coordination system failed with 1 error.",1)

	//debug
	/*
	if(href_list["debug"])
		if(href_list["set_i_dam"])
			setInternalDamage(filter.getNum("set_i_dam"))
		if(href_list["clear_i_dam"])
			clearInternalDamage(filter.getNum("clear_i_dam"))
		return
	*/



/*

	if (href_list["ai_take_control"])
		var/mob/living/silicon/ai/AI = locate(href_list["ai_take_control"])
		var/duration = text2num(href_list["duration"])
		var/mob/living/silicon/ai/O = new /mob/living/silicon/ai(src)
		var/cur_occupant = src.occupant
		O.invisibility = 0
		O.canmove = 1
		O.name = AI.name
		O.real_name = AI.real_name
		O.anchored = 1
		O.aiRestorePowerRoutine = 0
		O.control_disabled = 1 // Can't control things remotely if you're stuck in a card!
		O.laws = AI.laws
		O.stat = AI.stat
		O.oxyloss = AI.getOxyLoss()
		O.fireloss = AI.getFireLoss()
		O.bruteloss = AI.getBruteLoss()
		O.toxloss = AI.toxloss
		O.updatehealth()
		src.occupant = O
		if(AI.mind)
			AI.mind.transfer_to(O)
		AI.name = "Inactive AI"
		AI.real_name = "Inactive AI"
		AI.icon_state = "ai-empty"
		spawn(duration)
			AI.name = O.name
			AI.real_name = O.real_name
			if(O.mind)
				O.mind.transfer_to(AI)
			AI.control_disabled = 0
			AI.laws = O.laws
			AI.oxyloss = O.getOxyLoss()
			AI.fireloss = O.getFireLoss()
			AI.bruteloss = O.getBruteLoss()
			AI.toxloss = O.toxloss
			AI.updatehealth()
			qdel(O)
			if (!AI.stat)
				AI.icon_state = "ai"
			else
				AI.icon_state = "ai-crash"
			src.occupant = cur_occupant
*/
	return

///////////////////////
///// Power stuff /////
///////////////////////

/obj/mecha/proc/has_charge(amount)
	return (get_charge()>=amount)

/obj/mecha/proc/get_charge()
	if(!src.cell)
		return
	return max(0, src.cell.charge)

/obj/mecha/proc/use_power(amount)
	if(get_charge())
		cell.use(amount)
		return 1
	return 0

/obj/mecha/proc/give_power(amount)
	if(!isnull(get_charge()))
		cell.give(amount)
		return 1
	return 0

/obj/mecha/proc/reset_icon()
	if (initial_icon)
		icon_state = initial_icon
	else
		icon_state = initial(icon_state)
	return icon_state

/obj/mecha/attack_generic(var/mob/user, var/damage, var/attack_message)

	user.setClickCooldown(DEFAULT_ATTACK_COOLDOWN)
	if(!damage)
		return 0

	src.log_message("Attacked. Attacker - [user].",1)

	user.do_attack_animation(src)
	if(!deflect_hit(is_melee=1))
		src.hit_damage(damage, is_melee=1)
		src.check_for_internal_damage(list(MECHA_INT_TEMP_CONTROL,MECHA_INT_TANK_BREACH,MECHA_INT_CONTROL_LOST))
		visible_message("<span class='danger'>[user] [attack_message] [src]!</span>")
		user.attack_log += text("\[[time_stamp()]\] <font color='red'>attacked [src.name]</font>")
	else
		src.log_append_to_last("Armor saved.")
		playsound(src.loc, 'sound/weapons/slash.ogg', 50, 1, -1)
		src.occupant_message("<span class='notice'>\The [user]'s attack is stopped by the armor.</span>")
		visible_message("<span class='notice'>\The [user] rebounds off [src.name]'s armor!</span>")
		user.attack_log += text("\[[time_stamp()]\] <font color='red'>attacked [src.name]</font>")
	return 1


//////////////////////////////////////////
////////  Mecha global iterators  ////////
//////////////////////////////////////////


/datum/global_iterator/mecha_preserve_temp  //normalizing cabin air temperature to 20 degrees celsius
	delay = 20

	process(var/obj/mecha/mecha)
		if(mecha.cabin_air && mecha.cabin_air.volume > 0)
			var/delta = mecha.cabin_air.temperature - T20C
			mecha.cabin_air.temperature -= max(-10, min(10, round(delta/4,0.1)))
		return

/datum/global_iterator/mecha_tank_give_air
	delay = 15

	process(var/obj/mecha/mecha)
		if(mecha.internal_tank)
			var/datum/gas_mixture/tank_air = mecha.internal_tank.return_air()
			var/datum/gas_mixture/cabin_air = mecha.cabin_air

			var/release_pressure = mecha.internal_tank_valve
			var/cabin_pressure = cabin_air.return_pressure()
			var/pressure_delta = min(release_pressure - cabin_pressure, (tank_air.return_pressure() - cabin_pressure)/2)
			var/transfer_moles = 0
			if(pressure_delta > 0) //cabin pressure lower than release pressure
				if(tank_air.temperature > 0)
					transfer_moles = pressure_delta*cabin_air.volume/(cabin_air.temperature * R_IDEAL_GAS_EQUATION)
					var/datum/gas_mixture/removed = tank_air.remove(transfer_moles)
					cabin_air.merge(removed)
			else if(pressure_delta < 0) //cabin pressure higher than release pressure
				var/datum/gas_mixture/t_air = mecha.get_turf_air()
				pressure_delta = cabin_pressure - release_pressure
				if(t_air)
					pressure_delta = min(cabin_pressure - t_air.return_pressure(), pressure_delta)
				if(pressure_delta > 0) //if location pressure is lower than cabin pressure
					transfer_moles = pressure_delta*cabin_air.volume/(cabin_air.temperature * R_IDEAL_GAS_EQUATION)
					var/datum/gas_mixture/removed = cabin_air.remove(transfer_moles)
					if(t_air)
						t_air.merge(removed)
					else //just delete the cabin gas, we're in space or some shit
						qdel(removed)
		else
			return stop()
		return

/datum/global_iterator/mecha_inertial_movement //inertial movement in space
	delay = 7

	process(var/obj/mecha/mecha as obj,direction)
		if(direction)
			if(!step(mecha, direction)||mecha.check_for_support())
				src.stop()
		else
			src.stop()
		return

/datum/global_iterator/mecha_internal_damage // processing internal damage

	process(var/obj/mecha/mecha)
		if(!mecha.hasInternalDamage())
			return stop()
		if(mecha.hasInternalDamage(MECHA_INT_FIRE))
			if(!mecha.hasInternalDamage(MECHA_INT_TEMP_CONTROL) && prob(5))
				mecha.clearInternalDamage(MECHA_INT_FIRE)
			if(mecha.internal_tank)
				if(mecha.internal_tank.return_pressure()>mecha.internal_tank.maximum_pressure && !(mecha.hasInternalDamage(MECHA_INT_TANK_BREACH)))
					mecha.setInternalDamage(MECHA_INT_TANK_BREACH)
				var/datum/gas_mixture/int_tank_air = mecha.internal_tank.return_air()
				if(int_tank_air && int_tank_air.volume>0) //heat the air_contents
					int_tank_air.temperature = min(6000+T0C, int_tank_air.temperature+rand(10,15))
			if(mecha.cabin_air && mecha.cabin_air.volume>0)
				mecha.cabin_air.temperature = min(6000+T0C, mecha.cabin_air.temperature+rand(10,15))
				if(mecha.cabin_air.temperature>mecha.max_temperature/2)
					mecha.take_damage(4/round(mecha.max_temperature/mecha.cabin_air.temperature,0.1),"fire")
		if(mecha.hasInternalDamage(MECHA_INT_TEMP_CONTROL)) //stop the mecha_preserve_temp loop datum
			mecha.pr_int_temp_processor.stop()
		if(mecha.hasInternalDamage(MECHA_INT_TANK_BREACH)) //remove some air from internal tank
			if(mecha.internal_tank)
				var/datum/gas_mixture/int_tank_air = mecha.internal_tank.return_air()
				var/datum/gas_mixture/leaked_gas = int_tank_air.remove_ratio(0.10)
				if(mecha.loc && hascall(mecha.loc,"assume_air"))
					mecha.loc.assume_air(leaked_gas)
				else
					qdel(leaked_gas)
		if(mecha.hasInternalDamage(MECHA_INT_SHORT_CIRCUIT))
			if(mecha.get_charge())
				mecha.spark_system.start()
				mecha.cell.charge -= min(20,mecha.cell.charge)
				mecha.cell.maxcharge -= min(20,mecha.cell.maxcharge)
		return


/////////////

//debug
/*
/obj/mecha/verb/test_int_damage()
	set name = "Test internal damage"
	set category = "Exosuit Interface"
	set src in view(0)
	if(!occupant) return
	if(usr!=occupant)
		return
	var/output = {"<html>
						<head>
						</head>
						<body>
						<h3>Set:</h3>
						<a href='?src=\ref[src];debug=1;set_i_dam=[MECHA_INT_FIRE]'>MECHA_INT_FIRE</a><br />
						<a href='?src=\ref[src];debug=1;set_i_dam=[MECHA_INT_TEMP_CONTROL]'>MECHA_INT_TEMP_CONTROL</a><br />
						<a href='?src=\ref[src];debug=1;set_i_dam=[MECHA_INT_SHORT_CIRCUIT]'>MECHA_INT_SHORT_CIRCUIT</a><br />
						<a href='?src=\ref[src];debug=1;set_i_dam=[MECHA_INT_TANK_BREACH]'>MECHA_INT_TANK_BREACH</a><br />
						<a href='?src=\ref[src];debug=1;set_i_dam=[MECHA_INT_CONTROL_LOST]'>MECHA_INT_CONTROL_LOST</a><br />
						<hr />
						<h3>Clear:</h3>
						<a href='?src=\ref[src];debug=1;clear_i_dam=[MECHA_INT_FIRE]'>MECHA_INT_FIRE</a><br />
						<a href='?src=\ref[src];debug=1;clear_i_dam=[MECHA_INT_TEMP_CONTROL]'>MECHA_INT_TEMP_CONTROL</a><br />
						<a href='?src=\ref[src];debug=1;clear_i_dam=[MECHA_INT_SHORT_CIRCUIT]'>MECHA_INT_SHORT_CIRCUIT</a><br />
						<a href='?src=\ref[src];debug=1;clear_i_dam=[MECHA_INT_TANK_BREACH]'>MECHA_INT_TANK_BREACH</a><br />
						<a href='?src=\ref[src];debug=1;clear_i_dam=[MECHA_INT_CONTROL_LOST]'>MECHA_INT_CONTROL_LOST</a><br />
 					   </body>
						</html>"}

	occupant << browse(output, "window=ex_debug")
	//src.health = initial(src.health)/2.2
	//src.check_for_internal_damage(list(MECHA_INT_FIRE,MECHA_INT_TEMP_CONTROL,MECHA_INT_TANK_BREACH,MECHA_INT_CONTROL_LOST))
	return
*/
<|MERGE_RESOLUTION|>--- conflicted
+++ resolved
@@ -1,1866 +1,1844 @@
-#define MECHA_INT_FIRE 1
-#define MECHA_INT_TEMP_CONTROL 2
-#define MECHA_INT_SHORT_CIRCUIT 4
-#define MECHA_INT_TANK_BREACH 8
-#define MECHA_INT_CONTROL_LOST 16
-
-#define MELEE 1
-#define RANGED 2
-
-
-/obj/mecha
-	name = "Mecha"
-	desc = "Exosuit"
-	icon = 'icons/mecha/mecha.dmi'
-	density = 1 //Dense. To raise the heat.
-	opacity = 1 ///opaque. Menacing.
-	anchored = 1 //no pulling around.
-	unacidable = 1 //and no deleting hoomans inside
-	layer = MOB_LAYER //icon draw layer
-	infra_luminosity = 15 //byond implementation is bugged.
-	var/initial_icon = null //Mech type for resetting icon. Only used for reskinning kits (see custom items)
-	var/can_move = 1
-	var/mob/living/carbon/occupant = null
-	var/step_in = 10 //make a step in step_in/10 sec.
-	var/dir_in = 2//What direction will the mech face when entered/powered on? Defaults to South.
-	var/step_energy_drain = 10
-	var/health = 300 //health is health
-	var/deflect_chance = 10 //chance to deflect incoming projectiles, hits, or lesser the effect of ex_act.
-	var/r_deflect_coeff = 1
-	var/m_deflect_coeff = 1
-	//ranged and melee damage multipliers
-	var/r_damage_coeff = 1
-	var/m_damage_coeff = 1
-	var/rhit_power_use = 0
-	var/mhit_power_use = 0
-
-	//the values in this list show how much damage will pass through, not how much will be absorbed.
-	var/list/damage_absorption = list("brute"=0.8,"fire"=1.2,"bullet"=0.9,"laser"=1,"energy"=1,"bomb"=1)
-	var/obj/item/weapon/cell/cell
-	var/state = 0
-	var/list/log = new
-	var/last_message = 0
-	var/add_req_access = 1
-	var/maint_access = 1
-	var/dna	//dna-locking the mech
-	var/datum/effect/effect/system/spark_spread/spark_system = new
-	var/lights = 0
-	var/lights_power = 6
-
-	//inner atmos
-	var/use_internal_tank = 0
-	var/internal_tank_valve = ONE_ATMOSPHERE
-	var/obj/machinery/portable_atmospherics/canister/internal_tank
-	var/datum/gas_mixture/cabin_air
-	var/obj/machinery/atmospherics/portables_connector/connected_port = null
-
-	var/obj/item/device/radio/radio = null
-
-	var/max_temperature = 25000
-	var/internal_damage_threshold = 50 //health percentage below which internal damage is possible
-	var/internal_damage = 0 //contains bitflags
-
-	var/list/operation_req_access = list()//required access level for mecha operation
-	var/list/internals_req_access = list(access_engine,access_robotics)//required access level to open cell compartment
-
-	var/datum/global_iterator/pr_int_temp_processor //normalizes internal air mixture temperature
-	var/datum/global_iterator/pr_inertial_movement //controls intertial movement in spesss
-	var/datum/global_iterator/pr_give_air //moves air from tank to cabin
-	var/datum/global_iterator/pr_internal_damage //processes internal damage
-
-
-	var/wreckage
-
-	var/list/equipment = new
-	var/obj/item/mecha_parts/mecha_equipment/selected
-	var/max_equip = 3
-	var/datum/events/events
-
-/obj/mecha/drain_power(var/drain_check)
-
-	if(drain_check)
-		return 1
-
-	if(!cell)
-		return 0
-
-	return cell.drain_power(drain_check)
-
-/obj/mecha/New()
-	..()
-	events = new
-
-	icon_state += "-open"
-	add_radio()
-	add_cabin()
-	add_airtank() //All mecha currently have airtanks. No need to check unless changes are made.
-	spark_system.set_up(2, 0, src)
-	spark_system.attach(src)
-	add_cell()
-	add_iterators()
-	removeVerb(/obj/mecha/verb/disconnect_from_port)
-	log_message("[src.name] created.")
-	loc.Entered(src)
-	mechas_list += src //global mech list
-	return
-
-/obj/mecha/Destroy()
-	src.go_out()
-	for(var/mob/M in src) //Let's just be ultra sure
-		M.Move(loc)
-
-	if(loc)
-		loc.Exited(src)
-
-	if(prob(30))
-		explosion(get_turf(loc), 0, 0, 1, 3)
-
-	if(wreckage)
-		var/obj/effect/decal/mecha_wreckage/WR = new wreckage(loc)
-		for(var/obj/item/mecha_parts/mecha_equipment/E in equipment)
-			if(E.salvageable && prob(30))
-				WR.crowbar_salvage += E
-				E.forceMove(WR)
-				E.equip_ready = 1
-			else
-				E.forceMove(loc)
-				E.destroy()
-		if(cell)
-			WR.crowbar_salvage += cell
-			cell.forceMove(WR)
-			cell.charge = rand(0, cell.charge)
-		if(internal_tank)
-			WR.crowbar_salvage += internal_tank
-			internal_tank.forceMove(WR)
-	else
-		for(var/obj/item/mecha_parts/mecha_equipment/E in equipment)
-			E.detach(loc)
-			E.destroy()
-		if(cell)
-			qdel(cell)
-		if(internal_tank)
-			qdel(internal_tank)
-	equipment.Cut()
-	cell = null
-	internal_tank = null
-
-	qdel(pr_int_temp_processor)
-	qdel(pr_inertial_movement)
-	qdel(pr_give_air)
-	qdel(pr_internal_damage)
-	qdel(spark_system)
-	pr_int_temp_processor = null
-	pr_give_air = null
-	pr_internal_damage = null
-	spark_system = null
-
-	mechas_list -= src //global mech list
-	..()
-
-////////////////////////
-////// Helpers /////////
-////////////////////////
-
-/obj/mecha/proc/removeVerb(verb_path)
-	verbs -= verb_path
-
-/obj/mecha/proc/addVerb(verb_path)
-	verbs += verb_path
-
-/obj/mecha/proc/add_airtank()
-	internal_tank = new /obj/machinery/portable_atmospherics/canister/air(src)
-	return internal_tank
-
-/obj/mecha/proc/add_cell()
-	cell = new /obj/item/weapon/cell/mecha(src)
-
-/obj/mecha/proc/add_cabin()
-	cabin_air = new
-	cabin_air.temperature = T20C
-	cabin_air.volume = 200
-	cabin_air.adjust_multi("oxygen", O2STANDARD*cabin_air.volume/(R_IDEAL_GAS_EQUATION*cabin_air.temperature), "nitrogen", N2STANDARD*cabin_air.volume/(R_IDEAL_GAS_EQUATION*cabin_air.temperature))
-	return cabin_air
-
-/obj/mecha/proc/add_radio()
-	radio = new(src)
-	radio.name = "[src] radio"
-	radio.icon = icon
-	radio.icon_state = icon_state
-	radio.subspace_transmission = 1
-
-/obj/mecha/proc/add_iterators()
-	pr_int_temp_processor = new /datum/global_iterator/mecha_preserve_temp(list(src))
-	pr_inertial_movement = new /datum/global_iterator/mecha_inertial_movement(null,0)
-	pr_give_air = new /datum/global_iterator/mecha_tank_give_air(list(src))
-	pr_internal_damage = new /datum/global_iterator/mecha_internal_damage(list(src),0)
-
-/obj/mecha/proc/do_after(delay as num)
-	sleep(delay)
-	if(src)
-		return 1
-	return 0
-
-/obj/mecha/proc/enter_after(delay as num, var/mob/user as mob, var/numticks = 5)
-	var/delayfraction = delay/numticks
-
-	var/turf/T = user.loc
-
-	for(var/i = 0, i<numticks, i++)
-		sleep(delayfraction)
-		if(!src || !user || !user.canmove || !(user.loc == T))
-			return 0
-
-	return 1
-
-
-
-/obj/mecha/proc/check_for_support()
-	if(locate(/obj/structure/grille, orange(1, src)) || locate(/obj/structure/lattice, orange(1, src)) || locate(/turf/simulated, orange(1, src)) || locate(/turf/unsimulated, orange(1, src)))
-		return 1
-	else
-		return 0
-
-/obj/mecha/examine(mob/user)
-	..(user)
-	var/integrity = health/initial(health)*100
-	switch(integrity)
-		if(85 to 100)
-			user << "It's fully intact."
-		if(65 to 85)
-			user << "It's slightly damaged."
-		if(45 to 65)
-			user << "It's badly damaged."
-		if(25 to 45)
-			user << "It's heavily damaged."
-		else
-			user << "It's falling apart."
-	if(equipment && equipment.len)
-		user << "It's equipped with:"
-		for(var/obj/item/mecha_parts/mecha_equipment/ME in equipment)
-			user << "\icon[ME] [ME]"
-	return
-
-
-/obj/mecha/proc/drop_item()//Derpfix, but may be useful in future for engineering exosuits.
-	return
-
-/obj/mecha/hear_talk(mob/M as mob, text)
-	if(M==occupant && radio.broadcasting)
-		radio.talk_into(M, text)
-	return
-
-////////////////////////////
-///// Action processing ////
-////////////////////////////
-/*
-/atom/DblClick(object,location,control,params)
-	var/mob/M = src.mob
-	if(M && M.in_contents_of(/obj/mecha))
-
-		if(mech_click == world.time) return
-		mech_click = world.time
-
-		if(!istype(object, /atom)) return
-		if(istype(object, /obj/screen))
-			var/obj/screen/using = object
-			if(using.screen_loc == ui_acti || using.screen_loc == ui_iarrowleft || using.screen_loc == ui_iarrowright)//ignore all HUD objects save 'intent' and its arrows
-				return ..()
-			else
-				return
-		var/obj/mecha/Mech = M.loc
-		spawn() //this helps prevent clickspam fest.
-			if (Mech)
-				Mech.click_action(object,M)
-//	else
-//		return ..()
-*/
-
-/obj/mecha/proc/click_action(atom/target,mob/user)
-	if(!src.occupant || src.occupant != user ) return
-	if(user.stat) return
-	if(state)
-		occupant_message("<font color='red'>Maintenance protocols in effect.</font>")
-		return
-	if(!get_charge()) return
-	if(src == target) return
-	var/dir_to_target = get_dir(src,target)
-	if(dir_to_target && !(dir_to_target & src.dir))
-		return
-	if(hasInternalDamage(MECHA_INT_CONTROL_LOST))
-		target = safepick(view(3,target))
-		if(!target)
-			return
-	if(istype(target, /obj/machinery))
-		if (src.interface_action(target))
-			return
-	if(!target.Adjacent(src))
-		if(selected && selected.is_ranged())
-			selected.action(target)
-	else if(selected && selected.is_melee())
-		selected.action(target)
-	else
-		src.melee_action(target)
-	return
-
-/obj/mecha/proc/interface_action(obj/machinery/target)
-	if(istype(target, /obj/machinery/access_button))
-		src.occupant_message("<span class='notice'>Interfacing with [target].</span>")
-		src.log_message("Interfaced with [target].")
-		target.attack_hand(src.occupant)
-		return 1
-	if(istype(target, /obj/machinery/embedded_controller))
-		target.ui_interact(src.occupant)
-		return 1
-	return 0
-
-/obj/mecha/contents_nano_distance(var/src_object, var/mob/living/user)
-	. = user.shared_living_nano_distance(src_object) //allow them to interact with anything they can interact with normally.
-	if(. != STATUS_INTERACTIVE)
-		//Allow interaction with the mecha or anything that is part of the mecha
-		if(src_object == src || (src_object in src))
-			return STATUS_INTERACTIVE
-		if(src.Adjacent(src_object))
-			src.occupant_message("<span class='notice'>Interfacing with [src_object]...</span>")
-			src.log_message("Interfaced with [src_object].")
-			return STATUS_INTERACTIVE
-		if(src_object in view(2, src))
-			return STATUS_UPDATE //if they're close enough, allow the occupant to see the screen through the viewport or whatever.
-
-/obj/mecha/proc/melee_action(atom/target)
-	return
-
-/obj/mecha/proc/range_action(atom/target)
-	return
-
-
-//////////////////////////////////
-////////  Movement procs  ////////
-//////////////////////////////////
-
-/obj/mecha/Move()
-	. = ..()
-	if(.)
-		events.fireEvent("onMove",get_turf(src))
-	return
-
-/obj/mecha/relaymove(mob/user,direction)
-	if(user != src.occupant) //While not "realistic", this piece is player friendly.
-		user.forceMove(get_turf(src))
-		user << "You climb out from [src]"
-		return 0
-	if(connected_port)
-		if(world.time - last_message > 20)
-			src.occupant_message("Unable to move while connected to the air system port.")
-			last_message = world.time
-		return 0
-	if(state)
-		occupant_message("<font color='red'>Maintenance protocols in effect.</font>")
-		return
-	return do_move(direction)
-
-/obj/mecha/proc/do_move(direction)
-	if(!can_move)
-		return 0
-	if(src.pr_inertial_movement.active())
-		return 0
-	if(!has_charge(step_energy_drain))
-		return 0
-	var/move_result = 0
-	if(hasInternalDamage(MECHA_INT_CONTROL_LOST))
-		move_result = mechsteprand()
-	else if(src.dir!=direction)
-		move_result = mechturn(direction)
-	else
-		move_result	= mechstep(direction)
-	if(move_result)
-		can_move = 0
-		use_power(step_energy_drain)
-		if(istype(src.loc, /turf/space))
-			if(!src.check_for_support())
-				src.pr_inertial_movement.start(list(src,direction))
-				src.log_message("Movement control lost. Inertial movement started.")
-		if(do_after(step_in))
-			can_move = 1
-		return 1
-	return 0
-
-/obj/mecha/proc/mechturn(direction)
-	set_dir(direction)
-	playsound(src,'sound/mecha/mechturn.ogg',40,1)
-	return 1
-
-/obj/mecha/proc/mechstep(direction)
-	var/result = step(src,direction)
-	if(result)
-		playsound(src,'sound/mecha/mechstep.ogg',40,1)
-	return result
-
-
-/obj/mecha/proc/mechsteprand()
-	var/result = step_rand(src)
-	if(result)
-		playsound(src,'sound/mecha/mechstep.ogg',40,1)
-	return result
-
-/obj/mecha/Bump(var/atom/obstacle)
-//	src.inertia_dir = null
-	if(istype(obstacle, /obj))
-		var/obj/O = obstacle
-		if(istype(O, /obj/effect/portal)) //derpfix
-			src.anchored = 0
-			O.Crossed(src)
-			spawn(0)//countering portal teleport spawn(0), hurr
-				src.anchored = 1
-		else if(!O.anchored)
-			step(obstacle,src.dir)
-		else //I have no idea why I disabled this
-			obstacle.Bumped(src)
-	else if(istype(obstacle, /mob))
-		step(obstacle,src.dir)
-	else
-		obstacle.Bumped(src)
-	return
-
-///////////////////////////////////
-////////  Internal damage  ////////
-///////////////////////////////////
-
-/obj/mecha/proc/check_for_internal_damage(var/list/possible_int_damage,var/ignore_threshold=null)
-	if(!islist(possible_int_damage) || isemptylist(possible_int_damage)) return
-	if(prob(20))
-		if(ignore_threshold || src.health*100/initial(src.health)<src.internal_damage_threshold)
-			for(var/T in possible_int_damage)
-				if(internal_damage & T)
-					possible_int_damage -= T
-			var/int_dam_flag = safepick(possible_int_damage)
-			if(int_dam_flag)
-				setInternalDamage(int_dam_flag)
-	if(prob(5))
-		if(ignore_threshold || src.health*100/initial(src.health)<src.internal_damage_threshold)
-			var/obj/item/mecha_parts/mecha_equipment/destr = safepick(equipment)
-			if(destr)
-				destr.destroy()
-	return
-
-/obj/mecha/proc/hasInternalDamage(int_dam_flag=null)
-	return int_dam_flag ? internal_damage&int_dam_flag : internal_damage
-
-
-/obj/mecha/proc/setInternalDamage(int_dam_flag)
-	if(!pr_internal_damage) return
-
-	internal_damage |= int_dam_flag
-	pr_internal_damage.start()
-	log_append_to_last("Internal damage of type [int_dam_flag].",1)
-	occupant << sound('sound/machines/warning-buzzer.ogg',wait=0)
-	return
-
-/obj/mecha/proc/clearInternalDamage(int_dam_flag)
-	internal_damage &= ~int_dam_flag
-	switch(int_dam_flag)
-		if(MECHA_INT_TEMP_CONTROL)
-			occupant_message("<font color='blue'><b>Life support system reactivated.</b></font>")
-			pr_int_temp_processor.start()
-		if(MECHA_INT_FIRE)
-			occupant_message("<font color='blue'><b>Internal fire extinquished.</b></font>")
-		if(MECHA_INT_TANK_BREACH)
-			occupant_message("<font color='blue'><b>Damaged internal tank has been sealed.</b></font>")
-	return
-
-
-////////////////////////////////////////
-////////  Health related procs  ////////
-////////////////////////////////////////
-
-/obj/mecha/proc/take_damage(amount, type="brute")
-	if(amount)
-		var/damage = absorb_damage(amount,type)
-		health -= damage
-		update_health()
-		log_append_to_last("Took [damage] points of damage. Damage type: \"[type]\".",1)
-	return
-
-/obj/mecha/proc/absorb_damage(damage,damage_type)
-	return damage*(listgetindex(damage_absorption,damage_type) || 1)
-
-/obj/mecha/proc/hit_damage(damage, type="brute", is_melee=0)
-
-	var/power_to_use
-	var/damage_coeff_to_use
-
-	if(is_melee)
-		power_to_use = mhit_power_use
-		damage_coeff_to_use = m_damage_coeff
-	else
-		power_to_use = rhit_power_use
-		damage_coeff_to_use = r_damage_coeff
-
-	if(power_to_use && use_power(power_to_use))
-		take_damage(round(damage*damage_coeff_to_use), type)
-		start_booster_cooldown(is_melee)
-		return
-	else
-		start_booster_cooldown(is_melee)
-		take_damage(round(damage*damage_coeff_to_use), type)
-
-	return
-
-/obj/mecha/proc/deflect_hit(is_melee=0)
-
-	var/power_to_use
-	var/deflect_coeff_to_use
-
-	if(is_melee)
-		power_to_use = mhit_power_use
-		deflect_coeff_to_use = m_damage_coeff
-	else
-		power_to_use = rhit_power_use
-		deflect_coeff_to_use = r_damage_coeff
-
-	if(power_to_use)
-		if(prob(src.deflect_chance*deflect_coeff_to_use))
-			use_power(power_to_use)
-			start_booster_cooldown(is_melee)
-			return 1
-		else
-			return 0
-
-	else
-		start_booster_cooldown(is_melee)
-		if(prob(src.deflect_chance*deflect_coeff_to_use))
-			return 1
-
-	return 0
-
-/obj/mecha/proc/start_booster_cooldown(is_melee)
-
-	for(var/obj/item/mecha_parts/mecha_equipment/armor_booster/B in equipment) //Ideally this would be done by the armor booster itself; attempts weren't great for performance.
-		if(B.melee == is_melee && B.equip_ready)
-			B.set_ready_state(0)
-			B.do_after_cooldown()
-
-/obj/mecha/airlock_crush(var/crush_damage)
-	..()
-	hit_damage(crush_damage, is_melee=1)
-	check_for_internal_damage(list(MECHA_INT_TEMP_CONTROL,MECHA_INT_TANK_BREACH,MECHA_INT_CONTROL_LOST))
-	return 1
-
-/obj/mecha/proc/update_health()
-	if(src.health > 0)
-		src.spark_system.start()
-	else
-		qdel(src)
-	return
-
-/obj/mecha/attack_hand(mob/user as mob)
-	user.setClickCooldown(DEFAULT_ATTACK_COOLDOWN)
-	src.log_message("Attack by hand/paw. Attacker - [user].",1)
-
-	if(istype(user,/mob/living/carbon/human))
-		var/mob/living/carbon/human/H = user
-		if(H.species.can_shred(user))
-			if(!deflect_hit(is_melee=1))
-				src.hit_damage(damage=15, is_melee=1)
-				src.check_for_internal_damage(list(MECHA_INT_TEMP_CONTROL,MECHA_INT_TANK_BREACH,MECHA_INT_CONTROL_LOST))
-				playsound(src.loc, 'sound/weapons/slash.ogg', 50, 1, -1)
-				user << "<span class='danger'>You slash at the armored suit!</span>"
-				visible_message("<span class='danger'>\The [user] slashes at [src.name]'s armor!</span>")
-			else
-				src.log_append_to_last("Armor saved.")
-				playsound(src.loc, 'sound/weapons/slash.ogg', 50, 1, -1)
-				user << "<span class='danger'>Your claws had no effect!</span>"
-				src.occupant_message("<span class='notice'>\The [user]'s claws are stopped by the armor.</span>")
-				visible_message("<span class='warning'>\The [user] rebounds off [src.name]'s armor!</span>")
-		else
-			user.visible_message("<span class='danger'>\The [user] hits \the [src]. Nothing happensm</span>","<span class='danger'>You hit \the [src] with no visible effect.</span>")
-			src.log_append_to_last("Armor saved.")
-		return
-	else if ((HULK in user.mutations) && !deflect_hit(is_melee=1))
-		src.hit_damage(damage=15, is_melee=1)
-		src.check_for_internal_damage(list(MECHA_INT_TEMP_CONTROL,MECHA_INT_TANK_BREACH,MECHA_INT_CONTROL_LOST))
-		user.visible_message("<font color='red'><b>[user] hits [src.name], doing some damage.</b></font>", "<font color='red'><b>You hit [src.name] with all your might. The metal creaks and bends.</b></font>")
-	else
-		user.visible_message("<font color='red'><b>[user] hits [src.name]. Nothing happens</b></font>","<font color='red'><b>You hit [src.name] with no visible effect.</b></font>")
-		src.log_append_to_last("Armor saved.")
-	return
-
-/obj/mecha/hitby(atom/movable/A as mob|obj)
-	..()
-	src.log_message("Hit by [A].",1)
-	if(istype(A, /obj/item/mecha_parts/mecha_tracking))
-		A.forceMove(src)
-		src.visible_message("The [A] fastens firmly to [src].")
-		return
-	if(deflect_hit(is_melee=0) || istype(A, /mob))
-		src.occupant_message("<span class='notice'>\The [A] bounces off the armor.</span>")
-		src.visible_message("\The [A] bounces off \the [src] armor.")
-		src.log_append_to_last("Armor saved.")
-		if(istype(A, /mob/living))
-			var/mob/living/M = A
-			M.take_organ_damage(10)
-	else if(istype(A, /obj))
-		var/obj/O = A
-		if(O.throwforce)
-			src.hit_damage(O.throwforce, is_melee=0)
-			src.check_for_internal_damage(list(MECHA_INT_TEMP_CONTROL,MECHA_INT_TANK_BREACH,MECHA_INT_CONTROL_LOST))
-	return
-
-/obj/mecha/bullet_act(var/obj/item/projectile/Proj)
-	if(Proj.damage_type == HALLOSS && !(src.r_deflect_coeff > 1))
-		use_power(Proj.agony * 5)
-
-	src.log_message("Hit by projectile. Type: [Proj.name]([Proj.check_armour]).",1)
-	if(deflect_hit(is_melee=0))
-		src.occupant_message("<span class='notice'>The armor deflects incoming projectile.</span>")
-		src.visible_message("The [src.name] armor deflects the projectile.")
-		src.log_append_to_last("Armor saved.")
-		return
-
-	if(!(Proj.nodamage))
-		var/ignore_threshold
-		if(istype(Proj, /obj/item/projectile/beam/pulse))
-			ignore_threshold = 1
-		src.hit_damage(Proj.damage, Proj.check_armour, is_melee=0)
-		if(prob(25)) spark_system.start()
-		src.check_for_internal_damage(list(MECHA_INT_FIRE,MECHA_INT_TEMP_CONTROL,MECHA_INT_TANK_BREACH,MECHA_INT_CONTROL_LOST,MECHA_INT_SHORT_CIRCUIT),ignore_threshold)
-
-		//AP projectiles have a chance to cause additional damage
-		if(Proj.penetrating)
-			var/distance = get_dist(Proj.starting, get_turf(loc))
-			var/hit_occupant = 1 //only allow the occupant to be hit once
-			for(var/i in 1 to min(Proj.penetrating, round(Proj.damage/15)))
-				if(src.occupant && hit_occupant && prob(20))
-					Proj.attack_mob(src.occupant, distance)
-					hit_occupant = 0
-				else
-					src.check_for_internal_damage(list(MECHA_INT_FIRE,MECHA_INT_TEMP_CONTROL,MECHA_INT_TANK_BREACH,MECHA_INT_CONTROL_LOST,MECHA_INT_SHORT_CIRCUIT), 1)
-
-				Proj.penetrating--
-
-				if(prob(15))
-					break //give a chance to exit early
-
-	Proj.on_hit(src)
-	..()
-	return
-
-/obj/mecha/ex_act(severity)
-	src.log_message("Affected by explosion of severity: [severity].",1)
-	if(prob(src.deflect_chance))
-		severity++
-		src.log_append_to_last("Armor saved, changing severity to [severity].")
-	switch(severity)
-		if(1.0)
-			qdel(src)
-		if(2.0)
-			if (prob(30))
-				qdel(src)
-			else
-				src.take_damage(initial(src.health)/2)
-				src.check_for_internal_damage(list(MECHA_INT_FIRE,MECHA_INT_TEMP_CONTROL,MECHA_INT_TANK_BREACH,MECHA_INT_CONTROL_LOST,MECHA_INT_SHORT_CIRCUIT),1)
-		if(3.0)
-			if (prob(5))
-				qdel(src)
-			else
-				src.take_damage(initial(src.health)/5)
-				src.check_for_internal_damage(list(MECHA_INT_FIRE,MECHA_INT_TEMP_CONTROL,MECHA_INT_TANK_BREACH,MECHA_INT_CONTROL_LOST,MECHA_INT_SHORT_CIRCUIT),1)
-	return
-
-/*Will fix later -Sieve
-/obj/mecha/attack_blob(mob/user as mob)
-	src.log_message("Attack by blob. Attacker - [user].",1)
-	if(!prob(src.deflect_chance))
-		src.take_damage(6)
-		src.check_for_internal_damage(list(MECHA_INT_TEMP_CONTROL,MECHA_INT_TANK_BREACH,MECHA_INT_CONTROL_LOST))
-		playsound(src.loc, 'sound/effects/blobattack.ogg', 50, 1, -1)
-		user << "<span class='danger'>You smash at the armored suit!</span>"
-		for (var/mob/V in viewers(src))
-			if(V.client && !(V.blinded))
-				V.show_message("<span class='danger'>\The [user] smashes against [src.name]'s armor!</span>", 1)
-	else
-		src.log_append_to_last("Armor saved.")
-		playsound(src.loc, 'sound/effects/blobattack.ogg', 50, 1, -1)
-		user << "<span class='warning'>Your attack had no effect!</span>"
-		src.occupant_message("<span class='warning'>\The [user]'s attack is stopped by the armor.</span>")
-		for (var/mob/V in viewers(src))
-			if(V.client && !(V.blinded))
-				V.show_message("<span class='warning'>\The [user] rebounds off the [src.name] armor!</span>", 1)
-	return
-*/
-
-/obj/mecha/emp_act(severity)
-	if(use_power((cell.charge/2)/severity))
-		take_damage(50 / severity,"energy")
-	src.log_message("EMP detected",1)
-	check_for_internal_damage(list(MECHA_INT_FIRE,MECHA_INT_TEMP_CONTROL,MECHA_INT_CONTROL_LOST,MECHA_INT_SHORT_CIRCUIT),1)
-	return
-
-/obj/mecha/fire_act(datum/gas_mixture/air, exposed_temperature, exposed_volume)
-	if(exposed_temperature>src.max_temperature)
-		src.log_message("Exposed to dangerous temperature.",1)
-		src.take_damage(5,"fire")
-		src.check_for_internal_damage(list(MECHA_INT_FIRE, MECHA_INT_TEMP_CONTROL))
-	return
-
-<<<<<<< HEAD
-/obj/mecha/proc/dynattackby(obj/item/weapon/W as obj, mob/user as mob)
-	user.setClickCooldown(DEFAULT_ATTACK_COOLDOWN)
-	src.log_message("Attacked by [W]. Attacker - [user]")
-	if(prob(src.deflect_chance))
-		user << "<span class='danger'>\The [W] bounces off [src.name].</span>"
-		src.log_append_to_last("Armor saved.")
-/*
-		for (var/mob/V in viewers(src))
-			if(V.client && !(V.blinded))
-				V.show_message("The [W] bounces off [src.name] armor.", 1)
-*/
-	else
-		src.occupant_message("<font color='red'><b>[user] hits [src] with [W].</b></font>")
-		user.visible_message("<font color='red'><b>[user] hits [src] with [W].</b></font>", "<font color='red'><b>You hit [src] with [W].</b></font>")
-		src.take_damage(W.force,W.damtype)
-		src.check_for_internal_damage(list(MECHA_INT_TEMP_CONTROL,MECHA_INT_TANK_BREACH,MECHA_INT_CONTROL_LOST))
-	return
-=======
->>>>>>> a9e03e1b
-
-//////////////////////
-////// AttackBy //////
-//////////////////////
-
-/obj/mecha/attackby(obj/item/weapon/W as obj, mob/user as mob)
-
-	if(istype(W, /obj/item/mecha_parts/mecha_equipment))
-		var/obj/item/mecha_parts/mecha_equipment/E = W
-		spawn()
-			if(E.can_attach(src))
-				user.drop_item()
-				E.attach(src)
-				user.visible_message("[user] attaches [W] to [src]", "You attach [W] to [src]")
-			else
-				user << "You were unable to attach [W] to [src]"
-		return
-	if(istype(W, /obj/item/weapon/card/id)||istype(W, /obj/item/device/pda))
-		if(add_req_access || maint_access)
-			if(internals_access_allowed(usr))
-				var/obj/item/weapon/card/id/id_card
-				if(istype(W, /obj/item/weapon/card/id))
-					id_card = W
-				else
-					var/obj/item/device/pda/pda = W
-					id_card = pda.id
-				output_maintenance_dialog(id_card, user)
-				return
-			else
-				user << "<span class='warning'>Invalid ID: Access denied.</span>"
-		else
-			user << "<span class='warning'>Maintenance protocols disabled by operator.</span>"
-	else if(istype(W, /obj/item/weapon/wrench))
-		if(state==1)
-			state = 2
-			user << "You undo the securing bolts."
-		else if(state==2)
-			state = 1
-			user << "You tighten the securing bolts."
-		return
-	else if(istype(W, /obj/item/weapon/crowbar))
-		if(state==2)
-			state = 3
-			user << "You open the hatch to the power unit"
-		else if(state==3)
-			state=2
-			user << "You close the hatch to the power unit"
-		return
-	else if(istype(W, /obj/item/stack/cable_coil))
-		if(state == 3 && hasInternalDamage(MECHA_INT_SHORT_CIRCUIT))
-			var/obj/item/stack/cable_coil/CC = W
-			if(CC.use(2))
-				clearInternalDamage(MECHA_INT_SHORT_CIRCUIT)
-				user << "You replace the fused wires."
-			else
-				user << "There's not enough wire to finish the task."
-		return
-	else if(istype(W, /obj/item/weapon/screwdriver))
-		if(hasInternalDamage(MECHA_INT_TEMP_CONTROL))
-			clearInternalDamage(MECHA_INT_TEMP_CONTROL)
-			user << "You repair the damaged temperature controller."
-		else if(state==3 && src.cell)
-			src.cell.forceMove(src.loc)
-			src.cell = null
-			state = 4
-			user << "You unscrew and pry out the powercell."
-			src.log_message("Powercell removed.")
-		else if(state==4 && src.cell)
-			state=3
-			user << "You screw the cell in place."
-		return
-
-	else if(istype(W, /obj/item/device/multitool))
-		if(state>=3 && src.occupant)
-			user << "You attempt to eject the pilot using the maintenance controls."
-			if(src.occupant.stat)
-				src.go_out()
-				src.log_message("[src.occupant] was ejected using the maintenance controls.")
-			else
-				user << "<span class='warning'>Your attempt is rejected.</span>"
-				src.occupant_message("<span class='warning'>An attempt to eject you was made using the maintenance controls.</span>")
-				src.log_message("Eject attempt made using maintenance controls - rejected.")
-		return
-
-	else if(istype(W, /obj/item/weapon/cell))
-		if(state==4)
-			if(!src.cell)
-				user << "You install the powercell"
-				user.drop_item()
-				W.forceMove(src)
-				src.cell = W
-				src.log_message("Powercell installed")
-			else
-				user << "There's already a powercell installed."
-		return
-
-	else if(istype(W, /obj/item/weapon/weldingtool) && user.a_intent != I_HURT)
-		var/obj/item/weapon/weldingtool/WT = W
-		if (WT.remove_fuel(0,user))
-			if (hasInternalDamage(MECHA_INT_TANK_BREACH))
-				clearInternalDamage(MECHA_INT_TANK_BREACH)
-				user << "<span class='notice'>You repair the damaged gas tank.</span>"
-		else
-			return
-		if(src.health<initial(src.health))
-			user << "<span class='notice'>You repair some damage to [src.name].</span>"
-			src.health += min(10, initial(src.health)-src.health)
-		else
-			user << "The [src.name] is at full integrity"
-		return
-
-	else if(istype(W, /obj/item/mecha_parts/mecha_tracking))
-		user.drop_from_inventory(W)
-		W.forceMove(src)
-		user.visible_message("[user] attaches [W] to [src].", "You attach [W] to [src]")
-		return
-
-	else
-		src.log_message("Attacked by [W]. Attacker - [user]")
-
-		if(deflect_hit(is_melee=1))
-			user << "<span class='danger'>\The [W] bounces off [src.name].</span>"
-			src.log_append_to_last("Armor saved.")
-		else
-			src.occupant_message("<font color='red'><b>[user] hits [src] with [W].</b></font>")
-			user.visible_message("<font color='red'><b>[user] hits [src] with [W].</b></font>", "<font color='red'><b>You hit [src] with [W].</b></font>")
-			src.hit_damage(W.force, W.damtype, is_melee=1)
-			src.check_for_internal_damage(list(MECHA_INT_TEMP_CONTROL,MECHA_INT_TANK_BREACH,MECHA_INT_CONTROL_LOST))
-
-	return
-
-/*
-/obj/mecha/attack_ai(var/mob/living/silicon/ai/user as mob)
-	if(!istype(user, /mob/living/silicon/ai))
-		return
-	var/output = {"<b>Assume direct control over [src]?</b>
-						<a href='?src=\ref[src];ai_take_control=\ref[user];duration=3000'>Yes</a><br>
-						"}
-	user << browse(output, "window=mecha_attack_ai")
-	return
-*/
-
-/////////////////////////////////////
-////////  Atmospheric stuff  ////////
-/////////////////////////////////////
-
-/obj/mecha/proc/get_turf_air()
-	var/turf/T = get_turf(src)
-	if(T)
-		. = T.return_air()
-	return
-
-/obj/mecha/remove_air(amount)
-	if(use_internal_tank)
-		return cabin_air.remove(amount)
-	else
-		var/turf/T = get_turf(src)
-		if(T)
-			return T.remove_air(amount)
-	return
-
-/obj/mecha/return_air()
-	if(use_internal_tank)
-		return cabin_air
-	return get_turf_air()
-
-/obj/mecha/proc/return_pressure()
-	. = 0
-	if(use_internal_tank)
-		. =  cabin_air.return_pressure()
-	else
-		var/datum/gas_mixture/t_air = get_turf_air()
-		if(t_air)
-			. = t_air.return_pressure()
-	return
-
-//skytodo: //No idea what you want me to do here, mate.
-/obj/mecha/proc/return_temperature()
-	. = 0
-	if(use_internal_tank)
-		. = cabin_air.temperature
-	else
-		var/datum/gas_mixture/t_air = get_turf_air()
-		if(t_air)
-			. = t_air.temperature
-	return
-
-/obj/mecha/proc/connect(obj/machinery/atmospherics/portables_connector/new_port)
-	//Make sure not already connected to something else
-	if(connected_port || !new_port || new_port.connected_device)
-		return 0
-
-	//Make sure are close enough for a valid connection
-	if(new_port.loc != src.loc)
-		return 0
-
-	//Perform the connection
-	connected_port = new_port
-	connected_port.connected_device = src
-
-	//Actually enforce the air sharing
-	var/datum/pipe_network/network = connected_port.return_network(src)
-	if(network && !(internal_tank.return_air() in network.gases))
-		network.gases += internal_tank.return_air()
-		network.update = 1
-	log_message("Connected to gas port.")
-	return 1
-
-/obj/mecha/proc/disconnect()
-	if(!connected_port)
-		return 0
-
-	var/datum/pipe_network/network = connected_port.return_network(src)
-	if(network)
-		network.gases -= internal_tank.return_air()
-
-	connected_port.connected_device = null
-	connected_port = null
-	src.log_message("Disconnected from gas port.")
-	return 1
-
-
-/////////////////////////
-////////  Verbs  ////////
-/////////////////////////
-
-
-/obj/mecha/verb/connect_to_port()
-	set name = "Connect to port"
-	set category = "Exosuit Interface"
-	set src = usr.loc
-	set popup_menu = 0
-	if(!src.occupant) return
-	if(usr!=src.occupant)
-		return
-	var/obj/machinery/atmospherics/portables_connector/possible_port = locate(/obj/machinery/atmospherics/portables_connector/) in loc
-	if(possible_port)
-		if(connect(possible_port))
-			src.occupant_message("<span class='notice'>\The [name] connects to the port.</span>")
-			src.verbs += /obj/mecha/verb/disconnect_from_port
-			src.verbs -= /obj/mecha/verb/connect_to_port
-			return
-		else
-			src.occupant_message("<span class='danger'>\The [name] failed to connect to the port.</span>")
-			return
-	else
-		src.occupant_message("Nothing happens")
-
-
-/obj/mecha/verb/disconnect_from_port()
-	set name = "Disconnect from port"
-	set category = "Exosuit Interface"
-	set src = usr.loc
-	set popup_menu = 0
-	if(!src.occupant) return
-	if(usr!=src.occupant)
-		return
-	if(disconnect())
-		src.occupant_message("<span class='notice'>[name] disconnects from the port.</span>")
-		src.verbs -= /obj/mecha/verb/disconnect_from_port
-		src.verbs += /obj/mecha/verb/connect_to_port
-	else
-		src.occupant_message("<span class='danger'>[name] is not connected to the port at the moment.</span>")
-
-/obj/mecha/verb/toggle_lights()
-	set name = "Toggle Lights"
-	set category = "Exosuit Interface"
-	set src = usr.loc
-	set popup_menu = 0
-	if(usr!=occupant)	return
-	lights = !lights
-	if(lights)	set_light(light_range + lights_power)
-	else		set_light(light_range - lights_power)
-	src.occupant_message("Toggled lights [lights?"on":"off"].")
-	log_message("Toggled lights [lights?"on":"off"].")
-	return
-
-
-/obj/mecha/verb/toggle_internal_tank()
-	set name = "Toggle internal airtank usage."
-	set category = "Exosuit Interface"
-	set src = usr.loc
-	set popup_menu = 0
-	if(usr!=src.occupant)
-		return
-	use_internal_tank = !use_internal_tank
-	src.occupant_message("Now taking air from [use_internal_tank?"internal airtank":"environment"].")
-	src.log_message("Now taking air from [use_internal_tank?"internal airtank":"environment"].")
-	return
-
-
-/obj/mecha/verb/move_inside()
-	set category = "Object"
-	set name = "Enter Exosuit"
-	set src in oview(1)
-
-	if (usr.stat || !ishuman(usr))
-		return
-	src.log_message("[usr] tries to move in.")
-	if(iscarbon(usr))
-		var/mob/living/carbon/C = usr
-		if(C.handcuffed)
-			usr << "<span class='danger'>Kinda hard to climb in while handcuffed don't you think?</span>"
-			return
-	if (src.occupant)
-		usr << "<span class='danger'>The [src.name] is already occupied!</span>"
-		src.log_append_to_last("Permission denied.")
-		return
-/*
-	if (usr.abiotic())
-		usr << "<span class='notice'>Subject cannot have abiotic items on.</span>"
-		return
-*/
-	var/passed
-	if(src.dna)
-		if(usr.dna.unique_enzymes==src.dna)
-			passed = 1
-	else if(src.operation_allowed(usr))
-		passed = 1
-	if(!passed)
-		usr << "<span class='warning'>Access denied</span>"
-		src.log_append_to_last("Permission denied.")
-		return
-	for(var/mob/living/carbon/slime/M in range(1,usr))
-		if(M.Victim == usr)
-			usr << "You're too busy getting your life sucked out of you."
-			return
-//	usr << "You start climbing into [src.name]"
-
-	visible_message("<span class='notice'>\The [usr] starts to climb into [src.name]</span>")
-
-	if(enter_after(40,usr))
-		if(!src.occupant)
-			moved_inside(usr)
-		else if(src.occupant!=usr)
-			usr << "[src.occupant] was faster. Try better next time, loser."
-	else
-		usr << "You stop entering the exosuit."
-	return
-
-/obj/mecha/proc/moved_inside(var/mob/living/carbon/human/H as mob)
-	if(H && H.client && H in range(1))
-		H.reset_view(src)
-		/*
-		H.client.perspective = EYE_PERSPECTIVE
-		H.client.eye = src
-		*/
-		H.stop_pulling()
-		H.forceMove(src)
-		src.occupant = H
-		src.add_fingerprint(H)
-		src.forceMove(src.loc)
-		src.log_append_to_last("[H] moved in as pilot.")
-		src.icon_state = src.reset_icon()
-		set_dir(dir_in)
-		playsound(src, 'sound/machines/windowdoor.ogg', 50, 1)
-		if(!hasInternalDamage())
-			src.occupant << sound('sound/mecha/nominal.ogg',volume=50)
-		return 1
-	else
-		return 0
-
-/obj/mecha/verb/view_stats()
-	set name = "View Stats"
-	set category = "Exosuit Interface"
-	set src = usr.loc
-	set popup_menu = 0
-	if(usr!=src.occupant)
-		return
-	//pr_update_stats.start()
-	src.occupant << browse(src.get_stats_html(), "window=exosuit")
-	return
-
-/*
-/obj/mecha/verb/force_eject()
-	set category = "Object"
-	set name = "Force Eject"
-	set src in view(5)
-	src.go_out()
-	return
-*/
-
-/obj/mecha/verb/eject()
-	set name = "Eject"
-	set category = "Exosuit Interface"
-	set src = usr.loc
-	set popup_menu = 0
-	if(usr!=src.occupant)
-		return
-	src.go_out()
-	add_fingerprint(usr)
-	return
-
-
-/obj/mecha/proc/go_out()
-	if(!src.occupant) return
-	var/atom/movable/mob_container
-	if(ishuman(occupant))
-		mob_container = src.occupant
-	else if(istype(occupant, /mob/living/carbon/brain))
-		var/mob/living/carbon/brain/brain = occupant
-		mob_container = brain.container
-	else
-		return
-	if(mob_container.forceMove(src.loc))//ejecting mob container
-	/*
-		if(ishuman(occupant) && (return_pressure() > HAZARD_HIGH_PRESSURE))
-			use_internal_tank = 0
-			var/datum/gas_mixture/environment = get_turf_air()
-			if(environment)
-				var/env_pressure = environment.return_pressure()
-				var/pressure_delta = (cabin.return_pressure() - env_pressure)
-		//Can not have a pressure delta that would cause environment pressure > tank pressure
-
-				var/transfer_moles = 0
-				if(pressure_delta > 0)
-					transfer_moles = pressure_delta*environment.volume/(cabin.return_temperature() * R_IDEAL_GAS_EQUATION)
-
-			//Actually transfer the gas
-					var/datum/gas_mixture/removed = cabin.air_contents.remove(transfer_moles)
-					loc.assume_air(removed)
-
-			occupant.SetStunned(5)
-			occupant.SetWeakened(5)
-			occupant << "You were blown out of the mech!"
-	*/
-		src.log_message("[mob_container] moved out.")
-		occupant.reset_view()
-		/*
-		if(src.occupant.client)
-			src.occupant.client.eye = src.occupant.client.mob
-			src.occupant.client.perspective = MOB_PERSPECTIVE
-		*/
-		src.occupant << browse(null, "window=exosuit")
-		if(istype(mob_container, /obj/item/device/mmi))
-			var/obj/item/device/mmi/mmi = mob_container
-			if(mmi.brainmob)
-				occupant.loc = mmi
-			mmi.mecha = null
-			src.occupant.canmove = 0
-			src.verbs += /obj/mecha/verb/eject
-		src.occupant = null
-		src.icon_state = src.reset_icon()+"-open"
-		src.set_dir(dir_in)
-	return
-
-/////////////////////////
-////// Access stuff /////
-/////////////////////////
-
-/obj/mecha/proc/operation_allowed(mob/living/carbon/human/H)
-	for(var/ID in list(H.get_active_hand(), H.wear_id, H.belt))
-		if(src.check_access(ID,src.operation_req_access))
-			return 1
-	return 0
-
-
-/obj/mecha/proc/internals_access_allowed(mob/living/carbon/human/H)
-	for(var/atom/ID in list(H.get_active_hand(), H.wear_id, H.belt))
-		if(src.check_access(ID,src.internals_req_access))
-			return 1
-	return 0
-
-
-/obj/mecha/check_access(obj/item/weapon/card/id/I, list/access_list)
-	if(!istype(access_list))
-		return 1
-	if(!access_list.len) //no requirements
-		return 1
-	if(istype(I, /obj/item/device/pda))
-		var/obj/item/device/pda/pda = I
-		I = pda.id
-	if(!istype(I) || !I.access) //not ID or no access
-		return 0
-	if(access_list==src.operation_req_access)
-		for(var/req in access_list)
-			if(!(req in I.access)) //doesn't have this access
-				return 0
-	else if(access_list==src.internals_req_access)
-		for(var/req in access_list)
-			if(req in I.access)
-				return 1
-	return 1
-
-
-////////////////////////////////////
-///// Rendering stats window ///////
-////////////////////////////////////
-
-/obj/mecha/proc/get_stats_html()
-	var/output = {"<html>
-						<head><title>[src.name] data</title>
-						<style>
-						body {color: #00ff00; background: #000000; font-family:"Lucida Console",monospace; font-size: 12px;}
-						hr {border: 1px solid #0f0; color: #0f0; background-color: #0f0;}
-						a {padding:2px 5px;;color:#0f0;}
-						.wr {margin-bottom: 5px;}
-						.header {cursor:pointer;}
-						.open, .closed {background: #32CD32; color:#000; padding:1px 2px;}
-						.links a {margin-bottom: 2px;padding-top:3px;}
-						.visible {display: block;}
-						.hidden {display: none;}
-						</style>
-						<script language='javascript' type='text/javascript'>
-						[js_byjax]
-						[js_dropdowns]
-						function ticker() {
-						    setInterval(function(){
-						        window.location='byond://?src=\ref[src]&update_content=1';
-						    }, 1000);
-						}
-
-						window.onload = function() {
-							dropdowns();
-							ticker();
-						}
-						</script>
-						</head>
-						<body>
-						<div id='content'>
-						[src.get_stats_part()]
-						</div>
-						<div id='eq_list'>
-						[src.get_equipment_list()]
-						</div>
-						<hr>
-						<div id='commands'>
-						[src.get_commands()]
-						</div>
-						</body>
-						</html>
-					 "}
-	return output
-
-
-/obj/mecha/proc/report_internal_damage()
-	var/output = null
-	var/list/dam_reports = list(
-										"[MECHA_INT_FIRE]" = "<font color='red'><b>INTERNAL FIRE</b></font>",
-										"[MECHA_INT_TEMP_CONTROL]" = "<font color='red'><b>LIFE SUPPORT SYSTEM MALFUNCTION</b></font>",
-										"[MECHA_INT_TANK_BREACH]" = "<font color='red'><b>GAS TANK BREACH</b></font>",
-										"[MECHA_INT_CONTROL_LOST]" = "<font color='red'><b>COORDINATION SYSTEM CALIBRATION FAILURE</b></font> - <a href='?src=\ref[src];repair_int_control_lost=1'>Recalibrate</a>",
-										"[MECHA_INT_SHORT_CIRCUIT]" = "<font color='red'><b>SHORT CIRCUIT</b></font>"
-										)
-	for(var/tflag in dam_reports)
-		var/intdamflag = text2num(tflag)
-		if(hasInternalDamage(intdamflag))
-			output += dam_reports[tflag]
-			output += "<br />"
-	if(return_pressure() > WARNING_HIGH_PRESSURE)
-		output += "<font color='red'><b>DANGEROUSLY HIGH CABIN PRESSURE</b></font><br />"
-	return output
-
-
-/obj/mecha/proc/get_stats_part()
-	var/integrity = health/initial(health)*100
-	var/cell_charge = get_charge()
-	var/tank_pressure = internal_tank ? round(internal_tank.return_pressure(),0.01) : "None"
-	var/tank_temperature = internal_tank ? internal_tank.return_temperature() : "Unknown" //Results in type mismatch if there is no tank.
-	var/cabin_pressure = round(return_pressure(),0.01)
-	var/output = {"[report_internal_damage()]
-						[integrity<30?"<font color='red'><b>DAMAGE LEVEL CRITICAL</b></font><br>":null]
-						<b>Integrity: </b> [integrity]%<br>
-						<b>Powercell charge: </b>[isnull(cell_charge)?"No powercell installed":"[cell.percent()]%"]<br>
-						<b>Air source: </b>[use_internal_tank?"Internal Airtank":"Environment"]<br>
-						<b>Airtank pressure: </b>[tank_pressure]kPa<br>
-						<b>Airtank temperature: </b>[tank_temperature]K|[tank_temperature - T0C]&deg;C<br>
-						<b>Cabin pressure: </b>[cabin_pressure>WARNING_HIGH_PRESSURE ? "<font color='red'>[cabin_pressure]</font>": cabin_pressure]kPa<br>
-						<b>Cabin temperature: </b> [return_temperature()]K|[return_temperature() - T0C]&deg;C<br>
-						<b>Lights: </b>[lights?"on":"off"]<br>
-						[src.dna?"<b>DNA-locked:</b><br> <span style='font-size:10px;letter-spacing:-1px;'>[src.dna]</span> \[<a href='?src=\ref[src];reset_dna=1'>Reset</a>\]<br>":null]
-					"}
-	return output
-
-/obj/mecha/proc/get_commands()
-	var/output = {"<div class='wr'>
-						<div class='header'>Electronics</div>
-						<div class='links'>
-						<a href='?src=\ref[src];toggle_lights=1'>Toggle Lights</a><br>
-						<b>Radio settings:</b><br>
-						Microphone: <a href='?src=\ref[src];rmictoggle=1'><span id="rmicstate">[radio.broadcasting?"Engaged":"Disengaged"]</span></a><br>
-						Speaker: <a href='?src=\ref[src];rspktoggle=1'><span id="rspkstate">[radio.listening?"Engaged":"Disengaged"]</span></a><br>
-						Frequency:
-						<a href='?src=\ref[src];rfreq=-10'>-</a>
-						<a href='?src=\ref[src];rfreq=-2'>-</a>
-						<span id="rfreq">[format_frequency(radio.frequency)]</span>
-						<a href='?src=\ref[src];rfreq=2'>+</a>
-						<a href='?src=\ref[src];rfreq=10'>+</a><br>
-						</div>
-						</div>
-						<div class='wr'>
-						<div class='header'>Airtank</div>
-						<div class='links'>
-						<a href='?src=\ref[src];toggle_airtank=1'>Toggle Internal Airtank Usage</a><br>
-						[(/obj/mecha/verb/disconnect_from_port in src.verbs)?"<a href='?src=\ref[src];port_disconnect=1'>Disconnect from port</a><br>":null]
-						[(/obj/mecha/verb/connect_to_port in src.verbs)?"<a href='?src=\ref[src];port_connect=1'>Connect to port</a><br>":null]
-						</div>
-						</div>
-						<div class='wr'>
-						<div class='header'>Permissions & Logging</div>
-						<div class='links'>
-						<a href='?src=\ref[src];toggle_id_upload=1'><span id='t_id_upload'>[add_req_access?"L":"Unl"]ock ID upload panel</span></a><br>
-						<a href='?src=\ref[src];toggle_maint_access=1'><span id='t_maint_access'>[maint_access?"Forbid":"Permit"] maintenance protocols</span></a><br>
-						<a href='?src=\ref[src];dna_lock=1'>DNA-lock</a><br>
-						<a href='?src=\ref[src];view_log=1'>View internal log</a><br>
-						<a href='?src=\ref[src];change_name=1'>Change exosuit name</a><br>
-						</div>
-						</div>
-						<div id='equipment_menu'>[get_equipment_menu()]</div>
-						<hr>
-						[(/obj/mecha/verb/eject in src.verbs)?"<a href='?src=\ref[src];eject=1'>Eject</a><br>":null]
-						"}
-	return output
-
-/obj/mecha/proc/get_equipment_menu() //outputs mecha html equipment menu
-	var/output
-	if(equipment.len)
-		output += {"<div class='wr'>
-						<div class='header'>Equipment</div>
-						<div class='links'>"}
-		for(var/obj/item/mecha_parts/mecha_equipment/W in equipment)
-			output += "[W.name] <a href='?src=\ref[W];detach=1'>Detach</a><br>"
-		output += "<b>Available equipment slots:</b> [max_equip-equipment.len]"
-		output += "</div></div>"
-	return output
-
-/obj/mecha/proc/get_equipment_list() //outputs mecha equipment list in html
-	if(!equipment.len)
-		return
-	var/output = "<b>Equipment:</b><div style=\"margin-left: 15px;\">"
-	for(var/obj/item/mecha_parts/mecha_equipment/MT in equipment)
-		output += "<div id='\ref[MT]'>[MT.get_equip_info()]</div>"
-	output += "</div>"
-	return output
-
-
-/obj/mecha/proc/get_log_html()
-	var/output = "<html><head><title>[src.name] Log</title></head><body style='font: 13px 'Courier', monospace;'>"
-	for(var/list/entry in log)
-		output += {"<div style='font-weight: bold;'>[time2text(entry["time"],"DDD MMM DD hh:mm:ss")] [game_year]</div>
-						<div style='margin-left:15px; margin-bottom:10px;'>[entry["message"]]</div>
-						"}
-	output += "</body></html>"
-	return output
-
-
-/obj/mecha/proc/output_access_dialog(obj/item/weapon/card/id/id_card, mob/user)
-	if(!id_card || !user) return
-	var/output = {"<html>
-						<head><style>
-						h1 {font-size:15px;margin-bottom:4px;}
-						body {color: #00ff00; background: #000000; font-family:"Courier New", Courier, monospace; font-size: 12px;}
-						a {color:#0f0;}
-						</style>
-						</head>
-						<body>
-						<h1>Following keycodes are present in this system:</h1>"}
-	for(var/a in operation_req_access)
-		output += "[get_access_desc(a)] - <a href='?src=\ref[src];del_req_access=[a];user=\ref[user];id_card=\ref[id_card]'>Delete</a><br>"
-	output += "<hr><h1>Following keycodes were detected on portable device:</h1>"
-	for(var/a in id_card.access)
-		if(a in operation_req_access) continue
-		var/a_name = get_access_desc(a)
-		if(!a_name) continue //there's some strange access without a name
-		output += "[a_name] - <a href='?src=\ref[src];add_req_access=[a];user=\ref[user];id_card=\ref[id_card]'>Add</a><br>"
-	output += "<hr><a href='?src=\ref[src];finish_req_access=1;user=\ref[user]'>Finish</a> <font color='red'>(Warning! The ID upload panel will be locked. It can be unlocked only through Exosuit Interface.)</font>"
-	output += "</body></html>"
-	user << browse(output, "window=exosuit_add_access")
-	onclose(user, "exosuit_add_access")
-	return
-
-/obj/mecha/proc/output_maintenance_dialog(obj/item/weapon/card/id/id_card,mob/user)
-	if(!id_card || !user) return
-
-	var/maint_options = "<a href='?src=\ref[src];set_internal_tank_valve=1;user=\ref[user]'>Set Cabin Air Pressure</a>"
-	if (locate(/obj/item/mecha_parts/mecha_equipment/tool/passenger) in contents)
-		maint_options += "<a href='?src=\ref[src];remove_passenger=1;user=\ref[user]'>Remove Passenger</a>"
-
-	var/output = {"<html>
-						<head>
-						<style>
-						body {color: #00ff00; background: #000000; font-family:"Courier New", Courier, monospace; font-size: 12px;}
-						a {padding:2px 5px; background:#32CD32;color:#000;display:block;margin:2px;text-align:center;text-decoration:none;}
-						</style>
-						</head>
-						<body>
-						[add_req_access?"<a href='?src=\ref[src];req_access=1;id_card=\ref[id_card];user=\ref[user]'>Edit operation keycodes</a>":null]
-						[maint_access?"<a href='?src=\ref[src];maint_access=1;id_card=\ref[id_card];user=\ref[user]'>Initiate maintenance protocol</a>":null]
-						[(state>0) ? maint_options : ""]
-						</body>
-						</html>"}
-	user << browse(output, "window=exosuit_maint_console")
-	onclose(user, "exosuit_maint_console")
-	return
-
-
-////////////////////////////////
-/////// Messages and Log ///////
-////////////////////////////////
-
-/obj/mecha/proc/occupant_message(message as text)
-	if(message)
-		if(src.occupant && src.occupant.client)
-			src.occupant << "\icon[src] [message]"
-	return
-
-/obj/mecha/proc/log_message(message as text,red=null)
-	log.len++
-	log[log.len] = list("time"=world.timeofday,"message"="[red?"<font color='red'>":null][message][red?"</font>":null]")
-	return log.len
-
-/obj/mecha/proc/log_append_to_last(message as text,red=null)
-	var/list/last_entry = src.log[src.log.len]
-	last_entry["message"] += "<br>[red?"<font color='red'>":null][message][red?"</font>":null]"
-	return
-
-
-/////////////////
-///// Topic /////
-/////////////////
-
-/obj/mecha/Topic(href, href_list)
-	..()
-	if(href_list["update_content"])
-		if(usr != src.occupant)	return
-		send_byjax(src.occupant,"exosuit.browser","content",src.get_stats_part())
-		return
-	if(href_list["close"])
-		return
-	if(usr.stat > 0)
-		return
-	var/datum/topic_input/filter = new /datum/topic_input(href,href_list)
-	if(href_list["select_equip"])
-		if(usr != src.occupant)	return
-		var/obj/item/mecha_parts/mecha_equipment/equip = filter.getObj("select_equip")
-		if(equip)
-			src.selected = equip
-			src.occupant_message("You switch to [equip]")
-			src.visible_message("[src] raises [equip]")
-			send_byjax(src.occupant,"exosuit.browser","eq_list",src.get_equipment_list())
-		return
-	if(href_list["eject"])
-		if(usr != src.occupant)	return
-		src.eject()
-		return
-	if(href_list["toggle_lights"])
-		if(usr != src.occupant)	return
-		src.toggle_lights()
-		return
-	if(href_list["toggle_airtank"])
-		if(usr != src.occupant)	return
-		src.toggle_internal_tank()
-		return
-	if(href_list["rmictoggle"])
-		if(usr != src.occupant)	return
-		radio.broadcasting = !radio.broadcasting
-		send_byjax(src.occupant,"exosuit.browser","rmicstate",(radio.broadcasting?"Engaged":"Disengaged"))
-		return
-	if(href_list["rspktoggle"])
-		if(usr != src.occupant)	return
-		radio.listening = !radio.listening
-		send_byjax(src.occupant,"exosuit.browser","rspkstate",(radio.listening?"Engaged":"Disengaged"))
-		return
-	if(href_list["rfreq"])
-		if(usr != src.occupant)	return
-		var/new_frequency = (radio.frequency + filter.getNum("rfreq"))
-		if (!radio.freerange || (radio.frequency < 1200 || radio.frequency > 1600))
-			new_frequency = sanitize_frequency(new_frequency)
-		radio.set_frequency(new_frequency)
-		send_byjax(src.occupant,"exosuit.browser","rfreq","[format_frequency(radio.frequency)]")
-		return
-	if(href_list["port_disconnect"])
-		if(usr != src.occupant)	return
-		src.disconnect_from_port()
-		return
-	if (href_list["port_connect"])
-		if(usr != src.occupant)	return
-		src.connect_to_port()
-		return
-	if (href_list["view_log"])
-		if(usr != src.occupant)	return
-		src.occupant << browse(src.get_log_html(), "window=exosuit_log")
-		onclose(occupant, "exosuit_log")
-		return
-	if (href_list["change_name"])
-		if(usr != src.occupant)	return
-		var/newname = sanitizeSafe(input(occupant,"Choose new exosuit name","Rename exosuit",initial(name)) as text, MAX_NAME_LEN)
-		if(newname)
-			name = newname
-		else
-			alert(occupant, "nope.avi")
-		return
-	if (href_list["toggle_id_upload"])
-		if(usr != src.occupant)	return
-		add_req_access = !add_req_access
-		send_byjax(src.occupant,"exosuit.browser","t_id_upload","[add_req_access?"L":"Unl"]ock ID upload panel")
-		return
-	if(href_list["toggle_maint_access"])
-		if(usr != src.occupant)	return
-		if(state)
-			occupant_message("<font color='red'>Maintenance protocols in effect</font>")
-			return
-		maint_access = !maint_access
-		send_byjax(src.occupant,"exosuit.browser","t_maint_access","[maint_access?"Forbid":"Permit"] maintenance protocols")
-		return
-	if(href_list["req_access"] && add_req_access)
-		if(!in_range(src, usr))	return
-		output_access_dialog(filter.getObj("id_card"),filter.getMob("user"))
-		return
-	if(href_list["maint_access"] && maint_access)
-		if(!in_range(src, usr))	return
-		var/mob/user = filter.getMob("user")
-		if(user)
-			if(state==0)
-				state = 1
-				user << "The securing bolts are now exposed."
-			else if(state==1)
-				state = 0
-				user << "The securing bolts are now hidden."
-			output_maintenance_dialog(filter.getObj("id_card"),user)
-		return
-	if(href_list["set_internal_tank_valve"] && state >=1)
-		if(!in_range(src, usr))	return
-		var/mob/user = filter.getMob("user")
-		if(user)
-			var/new_pressure = input(user,"Input new output pressure","Pressure setting",internal_tank_valve) as num
-			if(new_pressure)
-				internal_tank_valve = new_pressure
-				user << "The internal pressure valve has been set to [internal_tank_valve]kPa."
-	if(href_list["remove_passenger"] && state >= 1)
-		var/mob/user = filter.getMob("user")
-		var/list/passengers = list()
-		for (var/obj/item/mecha_parts/mecha_equipment/tool/passenger/P in contents)
-			if (P.occupant)
-				passengers["[P.occupant]"] = P
-
-		if (!passengers)
-			user << "<span class='warning'>There are no passengers to remove.</span>"
-			return
-
-		var/pname = input(user, "Choose a passenger to forcibly remove.", "Forcibly Remove Passenger") as null|anything in passengers
-
-		if (!pname)
-			return
-
-		var/obj/item/mecha_parts/mecha_equipment/tool/passenger/P = passengers[pname]
-		var/mob/occupant = P.occupant
-
-		user.visible_message("<span class='notice'>\The [user] begins opening the hatch on \the [P]...</span>", "<span class='notice'>You begin opening the hatch on \the [P]...</span>")
-		if (!do_after(user, 40, needhand=0))
-			return
-
-		user.visible_message("<span class='notice'>\The [user] opens the hatch on \the [P] and removes [occupant]!</span>", "<span class='notice'>You open the hatch on \the [P] and remove [occupant]!</span>")
-		P.go_out()
-		P.log_message("[occupant] was removed.")
-		return
-	if(href_list["add_req_access"] && add_req_access && filter.getObj("id_card"))
-		if(!in_range(src, usr))	return
-		operation_req_access += filter.getNum("add_req_access")
-		output_access_dialog(filter.getObj("id_card"),filter.getMob("user"))
-		return
-	if(href_list["del_req_access"] && add_req_access && filter.getObj("id_card"))
-		if(!in_range(src, usr))	return
-		operation_req_access -= filter.getNum("del_req_access")
-		output_access_dialog(filter.getObj("id_card"),filter.getMob("user"))
-		return
-	if(href_list["finish_req_access"])
-		if(!in_range(src, usr))	return
-		add_req_access = 0
-		var/mob/user = filter.getMob("user")
-		user << browse(null,"window=exosuit_add_access")
-		return
-	if(href_list["dna_lock"])
-		if(usr != src.occupant)	return
-		if(istype(occupant, /mob/living/carbon/brain))
-			occupant_message("You are a brain. No.")
-			return
-		if(src.occupant)
-			src.dna = src.occupant.dna.unique_enzymes
-			src.occupant_message("You feel a prick as the needle takes your DNA sample.")
-		return
-	if(href_list["reset_dna"])
-		if(usr != src.occupant)	return
-		src.dna = null
-	if(href_list["repair_int_control_lost"])
-		if(usr != src.occupant)	return
-		src.occupant_message("Recalibrating coordination system.")
-		src.log_message("Recalibration of coordination system started.")
-		var/T = src.loc
-		if(do_after(100))
-			if(T == src.loc)
-				src.clearInternalDamage(MECHA_INT_CONTROL_LOST)
-				src.occupant_message("<font color='blue'>Recalibration successful.</font>")
-				src.log_message("Recalibration of coordination system finished with 0 errors.")
-			else
-				src.occupant_message("<font color='red'>Recalibration failed.</font>")
-				src.log_message("Recalibration of coordination system failed with 1 error.",1)
-
-	//debug
-	/*
-	if(href_list["debug"])
-		if(href_list["set_i_dam"])
-			setInternalDamage(filter.getNum("set_i_dam"))
-		if(href_list["clear_i_dam"])
-			clearInternalDamage(filter.getNum("clear_i_dam"))
-		return
-	*/
-
-
-
-/*
-
-	if (href_list["ai_take_control"])
-		var/mob/living/silicon/ai/AI = locate(href_list["ai_take_control"])
-		var/duration = text2num(href_list["duration"])
-		var/mob/living/silicon/ai/O = new /mob/living/silicon/ai(src)
-		var/cur_occupant = src.occupant
-		O.invisibility = 0
-		O.canmove = 1
-		O.name = AI.name
-		O.real_name = AI.real_name
-		O.anchored = 1
-		O.aiRestorePowerRoutine = 0
-		O.control_disabled = 1 // Can't control things remotely if you're stuck in a card!
-		O.laws = AI.laws
-		O.stat = AI.stat
-		O.oxyloss = AI.getOxyLoss()
-		O.fireloss = AI.getFireLoss()
-		O.bruteloss = AI.getBruteLoss()
-		O.toxloss = AI.toxloss
-		O.updatehealth()
-		src.occupant = O
-		if(AI.mind)
-			AI.mind.transfer_to(O)
-		AI.name = "Inactive AI"
-		AI.real_name = "Inactive AI"
-		AI.icon_state = "ai-empty"
-		spawn(duration)
-			AI.name = O.name
-			AI.real_name = O.real_name
-			if(O.mind)
-				O.mind.transfer_to(AI)
-			AI.control_disabled = 0
-			AI.laws = O.laws
-			AI.oxyloss = O.getOxyLoss()
-			AI.fireloss = O.getFireLoss()
-			AI.bruteloss = O.getBruteLoss()
-			AI.toxloss = O.toxloss
-			AI.updatehealth()
-			qdel(O)
-			if (!AI.stat)
-				AI.icon_state = "ai"
-			else
-				AI.icon_state = "ai-crash"
-			src.occupant = cur_occupant
-*/
-	return
-
-///////////////////////
-///// Power stuff /////
-///////////////////////
-
-/obj/mecha/proc/has_charge(amount)
-	return (get_charge()>=amount)
-
-/obj/mecha/proc/get_charge()
-	if(!src.cell)
-		return
-	return max(0, src.cell.charge)
-
-/obj/mecha/proc/use_power(amount)
-	if(get_charge())
-		cell.use(amount)
-		return 1
-	return 0
-
-/obj/mecha/proc/give_power(amount)
-	if(!isnull(get_charge()))
-		cell.give(amount)
-		return 1
-	return 0
-
-/obj/mecha/proc/reset_icon()
-	if (initial_icon)
-		icon_state = initial_icon
-	else
-		icon_state = initial(icon_state)
-	return icon_state
-
-/obj/mecha/attack_generic(var/mob/user, var/damage, var/attack_message)
-
-	user.setClickCooldown(DEFAULT_ATTACK_COOLDOWN)
-	if(!damage)
-		return 0
-
-	src.log_message("Attacked. Attacker - [user].",1)
-
-	user.do_attack_animation(src)
-	if(!deflect_hit(is_melee=1))
-		src.hit_damage(damage, is_melee=1)
-		src.check_for_internal_damage(list(MECHA_INT_TEMP_CONTROL,MECHA_INT_TANK_BREACH,MECHA_INT_CONTROL_LOST))
-		visible_message("<span class='danger'>[user] [attack_message] [src]!</span>")
-		user.attack_log += text("\[[time_stamp()]\] <font color='red'>attacked [src.name]</font>")
-	else
-		src.log_append_to_last("Armor saved.")
-		playsound(src.loc, 'sound/weapons/slash.ogg', 50, 1, -1)
-		src.occupant_message("<span class='notice'>\The [user]'s attack is stopped by the armor.</span>")
-		visible_message("<span class='notice'>\The [user] rebounds off [src.name]'s armor!</span>")
-		user.attack_log += text("\[[time_stamp()]\] <font color='red'>attacked [src.name]</font>")
-	return 1
-
-
-//////////////////////////////////////////
-////////  Mecha global iterators  ////////
-//////////////////////////////////////////
-
-
-/datum/global_iterator/mecha_preserve_temp  //normalizing cabin air temperature to 20 degrees celsius
-	delay = 20
-
-	process(var/obj/mecha/mecha)
-		if(mecha.cabin_air && mecha.cabin_air.volume > 0)
-			var/delta = mecha.cabin_air.temperature - T20C
-			mecha.cabin_air.temperature -= max(-10, min(10, round(delta/4,0.1)))
-		return
-
-/datum/global_iterator/mecha_tank_give_air
-	delay = 15
-
-	process(var/obj/mecha/mecha)
-		if(mecha.internal_tank)
-			var/datum/gas_mixture/tank_air = mecha.internal_tank.return_air()
-			var/datum/gas_mixture/cabin_air = mecha.cabin_air
-
-			var/release_pressure = mecha.internal_tank_valve
-			var/cabin_pressure = cabin_air.return_pressure()
-			var/pressure_delta = min(release_pressure - cabin_pressure, (tank_air.return_pressure() - cabin_pressure)/2)
-			var/transfer_moles = 0
-			if(pressure_delta > 0) //cabin pressure lower than release pressure
-				if(tank_air.temperature > 0)
-					transfer_moles = pressure_delta*cabin_air.volume/(cabin_air.temperature * R_IDEAL_GAS_EQUATION)
-					var/datum/gas_mixture/removed = tank_air.remove(transfer_moles)
-					cabin_air.merge(removed)
-			else if(pressure_delta < 0) //cabin pressure higher than release pressure
-				var/datum/gas_mixture/t_air = mecha.get_turf_air()
-				pressure_delta = cabin_pressure - release_pressure
-				if(t_air)
-					pressure_delta = min(cabin_pressure - t_air.return_pressure(), pressure_delta)
-				if(pressure_delta > 0) //if location pressure is lower than cabin pressure
-					transfer_moles = pressure_delta*cabin_air.volume/(cabin_air.temperature * R_IDEAL_GAS_EQUATION)
-					var/datum/gas_mixture/removed = cabin_air.remove(transfer_moles)
-					if(t_air)
-						t_air.merge(removed)
-					else //just delete the cabin gas, we're in space or some shit
-						qdel(removed)
-		else
-			return stop()
-		return
-
-/datum/global_iterator/mecha_inertial_movement //inertial movement in space
-	delay = 7
-
-	process(var/obj/mecha/mecha as obj,direction)
-		if(direction)
-			if(!step(mecha, direction)||mecha.check_for_support())
-				src.stop()
-		else
-			src.stop()
-		return
-
-/datum/global_iterator/mecha_internal_damage // processing internal damage
-
-	process(var/obj/mecha/mecha)
-		if(!mecha.hasInternalDamage())
-			return stop()
-		if(mecha.hasInternalDamage(MECHA_INT_FIRE))
-			if(!mecha.hasInternalDamage(MECHA_INT_TEMP_CONTROL) && prob(5))
-				mecha.clearInternalDamage(MECHA_INT_FIRE)
-			if(mecha.internal_tank)
-				if(mecha.internal_tank.return_pressure()>mecha.internal_tank.maximum_pressure && !(mecha.hasInternalDamage(MECHA_INT_TANK_BREACH)))
-					mecha.setInternalDamage(MECHA_INT_TANK_BREACH)
-				var/datum/gas_mixture/int_tank_air = mecha.internal_tank.return_air()
-				if(int_tank_air && int_tank_air.volume>0) //heat the air_contents
-					int_tank_air.temperature = min(6000+T0C, int_tank_air.temperature+rand(10,15))
-			if(mecha.cabin_air && mecha.cabin_air.volume>0)
-				mecha.cabin_air.temperature = min(6000+T0C, mecha.cabin_air.temperature+rand(10,15))
-				if(mecha.cabin_air.temperature>mecha.max_temperature/2)
-					mecha.take_damage(4/round(mecha.max_temperature/mecha.cabin_air.temperature,0.1),"fire")
-		if(mecha.hasInternalDamage(MECHA_INT_TEMP_CONTROL)) //stop the mecha_preserve_temp loop datum
-			mecha.pr_int_temp_processor.stop()
-		if(mecha.hasInternalDamage(MECHA_INT_TANK_BREACH)) //remove some air from internal tank
-			if(mecha.internal_tank)
-				var/datum/gas_mixture/int_tank_air = mecha.internal_tank.return_air()
-				var/datum/gas_mixture/leaked_gas = int_tank_air.remove_ratio(0.10)
-				if(mecha.loc && hascall(mecha.loc,"assume_air"))
-					mecha.loc.assume_air(leaked_gas)
-				else
-					qdel(leaked_gas)
-		if(mecha.hasInternalDamage(MECHA_INT_SHORT_CIRCUIT))
-			if(mecha.get_charge())
-				mecha.spark_system.start()
-				mecha.cell.charge -= min(20,mecha.cell.charge)
-				mecha.cell.maxcharge -= min(20,mecha.cell.maxcharge)
-		return
-
-
-/////////////
-
-//debug
-/*
-/obj/mecha/verb/test_int_damage()
-	set name = "Test internal damage"
-	set category = "Exosuit Interface"
-	set src in view(0)
-	if(!occupant) return
-	if(usr!=occupant)
-		return
-	var/output = {"<html>
-						<head>
-						</head>
-						<body>
-						<h3>Set:</h3>
-						<a href='?src=\ref[src];debug=1;set_i_dam=[MECHA_INT_FIRE]'>MECHA_INT_FIRE</a><br />
-						<a href='?src=\ref[src];debug=1;set_i_dam=[MECHA_INT_TEMP_CONTROL]'>MECHA_INT_TEMP_CONTROL</a><br />
-						<a href='?src=\ref[src];debug=1;set_i_dam=[MECHA_INT_SHORT_CIRCUIT]'>MECHA_INT_SHORT_CIRCUIT</a><br />
-						<a href='?src=\ref[src];debug=1;set_i_dam=[MECHA_INT_TANK_BREACH]'>MECHA_INT_TANK_BREACH</a><br />
-						<a href='?src=\ref[src];debug=1;set_i_dam=[MECHA_INT_CONTROL_LOST]'>MECHA_INT_CONTROL_LOST</a><br />
-						<hr />
-						<h3>Clear:</h3>
-						<a href='?src=\ref[src];debug=1;clear_i_dam=[MECHA_INT_FIRE]'>MECHA_INT_FIRE</a><br />
-						<a href='?src=\ref[src];debug=1;clear_i_dam=[MECHA_INT_TEMP_CONTROL]'>MECHA_INT_TEMP_CONTROL</a><br />
-						<a href='?src=\ref[src];debug=1;clear_i_dam=[MECHA_INT_SHORT_CIRCUIT]'>MECHA_INT_SHORT_CIRCUIT</a><br />
-						<a href='?src=\ref[src];debug=1;clear_i_dam=[MECHA_INT_TANK_BREACH]'>MECHA_INT_TANK_BREACH</a><br />
-						<a href='?src=\ref[src];debug=1;clear_i_dam=[MECHA_INT_CONTROL_LOST]'>MECHA_INT_CONTROL_LOST</a><br />
- 					   </body>
-						</html>"}
-
-	occupant << browse(output, "window=ex_debug")
-	//src.health = initial(src.health)/2.2
-	//src.check_for_internal_damage(list(MECHA_INT_FIRE,MECHA_INT_TEMP_CONTROL,MECHA_INT_TANK_BREACH,MECHA_INT_CONTROL_LOST))
-	return
-*/
+#define MECHA_INT_FIRE 1
+#define MECHA_INT_TEMP_CONTROL 2
+#define MECHA_INT_SHORT_CIRCUIT 4
+#define MECHA_INT_TANK_BREACH 8
+#define MECHA_INT_CONTROL_LOST 16
+
+#define MELEE 1
+#define RANGED 2
+
+
+/obj/mecha
+	name = "Mecha"
+	desc = "Exosuit"
+	icon = 'icons/mecha/mecha.dmi'
+	density = 1 //Dense. To raise the heat.
+	opacity = 1 ///opaque. Menacing.
+	anchored = 1 //no pulling around.
+	unacidable = 1 //and no deleting hoomans inside
+	layer = MOB_LAYER //icon draw layer
+	infra_luminosity = 15 //byond implementation is bugged.
+	var/initial_icon = null //Mech type for resetting icon. Only used for reskinning kits (see custom items)
+	var/can_move = 1
+	var/mob/living/carbon/occupant = null
+	var/step_in = 10 //make a step in step_in/10 sec.
+	var/dir_in = 2//What direction will the mech face when entered/powered on? Defaults to South.
+	var/step_energy_drain = 10
+	var/health = 300 //health is health
+	var/deflect_chance = 10 //chance to deflect incoming projectiles, hits, or lesser the effect of ex_act.
+	var/r_deflect_coeff = 1
+	var/m_deflect_coeff = 1
+	//ranged and melee damage multipliers
+	var/r_damage_coeff = 1
+	var/m_damage_coeff = 1
+	var/rhit_power_use = 0
+	var/mhit_power_use = 0
+
+	//the values in this list show how much damage will pass through, not how much will be absorbed.
+	var/list/damage_absorption = list("brute"=0.8,"fire"=1.2,"bullet"=0.9,"laser"=1,"energy"=1,"bomb"=1)
+	var/obj/item/weapon/cell/cell
+	var/state = 0
+	var/list/log = new
+	var/last_message = 0
+	var/add_req_access = 1
+	var/maint_access = 1
+	var/dna	//dna-locking the mech
+	var/datum/effect/effect/system/spark_spread/spark_system = new
+	var/lights = 0
+	var/lights_power = 6
+
+	//inner atmos
+	var/use_internal_tank = 0
+	var/internal_tank_valve = ONE_ATMOSPHERE
+	var/obj/machinery/portable_atmospherics/canister/internal_tank
+	var/datum/gas_mixture/cabin_air
+	var/obj/machinery/atmospherics/portables_connector/connected_port = null
+
+	var/obj/item/device/radio/radio = null
+
+	var/max_temperature = 25000
+	var/internal_damage_threshold = 50 //health percentage below which internal damage is possible
+	var/internal_damage = 0 //contains bitflags
+
+	var/list/operation_req_access = list()//required access level for mecha operation
+	var/list/internals_req_access = list(access_engine,access_robotics)//required access level to open cell compartment
+
+	var/datum/global_iterator/pr_int_temp_processor //normalizes internal air mixture temperature
+	var/datum/global_iterator/pr_inertial_movement //controls intertial movement in spesss
+	var/datum/global_iterator/pr_give_air //moves air from tank to cabin
+	var/datum/global_iterator/pr_internal_damage //processes internal damage
+
+
+	var/wreckage
+
+	var/list/equipment = new
+	var/obj/item/mecha_parts/mecha_equipment/selected
+	var/max_equip = 3
+	var/datum/events/events
+
+/obj/mecha/drain_power(var/drain_check)
+
+	if(drain_check)
+		return 1
+
+	if(!cell)
+		return 0
+
+	return cell.drain_power(drain_check)
+
+/obj/mecha/New()
+	..()
+	events = new
+
+	icon_state += "-open"
+	add_radio()
+	add_cabin()
+	add_airtank() //All mecha currently have airtanks. No need to check unless changes are made.
+	spark_system.set_up(2, 0, src)
+	spark_system.attach(src)
+	add_cell()
+	add_iterators()
+	removeVerb(/obj/mecha/verb/disconnect_from_port)
+	log_message("[src.name] created.")
+	loc.Entered(src)
+	mechas_list += src //global mech list
+	return
+
+/obj/mecha/Destroy()
+	src.go_out()
+	for(var/mob/M in src) //Let's just be ultra sure
+		M.Move(loc)
+
+	if(loc)
+		loc.Exited(src)
+
+	if(prob(30))
+		explosion(get_turf(loc), 0, 0, 1, 3)
+
+	if(wreckage)
+		var/obj/effect/decal/mecha_wreckage/WR = new wreckage(loc)
+		for(var/obj/item/mecha_parts/mecha_equipment/E in equipment)
+			if(E.salvageable && prob(30))
+				WR.crowbar_salvage += E
+				E.forceMove(WR)
+				E.equip_ready = 1
+			else
+				E.forceMove(loc)
+				E.destroy()
+		if(cell)
+			WR.crowbar_salvage += cell
+			cell.forceMove(WR)
+			cell.charge = rand(0, cell.charge)
+		if(internal_tank)
+			WR.crowbar_salvage += internal_tank
+			internal_tank.forceMove(WR)
+	else
+		for(var/obj/item/mecha_parts/mecha_equipment/E in equipment)
+			E.detach(loc)
+			E.destroy()
+		if(cell)
+			qdel(cell)
+		if(internal_tank)
+			qdel(internal_tank)
+	equipment.Cut()
+	cell = null
+	internal_tank = null
+
+	qdel(pr_int_temp_processor)
+	qdel(pr_inertial_movement)
+	qdel(pr_give_air)
+	qdel(pr_internal_damage)
+	qdel(spark_system)
+	pr_int_temp_processor = null
+	pr_give_air = null
+	pr_internal_damage = null
+	spark_system = null
+
+	mechas_list -= src //global mech list
+	..()
+
+////////////////////////
+////// Helpers /////////
+////////////////////////
+
+/obj/mecha/proc/removeVerb(verb_path)
+	verbs -= verb_path
+
+/obj/mecha/proc/addVerb(verb_path)
+	verbs += verb_path
+
+/obj/mecha/proc/add_airtank()
+	internal_tank = new /obj/machinery/portable_atmospherics/canister/air(src)
+	return internal_tank
+
+/obj/mecha/proc/add_cell()
+	cell = new /obj/item/weapon/cell/mecha(src)
+
+/obj/mecha/proc/add_cabin()
+	cabin_air = new
+	cabin_air.temperature = T20C
+	cabin_air.volume = 200
+	cabin_air.adjust_multi("oxygen", O2STANDARD*cabin_air.volume/(R_IDEAL_GAS_EQUATION*cabin_air.temperature), "nitrogen", N2STANDARD*cabin_air.volume/(R_IDEAL_GAS_EQUATION*cabin_air.temperature))
+	return cabin_air
+
+/obj/mecha/proc/add_radio()
+	radio = new(src)
+	radio.name = "[src] radio"
+	radio.icon = icon
+	radio.icon_state = icon_state
+	radio.subspace_transmission = 1
+
+/obj/mecha/proc/add_iterators()
+	pr_int_temp_processor = new /datum/global_iterator/mecha_preserve_temp(list(src))
+	pr_inertial_movement = new /datum/global_iterator/mecha_inertial_movement(null,0)
+	pr_give_air = new /datum/global_iterator/mecha_tank_give_air(list(src))
+	pr_internal_damage = new /datum/global_iterator/mecha_internal_damage(list(src),0)
+
+/obj/mecha/proc/do_after(delay as num)
+	sleep(delay)
+	if(src)
+		return 1
+	return 0
+
+/obj/mecha/proc/enter_after(delay as num, var/mob/user as mob, var/numticks = 5)
+	var/delayfraction = delay/numticks
+
+	var/turf/T = user.loc
+
+	for(var/i = 0, i<numticks, i++)
+		sleep(delayfraction)
+		if(!src || !user || !user.canmove || !(user.loc == T))
+			return 0
+
+	return 1
+
+
+
+/obj/mecha/proc/check_for_support()
+	if(locate(/obj/structure/grille, orange(1, src)) || locate(/obj/structure/lattice, orange(1, src)) || locate(/turf/simulated, orange(1, src)) || locate(/turf/unsimulated, orange(1, src)))
+		return 1
+	else
+		return 0
+
+/obj/mecha/examine(mob/user)
+	..(user)
+	var/integrity = health/initial(health)*100
+	switch(integrity)
+		if(85 to 100)
+			user << "It's fully intact."
+		if(65 to 85)
+			user << "It's slightly damaged."
+		if(45 to 65)
+			user << "It's badly damaged."
+		if(25 to 45)
+			user << "It's heavily damaged."
+		else
+			user << "It's falling apart."
+	if(equipment && equipment.len)
+		user << "It's equipped with:"
+		for(var/obj/item/mecha_parts/mecha_equipment/ME in equipment)
+			user << "\icon[ME] [ME]"
+	return
+
+
+/obj/mecha/proc/drop_item()//Derpfix, but may be useful in future for engineering exosuits.
+	return
+
+/obj/mecha/hear_talk(mob/M as mob, text)
+	if(M==occupant && radio.broadcasting)
+		radio.talk_into(M, text)
+	return
+
+////////////////////////////
+///// Action processing ////
+////////////////////////////
+/*
+/atom/DblClick(object,location,control,params)
+	var/mob/M = src.mob
+	if(M && M.in_contents_of(/obj/mecha))
+
+		if(mech_click == world.time) return
+		mech_click = world.time
+
+		if(!istype(object, /atom)) return
+		if(istype(object, /obj/screen))
+			var/obj/screen/using = object
+			if(using.screen_loc == ui_acti || using.screen_loc == ui_iarrowleft || using.screen_loc == ui_iarrowright)//ignore all HUD objects save 'intent' and its arrows
+				return ..()
+			else
+				return
+		var/obj/mecha/Mech = M.loc
+		spawn() //this helps prevent clickspam fest.
+			if (Mech)
+				Mech.click_action(object,M)
+//	else
+//		return ..()
+*/
+
+/obj/mecha/proc/click_action(atom/target,mob/user)
+	if(!src.occupant || src.occupant != user ) return
+	if(user.stat) return
+	if(state)
+		occupant_message("<font color='red'>Maintenance protocols in effect.</font>")
+		return
+	if(!get_charge()) return
+	if(src == target) return
+	var/dir_to_target = get_dir(src,target)
+	if(dir_to_target && !(dir_to_target & src.dir))
+		return
+	if(hasInternalDamage(MECHA_INT_CONTROL_LOST))
+		target = safepick(view(3,target))
+		if(!target)
+			return
+	if(istype(target, /obj/machinery))
+		if (src.interface_action(target))
+			return
+	if(!target.Adjacent(src))
+		if(selected && selected.is_ranged())
+			selected.action(target)
+	else if(selected && selected.is_melee())
+		selected.action(target)
+	else
+		src.melee_action(target)
+	return
+
+/obj/mecha/proc/interface_action(obj/machinery/target)
+	if(istype(target, /obj/machinery/access_button))
+		src.occupant_message("<span class='notice'>Interfacing with [target].</span>")
+		src.log_message("Interfaced with [target].")
+		target.attack_hand(src.occupant)
+		return 1
+	if(istype(target, /obj/machinery/embedded_controller))
+		target.ui_interact(src.occupant)
+		return 1
+	return 0
+
+/obj/mecha/contents_nano_distance(var/src_object, var/mob/living/user)
+	. = user.shared_living_nano_distance(src_object) //allow them to interact with anything they can interact with normally.
+	if(. != STATUS_INTERACTIVE)
+		//Allow interaction with the mecha or anything that is part of the mecha
+		if(src_object == src || (src_object in src))
+			return STATUS_INTERACTIVE
+		if(src.Adjacent(src_object))
+			src.occupant_message("<span class='notice'>Interfacing with [src_object]...</span>")
+			src.log_message("Interfaced with [src_object].")
+			return STATUS_INTERACTIVE
+		if(src_object in view(2, src))
+			return STATUS_UPDATE //if they're close enough, allow the occupant to see the screen through the viewport or whatever.
+
+/obj/mecha/proc/melee_action(atom/target)
+	return
+
+/obj/mecha/proc/range_action(atom/target)
+	return
+
+
+//////////////////////////////////
+////////  Movement procs  ////////
+//////////////////////////////////
+
+/obj/mecha/Move()
+	. = ..()
+	if(.)
+		events.fireEvent("onMove",get_turf(src))
+	return
+
+/obj/mecha/relaymove(mob/user,direction)
+	if(user != src.occupant) //While not "realistic", this piece is player friendly.
+		user.forceMove(get_turf(src))
+		user << "You climb out from [src]"
+		return 0
+	if(connected_port)
+		if(world.time - last_message > 20)
+			src.occupant_message("Unable to move while connected to the air system port.")
+			last_message = world.time
+		return 0
+	if(state)
+		occupant_message("<font color='red'>Maintenance protocols in effect.</font>")
+		return
+	return do_move(direction)
+
+/obj/mecha/proc/do_move(direction)
+	if(!can_move)
+		return 0
+	if(src.pr_inertial_movement.active())
+		return 0
+	if(!has_charge(step_energy_drain))
+		return 0
+	var/move_result = 0
+	if(hasInternalDamage(MECHA_INT_CONTROL_LOST))
+		move_result = mechsteprand()
+	else if(src.dir!=direction)
+		move_result = mechturn(direction)
+	else
+		move_result	= mechstep(direction)
+	if(move_result)
+		can_move = 0
+		use_power(step_energy_drain)
+		if(istype(src.loc, /turf/space))
+			if(!src.check_for_support())
+				src.pr_inertial_movement.start(list(src,direction))
+				src.log_message("Movement control lost. Inertial movement started.")
+		if(do_after(step_in))
+			can_move = 1
+		return 1
+	return 0
+
+/obj/mecha/proc/mechturn(direction)
+	set_dir(direction)
+	playsound(src,'sound/mecha/mechturn.ogg',40,1)
+	return 1
+
+/obj/mecha/proc/mechstep(direction)
+	var/result = step(src,direction)
+	if(result)
+		playsound(src,'sound/mecha/mechstep.ogg',40,1)
+	return result
+
+
+/obj/mecha/proc/mechsteprand()
+	var/result = step_rand(src)
+	if(result)
+		playsound(src,'sound/mecha/mechstep.ogg',40,1)
+	return result
+
+/obj/mecha/Bump(var/atom/obstacle)
+//	src.inertia_dir = null
+	if(istype(obstacle, /obj))
+		var/obj/O = obstacle
+		if(istype(O, /obj/effect/portal)) //derpfix
+			src.anchored = 0
+			O.Crossed(src)
+			spawn(0)//countering portal teleport spawn(0), hurr
+				src.anchored = 1
+		else if(!O.anchored)
+			step(obstacle,src.dir)
+		else //I have no idea why I disabled this
+			obstacle.Bumped(src)
+	else if(istype(obstacle, /mob))
+		step(obstacle,src.dir)
+	else
+		obstacle.Bumped(src)
+	return
+
+///////////////////////////////////
+////////  Internal damage  ////////
+///////////////////////////////////
+
+/obj/mecha/proc/check_for_internal_damage(var/list/possible_int_damage,var/ignore_threshold=null)
+	if(!islist(possible_int_damage) || isemptylist(possible_int_damage)) return
+	if(prob(20))
+		if(ignore_threshold || src.health*100/initial(src.health)<src.internal_damage_threshold)
+			for(var/T in possible_int_damage)
+				if(internal_damage & T)
+					possible_int_damage -= T
+			var/int_dam_flag = safepick(possible_int_damage)
+			if(int_dam_flag)
+				setInternalDamage(int_dam_flag)
+	if(prob(5))
+		if(ignore_threshold || src.health*100/initial(src.health)<src.internal_damage_threshold)
+			var/obj/item/mecha_parts/mecha_equipment/destr = safepick(equipment)
+			if(destr)
+				destr.destroy()
+	return
+
+/obj/mecha/proc/hasInternalDamage(int_dam_flag=null)
+	return int_dam_flag ? internal_damage&int_dam_flag : internal_damage
+
+
+/obj/mecha/proc/setInternalDamage(int_dam_flag)
+	if(!pr_internal_damage) return
+
+	internal_damage |= int_dam_flag
+	pr_internal_damage.start()
+	log_append_to_last("Internal damage of type [int_dam_flag].",1)
+	occupant << sound('sound/machines/warning-buzzer.ogg',wait=0)
+	return
+
+/obj/mecha/proc/clearInternalDamage(int_dam_flag)
+	internal_damage &= ~int_dam_flag
+	switch(int_dam_flag)
+		if(MECHA_INT_TEMP_CONTROL)
+			occupant_message("<font color='blue'><b>Life support system reactivated.</b></font>")
+			pr_int_temp_processor.start()
+		if(MECHA_INT_FIRE)
+			occupant_message("<font color='blue'><b>Internal fire extinquished.</b></font>")
+		if(MECHA_INT_TANK_BREACH)
+			occupant_message("<font color='blue'><b>Damaged internal tank has been sealed.</b></font>")
+	return
+
+
+////////////////////////////////////////
+////////  Health related procs  ////////
+////////////////////////////////////////
+
+/obj/mecha/proc/take_damage(amount, type="brute")
+	if(amount)
+		var/damage = absorb_damage(amount,type)
+		health -= damage
+		update_health()
+		log_append_to_last("Took [damage] points of damage. Damage type: \"[type]\".",1)
+	return
+
+/obj/mecha/proc/absorb_damage(damage,damage_type)
+	return damage*(listgetindex(damage_absorption,damage_type) || 1)
+
+/obj/mecha/proc/hit_damage(damage, type="brute", is_melee=0)
+
+	var/power_to_use
+	var/damage_coeff_to_use
+
+	if(is_melee)
+		power_to_use = mhit_power_use
+		damage_coeff_to_use = m_damage_coeff
+	else
+		power_to_use = rhit_power_use
+		damage_coeff_to_use = r_damage_coeff
+
+	if(power_to_use && use_power(power_to_use))
+		take_damage(round(damage*damage_coeff_to_use), type)
+		start_booster_cooldown(is_melee)
+		return
+	else
+		start_booster_cooldown(is_melee)
+		take_damage(round(damage*damage_coeff_to_use), type)
+
+	return
+
+/obj/mecha/proc/deflect_hit(is_melee=0)
+
+	var/power_to_use
+	var/deflect_coeff_to_use
+
+	if(is_melee)
+		power_to_use = mhit_power_use
+		deflect_coeff_to_use = m_damage_coeff
+	else
+		power_to_use = rhit_power_use
+		deflect_coeff_to_use = r_damage_coeff
+
+	if(power_to_use)
+		if(prob(src.deflect_chance*deflect_coeff_to_use))
+			use_power(power_to_use)
+			start_booster_cooldown(is_melee)
+			return 1
+		else
+			return 0
+
+	else
+		start_booster_cooldown(is_melee)
+		if(prob(src.deflect_chance*deflect_coeff_to_use))
+			return 1
+
+	return 0
+
+/obj/mecha/proc/start_booster_cooldown(is_melee)
+
+	for(var/obj/item/mecha_parts/mecha_equipment/armor_booster/B in equipment) //Ideally this would be done by the armor booster itself; attempts weren't great for performance.
+		if(B.melee == is_melee && B.equip_ready)
+			B.set_ready_state(0)
+			B.do_after_cooldown()
+
+/obj/mecha/airlock_crush(var/crush_damage)
+	..()
+	hit_damage(crush_damage, is_melee=1)
+	check_for_internal_damage(list(MECHA_INT_TEMP_CONTROL,MECHA_INT_TANK_BREACH,MECHA_INT_CONTROL_LOST))
+	return 1
+
+/obj/mecha/proc/update_health()
+	if(src.health > 0)
+		src.spark_system.start()
+	else
+		qdel(src)
+	return
+
+/obj/mecha/attack_hand(mob/user as mob)
+	src.log_message("Attack by hand/paw. Attacker - [user].",1)
+
+	if(istype(user,/mob/living/carbon/human))
+		var/mob/living/carbon/human/H = user
+		if(H.species.can_shred(user))
+			if(!deflect_hit(is_melee=1))
+				src.hit_damage(damage=15, is_melee=1)
+				src.check_for_internal_damage(list(MECHA_INT_TEMP_CONTROL,MECHA_INT_TANK_BREACH,MECHA_INT_CONTROL_LOST))
+				playsound(src.loc, 'sound/weapons/slash.ogg', 50, 1, -1)
+				user << "<span class='danger'>You slash at the armored suit!</span>"
+				visible_message("<span class='danger'>\The [user] slashes at [src.name]'s armor!</span>")
+			else
+				src.log_append_to_last("Armor saved.")
+				playsound(src.loc, 'sound/weapons/slash.ogg', 50, 1, -1)
+				user << "<span class='danger'>Your claws had no effect!</span>"
+				src.occupant_message("<span class='notice'>\The [user]'s claws are stopped by the armor.</span>")
+				visible_message("<span class='warning'>\The [user] rebounds off [src.name]'s armor!</span>")
+		else
+			user.visible_message("<span class='danger'>\The [user] hits \the [src]. Nothing happensm</span>","<span class='danger'>You hit \the [src] with no visible effect.</span>")
+			src.log_append_to_last("Armor saved.")
+		return
+	else if ((HULK in user.mutations) && !deflect_hit(is_melee=1))
+		src.hit_damage(damage=15, is_melee=1)
+		src.check_for_internal_damage(list(MECHA_INT_TEMP_CONTROL,MECHA_INT_TANK_BREACH,MECHA_INT_CONTROL_LOST))
+		user.visible_message("<font color='red'><b>[user] hits [src.name], doing some damage.</b></font>", "<font color='red'><b>You hit [src.name] with all your might. The metal creaks and bends.</b></font>")
+	else
+		user.visible_message("<font color='red'><b>[user] hits [src.name]. Nothing happens</b></font>","<font color='red'><b>You hit [src.name] with no visible effect.</b></font>")
+		src.log_append_to_last("Armor saved.")
+	return
+
+/obj/mecha/hitby(atom/movable/A as mob|obj)
+	..()
+	src.log_message("Hit by [A].",1)
+	if(istype(A, /obj/item/mecha_parts/mecha_tracking))
+		A.forceMove(src)
+		src.visible_message("The [A] fastens firmly to [src].")
+		return
+	if(deflect_hit(is_melee=0) || istype(A, /mob))
+		src.occupant_message("<span class='notice'>\The [A] bounces off the armor.</span>")
+		src.visible_message("\The [A] bounces off \the [src] armor.")
+		src.log_append_to_last("Armor saved.")
+		if(istype(A, /mob/living))
+			var/mob/living/M = A
+			M.take_organ_damage(10)
+	else if(istype(A, /obj))
+		var/obj/O = A
+		if(O.throwforce)
+			src.hit_damage(O.throwforce, is_melee=0)
+			src.check_for_internal_damage(list(MECHA_INT_TEMP_CONTROL,MECHA_INT_TANK_BREACH,MECHA_INT_CONTROL_LOST))
+	return
+
+/obj/mecha/bullet_act(var/obj/item/projectile/Proj)
+	if(Proj.damage_type == HALLOSS && !(src.r_deflect_coeff > 1))
+		use_power(Proj.agony * 5)
+
+	src.log_message("Hit by projectile. Type: [Proj.name]([Proj.check_armour]).",1)
+	if(deflect_hit(is_melee=0))
+		src.occupant_message("<span class='notice'>The armor deflects incoming projectile.</span>")
+		src.visible_message("The [src.name] armor deflects the projectile.")
+		src.log_append_to_last("Armor saved.")
+		return
+
+	if(!(Proj.nodamage))
+		var/ignore_threshold
+		if(istype(Proj, /obj/item/projectile/beam/pulse))
+			ignore_threshold = 1
+		src.hit_damage(Proj.damage, Proj.check_armour, is_melee=0)
+		if(prob(25)) spark_system.start()
+		src.check_for_internal_damage(list(MECHA_INT_FIRE,MECHA_INT_TEMP_CONTROL,MECHA_INT_TANK_BREACH,MECHA_INT_CONTROL_LOST,MECHA_INT_SHORT_CIRCUIT),ignore_threshold)
+
+		//AP projectiles have a chance to cause additional damage
+		if(Proj.penetrating)
+			var/distance = get_dist(Proj.starting, get_turf(loc))
+			var/hit_occupant = 1 //only allow the occupant to be hit once
+			for(var/i in 1 to min(Proj.penetrating, round(Proj.damage/15)))
+				if(src.occupant && hit_occupant && prob(20))
+					Proj.attack_mob(src.occupant, distance)
+					hit_occupant = 0
+				else
+					src.check_for_internal_damage(list(MECHA_INT_FIRE,MECHA_INT_TEMP_CONTROL,MECHA_INT_TANK_BREACH,MECHA_INT_CONTROL_LOST,MECHA_INT_SHORT_CIRCUIT), 1)
+
+				Proj.penetrating--
+
+				if(prob(15))
+					break //give a chance to exit early
+
+	Proj.on_hit(src)
+	..()
+	return
+
+/obj/mecha/ex_act(severity)
+	src.log_message("Affected by explosion of severity: [severity].",1)
+	if(prob(src.deflect_chance))
+		severity++
+		src.log_append_to_last("Armor saved, changing severity to [severity].")
+	switch(severity)
+		if(1.0)
+			qdel(src)
+		if(2.0)
+			if (prob(30))
+				qdel(src)
+			else
+				src.take_damage(initial(src.health)/2)
+				src.check_for_internal_damage(list(MECHA_INT_FIRE,MECHA_INT_TEMP_CONTROL,MECHA_INT_TANK_BREACH,MECHA_INT_CONTROL_LOST,MECHA_INT_SHORT_CIRCUIT),1)
+		if(3.0)
+			if (prob(5))
+				qdel(src)
+			else
+				src.take_damage(initial(src.health)/5)
+				src.check_for_internal_damage(list(MECHA_INT_FIRE,MECHA_INT_TEMP_CONTROL,MECHA_INT_TANK_BREACH,MECHA_INT_CONTROL_LOST,MECHA_INT_SHORT_CIRCUIT),1)
+	return
+
+/*Will fix later -Sieve
+/obj/mecha/attack_blob(mob/user as mob)
+	src.log_message("Attack by blob. Attacker - [user].",1)
+	if(!prob(src.deflect_chance))
+		src.take_damage(6)
+		src.check_for_internal_damage(list(MECHA_INT_TEMP_CONTROL,MECHA_INT_TANK_BREACH,MECHA_INT_CONTROL_LOST))
+		playsound(src.loc, 'sound/effects/blobattack.ogg', 50, 1, -1)
+		user << "<span class='danger'>You smash at the armored suit!</span>"
+		for (var/mob/V in viewers(src))
+			if(V.client && !(V.blinded))
+				V.show_message("<span class='danger'>\The [user] smashes against [src.name]'s armor!</span>", 1)
+	else
+		src.log_append_to_last("Armor saved.")
+		playsound(src.loc, 'sound/effects/blobattack.ogg', 50, 1, -1)
+		user << "<span class='warning'>Your attack had no effect!</span>"
+		src.occupant_message("<span class='warning'>\The [user]'s attack is stopped by the armor.</span>")
+		for (var/mob/V in viewers(src))
+			if(V.client && !(V.blinded))
+				V.show_message("<span class='warning'>\The [user] rebounds off the [src.name] armor!</span>", 1)
+	return
+*/
+
+/obj/mecha/emp_act(severity)
+	if(use_power((cell.charge/2)/severity))
+		take_damage(50 / severity,"energy")
+	src.log_message("EMP detected",1)
+	check_for_internal_damage(list(MECHA_INT_FIRE,MECHA_INT_TEMP_CONTROL,MECHA_INT_CONTROL_LOST,MECHA_INT_SHORT_CIRCUIT),1)
+	return
+
+/obj/mecha/fire_act(datum/gas_mixture/air, exposed_temperature, exposed_volume)
+	if(exposed_temperature>src.max_temperature)
+		src.log_message("Exposed to dangerous temperature.",1)
+		src.take_damage(5,"fire")
+		src.check_for_internal_damage(list(MECHA_INT_FIRE, MECHA_INT_TEMP_CONTROL))
+	return
+
+
+//////////////////////
+////// AttackBy //////
+//////////////////////
+
+/obj/mecha/attackby(obj/item/weapon/W as obj, mob/user as mob)
+
+	if(istype(W, /obj/item/mecha_parts/mecha_equipment))
+		var/obj/item/mecha_parts/mecha_equipment/E = W
+		spawn()
+			if(E.can_attach(src))
+				user.drop_item()
+				E.attach(src)
+				user.visible_message("[user] attaches [W] to [src]", "You attach [W] to [src]")
+			else
+				user << "You were unable to attach [W] to [src]"
+		return
+	if(istype(W, /obj/item/weapon/card/id)||istype(W, /obj/item/device/pda))
+		if(add_req_access || maint_access)
+			if(internals_access_allowed(usr))
+				var/obj/item/weapon/card/id/id_card
+				if(istype(W, /obj/item/weapon/card/id))
+					id_card = W
+				else
+					var/obj/item/device/pda/pda = W
+					id_card = pda.id
+				output_maintenance_dialog(id_card, user)
+				return
+			else
+				user << "<span class='warning'>Invalid ID: Access denied.</span>"
+		else
+			user << "<span class='warning'>Maintenance protocols disabled by operator.</span>"
+	else if(istype(W, /obj/item/weapon/wrench))
+		if(state==1)
+			state = 2
+			user << "You undo the securing bolts."
+		else if(state==2)
+			state = 1
+			user << "You tighten the securing bolts."
+		return
+	else if(istype(W, /obj/item/weapon/crowbar))
+		if(state==2)
+			state = 3
+			user << "You open the hatch to the power unit"
+		else if(state==3)
+			state=2
+			user << "You close the hatch to the power unit"
+		return
+	else if(istype(W, /obj/item/stack/cable_coil))
+		if(state == 3 && hasInternalDamage(MECHA_INT_SHORT_CIRCUIT))
+			var/obj/item/stack/cable_coil/CC = W
+			if(CC.use(2))
+				clearInternalDamage(MECHA_INT_SHORT_CIRCUIT)
+				user << "You replace the fused wires."
+			else
+				user << "There's not enough wire to finish the task."
+		return
+	else if(istype(W, /obj/item/weapon/screwdriver))
+		if(hasInternalDamage(MECHA_INT_TEMP_CONTROL))
+			clearInternalDamage(MECHA_INT_TEMP_CONTROL)
+			user << "You repair the damaged temperature controller."
+		else if(state==3 && src.cell)
+			src.cell.forceMove(src.loc)
+			src.cell = null
+			state = 4
+			user << "You unscrew and pry out the powercell."
+			src.log_message("Powercell removed.")
+		else if(state==4 && src.cell)
+			state=3
+			user << "You screw the cell in place."
+		return
+
+	else if(istype(W, /obj/item/device/multitool))
+		if(state>=3 && src.occupant)
+			user << "You attempt to eject the pilot using the maintenance controls."
+			if(src.occupant.stat)
+				src.go_out()
+				src.log_message("[src.occupant] was ejected using the maintenance controls.")
+			else
+				user << "<span class='warning'>Your attempt is rejected.</span>"
+				src.occupant_message("<span class='warning'>An attempt to eject you was made using the maintenance controls.</span>")
+				src.log_message("Eject attempt made using maintenance controls - rejected.")
+		return
+
+	else if(istype(W, /obj/item/weapon/cell))
+		if(state==4)
+			if(!src.cell)
+				user << "You install the powercell"
+				user.drop_item()
+				W.forceMove(src)
+				src.cell = W
+				src.log_message("Powercell installed")
+			else
+				user << "There's already a powercell installed."
+		return
+
+	else if(istype(W, /obj/item/weapon/weldingtool) && user.a_intent != I_HURT)
+		var/obj/item/weapon/weldingtool/WT = W
+		if (WT.remove_fuel(0,user))
+			if (hasInternalDamage(MECHA_INT_TANK_BREACH))
+				clearInternalDamage(MECHA_INT_TANK_BREACH)
+				user << "<span class='notice'>You repair the damaged gas tank.</span>"
+		else
+			return
+		if(src.health<initial(src.health))
+			user << "<span class='notice'>You repair some damage to [src.name].</span>"
+			src.health += min(10, initial(src.health)-src.health)
+		else
+			user << "The [src.name] is at full integrity"
+		return
+
+	else if(istype(W, /obj/item/mecha_parts/mecha_tracking))
+		user.drop_from_inventory(W)
+		W.forceMove(src)
+		user.visible_message("[user] attaches [W] to [src].", "You attach [W] to [src]")
+		return
+
+	else
+		src.log_message("Attacked by [W]. Attacker - [user]")
+
+		if(deflect_hit(is_melee=1))
+			user << "<span class='danger'>\The [W] bounces off [src.name].</span>"
+			src.log_append_to_last("Armor saved.")
+		else
+			src.occupant_message("<font color='red'><b>[user] hits [src] with [W].</b></font>")
+			user.visible_message("<font color='red'><b>[user] hits [src] with [W].</b></font>", "<font color='red'><b>You hit [src] with [W].</b></font>")
+			src.hit_damage(W.force, W.damtype, is_melee=1)
+			src.check_for_internal_damage(list(MECHA_INT_TEMP_CONTROL,MECHA_INT_TANK_BREACH,MECHA_INT_CONTROL_LOST))
+
+	return
+
+/*
+/obj/mecha/attack_ai(var/mob/living/silicon/ai/user as mob)
+	if(!istype(user, /mob/living/silicon/ai))
+		return
+	var/output = {"<b>Assume direct control over [src]?</b>
+						<a href='?src=\ref[src];ai_take_control=\ref[user];duration=3000'>Yes</a><br>
+						"}
+	user << browse(output, "window=mecha_attack_ai")
+	return
+*/
+
+/////////////////////////////////////
+////////  Atmospheric stuff  ////////
+/////////////////////////////////////
+
+/obj/mecha/proc/get_turf_air()
+	var/turf/T = get_turf(src)
+	if(T)
+		. = T.return_air()
+	return
+
+/obj/mecha/remove_air(amount)
+	if(use_internal_tank)
+		return cabin_air.remove(amount)
+	else
+		var/turf/T = get_turf(src)
+		if(T)
+			return T.remove_air(amount)
+	return
+
+/obj/mecha/return_air()
+	if(use_internal_tank)
+		return cabin_air
+	return get_turf_air()
+
+/obj/mecha/proc/return_pressure()
+	. = 0
+	if(use_internal_tank)
+		. =  cabin_air.return_pressure()
+	else
+		var/datum/gas_mixture/t_air = get_turf_air()
+		if(t_air)
+			. = t_air.return_pressure()
+	return
+
+//skytodo: //No idea what you want me to do here, mate.
+/obj/mecha/proc/return_temperature()
+	. = 0
+	if(use_internal_tank)
+		. = cabin_air.temperature
+	else
+		var/datum/gas_mixture/t_air = get_turf_air()
+		if(t_air)
+			. = t_air.temperature
+	return
+
+/obj/mecha/proc/connect(obj/machinery/atmospherics/portables_connector/new_port)
+	//Make sure not already connected to something else
+	if(connected_port || !new_port || new_port.connected_device)
+		return 0
+
+	//Make sure are close enough for a valid connection
+	if(new_port.loc != src.loc)
+		return 0
+
+	//Perform the connection
+	connected_port = new_port
+	connected_port.connected_device = src
+
+	//Actually enforce the air sharing
+	var/datum/pipe_network/network = connected_port.return_network(src)
+	if(network && !(internal_tank.return_air() in network.gases))
+		network.gases += internal_tank.return_air()
+		network.update = 1
+	log_message("Connected to gas port.")
+	return 1
+
+/obj/mecha/proc/disconnect()
+	if(!connected_port)
+		return 0
+
+	var/datum/pipe_network/network = connected_port.return_network(src)
+	if(network)
+		network.gases -= internal_tank.return_air()
+
+	connected_port.connected_device = null
+	connected_port = null
+	src.log_message("Disconnected from gas port.")
+	return 1
+
+
+/////////////////////////
+////////  Verbs  ////////
+/////////////////////////
+
+
+/obj/mecha/verb/connect_to_port()
+	set name = "Connect to port"
+	set category = "Exosuit Interface"
+	set src = usr.loc
+	set popup_menu = 0
+	if(!src.occupant) return
+	if(usr!=src.occupant)
+		return
+	var/obj/machinery/atmospherics/portables_connector/possible_port = locate(/obj/machinery/atmospherics/portables_connector/) in loc
+	if(possible_port)
+		if(connect(possible_port))
+			src.occupant_message("<span class='notice'>\The [name] connects to the port.</span>")
+			src.verbs += /obj/mecha/verb/disconnect_from_port
+			src.verbs -= /obj/mecha/verb/connect_to_port
+			return
+		else
+			src.occupant_message("<span class='danger'>\The [name] failed to connect to the port.</span>")
+			return
+	else
+		src.occupant_message("Nothing happens")
+
+
+/obj/mecha/verb/disconnect_from_port()
+	set name = "Disconnect from port"
+	set category = "Exosuit Interface"
+	set src = usr.loc
+	set popup_menu = 0
+	if(!src.occupant) return
+	if(usr!=src.occupant)
+		return
+	if(disconnect())
+		src.occupant_message("<span class='notice'>[name] disconnects from the port.</span>")
+		src.verbs -= /obj/mecha/verb/disconnect_from_port
+		src.verbs += /obj/mecha/verb/connect_to_port
+	else
+		src.occupant_message("<span class='danger'>[name] is not connected to the port at the moment.</span>")
+
+/obj/mecha/verb/toggle_lights()
+	set name = "Toggle Lights"
+	set category = "Exosuit Interface"
+	set src = usr.loc
+	set popup_menu = 0
+	if(usr!=occupant)	return
+	lights = !lights
+	if(lights)	set_light(light_range + lights_power)
+	else		set_light(light_range - lights_power)
+	src.occupant_message("Toggled lights [lights?"on":"off"].")
+	log_message("Toggled lights [lights?"on":"off"].")
+	return
+
+
+/obj/mecha/verb/toggle_internal_tank()
+	set name = "Toggle internal airtank usage."
+	set category = "Exosuit Interface"
+	set src = usr.loc
+	set popup_menu = 0
+	if(usr!=src.occupant)
+		return
+	use_internal_tank = !use_internal_tank
+	src.occupant_message("Now taking air from [use_internal_tank?"internal airtank":"environment"].")
+	src.log_message("Now taking air from [use_internal_tank?"internal airtank":"environment"].")
+	return
+
+
+/obj/mecha/verb/move_inside()
+	set category = "Object"
+	set name = "Enter Exosuit"
+	set src in oview(1)
+
+	if (usr.stat || !ishuman(usr))
+		return
+	src.log_message("[usr] tries to move in.")
+	if(iscarbon(usr))
+		var/mob/living/carbon/C = usr
+		if(C.handcuffed)
+			usr << "<span class='danger'>Kinda hard to climb in while handcuffed don't you think?</span>"
+			return
+	if (src.occupant)
+		usr << "<span class='danger'>The [src.name] is already occupied!</span>"
+		src.log_append_to_last("Permission denied.")
+		return
+/*
+	if (usr.abiotic())
+		usr << "<span class='notice'>Subject cannot have abiotic items on.</span>"
+		return
+*/
+	var/passed
+	if(src.dna)
+		if(usr.dna.unique_enzymes==src.dna)
+			passed = 1
+	else if(src.operation_allowed(usr))
+		passed = 1
+	if(!passed)
+		usr << "<span class='warning'>Access denied</span>"
+		src.log_append_to_last("Permission denied.")
+		return
+	for(var/mob/living/carbon/slime/M in range(1,usr))
+		if(M.Victim == usr)
+			usr << "You're too busy getting your life sucked out of you."
+			return
+//	usr << "You start climbing into [src.name]"
+
+	visible_message("<span class='notice'>\The [usr] starts to climb into [src.name]</span>")
+
+	if(enter_after(40,usr))
+		if(!src.occupant)
+			moved_inside(usr)
+		else if(src.occupant!=usr)
+			usr << "[src.occupant] was faster. Try better next time, loser."
+	else
+		usr << "You stop entering the exosuit."
+	return
+
+/obj/mecha/proc/moved_inside(var/mob/living/carbon/human/H as mob)
+	if(H && H.client && H in range(1))
+		H.reset_view(src)
+		/*
+		H.client.perspective = EYE_PERSPECTIVE
+		H.client.eye = src
+		*/
+		H.stop_pulling()
+		H.forceMove(src)
+		src.occupant = H
+		src.add_fingerprint(H)
+		src.forceMove(src.loc)
+		src.log_append_to_last("[H] moved in as pilot.")
+		src.icon_state = src.reset_icon()
+		set_dir(dir_in)
+		playsound(src, 'sound/machines/windowdoor.ogg', 50, 1)
+		if(!hasInternalDamage())
+			src.occupant << sound('sound/mecha/nominal.ogg',volume=50)
+		return 1
+	else
+		return 0
+
+/obj/mecha/verb/view_stats()
+	set name = "View Stats"
+	set category = "Exosuit Interface"
+	set src = usr.loc
+	set popup_menu = 0
+	if(usr!=src.occupant)
+		return
+	//pr_update_stats.start()
+	src.occupant << browse(src.get_stats_html(), "window=exosuit")
+	return
+
+/*
+/obj/mecha/verb/force_eject()
+	set category = "Object"
+	set name = "Force Eject"
+	set src in view(5)
+	src.go_out()
+	return
+*/
+
+/obj/mecha/verb/eject()
+	set name = "Eject"
+	set category = "Exosuit Interface"
+	set src = usr.loc
+	set popup_menu = 0
+	if(usr!=src.occupant)
+		return
+	src.go_out()
+	add_fingerprint(usr)
+	return
+
+
+/obj/mecha/proc/go_out()
+	if(!src.occupant) return
+	var/atom/movable/mob_container
+	if(ishuman(occupant))
+		mob_container = src.occupant
+	else if(istype(occupant, /mob/living/carbon/brain))
+		var/mob/living/carbon/brain/brain = occupant
+		mob_container = brain.container
+	else
+		return
+	if(mob_container.forceMove(src.loc))//ejecting mob container
+	/*
+		if(ishuman(occupant) && (return_pressure() > HAZARD_HIGH_PRESSURE))
+			use_internal_tank = 0
+			var/datum/gas_mixture/environment = get_turf_air()
+			if(environment)
+				var/env_pressure = environment.return_pressure()
+				var/pressure_delta = (cabin.return_pressure() - env_pressure)
+		//Can not have a pressure delta that would cause environment pressure > tank pressure
+
+				var/transfer_moles = 0
+				if(pressure_delta > 0)
+					transfer_moles = pressure_delta*environment.volume/(cabin.return_temperature() * R_IDEAL_GAS_EQUATION)
+
+			//Actually transfer the gas
+					var/datum/gas_mixture/removed = cabin.air_contents.remove(transfer_moles)
+					loc.assume_air(removed)
+
+			occupant.SetStunned(5)
+			occupant.SetWeakened(5)
+			occupant << "You were blown out of the mech!"
+	*/
+		src.log_message("[mob_container] moved out.")
+		occupant.reset_view()
+		/*
+		if(src.occupant.client)
+			src.occupant.client.eye = src.occupant.client.mob
+			src.occupant.client.perspective = MOB_PERSPECTIVE
+		*/
+		src.occupant << browse(null, "window=exosuit")
+		if(istype(mob_container, /obj/item/device/mmi))
+			var/obj/item/device/mmi/mmi = mob_container
+			if(mmi.brainmob)
+				occupant.loc = mmi
+			mmi.mecha = null
+			src.occupant.canmove = 0
+			src.verbs += /obj/mecha/verb/eject
+		src.occupant = null
+		src.icon_state = src.reset_icon()+"-open"
+		src.set_dir(dir_in)
+	return
+
+/////////////////////////
+////// Access stuff /////
+/////////////////////////
+
+/obj/mecha/proc/operation_allowed(mob/living/carbon/human/H)
+	for(var/ID in list(H.get_active_hand(), H.wear_id, H.belt))
+		if(src.check_access(ID,src.operation_req_access))
+			return 1
+	return 0
+
+
+/obj/mecha/proc/internals_access_allowed(mob/living/carbon/human/H)
+	for(var/atom/ID in list(H.get_active_hand(), H.wear_id, H.belt))
+		if(src.check_access(ID,src.internals_req_access))
+			return 1
+	return 0
+
+
+/obj/mecha/check_access(obj/item/weapon/card/id/I, list/access_list)
+	if(!istype(access_list))
+		return 1
+	if(!access_list.len) //no requirements
+		return 1
+	if(istype(I, /obj/item/device/pda))
+		var/obj/item/device/pda/pda = I
+		I = pda.id
+	if(!istype(I) || !I.access) //not ID or no access
+		return 0
+	if(access_list==src.operation_req_access)
+		for(var/req in access_list)
+			if(!(req in I.access)) //doesn't have this access
+				return 0
+	else if(access_list==src.internals_req_access)
+		for(var/req in access_list)
+			if(req in I.access)
+				return 1
+	return 1
+
+
+////////////////////////////////////
+///// Rendering stats window ///////
+////////////////////////////////////
+
+/obj/mecha/proc/get_stats_html()
+	var/output = {"<html>
+						<head><title>[src.name] data</title>
+						<style>
+						body {color: #00ff00; background: #000000; font-family:"Lucida Console",monospace; font-size: 12px;}
+						hr {border: 1px solid #0f0; color: #0f0; background-color: #0f0;}
+						a {padding:2px 5px;;color:#0f0;}
+						.wr {margin-bottom: 5px;}
+						.header {cursor:pointer;}
+						.open, .closed {background: #32CD32; color:#000; padding:1px 2px;}
+						.links a {margin-bottom: 2px;padding-top:3px;}
+						.visible {display: block;}
+						.hidden {display: none;}
+						</style>
+						<script language='javascript' type='text/javascript'>
+						[js_byjax]
+						[js_dropdowns]
+						function ticker() {
+						    setInterval(function(){
+						        window.location='byond://?src=\ref[src]&update_content=1';
+						    }, 1000);
+						}
+
+						window.onload = function() {
+							dropdowns();
+							ticker();
+						}
+						</script>
+						</head>
+						<body>
+						<div id='content'>
+						[src.get_stats_part()]
+						</div>
+						<div id='eq_list'>
+						[src.get_equipment_list()]
+						</div>
+						<hr>
+						<div id='commands'>
+						[src.get_commands()]
+						</div>
+						</body>
+						</html>
+					 "}
+	return output
+
+
+/obj/mecha/proc/report_internal_damage()
+	var/output = null
+	var/list/dam_reports = list(
+										"[MECHA_INT_FIRE]" = "<font color='red'><b>INTERNAL FIRE</b></font>",
+										"[MECHA_INT_TEMP_CONTROL]" = "<font color='red'><b>LIFE SUPPORT SYSTEM MALFUNCTION</b></font>",
+										"[MECHA_INT_TANK_BREACH]" = "<font color='red'><b>GAS TANK BREACH</b></font>",
+										"[MECHA_INT_CONTROL_LOST]" = "<font color='red'><b>COORDINATION SYSTEM CALIBRATION FAILURE</b></font> - <a href='?src=\ref[src];repair_int_control_lost=1'>Recalibrate</a>",
+										"[MECHA_INT_SHORT_CIRCUIT]" = "<font color='red'><b>SHORT CIRCUIT</b></font>"
+										)
+	for(var/tflag in dam_reports)
+		var/intdamflag = text2num(tflag)
+		if(hasInternalDamage(intdamflag))
+			output += dam_reports[tflag]
+			output += "<br />"
+	if(return_pressure() > WARNING_HIGH_PRESSURE)
+		output += "<font color='red'><b>DANGEROUSLY HIGH CABIN PRESSURE</b></font><br />"
+	return output
+
+
+/obj/mecha/proc/get_stats_part()
+	var/integrity = health/initial(health)*100
+	var/cell_charge = get_charge()
+	var/tank_pressure = internal_tank ? round(internal_tank.return_pressure(),0.01) : "None"
+	var/tank_temperature = internal_tank ? internal_tank.return_temperature() : "Unknown" //Results in type mismatch if there is no tank.
+	var/cabin_pressure = round(return_pressure(),0.01)
+	var/output = {"[report_internal_damage()]
+						[integrity<30?"<font color='red'><b>DAMAGE LEVEL CRITICAL</b></font><br>":null]
+						<b>Integrity: </b> [integrity]%<br>
+						<b>Powercell charge: </b>[isnull(cell_charge)?"No powercell installed":"[cell.percent()]%"]<br>
+						<b>Air source: </b>[use_internal_tank?"Internal Airtank":"Environment"]<br>
+						<b>Airtank pressure: </b>[tank_pressure]kPa<br>
+						<b>Airtank temperature: </b>[tank_temperature]K|[tank_temperature - T0C]&deg;C<br>
+						<b>Cabin pressure: </b>[cabin_pressure>WARNING_HIGH_PRESSURE ? "<font color='red'>[cabin_pressure]</font>": cabin_pressure]kPa<br>
+						<b>Cabin temperature: </b> [return_temperature()]K|[return_temperature() - T0C]&deg;C<br>
+						<b>Lights: </b>[lights?"on":"off"]<br>
+						[src.dna?"<b>DNA-locked:</b><br> <span style='font-size:10px;letter-spacing:-1px;'>[src.dna]</span> \[<a href='?src=\ref[src];reset_dna=1'>Reset</a>\]<br>":null]
+					"}
+	return output
+
+/obj/mecha/proc/get_commands()
+	var/output = {"<div class='wr'>
+						<div class='header'>Electronics</div>
+						<div class='links'>
+						<a href='?src=\ref[src];toggle_lights=1'>Toggle Lights</a><br>
+						<b>Radio settings:</b><br>
+						Microphone: <a href='?src=\ref[src];rmictoggle=1'><span id="rmicstate">[radio.broadcasting?"Engaged":"Disengaged"]</span></a><br>
+						Speaker: <a href='?src=\ref[src];rspktoggle=1'><span id="rspkstate">[radio.listening?"Engaged":"Disengaged"]</span></a><br>
+						Frequency:
+						<a href='?src=\ref[src];rfreq=-10'>-</a>
+						<a href='?src=\ref[src];rfreq=-2'>-</a>
+						<span id="rfreq">[format_frequency(radio.frequency)]</span>
+						<a href='?src=\ref[src];rfreq=2'>+</a>
+						<a href='?src=\ref[src];rfreq=10'>+</a><br>
+						</div>
+						</div>
+						<div class='wr'>
+						<div class='header'>Airtank</div>
+						<div class='links'>
+						<a href='?src=\ref[src];toggle_airtank=1'>Toggle Internal Airtank Usage</a><br>
+						[(/obj/mecha/verb/disconnect_from_port in src.verbs)?"<a href='?src=\ref[src];port_disconnect=1'>Disconnect from port</a><br>":null]
+						[(/obj/mecha/verb/connect_to_port in src.verbs)?"<a href='?src=\ref[src];port_connect=1'>Connect to port</a><br>":null]
+						</div>
+						</div>
+						<div class='wr'>
+						<div class='header'>Permissions & Logging</div>
+						<div class='links'>
+						<a href='?src=\ref[src];toggle_id_upload=1'><span id='t_id_upload'>[add_req_access?"L":"Unl"]ock ID upload panel</span></a><br>
+						<a href='?src=\ref[src];toggle_maint_access=1'><span id='t_maint_access'>[maint_access?"Forbid":"Permit"] maintenance protocols</span></a><br>
+						<a href='?src=\ref[src];dna_lock=1'>DNA-lock</a><br>
+						<a href='?src=\ref[src];view_log=1'>View internal log</a><br>
+						<a href='?src=\ref[src];change_name=1'>Change exosuit name</a><br>
+						</div>
+						</div>
+						<div id='equipment_menu'>[get_equipment_menu()]</div>
+						<hr>
+						[(/obj/mecha/verb/eject in src.verbs)?"<a href='?src=\ref[src];eject=1'>Eject</a><br>":null]
+						"}
+	return output
+
+/obj/mecha/proc/get_equipment_menu() //outputs mecha html equipment menu
+	var/output
+	if(equipment.len)
+		output += {"<div class='wr'>
+						<div class='header'>Equipment</div>
+						<div class='links'>"}
+		for(var/obj/item/mecha_parts/mecha_equipment/W in equipment)
+			output += "[W.name] <a href='?src=\ref[W];detach=1'>Detach</a><br>"
+		output += "<b>Available equipment slots:</b> [max_equip-equipment.len]"
+		output += "</div></div>"
+	return output
+
+/obj/mecha/proc/get_equipment_list() //outputs mecha equipment list in html
+	if(!equipment.len)
+		return
+	var/output = "<b>Equipment:</b><div style=\"margin-left: 15px;\">"
+	for(var/obj/item/mecha_parts/mecha_equipment/MT in equipment)
+		output += "<div id='\ref[MT]'>[MT.get_equip_info()]</div>"
+	output += "</div>"
+	return output
+
+
+/obj/mecha/proc/get_log_html()
+	var/output = "<html><head><title>[src.name] Log</title></head><body style='font: 13px 'Courier', monospace;'>"
+	for(var/list/entry in log)
+		output += {"<div style='font-weight: bold;'>[time2text(entry["time"],"DDD MMM DD hh:mm:ss")] [game_year]</div>
+						<div style='margin-left:15px; margin-bottom:10px;'>[entry["message"]]</div>
+						"}
+	output += "</body></html>"
+	return output
+
+
+/obj/mecha/proc/output_access_dialog(obj/item/weapon/card/id/id_card, mob/user)
+	if(!id_card || !user) return
+	var/output = {"<html>
+						<head><style>
+						h1 {font-size:15px;margin-bottom:4px;}
+						body {color: #00ff00; background: #000000; font-family:"Courier New", Courier, monospace; font-size: 12px;}
+						a {color:#0f0;}
+						</style>
+						</head>
+						<body>
+						<h1>Following keycodes are present in this system:</h1>"}
+	for(var/a in operation_req_access)
+		output += "[get_access_desc(a)] - <a href='?src=\ref[src];del_req_access=[a];user=\ref[user];id_card=\ref[id_card]'>Delete</a><br>"
+	output += "<hr><h1>Following keycodes were detected on portable device:</h1>"
+	for(var/a in id_card.access)
+		if(a in operation_req_access) continue
+		var/a_name = get_access_desc(a)
+		if(!a_name) continue //there's some strange access without a name
+		output += "[a_name] - <a href='?src=\ref[src];add_req_access=[a];user=\ref[user];id_card=\ref[id_card]'>Add</a><br>"
+	output += "<hr><a href='?src=\ref[src];finish_req_access=1;user=\ref[user]'>Finish</a> <font color='red'>(Warning! The ID upload panel will be locked. It can be unlocked only through Exosuit Interface.)</font>"
+	output += "</body></html>"
+	user << browse(output, "window=exosuit_add_access")
+	onclose(user, "exosuit_add_access")
+	return
+
+/obj/mecha/proc/output_maintenance_dialog(obj/item/weapon/card/id/id_card,mob/user)
+	if(!id_card || !user) return
+
+	var/maint_options = "<a href='?src=\ref[src];set_internal_tank_valve=1;user=\ref[user]'>Set Cabin Air Pressure</a>"
+	if (locate(/obj/item/mecha_parts/mecha_equipment/tool/passenger) in contents)
+		maint_options += "<a href='?src=\ref[src];remove_passenger=1;user=\ref[user]'>Remove Passenger</a>"
+
+	var/output = {"<html>
+						<head>
+						<style>
+						body {color: #00ff00; background: #000000; font-family:"Courier New", Courier, monospace; font-size: 12px;}
+						a {padding:2px 5px; background:#32CD32;color:#000;display:block;margin:2px;text-align:center;text-decoration:none;}
+						</style>
+						</head>
+						<body>
+						[add_req_access?"<a href='?src=\ref[src];req_access=1;id_card=\ref[id_card];user=\ref[user]'>Edit operation keycodes</a>":null]
+						[maint_access?"<a href='?src=\ref[src];maint_access=1;id_card=\ref[id_card];user=\ref[user]'>Initiate maintenance protocol</a>":null]
+						[(state>0) ? maint_options : ""]
+						</body>
+						</html>"}
+	user << browse(output, "window=exosuit_maint_console")
+	onclose(user, "exosuit_maint_console")
+	return
+
+
+////////////////////////////////
+/////// Messages and Log ///////
+////////////////////////////////
+
+/obj/mecha/proc/occupant_message(message as text)
+	if(message)
+		if(src.occupant && src.occupant.client)
+			src.occupant << "\icon[src] [message]"
+	return
+
+/obj/mecha/proc/log_message(message as text,red=null)
+	log.len++
+	log[log.len] = list("time"=world.timeofday,"message"="[red?"<font color='red'>":null][message][red?"</font>":null]")
+	return log.len
+
+/obj/mecha/proc/log_append_to_last(message as text,red=null)
+	var/list/last_entry = src.log[src.log.len]
+	last_entry["message"] += "<br>[red?"<font color='red'>":null][message][red?"</font>":null]"
+	return
+
+
+/////////////////
+///// Topic /////
+/////////////////
+
+/obj/mecha/Topic(href, href_list)
+	..()
+	if(href_list["update_content"])
+		if(usr != src.occupant)	return
+		send_byjax(src.occupant,"exosuit.browser","content",src.get_stats_part())
+		return
+	if(href_list["close"])
+		return
+	if(usr.stat > 0)
+		return
+	var/datum/topic_input/filter = new /datum/topic_input(href,href_list)
+	if(href_list["select_equip"])
+		if(usr != src.occupant)	return
+		var/obj/item/mecha_parts/mecha_equipment/equip = filter.getObj("select_equip")
+		if(equip)
+			src.selected = equip
+			src.occupant_message("You switch to [equip]")
+			src.visible_message("[src] raises [equip]")
+			send_byjax(src.occupant,"exosuit.browser","eq_list",src.get_equipment_list())
+		return
+	if(href_list["eject"])
+		if(usr != src.occupant)	return
+		src.eject()
+		return
+	if(href_list["toggle_lights"])
+		if(usr != src.occupant)	return
+		src.toggle_lights()
+		return
+	if(href_list["toggle_airtank"])
+		if(usr != src.occupant)	return
+		src.toggle_internal_tank()
+		return
+	if(href_list["rmictoggle"])
+		if(usr != src.occupant)	return
+		radio.broadcasting = !radio.broadcasting
+		send_byjax(src.occupant,"exosuit.browser","rmicstate",(radio.broadcasting?"Engaged":"Disengaged"))
+		return
+	if(href_list["rspktoggle"])
+		if(usr != src.occupant)	return
+		radio.listening = !radio.listening
+		send_byjax(src.occupant,"exosuit.browser","rspkstate",(radio.listening?"Engaged":"Disengaged"))
+		return
+	if(href_list["rfreq"])
+		if(usr != src.occupant)	return
+		var/new_frequency = (radio.frequency + filter.getNum("rfreq"))
+		if (!radio.freerange || (radio.frequency < 1200 || radio.frequency > 1600))
+			new_frequency = sanitize_frequency(new_frequency)
+		radio.set_frequency(new_frequency)
+		send_byjax(src.occupant,"exosuit.browser","rfreq","[format_frequency(radio.frequency)]")
+		return
+	if(href_list["port_disconnect"])
+		if(usr != src.occupant)	return
+		src.disconnect_from_port()
+		return
+	if (href_list["port_connect"])
+		if(usr != src.occupant)	return
+		src.connect_to_port()
+		return
+	if (href_list["view_log"])
+		if(usr != src.occupant)	return
+		src.occupant << browse(src.get_log_html(), "window=exosuit_log")
+		onclose(occupant, "exosuit_log")
+		return
+	if (href_list["change_name"])
+		if(usr != src.occupant)	return
+		var/newname = sanitizeSafe(input(occupant,"Choose new exosuit name","Rename exosuit",initial(name)) as text, MAX_NAME_LEN)
+		if(newname)
+			name = newname
+		else
+			alert(occupant, "nope.avi")
+		return
+	if (href_list["toggle_id_upload"])
+		if(usr != src.occupant)	return
+		add_req_access = !add_req_access
+		send_byjax(src.occupant,"exosuit.browser","t_id_upload","[add_req_access?"L":"Unl"]ock ID upload panel")
+		return
+	if(href_list["toggle_maint_access"])
+		if(usr != src.occupant)	return
+		if(state)
+			occupant_message("<font color='red'>Maintenance protocols in effect</font>")
+			return
+		maint_access = !maint_access
+		send_byjax(src.occupant,"exosuit.browser","t_maint_access","[maint_access?"Forbid":"Permit"] maintenance protocols")
+		return
+	if(href_list["req_access"] && add_req_access)
+		if(!in_range(src, usr))	return
+		output_access_dialog(filter.getObj("id_card"),filter.getMob("user"))
+		return
+	if(href_list["maint_access"] && maint_access)
+		if(!in_range(src, usr))	return
+		var/mob/user = filter.getMob("user")
+		if(user)
+			if(state==0)
+				state = 1
+				user << "The securing bolts are now exposed."
+			else if(state==1)
+				state = 0
+				user << "The securing bolts are now hidden."
+			output_maintenance_dialog(filter.getObj("id_card"),user)
+		return
+	if(href_list["set_internal_tank_valve"] && state >=1)
+		if(!in_range(src, usr))	return
+		var/mob/user = filter.getMob("user")
+		if(user)
+			var/new_pressure = input(user,"Input new output pressure","Pressure setting",internal_tank_valve) as num
+			if(new_pressure)
+				internal_tank_valve = new_pressure
+				user << "The internal pressure valve has been set to [internal_tank_valve]kPa."
+	if(href_list["remove_passenger"] && state >= 1)
+		var/mob/user = filter.getMob("user")
+		var/list/passengers = list()
+		for (var/obj/item/mecha_parts/mecha_equipment/tool/passenger/P in contents)
+			if (P.occupant)
+				passengers["[P.occupant]"] = P
+
+		if (!passengers)
+			user << "<span class='warning'>There are no passengers to remove.</span>"
+			return
+
+		var/pname = input(user, "Choose a passenger to forcibly remove.", "Forcibly Remove Passenger") as null|anything in passengers
+
+		if (!pname)
+			return
+
+		var/obj/item/mecha_parts/mecha_equipment/tool/passenger/P = passengers[pname]
+		var/mob/occupant = P.occupant
+
+		user.visible_message("<span class='notice'>\The [user] begins opening the hatch on \the [P]...</span>", "<span class='notice'>You begin opening the hatch on \the [P]...</span>")
+		if (!do_after(user, 40, needhand=0))
+			return
+
+		user.visible_message("<span class='notice'>\The [user] opens the hatch on \the [P] and removes [occupant]!</span>", "<span class='notice'>You open the hatch on \the [P] and remove [occupant]!</span>")
+		P.go_out()
+		P.log_message("[occupant] was removed.")
+		return
+	if(href_list["add_req_access"] && add_req_access && filter.getObj("id_card"))
+		if(!in_range(src, usr))	return
+		operation_req_access += filter.getNum("add_req_access")
+		output_access_dialog(filter.getObj("id_card"),filter.getMob("user"))
+		return
+	if(href_list["del_req_access"] && add_req_access && filter.getObj("id_card"))
+		if(!in_range(src, usr))	return
+		operation_req_access -= filter.getNum("del_req_access")
+		output_access_dialog(filter.getObj("id_card"),filter.getMob("user"))
+		return
+	if(href_list["finish_req_access"])
+		if(!in_range(src, usr))	return
+		add_req_access = 0
+		var/mob/user = filter.getMob("user")
+		user << browse(null,"window=exosuit_add_access")
+		return
+	if(href_list["dna_lock"])
+		if(usr != src.occupant)	return
+		if(istype(occupant, /mob/living/carbon/brain))
+			occupant_message("You are a brain. No.")
+			return
+		if(src.occupant)
+			src.dna = src.occupant.dna.unique_enzymes
+			src.occupant_message("You feel a prick as the needle takes your DNA sample.")
+		return
+	if(href_list["reset_dna"])
+		if(usr != src.occupant)	return
+		src.dna = null
+	if(href_list["repair_int_control_lost"])
+		if(usr != src.occupant)	return
+		src.occupant_message("Recalibrating coordination system.")
+		src.log_message("Recalibration of coordination system started.")
+		var/T = src.loc
+		if(do_after(100))
+			if(T == src.loc)
+				src.clearInternalDamage(MECHA_INT_CONTROL_LOST)
+				src.occupant_message("<font color='blue'>Recalibration successful.</font>")
+				src.log_message("Recalibration of coordination system finished with 0 errors.")
+			else
+				src.occupant_message("<font color='red'>Recalibration failed.</font>")
+				src.log_message("Recalibration of coordination system failed with 1 error.",1)
+
+	//debug
+	/*
+	if(href_list["debug"])
+		if(href_list["set_i_dam"])
+			setInternalDamage(filter.getNum("set_i_dam"))
+		if(href_list["clear_i_dam"])
+			clearInternalDamage(filter.getNum("clear_i_dam"))
+		return
+	*/
+
+
+
+/*
+
+	if (href_list["ai_take_control"])
+		var/mob/living/silicon/ai/AI = locate(href_list["ai_take_control"])
+		var/duration = text2num(href_list["duration"])
+		var/mob/living/silicon/ai/O = new /mob/living/silicon/ai(src)
+		var/cur_occupant = src.occupant
+		O.invisibility = 0
+		O.canmove = 1
+		O.name = AI.name
+		O.real_name = AI.real_name
+		O.anchored = 1
+		O.aiRestorePowerRoutine = 0
+		O.control_disabled = 1 // Can't control things remotely if you're stuck in a card!
+		O.laws = AI.laws
+		O.stat = AI.stat
+		O.oxyloss = AI.getOxyLoss()
+		O.fireloss = AI.getFireLoss()
+		O.bruteloss = AI.getBruteLoss()
+		O.toxloss = AI.toxloss
+		O.updatehealth()
+		src.occupant = O
+		if(AI.mind)
+			AI.mind.transfer_to(O)
+		AI.name = "Inactive AI"
+		AI.real_name = "Inactive AI"
+		AI.icon_state = "ai-empty"
+		spawn(duration)
+			AI.name = O.name
+			AI.real_name = O.real_name
+			if(O.mind)
+				O.mind.transfer_to(AI)
+			AI.control_disabled = 0
+			AI.laws = O.laws
+			AI.oxyloss = O.getOxyLoss()
+			AI.fireloss = O.getFireLoss()
+			AI.bruteloss = O.getBruteLoss()
+			AI.toxloss = O.toxloss
+			AI.updatehealth()
+			qdel(O)
+			if (!AI.stat)
+				AI.icon_state = "ai"
+			else
+				AI.icon_state = "ai-crash"
+			src.occupant = cur_occupant
+*/
+	return
+
+///////////////////////
+///// Power stuff /////
+///////////////////////
+
+/obj/mecha/proc/has_charge(amount)
+	return (get_charge()>=amount)
+
+/obj/mecha/proc/get_charge()
+	if(!src.cell)
+		return
+	return max(0, src.cell.charge)
+
+/obj/mecha/proc/use_power(amount)
+	if(get_charge())
+		cell.use(amount)
+		return 1
+	return 0
+
+/obj/mecha/proc/give_power(amount)
+	if(!isnull(get_charge()))
+		cell.give(amount)
+		return 1
+	return 0
+
+/obj/mecha/proc/reset_icon()
+	if (initial_icon)
+		icon_state = initial_icon
+	else
+		icon_state = initial(icon_state)
+	return icon_state
+
+/obj/mecha/attack_generic(var/mob/user, var/damage, var/attack_message)
+
+	if(!damage)
+		return 0
+
+	src.log_message("Attacked. Attacker - [user].",1)
+
+	user.do_attack_animation(src)
+	if(!deflect_hit(is_melee=1))
+		src.hit_damage(damage, is_melee=1)
+		src.check_for_internal_damage(list(MECHA_INT_TEMP_CONTROL,MECHA_INT_TANK_BREACH,MECHA_INT_CONTROL_LOST))
+		visible_message("<span class='danger'>[user] [attack_message] [src]!</span>")
+		user.attack_log += text("\[[time_stamp()]\] <font color='red'>attacked [src.name]</font>")
+	else
+		src.log_append_to_last("Armor saved.")
+		playsound(src.loc, 'sound/weapons/slash.ogg', 50, 1, -1)
+		src.occupant_message("<span class='notice'>\The [user]'s attack is stopped by the armor.</span>")
+		visible_message("<span class='notice'>\The [user] rebounds off [src.name]'s armor!</span>")
+		user.attack_log += text("\[[time_stamp()]\] <font color='red'>attacked [src.name]</font>")
+	return 1
+
+
+//////////////////////////////////////////
+////////  Mecha global iterators  ////////
+//////////////////////////////////////////
+
+
+/datum/global_iterator/mecha_preserve_temp  //normalizing cabin air temperature to 20 degrees celsius
+	delay = 20
+
+	process(var/obj/mecha/mecha)
+		if(mecha.cabin_air && mecha.cabin_air.volume > 0)
+			var/delta = mecha.cabin_air.temperature - T20C
+			mecha.cabin_air.temperature -= max(-10, min(10, round(delta/4,0.1)))
+		return
+
+/datum/global_iterator/mecha_tank_give_air
+	delay = 15
+
+	process(var/obj/mecha/mecha)
+		if(mecha.internal_tank)
+			var/datum/gas_mixture/tank_air = mecha.internal_tank.return_air()
+			var/datum/gas_mixture/cabin_air = mecha.cabin_air
+
+			var/release_pressure = mecha.internal_tank_valve
+			var/cabin_pressure = cabin_air.return_pressure()
+			var/pressure_delta = min(release_pressure - cabin_pressure, (tank_air.return_pressure() - cabin_pressure)/2)
+			var/transfer_moles = 0
+			if(pressure_delta > 0) //cabin pressure lower than release pressure
+				if(tank_air.temperature > 0)
+					transfer_moles = pressure_delta*cabin_air.volume/(cabin_air.temperature * R_IDEAL_GAS_EQUATION)
+					var/datum/gas_mixture/removed = tank_air.remove(transfer_moles)
+					cabin_air.merge(removed)
+			else if(pressure_delta < 0) //cabin pressure higher than release pressure
+				var/datum/gas_mixture/t_air = mecha.get_turf_air()
+				pressure_delta = cabin_pressure - release_pressure
+				if(t_air)
+					pressure_delta = min(cabin_pressure - t_air.return_pressure(), pressure_delta)
+				if(pressure_delta > 0) //if location pressure is lower than cabin pressure
+					transfer_moles = pressure_delta*cabin_air.volume/(cabin_air.temperature * R_IDEAL_GAS_EQUATION)
+					var/datum/gas_mixture/removed = cabin_air.remove(transfer_moles)
+					if(t_air)
+						t_air.merge(removed)
+					else //just delete the cabin gas, we're in space or some shit
+						qdel(removed)
+		else
+			return stop()
+		return
+
+/datum/global_iterator/mecha_inertial_movement //inertial movement in space
+	delay = 7
+
+	process(var/obj/mecha/mecha as obj,direction)
+		if(direction)
+			if(!step(mecha, direction)||mecha.check_for_support())
+				src.stop()
+		else
+			src.stop()
+		return
+
+/datum/global_iterator/mecha_internal_damage // processing internal damage
+
+	process(var/obj/mecha/mecha)
+		if(!mecha.hasInternalDamage())
+			return stop()
+		if(mecha.hasInternalDamage(MECHA_INT_FIRE))
+			if(!mecha.hasInternalDamage(MECHA_INT_TEMP_CONTROL) && prob(5))
+				mecha.clearInternalDamage(MECHA_INT_FIRE)
+			if(mecha.internal_tank)
+				if(mecha.internal_tank.return_pressure()>mecha.internal_tank.maximum_pressure && !(mecha.hasInternalDamage(MECHA_INT_TANK_BREACH)))
+					mecha.setInternalDamage(MECHA_INT_TANK_BREACH)
+				var/datum/gas_mixture/int_tank_air = mecha.internal_tank.return_air()
+				if(int_tank_air && int_tank_air.volume>0) //heat the air_contents
+					int_tank_air.temperature = min(6000+T0C, int_tank_air.temperature+rand(10,15))
+			if(mecha.cabin_air && mecha.cabin_air.volume>0)
+				mecha.cabin_air.temperature = min(6000+T0C, mecha.cabin_air.temperature+rand(10,15))
+				if(mecha.cabin_air.temperature>mecha.max_temperature/2)
+					mecha.take_damage(4/round(mecha.max_temperature/mecha.cabin_air.temperature,0.1),"fire")
+		if(mecha.hasInternalDamage(MECHA_INT_TEMP_CONTROL)) //stop the mecha_preserve_temp loop datum
+			mecha.pr_int_temp_processor.stop()
+		if(mecha.hasInternalDamage(MECHA_INT_TANK_BREACH)) //remove some air from internal tank
+			if(mecha.internal_tank)
+				var/datum/gas_mixture/int_tank_air = mecha.internal_tank.return_air()
+				var/datum/gas_mixture/leaked_gas = int_tank_air.remove_ratio(0.10)
+				if(mecha.loc && hascall(mecha.loc,"assume_air"))
+					mecha.loc.assume_air(leaked_gas)
+				else
+					qdel(leaked_gas)
+		if(mecha.hasInternalDamage(MECHA_INT_SHORT_CIRCUIT))
+			if(mecha.get_charge())
+				mecha.spark_system.start()
+				mecha.cell.charge -= min(20,mecha.cell.charge)
+				mecha.cell.maxcharge -= min(20,mecha.cell.maxcharge)
+		return
+
+
+/////////////
+
+//debug
+/*
+/obj/mecha/verb/test_int_damage()
+	set name = "Test internal damage"
+	set category = "Exosuit Interface"
+	set src in view(0)
+	if(!occupant) return
+	if(usr!=occupant)
+		return
+	var/output = {"<html>
+						<head>
+						</head>
+						<body>
+						<h3>Set:</h3>
+						<a href='?src=\ref[src];debug=1;set_i_dam=[MECHA_INT_FIRE]'>MECHA_INT_FIRE</a><br />
+						<a href='?src=\ref[src];debug=1;set_i_dam=[MECHA_INT_TEMP_CONTROL]'>MECHA_INT_TEMP_CONTROL</a><br />
+						<a href='?src=\ref[src];debug=1;set_i_dam=[MECHA_INT_SHORT_CIRCUIT]'>MECHA_INT_SHORT_CIRCUIT</a><br />
+						<a href='?src=\ref[src];debug=1;set_i_dam=[MECHA_INT_TANK_BREACH]'>MECHA_INT_TANK_BREACH</a><br />
+						<a href='?src=\ref[src];debug=1;set_i_dam=[MECHA_INT_CONTROL_LOST]'>MECHA_INT_CONTROL_LOST</a><br />
+						<hr />
+						<h3>Clear:</h3>
+						<a href='?src=\ref[src];debug=1;clear_i_dam=[MECHA_INT_FIRE]'>MECHA_INT_FIRE</a><br />
+						<a href='?src=\ref[src];debug=1;clear_i_dam=[MECHA_INT_TEMP_CONTROL]'>MECHA_INT_TEMP_CONTROL</a><br />
+						<a href='?src=\ref[src];debug=1;clear_i_dam=[MECHA_INT_SHORT_CIRCUIT]'>MECHA_INT_SHORT_CIRCUIT</a><br />
+						<a href='?src=\ref[src];debug=1;clear_i_dam=[MECHA_INT_TANK_BREACH]'>MECHA_INT_TANK_BREACH</a><br />
+						<a href='?src=\ref[src];debug=1;clear_i_dam=[MECHA_INT_CONTROL_LOST]'>MECHA_INT_CONTROL_LOST</a><br />
+ 					   </body>
+						</html>"}
+
+	occupant << browse(output, "window=ex_debug")
+	//src.health = initial(src.health)/2.2
+	//src.check_for_internal_damage(list(MECHA_INT_FIRE,MECHA_INT_TEMP_CONTROL,MECHA_INT_TANK_BREACH,MECHA_INT_CONTROL_LOST))
+	return
+*/