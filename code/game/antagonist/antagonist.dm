--- conflicted
+++ resolved
@@ -96,135 +96,12 @@
 	if(!candidates.len)
 		return 0
 
-<<<<<<< HEAD
-	var/text = "<br><font size = 2><b>The [current_antagonists.len == 1 ? "[role_text] was" : "[role_text_plural] were"]:</b></font>"
-	for(var/datum/mind/P in current_antagonists)
-		text += print_player_full(P)
-		text += get_special_objective_text(P)
-		var/failed
-		if(!global_objectives.len && P.objectives && P.objectives.len)
-			var/num = 1
-			for(var/datum/objective/O in P.objectives)
-				text += print_objective(O, num)
-				if(O.completed) // This is set actively in check_victory()
-					text += "<font color='green'><B>Success!</B></font>"
-					feedback_add_details(feedback_tag,"[O.type]|SUCCESS")
-				else
-					text += "<font color='red'>Fail.</font>"
-					feedback_add_details(feedback_tag,"[O.type]|FAIL")
-					failed = 1
-				num++
-
-		if(!config.objectives_disabled)
-			if(failed)
-				text += "<br><font color='red'><B>The [role_text] has failed.</B></font>"
-			else
-				text += "<br><font color='green'><B>The [role_text] was successful!</B></font>"
-
-	if(global_objectives && global_objectives.len)
-		text += "<BR/><FONT size = 2>Their objectives were:<FONT>"
-		var/num = 1
-		for(var/datum/objective/O in global_objectives)
-			text += print_objective(O, num, 1)
-			num++
-
-	// Display the results.
-	world << text
-
-/datum/antagonist/proc/print_objective(var/datum/objective/O, var/num, var/append_success)
-	var/text = "<br><b>Objective [num]:</b> [O.explanation_text] "
-	if(append_success)
-		if(O.check_completion())
-			text += "<font color='green'><B>Success!</B></font>"
-		else
-			text += "<font color='red'>Fail.</font>"
-	return text
-
-/datum/antagonist/proc/print_player_lite(var/datum/mind/ply)
-	var/role = ply.assigned_role == "MODE" ? "\improper[ply.special_role]" : "\improper[ply.assigned_role]"
-	var/text = "<br><b>[ply.name]</b> (<b>[ply.key]</b>) as \a <b>[role]</b> ("
-	if(ply.current)
-		if(ply.current.stat == DEAD)
-			text += "died"
-		else if(isNotStationLevel(ply.current.z))
-			text += "fled the station"
-		else
-			text += "survived"
-		if(ply.current.real_name != ply.name)
-			text += " as <b>[ply.current.real_name]</b>"
-	else
-		text += "body destroyed"
-	text += ")"
-
-	return text
-
-/datum/antagonist/proc/print_player_full(var/datum/mind/ply)
-	var/text = print_player_lite(ply)
-
-	var/TC_uses = 0
-	var/uplink_true = 0
-	var/purchases = ""
-	for(var/obj/item/device/uplink/H in world_uplinks)
-		if(H && H.owner && H.owner == ply)
-			TC_uses += H.used_TC
-			uplink_true = 1
-			var/list/refined_log = new()
-			for(var/datum/uplink_item/UI in H.purchase_log)
-				refined_log.Add("[H.purchase_log[UI]]x[UI.log_icon()][UI.name]")
-			purchases = english_list(refined_log, nothing_text = "")
-	if(uplink_true)
-		text += " (used [TC_uses] TC)"
-		if(purchases)
-			text += "<br>[purchases]"
-
-	return text
-
-/datum/antagonist/proc/update_all_icons()
-	if(!antag_indicator)
-		return
-	for(var/datum/mind/antag in current_antagonists)
-		if(antag.current && antag.current.client)
-			for(var/image/I in antag.current.client.images)
-				if(I.icon_state == antag_indicator)
-					qdel(I)
-			for(var/datum/mind/other_antag in current_antagonists)
-				if(other_antag.current)
-					antag.current.client.images |= image('icons/mob/mob.dmi', loc = other_antag.current, icon_state = antag_indicator)
-
-/datum/antagonist/proc/update_icons_added(var/datum/mind/player)
-	if(!antag_indicator || !player.current)
-		return
-	spawn(0)
-		for(var/datum/mind/antag in current_antagonists)
-			if(!antag.current)
-				continue
-			if(antag.current.client)
-				antag.current.client.images |= image('icons/mob/mob.dmi', loc = player.current, icon_state = antag_indicator)
-			if(player.current.client)
-				player.current.client.images |= image('icons/mob/mob.dmi', loc = antag.current, icon_state = antag_indicator)
-
-/datum/antagonist/proc/update_icons_removed(var/datum/mind/player)
-	if(!antag_indicator || !player.current)
-		return
-	spawn(0)
-		for(var/datum/mind/antag in current_antagonists)
-			if(antag.current)
-				if(antag.current.client)
-					for(var/image/I in antag.current.client.images)
-						if(I.icon_state == antag_indicator && I.loc == player.current)
-							qdel(I)
-		if(player.current && player.current.client)
-			for(var/image/I in player.current.client.images)
-				if(I.icon_state == antag_indicator)
-					qdel(I)
-=======
 	//Grab candidates randomly until we have enough.
 	while(candidates.len)
 		var/datum/mind/player = pick(candidates)
 		pending_antagonists |= player
 		candidates -= player
 	return 1
->>>>>>> 7f319f52
 
 /datum/antagonist/proc/finalize_spawn()
 	if(!pending_antagonists || !pending_antagonists.len)
