var/datum/antagonist/xenos/borer/borers

/datum/antagonist/xenos/borer
	id = MODE_BORER
	role_text = "Cortical Borer"
	role_text_plural = "Cortical Borers"
	mob_path = /mob/living/simple_animal/borer
	bantype = "Borer"
	welcome_text = "Use your Infest power to crawl into the ear of a host and fuse with their brain. You can only take control temporarily, and at risk of hurting your host, so be clever and careful; your host is encouraged to help you however they can. Talk to your fellow borers with :x."
	antag_indicator = "brainworm"
	antaghud_indicator = "hudborer"

	faction_role_text = "Borer Thrall"
	faction_descriptor = "Unity"
	faction_welcome = "You are now a thrall to a cortical borer. Please listen to what they have to say; they're in your head."

	initial_spawn_req = 3
	initial_spawn_target = 5

/datum/antagonist/xenos/borer/New()
	..(1)
	borers = src

/datum/antagonist/xenos/borer/get_extra_panel_options(var/datum/mind/player)
	return "<a href='?src=\ref[src];move_to_spawn=\ref[player.current]'>\[put in host\]</a>"

/datum/antagonist/xenos/borer/create_objectives(var/datum/mind/player)
	if(!..())
		return
	player.objectives += new /datum/objective/borer_survive()
	player.objectives += new /datum/objective/borer_reproduce()
	player.objectives += new /datum/objective/escape()

/datum/antagonist/xenos/borer/place_mob(var/mob/living/mob)
	var/mob/living/simple_animal/borer/borer = mob
	if(istype(borer))
		var/mob/living/carbon/human/host
		for(var/mob/living/carbon/human/H in mob_list)
<<<<<<< HEAD
			if(H.stat != DEAD && !H.has_brain_worms())
				var/obj/item/organ/external/head = H.get_organ("head")
				if(head && !(head.status & ORGAN_ROBOT))
					host = H
					break
		if(istype(host))
			var/obj/item/organ/external/head = host.get_organ("head")
			borer.host = host
			head.implants += borer
			borer.loc = head
			if(!borer.host_brain)
				borer.host_brain = new(borer)
			borer.host_brain.name = host.name
			borer.host_brain.real_name = host.real_name
			return
=======
			if(H.stat != DEAD && !(H.species.flags & IS_SYNTHETIC) && !H.has_brain_worms())
				host = H
				break
		if(istype(host))
			var/obj/item/organ/external/head = host.get_organ("head")
			if(head)
				borer.host = host
				head.implants += borer
				borer.forceMove(head)
				if(!borer.host_brain)
					borer.host_brain = new(borer)
				borer.host_brain.name = host.name
				borer.host_brain.real_name = host.real_name
				return
>>>>>>> f47a58e2
	..() // Place them at a vent if they can't get a host.<|MERGE_RESOLUTION|>--- conflicted
+++ resolved
@@ -36,7 +36,6 @@
 	if(istype(borer))
 		var/mob/living/carbon/human/host
 		for(var/mob/living/carbon/human/H in mob_list)
-<<<<<<< HEAD
 			if(H.stat != DEAD && !H.has_brain_worms())
 				var/obj/item/organ/external/head = H.get_organ("head")
 				if(head && !(head.status & ORGAN_ROBOT))
@@ -46,26 +45,10 @@
 			var/obj/item/organ/external/head = host.get_organ("head")
 			borer.host = host
 			head.implants += borer
-			borer.loc = head
+			borer.forceMove(head)
 			if(!borer.host_brain)
 				borer.host_brain = new(borer)
 			borer.host_brain.name = host.name
 			borer.host_brain.real_name = host.real_name
 			return
-=======
-			if(H.stat != DEAD && !(H.species.flags & IS_SYNTHETIC) && !H.has_brain_worms())
-				host = H
-				break
-		if(istype(host))
-			var/obj/item/organ/external/head = host.get_organ("head")
-			if(head)
-				borer.host = host
-				head.implants += borer
-				borer.forceMove(head)
-				if(!borer.host_brain)
-					borer.host_brain = new(borer)
-				borer.host_brain.name = host.name
-				borer.host_brain.real_name = host.real_name
-				return
->>>>>>> f47a58e2
 	..() // Place them at a vent if they can't get a host.