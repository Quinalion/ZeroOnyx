--- conflicted
+++ resolved
@@ -1,84 +1,3 @@
-<<<<<<< HEAD
-/turf/simulated/floor
-	name = "plating"
-	icon = 'icons/turf/flooring/plating.dmi'
-	icon_state = "plating"
-
-	// Damage to flooring.
-	var/broken
-	var/burnt
-
-	// Plating data.
-	var/base_name = "plating"
-	var/base_desc = "The naked hull."
-	var/base_icon = 'icons/turf/flooring/plating.dmi'
-	var/base_icon_state = "plating"
-
-	// Flooring data.
-	var/flooring_override
-	var/initial_flooring
-	var/decl/flooring/flooring
-	var/mineral = DEFAULT_WALL_MATERIAL
-
-	thermal_conductivity = 0.040
-	heat_capacity = 10000
-	var/lava = 0
-
-/turf/simulated/floor/is_plating()
-	return !flooring
-
-/turf/simulated/floor/New(var/newloc, var/floortype)
-	..(newloc)
-	if(!floortype && initial_flooring)
-		floortype = initial_flooring
-	if(floortype)
-		set_flooring(get_flooring_data(floortype))
-
-/turf/simulated/floor/proc/set_flooring(var/decl/flooring/newflooring)
-	make_plating(defer_icon_update = 1)
-	flooring = newflooring
-	update_icon(1)
-	levelupdate()
-
-//This proc will set floor_type to null and the update_icon() proc will then change the icon_state of the turf
-//This proc auto corrects the grass tiles' siding.
-/turf/simulated/floor/proc/make_plating(var/place_product, var/defer_icon_update)
-
-	overlays.Cut()
-	if(islist(decals))
-		decals.Cut()
-		decals = null
-
-	name = base_name
-	desc = base_desc
-	icon = base_icon
-	icon_state = base_icon_state
-	plane = PLATING_PLANE
-
-	if(flooring)
-		flooring.on_remove()
-		if(flooring.build_type && place_product)
-			new flooring.build_type(src)
-		flooring = null
-
-	set_light(0)
-	broken = null
-	burnt = null
-	flooring_override = null
-	levelupdate()
-
-	if(!defer_icon_update)
-		update_icon(1)
-
-/turf/simulated/floor/levelupdate()
-	for(var/obj/O in src)
-		O.hide(O.hides_under_flooring() && src.flooring)
-
-	if(flooring)
-		reset_plane_and_layer()
-	else
-		plane = PLATING_PLANE
-=======
 /turf/simulated/floor
 	name = "plating"
 	icon = 'icons/turf/flooring/plating.dmi'
@@ -133,6 +52,7 @@
 	plane = PLATING_PLANE
 
 	if(flooring)
+		flooring.on_remove()
 		if(flooring.build_type && place_product)
 			new flooring.build_type(src)
 		flooring = null
@@ -153,5 +73,4 @@
 	if(flooring)
 		plane = TURF_PLANE
 	else
-		plane = PLATING_PLANE
->>>>>>> 0742cc93
+		plane = PLATING_PLANE