/turf/simulated/wall
	name = "wall"
	desc = "A huge chunk of metal used to seperate rooms."
	icon = 'icons/turf/walls.dmi'
	var/mineral = "metal"
	var/rotting = 0

	var/damage = 0
	var/damage_cap = 100 //Wall will break down to girders if damage reaches this point
	var/armor = 0.5 // Damage is multiplied by this

	var/damage_overlay
	var/global/damage_overlays[8]

	var/max_temperature = 1800 //K, walls will take damage if they're next to a fire hotter than this

	opacity = 1
	density = 1
	blocks_air = 1

	thermal_conductivity = WALL_HEAT_TRANSFER_COEFFICIENT
	heat_capacity = 312500 //a little over 5 cm thick , 312500 for 1 m by 2.5 m by 0.25 m plasteel wall

	var/walltype = "metal"

/turf/simulated/wall/bullet_act(var/obj/item/projectile/Proj)

	// Tasers and stuff? No thanks.
	if(Proj.damage_type == HALLOSS)
		return

	// Emitter blasts are somewhat weaker as emitters have large rate of fire and don't require limited power cell to run
	if(istype(Proj, /obj/item/projectile/beam/emitter))
		Proj.damage /= 4

	take_damage(Proj.damage * armor)
	return



/turf/simulated/wall/Del()
	for(var/obj/effect/E in src) if(E.name == "Wallrot") del E
	..()

/turf/simulated/wall/ChangeTurf(var/newtype)
	for(var/obj/effect/E in src) if(E.name == "Wallrot") del E
	..(newtype)

//Appearance

/turf/simulated/wall/examine(mob/user)
	. = ..(user)

	if(!damage)
		user << "<span class='notice'>It looks fully intact.</span>"
	else
		var/dam = damage / damage_cap
		if(dam <= 0.3)
			user << "<span class='warning'>It looks slightly damaged.</span>"
		else if(dam <= 0.6)
			user << "<span class='warning'>It looks moderately damaged.</span>"
		else
			user << "<span class='danger'>It looks heavily damaged.</span>"

	if(rotting)
		user << "<span class='warning'>There is fungus growing on [src].</span>"

/turf/simulated/wall/proc/update_icon()
	if(!damage_overlays[1]) //list hasn't been populated
		generate_overlays()

	if(!damage)
		overlays.Cut()
		return

	var/overlay = round(damage / damage_cap * damage_overlays.len) + 1
	if(overlay > damage_overlays.len)
		overlay = damage_overlays.len

	if(damage_overlay && overlay == damage_overlay) //No need to update.
		return

	overlays.Cut()
	overlays += damage_overlays[overlay]
	damage_overlay = overlay

	return

/turf/simulated/wall/proc/generate_overlays()
	var/alpha_inc = 256 / damage_overlays.len

	for(var/i = 1; i <= damage_overlays.len; i++)
		var/image/img = image(icon = 'icons/turf/walls.dmi', icon_state = "overlay_damage")
		img.blend_mode = BLEND_MULTIPLY
		img.alpha = (i * alpha_inc) - 1
		damage_overlays[i] = img

//Damage

/turf/simulated/wall/proc/take_damage(dam)
	if(dam)
		damage = max(0, damage + dam)
		update_damage()
	return

/turf/simulated/wall/proc/update_damage()
	var/cap = damage_cap
	if(rotting)
		cap = cap / 10

	if(damage >= cap)
		dismantle_wall()
	else
		update_icon()

	return

/turf/simulated/wall/adjacent_fire_act(turf/simulated/floor/adj_turf, datum/gas_mixture/adj_air, adj_temp, adj_volume)
	if(adj_temp > max_temperature)
		take_damage(log(rand(0.9, 1.1) * (adj_temp - max_temperature)))

	return ..()

/turf/simulated/wall/proc/dismantle_wall(devastated=0, explode=0)
	if(istype(src,/turf/simulated/wall/r_wall))
		if(!devastated)
			playsound(src, 'sound/items/Welder.ogg', 100, 1)
			new /obj/structure/girder/reinforced(src)
			new /obj/item/stack/sheet/plasteel( src )
		else
			new /obj/item/stack/sheet/metal( src )
			new /obj/item/stack/sheet/metal( src )
			new /obj/item/stack/sheet/plasteel( src )
	else if(istype(src,/turf/simulated/wall/cult))
		if(!devastated)
			playsound(src, 'sound/items/Welder.ogg', 100, 1)
			new /obj/effect/decal/cleanable/blood(src)
			new /obj/structure/cultgirder(src)
		else
			new /obj/effect/decal/cleanable/blood(src)
			new /obj/effect/decal/remains/human(src)

	else
		if(!devastated)
			playsound(src, 'sound/items/Welder.ogg', 100, 1)
			new /obj/structure/girder(src)
			if (mineral == "metal")
				new /obj/item/stack/sheet/metal( src )
				new /obj/item/stack/sheet/metal( src )
			else
				var/M = text2path("/obj/item/stack/sheet/mineral/[mineral]")
				new M( src )
				new M( src )
		else
			if (mineral == "metal")
				new /obj/item/stack/sheet/metal( src )
				new /obj/item/stack/sheet/metal( src )
				new /obj/item/stack/sheet/metal( src )
			else
				var/M = text2path("/obj/item/stack/sheet/mineral/[mineral]")
				new M( src )
				new M( src )
				new /obj/item/stack/sheet/metal( src )

	for(var/obj/O in src.contents) //Eject contents!
		if(istype(O,/obj/structure/sign/poster))
			var/obj/structure/sign/poster/P = O
			P.roll_and_drop(src)
		else
			O.loc = src

	ChangeTurf(/turf/simulated/floor/plating)

/turf/simulated/wall/ex_act(severity)
	switch(severity)
		if(1.0)
			src.ChangeTurf(/turf/space)
			return
		if(2.0)
			if(prob(75))
				take_damage(rand(150, 250))
			else
				dismantle_wall(1,1)
		if(3.0)
			take_damage(rand(0, 250))
		else
	return

/turf/simulated/wall/blob_act()
	take_damage(rand(75, 125))
	return

// Wall-rot effect, a nasty fungus that destroys walls.
/turf/simulated/wall/proc/rot()
	if(!rotting)
		rotting = 1

		var/number_rots = rand(2,3)
		for(var/i=0, i<number_rots, i++)
			var/obj/effect/overlay/O = new/obj/effect/overlay( src )
			O.name = "Wallrot"
			O.desc = "Ick..."
			O.icon = 'icons/effects/wallrot.dmi'
			O.pixel_x += rand(-10, 10)
			O.pixel_y += rand(-10, 10)
			O.anchored = 1
			O.density = 1
			O.layer = 5
			O.mouse_opacity = 0

/turf/simulated/wall/proc/thermitemelt(mob/user as mob)
	if(mineral == "diamond")
		return
	var/obj/effect/overlay/O = new/obj/effect/overlay( src )
	O.name = "Thermite"
	O.desc = "Looks hot."
	O.icon = 'icons/effects/fire.dmi'
	O.icon_state = "2"
	O.anchored = 1
	O.density = 1
	O.layer = 5

	src.ChangeTurf(/turf/simulated/floor/plating)

	var/turf/simulated/floor/F = src
	F.burn_tile()
	F.icon_state = "wall_thermite"
	user << "<span class='warning'>The thermite starts melting through the wall.</span>"

	spawn(100)
		if(O)	del(O)
//	F.sd_LumReset()		//TODO: ~Carn
	return

/turf/simulated/wall/meteorhit(obj/M as obj)
	if (prob(15) && !rotting)
		dismantle_wall()
	else if(prob(70) && !rotting)
		ChangeTurf(/turf/simulated/floor/plating)
	else
		ReplaceWithLattice()
	return 0

/turf/simulated/wall
	var/hulk_destroy_prob = 40
	var/hulk_take_damage = 1
	var/rotting_destroy_touch = 1
	var/rotting_touch_message = "\blue The wall crumbles under your touch."

//Interactions
/turf/simulated/wall/attack_hand(mob/user as mob)
	if (HULK in user.mutations)
		if (prob(hulk_destroy_prob) || rotting)
			usr << text("\blue You smash through the wall.")
			usr.say(pick(";RAAAAAAAARGH!", ";HNNNNNNNNNGGGGGGH!", ";GWAAAAAAAARRRHHH!", "NNNNNNNNGGGGGGGGHH!", ";AAAAAAARRRGH!" ))
			dismantle_wall(1)
			return 1
		else
			usr << text("\blue You punch the wall.")
			if(hulk_take_damage)
				take_damage(rand(25, 75))
			return 1

	if(rotting)
		user << rotting_touch_message
		if(rotting_destroy_touch)
			dismantle_wall()
		return 1

	if(..()) return 1

	user << "\blue You push the wall but nothing happens!"
	playsound(src, 'sound/weapons/Genhit.ogg', 25, 1)
	src.add_fingerprint(user)
	return 0

/turf/simulated/wall/attack_generic(var/mob/user, var/damage, var/attack_message, var/wallbreaker)

	if(!damage || !wallbreaker)
		user << "You push the wall but nothing happens."
		return

	if(istype(src,/turf/simulated/wall/r_wall) && !rotting)
		user << "This wall is far too strong for you to destroy."

	if(rotting || prob(40))
		user << "You smash through the wall!"
		spawn(1) dismantle_wall(1)
	else
		user << "You smash against the wall."
		take_damage(rand(25,75))
	return 1

/turf/simulated/wall/attackby(obj/item/weapon/W as obj, mob/user as mob)

	if (!(istype(user, /mob/living/carbon/human) || ticker) && ticker.mode.name != "monkey")
		user << "<span class='warning'>You don't have the dexterity to do this!</span>"
		return

	//get the user's location
	if( !istype(user.loc, /turf) )	return	//can't do this stuff whilst inside objects and such

	if(rotting)
		if(istype(W, /obj/item/weapon/weldingtool) )
			var/obj/item/weapon/weldingtool/WT = W
			if( WT.remove_fuel(0,user) )
				user << "<span class='notice'>You burn away the fungi with \the [WT].</span>"
				playsound(src, 'sound/items/Welder.ogg', 10, 1)
				for(var/obj/effect/E in src) if(E.name == "Wallrot")
					del E
				rotting = 0
				return
		else if(!is_sharp(W) && W.force >= 10 || W.force >= 20)
			user << "<span class='notice'>\The [src] crumbles away under the force of your [W.name].</span>"
			src.dismantle_wall(1)
			return

	//THERMITE related stuff. Calls src.thermitemelt() which handles melting simulated walls and the relevant effects
	if( thermite )
		if( istype(W, /obj/item/weapon/weldingtool) )
			var/obj/item/weapon/weldingtool/WT = W
			if( WT.remove_fuel(0,user) )
				thermitemelt(user)
				return

		else if(istype(W, /obj/item/weapon/pickaxe/plasmacutter))
			thermitemelt(user)
			return

		else if( istype(W, /obj/item/weapon/melee/energy/blade) )
			var/obj/item/weapon/melee/energy/blade/EB = W

			EB.spark_system.start()
			user << "<span class='notice'>You slash \the [src] with \the [EB]; the thermite ignites!</span>"
			playsound(src, "sparks", 50, 1)
			playsound(src, 'sound/weapons/blade1.ogg', 50, 1)

			thermitemelt(user)
			return

	var/turf/T = user.loc	//get user's location for delay checks

	//DECONSTRUCTION
	if( istype(W, /obj/item/weapon/weldingtool) )

		var/response = "Dismantle"
		if(damage)
			response = alert(user, "Would you like to repair or dismantle [src]?", "[src]", "Repair", "Dismantle")

		var/obj/item/weapon/weldingtool/WT = W

		if(WT.remove_fuel(0,user))
			if(response == "Repair")
				user << "<span class='notice'>You start repairing the damage to [src].</span>"
				playsound(src, 'sound/items/Welder.ogg', 100, 1)
				if(do_after(user, max(5, damage / 5)) && WT && WT.isOn())
					user << "<span class='notice'>You finish repairing the damage to [src].</span>"
					take_damage(-damage)

			else if(response == "Dismantle")
				user << "<span class='notice'>You begin slicing through the outer plating.</span>"
				playsound(src, 'sound/items/Welder.ogg', 100, 1)
				if(!do_after(user,100))
					return
				if(WT.isOn())
					user << "<span class='notice'>You remove the outer plating.</span>"
					dismantle_wall()
					for(var/mob/O in viewers(user, 5))
						O.show_message("<span class='warning'>The wall was sliced apart by [user]!</span>", 1, "<span class='warning'>You hear metal being sliced apart.</span>", 2)
					return
			return
		else
			user << "<span class='notice'>You need more welding fuel to complete this task.</span>"
			return

	else if( istype(W, /obj/item/weapon/pickaxe/plasmacutter) )

		user << "<span class='notice'>You begin slicing through the outer plating.</span>"
		playsound(src, 'sound/items/Welder.ogg', 100, 1)

		var/delay = 60
		if(mineral == "diamond")
			delay += 60

		if(!do_after(user,delay))
			return

		user << "<span class='notice'>You remove the outer plating.</span>"
		dismantle_wall()
		for(var/mob/O in viewers(user, 5))
			O.show_message("<span class='warning'>The wall was sliced apart by [user]!</span>", 1, "<span class='warning'>You hear metal being sliced apart.</span>", 2)
		return

	//DRILLING
	else if (istype(W, /obj/item/weapon/pickaxe/diamonddrill))

		user << "<span class='notice'>You begin to drill though the wall.</span>"

		var/delay = 60
		if(mineral == "diamond")
			delay += 60

		if(!do_after(user,delay))
			return

		user << "<span class='notice'>Your drill tears though the last of the reinforced plating.</span>"
		dismantle_wall()
		for(var/mob/O in viewers(user, 5))
			O.show_message("<span class='warning'>The wall was drilled through by [user]!</span>", 1, "<span class='warning'>You hear the grinding of metal.</span>", 2)
		return

	else if( istype(W, /obj/item/weapon/melee/energy/blade) )
		var/obj/item/weapon/melee/energy/blade/EB = W

		EB.spark_system.start()
		user << "<span class='notice'>You stab \the [EB] into the wall and begin to slice it apart.</span>"
		playsound(src, "sparks", 50, 1)

		sleep(70)
		if(mineral == "diamond")
			sleep(70)
		if( !istype(src, /turf/simulated/wall) || !user || !EB || !T )	return

		if( user.loc == T && user.get_active_hand() == W )
			EB.spark_system.start()
			playsound(src, "sparks", 50, 1)
			playsound(src, 'sound/weapons/blade1.ogg', 50, 1)
			dismantle_wall(1)
			for(var/mob/O in viewers(user, 5))
				O.show_message("<span class='warning'>The wall was sliced apart by [user]!</span>", 1, "<span class='warning'>You hear metal being sliced apart and sparks flying.</span>", 2)
		return

	else if(istype(W,/obj/item/apc_frame))
		var/obj/item/apc_frame/AH = W
		AH.try_build(src)
		return

	else if(istype(W,/obj/item/alarm_frame))
		var/obj/item/alarm_frame/AH = W
		AH.try_build(src)
		return

	else if(istype(W,/obj/item/firealarm_frame))
		var/obj/item/firealarm_frame/AH = W
		AH.try_build(src)
		return

	else if(istype(W,/obj/item/light_fixture_frame))
		var/obj/item/light_fixture_frame/AH = W
		AH.try_build(src)
		return

	else if(istype(W,/obj/item/light_fixture_frame/small))
		var/obj/item/light_fixture_frame/small/AH = W
		AH.try_build(src)
		return

	else if(istype(W,/obj/item/rust_fuel_compressor_frame))
		var/obj/item/rust_fuel_compressor_frame/AH = W
		AH.try_build(src)
		return

	else if(istype(W,/obj/item/rust_fuel_assembly_port_frame))
		var/obj/item/rust_fuel_assembly_port_frame/AH = W
		AH.try_build(src)
		return

<<<<<<< HEAD
=======
	//Poster stuff
	else if(istype(W,/obj/item/weapon/contraband/poster))
		place_poster(W,user)
		return

	else if(istype(W,/obj/item/weapon/rcd)) //I bitterly resent having to write this. ~Z
		return
>>>>>>> 611b5a9a
	else
		return attack_hand(user)
	return
<|MERGE_RESOLUTION|>--- conflicted
+++ resolved
@@ -1,480 +1,473 @@
-/turf/simulated/wall
-	name = "wall"
-	desc = "A huge chunk of metal used to seperate rooms."
-	icon = 'icons/turf/walls.dmi'
-	var/mineral = "metal"
-	var/rotting = 0
+/turf/simulated/wall
+	name = "wall"
+	desc = "A huge chunk of metal used to seperate rooms."
+	icon = 'icons/turf/walls.dmi'
+	var/mineral = "metal"
+	var/rotting = 0
+
+	var/damage = 0
+	var/damage_cap = 100 //Wall will break down to girders if damage reaches this point
+	var/armor = 0.5 // Damage is multiplied by this
+
+	var/damage_overlay
+	var/global/damage_overlays[8]
+
+	var/max_temperature = 1800 //K, walls will take damage if they're next to a fire hotter than this
+
+	opacity = 1
+	density = 1
+	blocks_air = 1
+
+	thermal_conductivity = WALL_HEAT_TRANSFER_COEFFICIENT
+	heat_capacity = 312500 //a little over 5 cm thick , 312500 for 1 m by 2.5 m by 0.25 m plasteel wall
+
+	var/walltype = "metal"
+
+/turf/simulated/wall/bullet_act(var/obj/item/projectile/Proj)
+
+	// Tasers and stuff? No thanks.
+	if(Proj.damage_type == HALLOSS)
+		return
+
+	// Emitter blasts are somewhat weaker as emitters have large rate of fire and don't require limited power cell to run
+	if(istype(Proj, /obj/item/projectile/beam/emitter))
+		Proj.damage /= 4
+
+	take_damage(Proj.damage * armor)
+	return
+
+
+
+/turf/simulated/wall/Del()
+	for(var/obj/effect/E in src) if(E.name == "Wallrot") del E
+	..()
+
+/turf/simulated/wall/ChangeTurf(var/newtype)
+	for(var/obj/effect/E in src) if(E.name == "Wallrot") del E
+	..(newtype)
+
+//Appearance
+
+/turf/simulated/wall/examine(mob/user)
+	. = ..(user)
+
+	if(!damage)
+		user << "<span class='notice'>It looks fully intact.</span>"
+	else
+		var/dam = damage / damage_cap
+		if(dam <= 0.3)
+			user << "<span class='warning'>It looks slightly damaged.</span>"
+		else if(dam <= 0.6)
+			user << "<span class='warning'>It looks moderately damaged.</span>"
+		else
+			user << "<span class='danger'>It looks heavily damaged.</span>"
+
+	if(rotting)
+		user << "<span class='warning'>There is fungus growing on [src].</span>"
+
+/turf/simulated/wall/proc/update_icon()
+	if(!damage_overlays[1]) //list hasn't been populated
+		generate_overlays()
+
+	if(!damage)
+		overlays.Cut()
+		return
+
+	var/overlay = round(damage / damage_cap * damage_overlays.len) + 1
+	if(overlay > damage_overlays.len)
+		overlay = damage_overlays.len
+
+	if(damage_overlay && overlay == damage_overlay) //No need to update.
+		return
+
+	overlays.Cut()
+	overlays += damage_overlays[overlay]
+	damage_overlay = overlay
+
+	return
+
+/turf/simulated/wall/proc/generate_overlays()
+	var/alpha_inc = 256 / damage_overlays.len
+
+	for(var/i = 1; i <= damage_overlays.len; i++)
+		var/image/img = image(icon = 'icons/turf/walls.dmi', icon_state = "overlay_damage")
+		img.blend_mode = BLEND_MULTIPLY
+		img.alpha = (i * alpha_inc) - 1
+		damage_overlays[i] = img
+
+//Damage
+
+/turf/simulated/wall/proc/take_damage(dam)
+	if(dam)
+		damage = max(0, damage + dam)
+		update_damage()
+	return
+
+/turf/simulated/wall/proc/update_damage()
+	var/cap = damage_cap
+	if(rotting)
+		cap = cap / 10
+
+	if(damage >= cap)
+		dismantle_wall()
+	else
+		update_icon()
+
+	return
+
+/turf/simulated/wall/adjacent_fire_act(turf/simulated/floor/adj_turf, datum/gas_mixture/adj_air, adj_temp, adj_volume)
+	if(adj_temp > max_temperature)
+		take_damage(log(rand(0.9, 1.1) * (adj_temp - max_temperature)))
+
+	return ..()
+
+/turf/simulated/wall/proc/dismantle_wall(devastated=0, explode=0)
+	if(istype(src,/turf/simulated/wall/r_wall))
+		if(!devastated)
+			playsound(src, 'sound/items/Welder.ogg', 100, 1)
+			new /obj/structure/girder/reinforced(src)
+			new /obj/item/stack/sheet/plasteel( src )
+		else
+			new /obj/item/stack/sheet/metal( src )
+			new /obj/item/stack/sheet/metal( src )
+			new /obj/item/stack/sheet/plasteel( src )
+	else if(istype(src,/turf/simulated/wall/cult))
+		if(!devastated)
+			playsound(src, 'sound/items/Welder.ogg', 100, 1)
+			new /obj/effect/decal/cleanable/blood(src)
+			new /obj/structure/cultgirder(src)
+		else
+			new /obj/effect/decal/cleanable/blood(src)
+			new /obj/effect/decal/remains/human(src)
+
+	else
+		if(!devastated)
+			playsound(src, 'sound/items/Welder.ogg', 100, 1)
+			new /obj/structure/girder(src)
+			if (mineral == "metal")
+				new /obj/item/stack/sheet/metal( src )
+				new /obj/item/stack/sheet/metal( src )
+			else
+				var/M = text2path("/obj/item/stack/sheet/mineral/[mineral]")
+				new M( src )
+				new M( src )
+		else
+			if (mineral == "metal")
+				new /obj/item/stack/sheet/metal( src )
+				new /obj/item/stack/sheet/metal( src )
+				new /obj/item/stack/sheet/metal( src )
+			else
+				var/M = text2path("/obj/item/stack/sheet/mineral/[mineral]")
+				new M( src )
+				new M( src )
+				new /obj/item/stack/sheet/metal( src )
+
+	for(var/obj/O in src.contents) //Eject contents!
+		if(istype(O,/obj/structure/sign/poster))
+			var/obj/structure/sign/poster/P = O
+			P.roll_and_drop(src)
+		else
+			O.loc = src
+
+	ChangeTurf(/turf/simulated/floor/plating)
+
+/turf/simulated/wall/ex_act(severity)
+	switch(severity)
+		if(1.0)
+			src.ChangeTurf(/turf/space)
+			return
+		if(2.0)
+			if(prob(75))
+				take_damage(rand(150, 250))
+			else
+				dismantle_wall(1,1)
+		if(3.0)
+			take_damage(rand(0, 250))
+		else
+	return
+
+/turf/simulated/wall/blob_act()
+	take_damage(rand(75, 125))
+	return
+
+// Wall-rot effect, a nasty fungus that destroys walls.
+/turf/simulated/wall/proc/rot()
+	if(!rotting)
+		rotting = 1
+
+		var/number_rots = rand(2,3)
+		for(var/i=0, i<number_rots, i++)
+			var/obj/effect/overlay/O = new/obj/effect/overlay( src )
+			O.name = "Wallrot"
+			O.desc = "Ick..."
+			O.icon = 'icons/effects/wallrot.dmi'
+			O.pixel_x += rand(-10, 10)
+			O.pixel_y += rand(-10, 10)
+			O.anchored = 1
+			O.density = 1
+			O.layer = 5
+			O.mouse_opacity = 0
+
+/turf/simulated/wall/proc/thermitemelt(mob/user as mob)
+	if(mineral == "diamond")
+		return
+	var/obj/effect/overlay/O = new/obj/effect/overlay( src )
+	O.name = "Thermite"
+	O.desc = "Looks hot."
+	O.icon = 'icons/effects/fire.dmi'
+	O.icon_state = "2"
+	O.anchored = 1
+	O.density = 1
+	O.layer = 5
+
+	src.ChangeTurf(/turf/simulated/floor/plating)
+
+	var/turf/simulated/floor/F = src
+	F.burn_tile()
+	F.icon_state = "wall_thermite"
+	user << "<span class='warning'>The thermite starts melting through the wall.</span>"
+
+	spawn(100)
+		if(O)	del(O)
+//	F.sd_LumReset()		//TODO: ~Carn
+	return
+
+/turf/simulated/wall/meteorhit(obj/M as obj)
+	if (prob(15) && !rotting)
+		dismantle_wall()
+	else if(prob(70) && !rotting)
+		ChangeTurf(/turf/simulated/floor/plating)
+	else
+		ReplaceWithLattice()
+	return 0
+
+/turf/simulated/wall
+	var/hulk_destroy_prob = 40
+	var/hulk_take_damage = 1
+	var/rotting_destroy_touch = 1
+	var/rotting_touch_message = "\blue The wall crumbles under your touch."
+
+//Interactions
+/turf/simulated/wall/attack_hand(mob/user as mob)
+	if (HULK in user.mutations)
+		if (prob(hulk_destroy_prob) || rotting)
+			usr << text("\blue You smash through the wall.")
+			usr.say(pick(";RAAAAAAAARGH!", ";HNNNNNNNNNGGGGGGH!", ";GWAAAAAAAARRRHHH!", "NNNNNNNNGGGGGGGGHH!", ";AAAAAAARRRGH!" ))
+			dismantle_wall(1)
+			return 1
+		else
+			usr << text("\blue You punch the wall.")
+			if(hulk_take_damage)
+				take_damage(rand(25, 75))
+			return 1
+
+	if(rotting)
+		user << rotting_touch_message
+		if(rotting_destroy_touch)
+			dismantle_wall()
+		return 1
+
+	if(..()) return 1
+
+	user << "\blue You push the wall but nothing happens!"
+	playsound(src, 'sound/weapons/Genhit.ogg', 25, 1)
+	src.add_fingerprint(user)
+	return 0
+
+/turf/simulated/wall/attack_generic(var/mob/user, var/damage, var/attack_message, var/wallbreaker)
+
+	if(!damage || !wallbreaker)
+		user << "You push the wall but nothing happens."
+		return
+
+	if(istype(src,/turf/simulated/wall/r_wall) && !rotting)
+		user << "This wall is far too strong for you to destroy."
+
+	if(rotting || prob(40))
+		user << "You smash through the wall!"
+		spawn(1) dismantle_wall(1)
+	else
+		user << "You smash against the wall."
+		take_damage(rand(25,75))
+	return 1
+
+/turf/simulated/wall/attackby(obj/item/weapon/W as obj, mob/user as mob)
+
+	if (!(istype(user, /mob/living/carbon/human) || ticker) && ticker.mode.name != "monkey")
+		user << "<span class='warning'>You don't have the dexterity to do this!</span>"
+		return
+
+	//get the user's location
+	if( !istype(user.loc, /turf) )	return	//can't do this stuff whilst inside objects and such
+
+	if(rotting)
+		if(istype(W, /obj/item/weapon/weldingtool) )
+			var/obj/item/weapon/weldingtool/WT = W
+			if( WT.remove_fuel(0,user) )
+				user << "<span class='notice'>You burn away the fungi with \the [WT].</span>"
+				playsound(src, 'sound/items/Welder.ogg', 10, 1)
+				for(var/obj/effect/E in src) if(E.name == "Wallrot")
+					del E
+				rotting = 0
+				return
+		else if(!is_sharp(W) && W.force >= 10 || W.force >= 20)
+			user << "<span class='notice'>\The [src] crumbles away under the force of your [W.name].</span>"
+			src.dismantle_wall(1)
+			return
+
+	//THERMITE related stuff. Calls src.thermitemelt() which handles melting simulated walls and the relevant effects
+	if( thermite )
+		if( istype(W, /obj/item/weapon/weldingtool) )
+			var/obj/item/weapon/weldingtool/WT = W
+			if( WT.remove_fuel(0,user) )
+				thermitemelt(user)
+				return
+
+		else if(istype(W, /obj/item/weapon/pickaxe/plasmacutter))
+			thermitemelt(user)
+			return
+
+		else if( istype(W, /obj/item/weapon/melee/energy/blade) )
+			var/obj/item/weapon/melee/energy/blade/EB = W
+
+			EB.spark_system.start()
+			user << "<span class='notice'>You slash \the [src] with \the [EB]; the thermite ignites!</span>"
+			playsound(src, "sparks", 50, 1)
+			playsound(src, 'sound/weapons/blade1.ogg', 50, 1)
+
+			thermitemelt(user)
+			return
+
+	var/turf/T = user.loc	//get user's location for delay checks
+
+	//DECONSTRUCTION
+	if( istype(W, /obj/item/weapon/weldingtool) )
+
+		var/response = "Dismantle"
+		if(damage)
+			response = alert(user, "Would you like to repair or dismantle [src]?", "[src]", "Repair", "Dismantle")
+
+		var/obj/item/weapon/weldingtool/WT = W
+
+		if(WT.remove_fuel(0,user))
+			if(response == "Repair")
+				user << "<span class='notice'>You start repairing the damage to [src].</span>"
+				playsound(src, 'sound/items/Welder.ogg', 100, 1)
+				if(do_after(user, max(5, damage / 5)) && WT && WT.isOn())
+					user << "<span class='notice'>You finish repairing the damage to [src].</span>"
+					take_damage(-damage)
+
+			else if(response == "Dismantle")
+				user << "<span class='notice'>You begin slicing through the outer plating.</span>"
+				playsound(src, 'sound/items/Welder.ogg', 100, 1)
+				if(!do_after(user,100))
+					return
+				if(WT.isOn())
+					user << "<span class='notice'>You remove the outer plating.</span>"
+					dismantle_wall()
+					for(var/mob/O in viewers(user, 5))
+						O.show_message("<span class='warning'>The wall was sliced apart by [user]!</span>", 1, "<span class='warning'>You hear metal being sliced apart.</span>", 2)
+					return
+			return
+		else
+			user << "<span class='notice'>You need more welding fuel to complete this task.</span>"
+			return
+
+	else if( istype(W, /obj/item/weapon/pickaxe/plasmacutter) )
+
+		user << "<span class='notice'>You begin slicing through the outer plating.</span>"
+		playsound(src, 'sound/items/Welder.ogg', 100, 1)
+
+		var/delay = 60
+		if(mineral == "diamond")
+			delay += 60
+
+		if(!do_after(user,delay))
+			return
+
+		user << "<span class='notice'>You remove the outer plating.</span>"
+		dismantle_wall()
+		for(var/mob/O in viewers(user, 5))
+			O.show_message("<span class='warning'>The wall was sliced apart by [user]!</span>", 1, "<span class='warning'>You hear metal being sliced apart.</span>", 2)
+		return
+
+	//DRILLING
+	else if (istype(W, /obj/item/weapon/pickaxe/diamonddrill))
+
+		user << "<span class='notice'>You begin to drill though the wall.</span>"
+
+		var/delay = 60
+		if(mineral == "diamond")
+			delay += 60
+
+		if(!do_after(user,delay))
+			return
+
+		user << "<span class='notice'>Your drill tears though the last of the reinforced plating.</span>"
+		dismantle_wall()
+		for(var/mob/O in viewers(user, 5))
+			O.show_message("<span class='warning'>The wall was drilled through by [user]!</span>", 1, "<span class='warning'>You hear the grinding of metal.</span>", 2)
+		return
+
+	else if( istype(W, /obj/item/weapon/melee/energy/blade) )
+		var/obj/item/weapon/melee/energy/blade/EB = W
+
+		EB.spark_system.start()
+		user << "<span class='notice'>You stab \the [EB] into the wall and begin to slice it apart.</span>"
+		playsound(src, "sparks", 50, 1)
+
+		sleep(70)
+		if(mineral == "diamond")
+			sleep(70)
+		if( !istype(src, /turf/simulated/wall) || !user || !EB || !T )	return
+
+		if( user.loc == T && user.get_active_hand() == W )
+			EB.spark_system.start()
+			playsound(src, "sparks", 50, 1)
+			playsound(src, 'sound/weapons/blade1.ogg', 50, 1)
+			dismantle_wall(1)
+			for(var/mob/O in viewers(user, 5))
+				O.show_message("<span class='warning'>The wall was sliced apart by [user]!</span>", 1, "<span class='warning'>You hear metal being sliced apart and sparks flying.</span>", 2)
+		return
+
+	else if(istype(W,/obj/item/apc_frame))
+		var/obj/item/apc_frame/AH = W
+		AH.try_build(src)
+		return
+
+	else if(istype(W,/obj/item/alarm_frame))
+		var/obj/item/alarm_frame/AH = W
+		AH.try_build(src)
+		return
+
+	else if(istype(W,/obj/item/firealarm_frame))
+		var/obj/item/firealarm_frame/AH = W
+		AH.try_build(src)
+		return
+
+	else if(istype(W,/obj/item/light_fixture_frame))
+		var/obj/item/light_fixture_frame/AH = W
+		AH.try_build(src)
+		return
+
+	else if(istype(W,/obj/item/light_fixture_frame/small))
+		var/obj/item/light_fixture_frame/small/AH = W
+		AH.try_build(src)
+		return
+
+	else if(istype(W,/obj/item/rust_fuel_compressor_frame))
+		var/obj/item/rust_fuel_compressor_frame/AH = W
+		AH.try_build(src)
+		return
+
+	else if(istype(W,/obj/item/rust_fuel_assembly_port_frame))
+		var/obj/item/rust_fuel_assembly_port_frame/AH = W
+		AH.try_build(src)
+		return
+
+	else if(istype(W,/obj/item/weapon/rcd)) //I bitterly resent having to write this. ~Z
+		return
 
-	var/damage = 0
-	var/damage_cap = 100 //Wall will break down to girders if damage reaches this point
-	var/armor = 0.5 // Damage is multiplied by this
-
-	var/damage_overlay
-	var/global/damage_overlays[8]
-
-	var/max_temperature = 1800 //K, walls will take damage if they're next to a fire hotter than this
-
-	opacity = 1
-	density = 1
-	blocks_air = 1
-
-	thermal_conductivity = WALL_HEAT_TRANSFER_COEFFICIENT
-	heat_capacity = 312500 //a little over 5 cm thick , 312500 for 1 m by 2.5 m by 0.25 m plasteel wall
-
-	var/walltype = "metal"
-
-/turf/simulated/wall/bullet_act(var/obj/item/projectile/Proj)
-
-	// Tasers and stuff? No thanks.
-	if(Proj.damage_type == HALLOSS)
-		return
-
-	// Emitter blasts are somewhat weaker as emitters have large rate of fire and don't require limited power cell to run
-	if(istype(Proj, /obj/item/projectile/beam/emitter))
-		Proj.damage /= 4
-
-	take_damage(Proj.damage * armor)
-	return
-
-
-
-/turf/simulated/wall/Del()
-	for(var/obj/effect/E in src) if(E.name == "Wallrot") del E
-	..()
-
-/turf/simulated/wall/ChangeTurf(var/newtype)
-	for(var/obj/effect/E in src) if(E.name == "Wallrot") del E
-	..(newtype)
-
-//Appearance
-
-/turf/simulated/wall/examine(mob/user)
-	. = ..(user)
-
-	if(!damage)
-		user << "<span class='notice'>It looks fully intact.</span>"
-	else
-		var/dam = damage / damage_cap
-		if(dam <= 0.3)
-			user << "<span class='warning'>It looks slightly damaged.</span>"
-		else if(dam <= 0.6)
-			user << "<span class='warning'>It looks moderately damaged.</span>"
-		else
-			user << "<span class='danger'>It looks heavily damaged.</span>"
-
-	if(rotting)
-		user << "<span class='warning'>There is fungus growing on [src].</span>"
-
-/turf/simulated/wall/proc/update_icon()
-	if(!damage_overlays[1]) //list hasn't been populated
-		generate_overlays()
-
-	if(!damage)
-		overlays.Cut()
-		return
-
-	var/overlay = round(damage / damage_cap * damage_overlays.len) + 1
-	if(overlay > damage_overlays.len)
-		overlay = damage_overlays.len
-
-	if(damage_overlay && overlay == damage_overlay) //No need to update.
-		return
-
-	overlays.Cut()
-	overlays += damage_overlays[overlay]
-	damage_overlay = overlay
-
-	return
-
-/turf/simulated/wall/proc/generate_overlays()
-	var/alpha_inc = 256 / damage_overlays.len
-
-	for(var/i = 1; i <= damage_overlays.len; i++)
-		var/image/img = image(icon = 'icons/turf/walls.dmi', icon_state = "overlay_damage")
-		img.blend_mode = BLEND_MULTIPLY
-		img.alpha = (i * alpha_inc) - 1
-		damage_overlays[i] = img
-
-//Damage
-
-/turf/simulated/wall/proc/take_damage(dam)
-	if(dam)
-		damage = max(0, damage + dam)
-		update_damage()
-	return
-
-/turf/simulated/wall/proc/update_damage()
-	var/cap = damage_cap
-	if(rotting)
-		cap = cap / 10
-
-	if(damage >= cap)
-		dismantle_wall()
-	else
-		update_icon()
-
-	return
-
-/turf/simulated/wall/adjacent_fire_act(turf/simulated/floor/adj_turf, datum/gas_mixture/adj_air, adj_temp, adj_volume)
-	if(adj_temp > max_temperature)
-		take_damage(log(rand(0.9, 1.1) * (adj_temp - max_temperature)))
-
-	return ..()
-
-/turf/simulated/wall/proc/dismantle_wall(devastated=0, explode=0)
-	if(istype(src,/turf/simulated/wall/r_wall))
-		if(!devastated)
-			playsound(src, 'sound/items/Welder.ogg', 100, 1)
-			new /obj/structure/girder/reinforced(src)
-			new /obj/item/stack/sheet/plasteel( src )
-		else
-			new /obj/item/stack/sheet/metal( src )
-			new /obj/item/stack/sheet/metal( src )
-			new /obj/item/stack/sheet/plasteel( src )
-	else if(istype(src,/turf/simulated/wall/cult))
-		if(!devastated)
-			playsound(src, 'sound/items/Welder.ogg', 100, 1)
-			new /obj/effect/decal/cleanable/blood(src)
-			new /obj/structure/cultgirder(src)
-		else
-			new /obj/effect/decal/cleanable/blood(src)
-			new /obj/effect/decal/remains/human(src)
-
-	else
-		if(!devastated)
-			playsound(src, 'sound/items/Welder.ogg', 100, 1)
-			new /obj/structure/girder(src)
-			if (mineral == "metal")
-				new /obj/item/stack/sheet/metal( src )
-				new /obj/item/stack/sheet/metal( src )
-			else
-				var/M = text2path("/obj/item/stack/sheet/mineral/[mineral]")
-				new M( src )
-				new M( src )
-		else
-			if (mineral == "metal")
-				new /obj/item/stack/sheet/metal( src )
-				new /obj/item/stack/sheet/metal( src )
-				new /obj/item/stack/sheet/metal( src )
-			else
-				var/M = text2path("/obj/item/stack/sheet/mineral/[mineral]")
-				new M( src )
-				new M( src )
-				new /obj/item/stack/sheet/metal( src )
-
-	for(var/obj/O in src.contents) //Eject contents!
-		if(istype(O,/obj/structure/sign/poster))
-			var/obj/structure/sign/poster/P = O
-			P.roll_and_drop(src)
-		else
-			O.loc = src
-
-	ChangeTurf(/turf/simulated/floor/plating)
-
-/turf/simulated/wall/ex_act(severity)
-	switch(severity)
-		if(1.0)
-			src.ChangeTurf(/turf/space)
-			return
-		if(2.0)
-			if(prob(75))
-				take_damage(rand(150, 250))
-			else
-				dismantle_wall(1,1)
-		if(3.0)
-			take_damage(rand(0, 250))
-		else
-	return
-
-/turf/simulated/wall/blob_act()
-	take_damage(rand(75, 125))
-	return
-
-// Wall-rot effect, a nasty fungus that destroys walls.
-/turf/simulated/wall/proc/rot()
-	if(!rotting)
-		rotting = 1
-
-		var/number_rots = rand(2,3)
-		for(var/i=0, i<number_rots, i++)
-			var/obj/effect/overlay/O = new/obj/effect/overlay( src )
-			O.name = "Wallrot"
-			O.desc = "Ick..."
-			O.icon = 'icons/effects/wallrot.dmi'
-			O.pixel_x += rand(-10, 10)
-			O.pixel_y += rand(-10, 10)
-			O.anchored = 1
-			O.density = 1
-			O.layer = 5
-			O.mouse_opacity = 0
-
-/turf/simulated/wall/proc/thermitemelt(mob/user as mob)
-	if(mineral == "diamond")
-		return
-	var/obj/effect/overlay/O = new/obj/effect/overlay( src )
-	O.name = "Thermite"
-	O.desc = "Looks hot."
-	O.icon = 'icons/effects/fire.dmi'
-	O.icon_state = "2"
-	O.anchored = 1
-	O.density = 1
-	O.layer = 5
-
-	src.ChangeTurf(/turf/simulated/floor/plating)
-
-	var/turf/simulated/floor/F = src
-	F.burn_tile()
-	F.icon_state = "wall_thermite"
-	user << "<span class='warning'>The thermite starts melting through the wall.</span>"
-
-	spawn(100)
-		if(O)	del(O)
-//	F.sd_LumReset()		//TODO: ~Carn
-	return
-
-/turf/simulated/wall/meteorhit(obj/M as obj)
-	if (prob(15) && !rotting)
-		dismantle_wall()
-	else if(prob(70) && !rotting)
-		ChangeTurf(/turf/simulated/floor/plating)
-	else
-		ReplaceWithLattice()
-	return 0
-
-/turf/simulated/wall
-	var/hulk_destroy_prob = 40
-	var/hulk_take_damage = 1
-	var/rotting_destroy_touch = 1
-	var/rotting_touch_message = "\blue The wall crumbles under your touch."
-
-//Interactions
-/turf/simulated/wall/attack_hand(mob/user as mob)
-	if (HULK in user.mutations)
-		if (prob(hulk_destroy_prob) || rotting)
-			usr << text("\blue You smash through the wall.")
-			usr.say(pick(";RAAAAAAAARGH!", ";HNNNNNNNNNGGGGGGH!", ";GWAAAAAAAARRRHHH!", "NNNNNNNNGGGGGGGGHH!", ";AAAAAAARRRGH!" ))
-			dismantle_wall(1)
-			return 1
-		else
-			usr << text("\blue You punch the wall.")
-			if(hulk_take_damage)
-				take_damage(rand(25, 75))
-			return 1
-
-	if(rotting)
-		user << rotting_touch_message
-		if(rotting_destroy_touch)
-			dismantle_wall()
-		return 1
-
-	if(..()) return 1
-
-	user << "\blue You push the wall but nothing happens!"
-	playsound(src, 'sound/weapons/Genhit.ogg', 25, 1)
-	src.add_fingerprint(user)
-	return 0
-
-/turf/simulated/wall/attack_generic(var/mob/user, var/damage, var/attack_message, var/wallbreaker)
-
-	if(!damage || !wallbreaker)
-		user << "You push the wall but nothing happens."
-		return
-
-	if(istype(src,/turf/simulated/wall/r_wall) && !rotting)
-		user << "This wall is far too strong for you to destroy."
-
-	if(rotting || prob(40))
-		user << "You smash through the wall!"
-		spawn(1) dismantle_wall(1)
-	else
-		user << "You smash against the wall."
-		take_damage(rand(25,75))
-	return 1
-
-/turf/simulated/wall/attackby(obj/item/weapon/W as obj, mob/user as mob)
-
-	if (!(istype(user, /mob/living/carbon/human) || ticker) && ticker.mode.name != "monkey")
-		user << "<span class='warning'>You don't have the dexterity to do this!</span>"
-		return
-
-	//get the user's location
-	if( !istype(user.loc, /turf) )	return	//can't do this stuff whilst inside objects and such
-
-	if(rotting)
-		if(istype(W, /obj/item/weapon/weldingtool) )
-			var/obj/item/weapon/weldingtool/WT = W
-			if( WT.remove_fuel(0,user) )
-				user << "<span class='notice'>You burn away the fungi with \the [WT].</span>"
-				playsound(src, 'sound/items/Welder.ogg', 10, 1)
-				for(var/obj/effect/E in src) if(E.name == "Wallrot")
-					del E
-				rotting = 0
-				return
-		else if(!is_sharp(W) && W.force >= 10 || W.force >= 20)
-			user << "<span class='notice'>\The [src] crumbles away under the force of your [W.name].</span>"
-			src.dismantle_wall(1)
-			return
-
-	//THERMITE related stuff. Calls src.thermitemelt() which handles melting simulated walls and the relevant effects
-	if( thermite )
-		if( istype(W, /obj/item/weapon/weldingtool) )
-			var/obj/item/weapon/weldingtool/WT = W
-			if( WT.remove_fuel(0,user) )
-				thermitemelt(user)
-				return
-
-		else if(istype(W, /obj/item/weapon/pickaxe/plasmacutter))
-			thermitemelt(user)
-			return
-
-		else if( istype(W, /obj/item/weapon/melee/energy/blade) )
-			var/obj/item/weapon/melee/energy/blade/EB = W
-
-			EB.spark_system.start()
-			user << "<span class='notice'>You slash \the [src] with \the [EB]; the thermite ignites!</span>"
-			playsound(src, "sparks", 50, 1)
-			playsound(src, 'sound/weapons/blade1.ogg', 50, 1)
-
-			thermitemelt(user)
-			return
-
-	var/turf/T = user.loc	//get user's location for delay checks
-
-	//DECONSTRUCTION
-	if( istype(W, /obj/item/weapon/weldingtool) )
-
-		var/response = "Dismantle"
-		if(damage)
-			response = alert(user, "Would you like to repair or dismantle [src]?", "[src]", "Repair", "Dismantle")
-
-		var/obj/item/weapon/weldingtool/WT = W
-
-		if(WT.remove_fuel(0,user))
-			if(response == "Repair")
-				user << "<span class='notice'>You start repairing the damage to [src].</span>"
-				playsound(src, 'sound/items/Welder.ogg', 100, 1)
-				if(do_after(user, max(5, damage / 5)) && WT && WT.isOn())
-					user << "<span class='notice'>You finish repairing the damage to [src].</span>"
-					take_damage(-damage)
-
-			else if(response == "Dismantle")
-				user << "<span class='notice'>You begin slicing through the outer plating.</span>"
-				playsound(src, 'sound/items/Welder.ogg', 100, 1)
-				if(!do_after(user,100))
-					return
-				if(WT.isOn())
-					user << "<span class='notice'>You remove the outer plating.</span>"
-					dismantle_wall()
-					for(var/mob/O in viewers(user, 5))
-						O.show_message("<span class='warning'>The wall was sliced apart by [user]!</span>", 1, "<span class='warning'>You hear metal being sliced apart.</span>", 2)
-					return
-			return
-		else
-			user << "<span class='notice'>You need more welding fuel to complete this task.</span>"
-			return
-
-	else if( istype(W, /obj/item/weapon/pickaxe/plasmacutter) )
-
-		user << "<span class='notice'>You begin slicing through the outer plating.</span>"
-		playsound(src, 'sound/items/Welder.ogg', 100, 1)
-
-		var/delay = 60
-		if(mineral == "diamond")
-			delay += 60
-
-		if(!do_after(user,delay))
-			return
-
-		user << "<span class='notice'>You remove the outer plating.</span>"
-		dismantle_wall()
-		for(var/mob/O in viewers(user, 5))
-			O.show_message("<span class='warning'>The wall was sliced apart by [user]!</span>", 1, "<span class='warning'>You hear metal being sliced apart.</span>", 2)
-		return
-
-	//DRILLING
-	else if (istype(W, /obj/item/weapon/pickaxe/diamonddrill))
-
-		user << "<span class='notice'>You begin to drill though the wall.</span>"
-
-		var/delay = 60
-		if(mineral == "diamond")
-			delay += 60
-
-		if(!do_after(user,delay))
-			return
-
-		user << "<span class='notice'>Your drill tears though the last of the reinforced plating.</span>"
-		dismantle_wall()
-		for(var/mob/O in viewers(user, 5))
-			O.show_message("<span class='warning'>The wall was drilled through by [user]!</span>", 1, "<span class='warning'>You hear the grinding of metal.</span>", 2)
-		return
-
-	else if( istype(W, /obj/item/weapon/melee/energy/blade) )
-		var/obj/item/weapon/melee/energy/blade/EB = W
-
-		EB.spark_system.start()
-		user << "<span class='notice'>You stab \the [EB] into the wall and begin to slice it apart.</span>"
-		playsound(src, "sparks", 50, 1)
-
-		sleep(70)
-		if(mineral == "diamond")
-			sleep(70)
-		if( !istype(src, /turf/simulated/wall) || !user || !EB || !T )	return
-
-		if( user.loc == T && user.get_active_hand() == W )
-			EB.spark_system.start()
-			playsound(src, "sparks", 50, 1)
-			playsound(src, 'sound/weapons/blade1.ogg', 50, 1)
-			dismantle_wall(1)
-			for(var/mob/O in viewers(user, 5))
-				O.show_message("<span class='warning'>The wall was sliced apart by [user]!</span>", 1, "<span class='warning'>You hear metal being sliced apart and sparks flying.</span>", 2)
-		return
-
-	else if(istype(W,/obj/item/apc_frame))
-		var/obj/item/apc_frame/AH = W
-		AH.try_build(src)
-		return
-
-	else if(istype(W,/obj/item/alarm_frame))
-		var/obj/item/alarm_frame/AH = W
-		AH.try_build(src)
-		return
-
-	else if(istype(W,/obj/item/firealarm_frame))
-		var/obj/item/firealarm_frame/AH = W
-		AH.try_build(src)
-		return
-
-	else if(istype(W,/obj/item/light_fixture_frame))
-		var/obj/item/light_fixture_frame/AH = W
-		AH.try_build(src)
-		return
-
-	else if(istype(W,/obj/item/light_fixture_frame/small))
-		var/obj/item/light_fixture_frame/small/AH = W
-		AH.try_build(src)
-		return
-
-	else if(istype(W,/obj/item/rust_fuel_compressor_frame))
-		var/obj/item/rust_fuel_compressor_frame/AH = W
-		AH.try_build(src)
-		return
-
-	else if(istype(W,/obj/item/rust_fuel_assembly_port_frame))
-		var/obj/item/rust_fuel_assembly_port_frame/AH = W
-		AH.try_build(src)
-		return
-
-<<<<<<< HEAD
-=======
-	//Poster stuff
-	else if(istype(W,/obj/item/weapon/contraband/poster))
-		place_poster(W,user)
-		return
-
-	else if(istype(W,/obj/item/weapon/rcd)) //I bitterly resent having to write this. ~Z
-		return
->>>>>>> 611b5a9a
-	else
-		return attack_hand(user)
-	return
+	else
+		return attack_hand(user)
+	return