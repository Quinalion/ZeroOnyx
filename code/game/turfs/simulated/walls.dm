--- conflicted
+++ resolved
@@ -1,266 +1,253 @@
-var/list/global/wall_cache = list()
-
-/turf/simulated/wall
-	name = "wall"
-	desc = "A huge chunk of metal used to seperate rooms."
-	icon = 'icons/turf/wall_masks.dmi'
-	icon_state = "generic"
-	opacity = 1
-	density = 1
-	blocks_air = 1
-	thermal_conductivity = WALL_HEAT_TRANSFER_COEFFICIENT
-	heat_capacity = 312500 //a little over 5 cm thick , 312500 for 1 m by 2.5 m by 0.25 m plasteel wall
-
-	var/damage = 0
-	var/damage_overlay
-	var/global/damage_overlays[8]
-	var/active
-	var/can_open = 0
-	var/material/material
-	var/material/reinf_material
-	var/last_state
-	var/construction_stage
-
-/turf/simulated/wall/New(var/newloc, var/materialtype, var/rmaterialtype)
-	..(newloc)
-	icon_state = "blank"
-	if(!materialtype)
-		materialtype = DEFAULT_WALL_MATERIAL
-	material = get_material_by_name(materialtype)
-	if(!isnull(rmaterialtype))
-		reinf_material = name_to_material[rmaterialtype]
-	update_material()
-
-	processing_turfs |= src
-
-/turf/simulated/wall/Destroy()
-	processing_turfs -= src
-	dismantle_wall(null,null,1)
-	..()
-
-
-/turf/simulated/wall/process()
-	// Calling parent will kill processing
-	if(!radiate())
-		return PROCESS_KILL
-
-/turf/simulated/wall/bullet_act(var/obj/item/projectile/Proj)
-	if(istype(Proj,/obj/item/projectile/beam))
-		burn(2500)
-	else if(istype(Proj,/obj/item/projectile/ion))
-		burn(500)
-
-	// Tasers and stuff? No thanks. Also no clone or tox damage crap.
-	if(!(Proj.damage_type == BRUTE || Proj.damage_type == BURN))
-		return
-
-	//cap the amount of damage, so that things like emitters can't destroy walls in one hit.
-	var/damage = min(Proj.damage, 100)
-
-	take_damage(damage)
-	return
-
-/turf/simulated/wall/hitby(AM as mob|obj, var/speed=THROWFORCE_SPEED_DIVISOR)
-	..()
-	if(ismob(AM))
-		return
-
-	var/tforce = AM:throwforce * (speed/THROWFORCE_SPEED_DIVISOR)
-	if (tforce < 15)
-		return
-
-	take_damage(tforce)
-
-/turf/simulated/wall/proc/clear_plants()
-	for(var/obj/effect/overlay/wallrot/WR in src)
-		qdel(WR)
-	for(var/obj/effect/plant/plant in range(src, 1))
-		if(!plant.floor) //shrooms drop to the floor
-			plant.floor = 1
-			plant.update_icon()
-			plant.pixel_x = 0
-			plant.pixel_y = 0
-		plant.update_neighbors()
-
-/turf/simulated/wall/ChangeTurf(var/newtype)
-	clear_plants()
-	..(newtype)
-
-//Appearance
-/turf/simulated/wall/examine(mob/user)
-	. = ..(user)
-
-	if(!damage)
-		user << "<span class='notice'>It looks fully intact.</span>"
-	else
-		var/dam = damage / material.integrity
-		if(dam <= 0.3)
-			user << "<span class='warning'>It looks slightly damaged.</span>"
-		else if(dam <= 0.6)
-			user << "<span class='warning'>It looks moderately damaged.</span>"
-		else
-			user << "<span class='danger'>It looks heavily damaged.</span>"
-
-	if(locate(/obj/effect/overlay/wallrot) in src)
-		user << "<span class='warning'>There is fungus growing on [src].</span>"
-
-//Damage
-
-/turf/simulated/wall/melt()
-
-	if(!can_melt())
-		return
-
-	src.ChangeTurf(/turf/simulated/floor/plating)
-
-	var/turf/simulated/floor/F = src
-	if(!F)
-		return
-	F.burn_tile()
-	F.icon_state = "wall_thermite"
-	visible_message("<span class='danger'>\The [src] spontaneously combusts!.</span>") //!!OH SHIT!!
-	return
-
-/turf/simulated/wall/proc/take_damage(dam)
-	if(dam)
-		damage = max(0, damage + dam)
-		update_damage()
-	return
-
-/turf/simulated/wall/proc/update_damage()
-	var/cap = material.integrity
-	if(reinf_material)
-		cap += reinf_material.integrity
-
-	if(locate(/obj/effect/overlay/wallrot) in src)
-		cap = cap / 10
-
-	if(damage >= cap)
-		dismantle_wall()
-	else
-		update_icon()
-
-	return
-
-/turf/simulated/wall/fire_act(datum/gas_mixture/air, exposed_temperature, exposed_volume)//Doesn't fucking work because walls don't interact with air :(
-	burn(exposed_temperature)
-
-/turf/simulated/wall/adjacent_fire_act(turf/simulated/floor/adj_turf, datum/gas_mixture/adj_air, adj_temp, adj_volume)
-	burn(adj_temp)
-	if(adj_temp > material.melting_point)
-		take_damage(log(RAND_F(0.9, 1.1) * (adj_temp - material.melting_point)))
-
-	return ..()
-
-/turf/simulated/wall/proc/dismantle_wall(var/devastated, var/explode, var/no_product)
-
-	playsound(src, 'sound/items/Welder.ogg', 100, 1)
-	if(!no_product)
-		if(reinf_material)
-			reinf_material.place_dismantled_girder(src, reinf_material)
-		else
-			material.place_dismantled_girder(src)
-		material.place_dismantled_product(src,devastated)
-
-	for(var/obj/O in src.contents) //Eject contents!
-		if(istype(O,/obj/structure/sign/poster))
-			var/obj/structure/sign/poster/P = O
-			P.roll_and_drop(src)
-		else
-			O.loc = src
-
-	clear_plants()
-	material = name_to_material["placeholder"]
-	reinf_material = null
-	check_relatives()
-
-	ChangeTurf(/turf/simulated/floor/plating)
-
-/turf/simulated/wall/ex_act(severity)
-	switch(severity)
-		if(1.0)
-			src.ChangeTurf(get_base_turf(src.z))
-			return
-		if(2.0)
-			if(prob(75))
-				take_damage(rand(150, 250))
-			else
-				dismantle_wall(1,1)
-		if(3.0)
-			take_damage(rand(0, 250))
-		else
-	return
-
-/turf/simulated/wall/blob_act()
-	take_damage(rand(75, 125))
-	return
-
-// Wall-rot effect, a nasty fungus that destroys walls.
-/turf/simulated/wall/proc/rot()
-	if(locate(/obj/effect/overlay/wallrot) in src)
-		return
-	var/number_rots = rand(2,3)
-	for(var/i=0, i<number_rots, i++)
-		new/obj/effect/overlay/wallrot(src)
-
-/turf/simulated/wall/proc/can_melt()
-	if(material.flags & MATERIAL_UNMELTABLE)
-		return 0
-	return 1
-
-/turf/simulated/wall/proc/thermitemelt(mob/user as mob)
-	if(!can_melt())
-		return
-	var/obj/effect/overlay/O = new/obj/effect/overlay( src )
-	O.name = "Thermite"
-	O.desc = "Looks hot."
-	O.icon = 'icons/effects/fire.dmi'
-	O.icon_state = "2"
-	O.anchored = 1
-	O.density = 1
-	O.layer = 5
-
-	src.ChangeTurf(/turf/simulated/floor/plating)
-
-	var/turf/simulated/floor/F = src
-	F.burn_tile()
-	F.icon_state = "wall_thermite"
-	user << "<span class='warning'>The thermite starts melting through the wall.</span>"
-
-	spawn(100)
-		if(O)
-			qdel(O)
-//	F.sd_LumReset()		//TODO: ~Carn
-	return
-
-<<<<<<< HEAD
-/turf/simulated/wall/meteorhit(obj/M as obj)
-	var/rotting = (locate(/obj/effect/overlay/wallrot) in src)
-	if (prob(15) && !rotting)
-		dismantle_wall()
-	else if(prob(70) && !rotting)
-		ChangeTurf(/turf/simulated/floor/plating)
-	else
-		ReplaceWithLattice()
-	return 0
-
-=======
->>>>>>> 4a2d7b66
-/turf/simulated/wall/proc/radiate()
-	var/total_radiation = material.radioactivity + (reinf_material ? reinf_material.radioactivity / 2 : 0)
-	if(!total_radiation)
-		return
-
-	for(var/mob/living/L in range(3,src))
-		L.apply_effect(total_radiation, IRRADIATE,0)
-	return total_radiation
-
-/turf/simulated/wall/proc/burn(temperature)
-	if(material.combustion_effect(src, temperature, 0.7))
-		spawn(2)
-			new /obj/structure/girder(src)
-			src.ChangeTurf(/turf/simulated/floor)
-			for(var/turf/simulated/wall/W in range(3,src))
-				W.burn((temperature/4))
-			for(var/obj/machinery/door/airlock/phoron/D in range(3,src))
-				D.ignite(temperature/4)
+var/list/global/wall_cache = list()
+
+/turf/simulated/wall
+	name = "wall"
+	desc = "A huge chunk of metal used to seperate rooms."
+	icon = 'icons/turf/wall_masks.dmi'
+	icon_state = "generic"
+	opacity = 1
+	density = 1
+	blocks_air = 1
+	thermal_conductivity = WALL_HEAT_TRANSFER_COEFFICIENT
+	heat_capacity = 312500 //a little over 5 cm thick , 312500 for 1 m by 2.5 m by 0.25 m plasteel wall
+
+	var/damage = 0
+	var/damage_overlay
+	var/global/damage_overlays[8]
+	var/active
+	var/can_open = 0
+	var/material/material
+	var/material/reinf_material
+	var/last_state
+	var/construction_stage
+
+/turf/simulated/wall/New(var/newloc, var/materialtype, var/rmaterialtype)
+	..(newloc)
+	icon_state = "blank"
+	if(!materialtype)
+		materialtype = DEFAULT_WALL_MATERIAL
+	material = get_material_by_name(materialtype)
+	if(!isnull(rmaterialtype))
+		reinf_material = name_to_material[rmaterialtype]
+	update_material()
+
+	processing_turfs |= src
+
+/turf/simulated/wall/Destroy()
+	processing_turfs -= src
+	dismantle_wall(null,null,1)
+	..()
+
+
+/turf/simulated/wall/process()
+	// Calling parent will kill processing
+	if(!radiate())
+		return PROCESS_KILL
+
+/turf/simulated/wall/bullet_act(var/obj/item/projectile/Proj)
+	if(istype(Proj,/obj/item/projectile/beam))
+		burn(2500)
+	else if(istype(Proj,/obj/item/projectile/ion))
+		burn(500)
+
+	// Tasers and stuff? No thanks. Also no clone or tox damage crap.
+	if(!(Proj.damage_type == BRUTE || Proj.damage_type == BURN))
+		return
+
+	//cap the amount of damage, so that things like emitters can't destroy walls in one hit.
+	var/damage = min(Proj.damage, 100)
+
+	take_damage(damage)
+	return
+
+/turf/simulated/wall/hitby(AM as mob|obj, var/speed=THROWFORCE_SPEED_DIVISOR)
+	..()
+	if(ismob(AM))
+		return
+
+	var/tforce = AM:throwforce * (speed/THROWFORCE_SPEED_DIVISOR)
+	if (tforce < 15)
+		return
+
+	take_damage(tforce)
+
+/turf/simulated/wall/proc/clear_plants()
+	for(var/obj/effect/overlay/wallrot/WR in src)
+		qdel(WR)
+	for(var/obj/effect/plant/plant in range(src, 1))
+		if(!plant.floor) //shrooms drop to the floor
+			plant.floor = 1
+			plant.update_icon()
+			plant.pixel_x = 0
+			plant.pixel_y = 0
+		plant.update_neighbors()
+
+/turf/simulated/wall/ChangeTurf(var/newtype)
+	clear_plants()
+	..(newtype)
+
+//Appearance
+/turf/simulated/wall/examine(mob/user)
+	. = ..(user)
+
+	if(!damage)
+		user << "<span class='notice'>It looks fully intact.</span>"
+	else
+		var/dam = damage / material.integrity
+		if(dam <= 0.3)
+			user << "<span class='warning'>It looks slightly damaged.</span>"
+		else if(dam <= 0.6)
+			user << "<span class='warning'>It looks moderately damaged.</span>"
+		else
+			user << "<span class='danger'>It looks heavily damaged.</span>"
+
+	if(locate(/obj/effect/overlay/wallrot) in src)
+		user << "<span class='warning'>There is fungus growing on [src].</span>"
+
+//Damage
+
+/turf/simulated/wall/melt()
+
+	if(!can_melt())
+		return
+
+	src.ChangeTurf(/turf/simulated/floor/plating)
+
+	var/turf/simulated/floor/F = src
+	if(!F)
+		return
+	F.burn_tile()
+	F.icon_state = "wall_thermite"
+	visible_message("<span class='danger'>\The [src] spontaneously combusts!.</span>") //!!OH SHIT!!
+	return
+
+/turf/simulated/wall/proc/take_damage(dam)
+	if(dam)
+		damage = max(0, damage + dam)
+		update_damage()
+	return
+
+/turf/simulated/wall/proc/update_damage()
+	var/cap = material.integrity
+	if(reinf_material)
+		cap += reinf_material.integrity
+
+	if(locate(/obj/effect/overlay/wallrot) in src)
+		cap = cap / 10
+
+	if(damage >= cap)
+		dismantle_wall()
+	else
+		update_icon()
+
+	return
+
+/turf/simulated/wall/fire_act(datum/gas_mixture/air, exposed_temperature, exposed_volume)//Doesn't fucking work because walls don't interact with air :(
+	burn(exposed_temperature)
+
+/turf/simulated/wall/adjacent_fire_act(turf/simulated/floor/adj_turf, datum/gas_mixture/adj_air, adj_temp, adj_volume)
+	burn(adj_temp)
+	if(adj_temp > material.melting_point)
+		take_damage(log(RAND_F(0.9, 1.1) * (adj_temp - material.melting_point)))
+
+	return ..()
+
+/turf/simulated/wall/proc/dismantle_wall(var/devastated, var/explode, var/no_product)
+
+	playsound(src, 'sound/items/Welder.ogg', 100, 1)
+	if(!no_product)
+		if(reinf_material)
+			reinf_material.place_dismantled_girder(src, reinf_material)
+		else
+			material.place_dismantled_girder(src)
+		material.place_dismantled_product(src,devastated)
+
+	for(var/obj/O in src.contents) //Eject contents!
+		if(istype(O,/obj/structure/sign/poster))
+			var/obj/structure/sign/poster/P = O
+			P.roll_and_drop(src)
+		else
+			O.loc = src
+
+	clear_plants()
+	material = name_to_material["placeholder"]
+	reinf_material = null
+	check_relatives()
+
+	ChangeTurf(/turf/simulated/floor/plating)
+
+/turf/simulated/wall/ex_act(severity)
+	switch(severity)
+		if(1.0)
+			src.ChangeTurf(get_base_turf(src.z))
+			return
+		if(2.0)
+			if(prob(75))
+				take_damage(rand(150, 250))
+			else
+				dismantle_wall(1,1)
+		if(3.0)
+			take_damage(rand(0, 250))
+		else
+	return
+
+/turf/simulated/wall/blob_act()
+	take_damage(rand(75, 125))
+	return
+
+// Wall-rot effect, a nasty fungus that destroys walls.
+/turf/simulated/wall/proc/rot()
+	if(locate(/obj/effect/overlay/wallrot) in src)
+		return
+	var/number_rots = rand(2,3)
+	for(var/i=0, i<number_rots, i++)
+		new/obj/effect/overlay/wallrot(src)
+
+/turf/simulated/wall/proc/can_melt()
+	if(material.flags & MATERIAL_UNMELTABLE)
+		return 0
+	return 1
+
+/turf/simulated/wall/proc/thermitemelt(mob/user as mob)
+	if(!can_melt())
+		return
+	var/obj/effect/overlay/O = new/obj/effect/overlay( src )
+	O.name = "Thermite"
+	O.desc = "Looks hot."
+	O.icon = 'icons/effects/fire.dmi'
+	O.icon_state = "2"
+	O.anchored = 1
+	O.density = 1
+	O.layer = 5
+
+	src.ChangeTurf(/turf/simulated/floor/plating)
+
+	var/turf/simulated/floor/F = src
+	F.burn_tile()
+	F.icon_state = "wall_thermite"
+	user << "<span class='warning'>The thermite starts melting through the wall.</span>"
+
+	spawn(100)
+		if(O)
+			qdel(O)
+//	F.sd_LumReset()		//TODO: ~Carn
+	return
+
+/turf/simulated/wall/proc/radiate()
+	var/total_radiation = material.radioactivity + (reinf_material ? reinf_material.radioactivity / 2 : 0)
+	if(!total_radiation)
+		return
+
+	for(var/mob/living/L in range(3,src))
+		L.apply_effect(total_radiation, IRRADIATE,0)
+	return total_radiation
+
+/turf/simulated/wall/proc/burn(temperature)
+	if(material.combustion_effect(src, temperature, 0.7))
+		spawn(2)
+			new /obj/structure/girder(src)
+			src.ChangeTurf(/turf/simulated/floor)
+			for(var/turf/simulated/wall/W in range(3,src))
+				W.burn((temperature/4))
+			for(var/obj/machinery/door/airlock/phoron/D in range(3,src))
+				D.ignite(temperature/4)