/datum/game_mode/revolution
	name = "Revolution"
	config_tag = "revolution"
	round_description = "Some crewmembers are attempting to start a revolution!"
	extended_round_description = "Revolutionaries - Kill the Captain, HoP, HoS, CE, RD and CMO. Convert other crewmembers (excluding the heads of staff, and security officers) to your cause by flashing them. Protect your leaders.<BR>\nPersonnel - Protect the heads of staff. Kill the leaders of the revolution, and brainwash the other revolutionaries (by beating them in the head)."
	required_players = 4
	required_players_secret = 15
	required_enemies = 3
	auto_recall_shuttle = 1
	uplink_welcome = "AntagCorp Uplink Console:"
	uplink_uses = 10
	end_on_antag_death = 1
	shuttle_delay = 3
	antag_tag = MODE_REVOLUTIONARY

/datum/game_mode/revolution/New()
	if(config && config.rp_rev)
		extended_round_description = "Revolutionaries - Remove the heads of staff from power. Convert other crewmembers to your cause using the 'Convert Bourgeoise' verb. Protect your leaders."

/datum/game_mode/revolution/send_intercept()

	..()

	if(config.announce_revheads)
		spawn(54000)
			var/intercepttext = ""
			command_announcement.Announce("Summary downloaded and printed out at all communications consoles.", "Local agitators have been determined.")
			intercepttext = "<FONT size = 3><B>Cent. Com. Update</B> Requested status information:</FONT><HR>"
			intercepttext += "We have determined several members of your staff to be political activists. They are:"
			for(var/datum/mind/revmind in revs.head_revolutionaries)
				intercepttext += "<br>[revmind.current.real_name]"
			intercepttext += "<br>Please arrest them at once."
			for (var/obj/machinery/computer/communications/comm in world)
				if (!(comm.stat & (BROKEN | NOPOWER)) && comm.prints_intercept)
					var/obj/item/weapon/paper/intercept = new /obj/item/weapon/paper( comm.loc )
					intercept.name = "Cent. Com. Status Summary"
					intercept.info = intercepttext
					comm.messagetitle.Add("Cent. Com. Status Summary")
					comm.messagetext.Add(intercepttext)
			spawn(12000)
				command_announcement.Announce("Repeating the previous message over intercoms due to urgency. The station has political agitators onboard by the names of [reveal_rev_heads()], please arrest them at once.", "Local agitators have been determined.")

/datum/game_mode/revolution/proc/reveal_rev_heads()
	. = ""
	for(var/i = 1, i <= revs.head_revolutionaries.len,i++)
		var/datum/mind/revmind = revs.head_revolutionaries[i]
		if(i < revs.head_revolutionaries.len)
			. += "[revmind.current.real_name],"
		else
<<<<<<< HEAD
			. += "and [revmind.current.real_name]"
=======
			rev_mind.current << "\red <FONT size = 3><B>You have been brainwashed! You are no longer a revolutionary! Your memory is hazy from the time you were a rebel...the only thing you remember is the name of the one who brainwashed you...</B></FONT>"

		update_rev_icons_removed(rev_mind)
		for(var/mob/living/M in view(rev_mind.current))
			if(beingborged)
				M << "The frame beeps contentedly, purging the hostile memory engram from the MMI before initalizing it."

			else
				M << "[rev_mind.current] looks like they just remembered their real allegiance!"


/////////////////////////////////////////////////////////////////////////////////////////////////
//Keeps track of players having the correct icons////////////////////////////////////////////////
//CURRENTLY CONTAINS BUGS:///////////////////////////////////////////////////////////////////////
//-PLAYERS THAT HAVE BEEN REVS FOR AWHILE OBTAIN THE BLUE ICON WHILE STILL NOT BEING A REV HEAD//
// -Possibly caused by cloning of a standard rev/////////////////////////////////////////////////
//-UNCONFIRMED: DECONVERTED REVS NOT LOSING THEIR ICON PROPERLY//////////////////////////////////
/////////////////////////////////////////////////////////////////////////////////////////////////
/datum/game_mode/proc/update_all_rev_icons()
	spawn(0)
		for(var/datum/mind/head_rev_mind in head_revolutionaries)
			if(head_rev_mind.current)
				if(head_rev_mind.current.client)
					for(var/image/I in head_rev_mind.current.client.images)
						if(I.icon_state == "rev" || I.icon_state == "rev_head")
							del(I)

		for(var/datum/mind/rev_mind in revolutionaries)
			if(rev_mind.current)
				if(rev_mind.current.client)
					for(var/image/I in rev_mind.current.client.images)
						if(I.icon_state == "rev" || I.icon_state == "rev_head")
							del(I)

		for(var/datum/mind/head_rev in head_revolutionaries)
			if(head_rev.current)
				if(head_rev.current.client)
					for(var/datum/mind/rev in revolutionaries)
						if(rev.current)
							var/I = image('icons/mob/mob.dmi', loc = rev.current, icon_state = "rev")
							head_rev.current.client.images += I
					for(var/datum/mind/head_rev_1 in head_revolutionaries)
						if(head_rev_1.current)
							var/I = image('icons/mob/mob.dmi', loc = head_rev_1.current, icon_state = "rev_head")
							head_rev.current.client.images += I

		for(var/datum/mind/rev in revolutionaries)
			if(rev.current)
				if(rev.current.client)
					for(var/datum/mind/head_rev in head_revolutionaries)
						if(head_rev.current)
							var/I = image('icons/mob/mob.dmi', loc = head_rev.current, icon_state = "rev_head")
							rev.current.client.images += I
					for(var/datum/mind/rev_1 in revolutionaries)
						if(rev_1.current)
							var/I = image('icons/mob/mob.dmi', loc = rev_1.current, icon_state = "rev")
							rev.current.client.images += I

////////////////////////////////////////////////////
//Keeps track of converted revs icons///////////////
//Refer to above bugs. They may apply here as well//
////////////////////////////////////////////////////
/datum/game_mode/proc/update_rev_icons_added(datum/mind/rev_mind)
	spawn(0)
		for(var/datum/mind/head_rev_mind in head_revolutionaries)
			if(head_rev_mind.current)
				if(head_rev_mind.current.client)
					var/I = image('icons/mob/mob.dmi', loc = rev_mind.current, icon_state = "rev")
					head_rev_mind.current.client.images += I
			if(rev_mind.current)
				if(rev_mind.current.client)
					var/image/J = image('icons/mob/mob.dmi', loc = head_rev_mind.current, icon_state = "rev_head")
					rev_mind.current.client.images += J

		for(var/datum/mind/rev_mind_1 in revolutionaries)
			if(rev_mind_1.current)
				if(rev_mind_1.current.client)
					var/I = image('icons/mob/mob.dmi', loc = rev_mind.current, icon_state = "rev")
					rev_mind_1.current.client.images += I
			if(rev_mind.current)
				if(rev_mind.current.client)
					var/image/J = image('icons/mob/mob.dmi', loc = rev_mind_1.current, icon_state = "rev")
					rev_mind.current.client.images += J

///////////////////////////////////
//Keeps track of deconverted revs//
///////////////////////////////////
/datum/game_mode/proc/update_rev_icons_removed(datum/mind/rev_mind)
	spawn(0)
		for(var/datum/mind/head_rev_mind in head_revolutionaries)
			if(head_rev_mind.current)
				if(head_rev_mind.current.client)
					for(var/image/I in head_rev_mind.current.client.images)
						if((I.icon_state == "rev" || I.icon_state == "rev_head") && I.loc == rev_mind.current)
							del(I)

		for(var/datum/mind/rev_mind_1 in revolutionaries)
			if(rev_mind_1.current)
				if(rev_mind_1.current.client)
					for(var/image/I in rev_mind_1.current.client.images)
						if((I.icon_state == "rev" || I.icon_state == "rev_head") && I.loc == rev_mind.current)
							del(I)

		if(rev_mind.current)
			if(rev_mind.current.client)
				for(var/image/I in rev_mind.current.client.images)
					if(I.icon_state == "rev" || I.icon_state == "rev_head")
						del(I)

//////////////////////////
//Checks for rev victory//
//////////////////////////
/datum/game_mode/revolution/proc/check_rev_victory()
	for(var/datum/mind/rev_mind in head_revolutionaries)
		for(var/datum/objective/objective in rev_mind.objectives)
			if(!(objective.check_completion()))
				return 0

		return 1

/////////////////////////////
//Checks for a head victory//
/////////////////////////////
/datum/game_mode/revolution/proc/check_heads_victory()
	for(var/datum/mind/rev_mind in head_revolutionaries)
		var/turf/T = get_turf(rev_mind.current)
		if((rev_mind) && (rev_mind.current) && (rev_mind.current.stat != 2) && T && (T.z in config.station_levels))
			if(ishuman(rev_mind.current))
				return 0
	return 1

//////////////////////////////////////////////////////////////////////
//Announces the end of the game with all relavent information stated//
//////////////////////////////////////////////////////////////////////
/datum/game_mode/revolution/declare_completion()
	if(!config.objectives_disabled)
		if(finished == 1)
			feedback_set_details("round_end_result","win - heads killed")
			world << "\red <FONT size = 3><B> The heads of staff were killed or abandoned the station! The revolutionaries win!</B></FONT>"
		else if(finished == 2)
			feedback_set_details("round_end_result","loss - rev heads killed")
			world << "\red <FONT size = 3><B> The heads of staff managed to stop the revolution!</B></FONT>"
	..()
	return 1

/datum/game_mode/proc/auto_declare_completion_revolution()
	var/list/targets = list()

	if(head_revolutionaries.len || istype(ticker.mode,/datum/game_mode/revolution))
		var/text = "<FONT size = 2><B>The head revolutionaries were:</B></FONT>"

		for(var/datum/mind/headrev in head_revolutionaries)
			text += "<br>[headrev.key] was [headrev.name] ("
			if(headrev.current)
				if(headrev.current.stat == DEAD)
					text += "died"
				else if(isNotStationLevel(headrev.current.z))
					text += "fled the station"
				else
					text += "survived the revolution"
				if(headrev.current.real_name != headrev.name)
					text += " as [headrev.current.real_name]"
			else
				text += "body destroyed"
			text += ")"

			for(var/datum/objective/mutiny/objective in headrev.objectives)
				targets |= objective.target

		world << text

	if(revolutionaries.len || istype(ticker.mode,/datum/game_mode/revolution))
		var/text = "<FONT size = 2><B>The revolutionaries were:</B></FONT>"

		for(var/datum/mind/rev in revolutionaries)
			text += "<br>[rev.key] was [rev.name] ("
			if(rev.current)
				if(rev.current.stat == DEAD)
					text += "died"
				else if(isNotStationLevel(rev.current.z))
					text += "fled the station"
				else
					text += "survived the revolution"
				if(rev.current.real_name != rev.name)
					text += " as [rev.current.real_name]"
			else
				text += "body destroyed"
			text += ")"

		world << text


	if( head_revolutionaries.len || revolutionaries.len || istype(ticker.mode,/datum/game_mode/revolution) )
		var/text = "<FONT size = 2><B>The heads of staff were:</B></FONT>"

		var/list/heads = get_all_heads()
		for(var/datum/mind/head in heads)
			var/target = (head in targets)
			if(target)
				text += "<font color='red'>"
			text += "<br>[head.key] was [head.name] ("
			if(head.current)
				if(head.current.stat == DEAD)
					text += "died"
				else if(isNotStationLevel(head.current.z))
					text += "fled the station"
				else
					text += "survived the revolution"
				if(head.current.real_name != head.name)
					text += " as [head.current.real_name]"
			else
				text += "body destroyed"
			text += ")"
			if(target)
				text += "</font>"

		world << text

/proc/is_convertable_to_rev(datum/mind/mind)
	return istype(mind) && \
		istype(mind.current, /mob/living/carbon/human) && \
		!(mind.assigned_role in command_positions) && \
		!(mind.assigned_role in list("Security Officer", "Detective", "Warden"))

>>>>>>> 34414205
<|MERGE_RESOLUTION|>--- conflicted
+++ resolved
@@ -1,277 +1,50 @@
-/datum/game_mode/revolution
-	name = "Revolution"
-	config_tag = "revolution"
-	round_description = "Some crewmembers are attempting to start a revolution!"
-	extended_round_description = "Revolutionaries - Kill the Captain, HoP, HoS, CE, RD and CMO. Convert other crewmembers (excluding the heads of staff, and security officers) to your cause by flashing them. Protect your leaders.<BR>\nPersonnel - Protect the heads of staff. Kill the leaders of the revolution, and brainwash the other revolutionaries (by beating them in the head)."
-	required_players = 4
-	required_players_secret = 15
-	required_enemies = 3
-	auto_recall_shuttle = 1
-	uplink_welcome = "AntagCorp Uplink Console:"
-	uplink_uses = 10
-	end_on_antag_death = 1
-	shuttle_delay = 3
-	antag_tag = MODE_REVOLUTIONARY
-
-/datum/game_mode/revolution/New()
-	if(config && config.rp_rev)
-		extended_round_description = "Revolutionaries - Remove the heads of staff from power. Convert other crewmembers to your cause using the 'Convert Bourgeoise' verb. Protect your leaders."
-
-/datum/game_mode/revolution/send_intercept()
-
-	..()
-
-	if(config.announce_revheads)
-		spawn(54000)
-			var/intercepttext = ""
-			command_announcement.Announce("Summary downloaded and printed out at all communications consoles.", "Local agitators have been determined.")
-			intercepttext = "<FONT size = 3><B>Cent. Com. Update</B> Requested status information:</FONT><HR>"
-			intercepttext += "We have determined several members of your staff to be political activists. They are:"
-			for(var/datum/mind/revmind in revs.head_revolutionaries)
-				intercepttext += "<br>[revmind.current.real_name]"
-			intercepttext += "<br>Please arrest them at once."
-			for (var/obj/machinery/computer/communications/comm in world)
-				if (!(comm.stat & (BROKEN | NOPOWER)) && comm.prints_intercept)
-					var/obj/item/weapon/paper/intercept = new /obj/item/weapon/paper( comm.loc )
-					intercept.name = "Cent. Com. Status Summary"
-					intercept.info = intercepttext
-					comm.messagetitle.Add("Cent. Com. Status Summary")
-					comm.messagetext.Add(intercepttext)
-			spawn(12000)
-				command_announcement.Announce("Repeating the previous message over intercoms due to urgency. The station has political agitators onboard by the names of [reveal_rev_heads()], please arrest them at once.", "Local agitators have been determined.")
-
-/datum/game_mode/revolution/proc/reveal_rev_heads()
-	. = ""
-	for(var/i = 1, i <= revs.head_revolutionaries.len,i++)
-		var/datum/mind/revmind = revs.head_revolutionaries[i]
-		if(i < revs.head_revolutionaries.len)
-			. += "[revmind.current.real_name],"
-		else
-<<<<<<< HEAD
-			. += "and [revmind.current.real_name]"
-=======
-			rev_mind.current << "\red <FONT size = 3><B>You have been brainwashed! You are no longer a revolutionary! Your memory is hazy from the time you were a rebel...the only thing you remember is the name of the one who brainwashed you...</B></FONT>"
-
-		update_rev_icons_removed(rev_mind)
-		for(var/mob/living/M in view(rev_mind.current))
-			if(beingborged)
-				M << "The frame beeps contentedly, purging the hostile memory engram from the MMI before initalizing it."
-
-			else
-				M << "[rev_mind.current] looks like they just remembered their real allegiance!"
-
-
-/////////////////////////////////////////////////////////////////////////////////////////////////
-//Keeps track of players having the correct icons////////////////////////////////////////////////
-//CURRENTLY CONTAINS BUGS:///////////////////////////////////////////////////////////////////////
-//-PLAYERS THAT HAVE BEEN REVS FOR AWHILE OBTAIN THE BLUE ICON WHILE STILL NOT BEING A REV HEAD//
-// -Possibly caused by cloning of a standard rev/////////////////////////////////////////////////
-//-UNCONFIRMED: DECONVERTED REVS NOT LOSING THEIR ICON PROPERLY//////////////////////////////////
-/////////////////////////////////////////////////////////////////////////////////////////////////
-/datum/game_mode/proc/update_all_rev_icons()
-	spawn(0)
-		for(var/datum/mind/head_rev_mind in head_revolutionaries)
-			if(head_rev_mind.current)
-				if(head_rev_mind.current.client)
-					for(var/image/I in head_rev_mind.current.client.images)
-						if(I.icon_state == "rev" || I.icon_state == "rev_head")
-							del(I)
-
-		for(var/datum/mind/rev_mind in revolutionaries)
-			if(rev_mind.current)
-				if(rev_mind.current.client)
-					for(var/image/I in rev_mind.current.client.images)
-						if(I.icon_state == "rev" || I.icon_state == "rev_head")
-							del(I)
-
-		for(var/datum/mind/head_rev in head_revolutionaries)
-			if(head_rev.current)
-				if(head_rev.current.client)
-					for(var/datum/mind/rev in revolutionaries)
-						if(rev.current)
-							var/I = image('icons/mob/mob.dmi', loc = rev.current, icon_state = "rev")
-							head_rev.current.client.images += I
-					for(var/datum/mind/head_rev_1 in head_revolutionaries)
-						if(head_rev_1.current)
-							var/I = image('icons/mob/mob.dmi', loc = head_rev_1.current, icon_state = "rev_head")
-							head_rev.current.client.images += I
-
-		for(var/datum/mind/rev in revolutionaries)
-			if(rev.current)
-				if(rev.current.client)
-					for(var/datum/mind/head_rev in head_revolutionaries)
-						if(head_rev.current)
-							var/I = image('icons/mob/mob.dmi', loc = head_rev.current, icon_state = "rev_head")
-							rev.current.client.images += I
-					for(var/datum/mind/rev_1 in revolutionaries)
-						if(rev_1.current)
-							var/I = image('icons/mob/mob.dmi', loc = rev_1.current, icon_state = "rev")
-							rev.current.client.images += I
-
-////////////////////////////////////////////////////
-//Keeps track of converted revs icons///////////////
-//Refer to above bugs. They may apply here as well//
-////////////////////////////////////////////////////
-/datum/game_mode/proc/update_rev_icons_added(datum/mind/rev_mind)
-	spawn(0)
-		for(var/datum/mind/head_rev_mind in head_revolutionaries)
-			if(head_rev_mind.current)
-				if(head_rev_mind.current.client)
-					var/I = image('icons/mob/mob.dmi', loc = rev_mind.current, icon_state = "rev")
-					head_rev_mind.current.client.images += I
-			if(rev_mind.current)
-				if(rev_mind.current.client)
-					var/image/J = image('icons/mob/mob.dmi', loc = head_rev_mind.current, icon_state = "rev_head")
-					rev_mind.current.client.images += J
-
-		for(var/datum/mind/rev_mind_1 in revolutionaries)
-			if(rev_mind_1.current)
-				if(rev_mind_1.current.client)
-					var/I = image('icons/mob/mob.dmi', loc = rev_mind.current, icon_state = "rev")
-					rev_mind_1.current.client.images += I
-			if(rev_mind.current)
-				if(rev_mind.current.client)
-					var/image/J = image('icons/mob/mob.dmi', loc = rev_mind_1.current, icon_state = "rev")
-					rev_mind.current.client.images += J
-
-///////////////////////////////////
-//Keeps track of deconverted revs//
-///////////////////////////////////
-/datum/game_mode/proc/update_rev_icons_removed(datum/mind/rev_mind)
-	spawn(0)
-		for(var/datum/mind/head_rev_mind in head_revolutionaries)
-			if(head_rev_mind.current)
-				if(head_rev_mind.current.client)
-					for(var/image/I in head_rev_mind.current.client.images)
-						if((I.icon_state == "rev" || I.icon_state == "rev_head") && I.loc == rev_mind.current)
-							del(I)
-
-		for(var/datum/mind/rev_mind_1 in revolutionaries)
-			if(rev_mind_1.current)
-				if(rev_mind_1.current.client)
-					for(var/image/I in rev_mind_1.current.client.images)
-						if((I.icon_state == "rev" || I.icon_state == "rev_head") && I.loc == rev_mind.current)
-							del(I)
-
-		if(rev_mind.current)
-			if(rev_mind.current.client)
-				for(var/image/I in rev_mind.current.client.images)
-					if(I.icon_state == "rev" || I.icon_state == "rev_head")
-						del(I)
-
-//////////////////////////
-//Checks for rev victory//
-//////////////////////////
-/datum/game_mode/revolution/proc/check_rev_victory()
-	for(var/datum/mind/rev_mind in head_revolutionaries)
-		for(var/datum/objective/objective in rev_mind.objectives)
-			if(!(objective.check_completion()))
-				return 0
-
-		return 1
-
-/////////////////////////////
-//Checks for a head victory//
-/////////////////////////////
-/datum/game_mode/revolution/proc/check_heads_victory()
-	for(var/datum/mind/rev_mind in head_revolutionaries)
-		var/turf/T = get_turf(rev_mind.current)
-		if((rev_mind) && (rev_mind.current) && (rev_mind.current.stat != 2) && T && (T.z in config.station_levels))
-			if(ishuman(rev_mind.current))
-				return 0
-	return 1
-
-//////////////////////////////////////////////////////////////////////
-//Announces the end of the game with all relavent information stated//
-//////////////////////////////////////////////////////////////////////
-/datum/game_mode/revolution/declare_completion()
-	if(!config.objectives_disabled)
-		if(finished == 1)
-			feedback_set_details("round_end_result","win - heads killed")
-			world << "\red <FONT size = 3><B> The heads of staff were killed or abandoned the station! The revolutionaries win!</B></FONT>"
-		else if(finished == 2)
-			feedback_set_details("round_end_result","loss - rev heads killed")
-			world << "\red <FONT size = 3><B> The heads of staff managed to stop the revolution!</B></FONT>"
-	..()
-	return 1
-
-/datum/game_mode/proc/auto_declare_completion_revolution()
-	var/list/targets = list()
-
-	if(head_revolutionaries.len || istype(ticker.mode,/datum/game_mode/revolution))
-		var/text = "<FONT size = 2><B>The head revolutionaries were:</B></FONT>"
-
-		for(var/datum/mind/headrev in head_revolutionaries)
-			text += "<br>[headrev.key] was [headrev.name] ("
-			if(headrev.current)
-				if(headrev.current.stat == DEAD)
-					text += "died"
-				else if(isNotStationLevel(headrev.current.z))
-					text += "fled the station"
-				else
-					text += "survived the revolution"
-				if(headrev.current.real_name != headrev.name)
-					text += " as [headrev.current.real_name]"
-			else
-				text += "body destroyed"
-			text += ")"
-
-			for(var/datum/objective/mutiny/objective in headrev.objectives)
-				targets |= objective.target
-
-		world << text
-
-	if(revolutionaries.len || istype(ticker.mode,/datum/game_mode/revolution))
-		var/text = "<FONT size = 2><B>The revolutionaries were:</B></FONT>"
-
-		for(var/datum/mind/rev in revolutionaries)
-			text += "<br>[rev.key] was [rev.name] ("
-			if(rev.current)
-				if(rev.current.stat == DEAD)
-					text += "died"
-				else if(isNotStationLevel(rev.current.z))
-					text += "fled the station"
-				else
-					text += "survived the revolution"
-				if(rev.current.real_name != rev.name)
-					text += " as [rev.current.real_name]"
-			else
-				text += "body destroyed"
-			text += ")"
-
-		world << text
-
-
-	if( head_revolutionaries.len || revolutionaries.len || istype(ticker.mode,/datum/game_mode/revolution) )
-		var/text = "<FONT size = 2><B>The heads of staff were:</B></FONT>"
-
-		var/list/heads = get_all_heads()
-		for(var/datum/mind/head in heads)
-			var/target = (head in targets)
-			if(target)
-				text += "<font color='red'>"
-			text += "<br>[head.key] was [head.name] ("
-			if(head.current)
-				if(head.current.stat == DEAD)
-					text += "died"
-				else if(isNotStationLevel(head.current.z))
-					text += "fled the station"
-				else
-					text += "survived the revolution"
-				if(head.current.real_name != head.name)
-					text += " as [head.current.real_name]"
-			else
-				text += "body destroyed"
-			text += ")"
-			if(target)
-				text += "</font>"
-
-		world << text
-
-/proc/is_convertable_to_rev(datum/mind/mind)
-	return istype(mind) && \
-		istype(mind.current, /mob/living/carbon/human) && \
-		!(mind.assigned_role in command_positions) && \
-		!(mind.assigned_role in list("Security Officer", "Detective", "Warden"))
-
->>>>>>> 34414205
+/datum/game_mode/revolution
+	name = "Revolution"
+	config_tag = "revolution"
+	round_description = "Some crewmembers are attempting to start a revolution!"
+	extended_round_description = "Revolutionaries - Kill the Captain, HoP, HoS, CE, RD and CMO. Convert other crewmembers (excluding the heads of staff, and security officers) to your cause by flashing them. Protect your leaders.<BR>\nPersonnel - Protect the heads of staff. Kill the leaders of the revolution, and brainwash the other revolutionaries (by beating them in the head)."
+	required_players = 4
+	required_players_secret = 15
+	required_enemies = 3
+	auto_recall_shuttle = 1
+	uplink_welcome = "AntagCorp Uplink Console:"
+	uplink_uses = 10
+	end_on_antag_death = 1
+	shuttle_delay = 3
+	antag_tag = MODE_REVOLUTIONARY
+
+/datum/game_mode/revolution/New()
+	if(config && config.rp_rev)
+		extended_round_description = "Revolutionaries - Remove the heads of staff from power. Convert other crewmembers to your cause using the 'Convert Bourgeoise' verb. Protect your leaders."
+
+/datum/game_mode/revolution/send_intercept()
+
+	..()
+
+	if(config.announce_revheads)
+		spawn(54000)
+			var/intercepttext = ""
+			command_announcement.Announce("Summary downloaded and printed out at all communications consoles.", "Local agitators have been determined.")
+			intercepttext = "<FONT size = 3><B>Cent. Com. Update</B> Requested status information:</FONT><HR>"
+			intercepttext += "We have determined several members of your staff to be political activists. They are:"
+			for(var/datum/mind/revmind in revs.head_revolutionaries)
+				intercepttext += "<br>[revmind.current.real_name]"
+			intercepttext += "<br>Please arrest them at once."
+			for (var/obj/machinery/computer/communications/comm in world)
+				if (!(comm.stat & (BROKEN | NOPOWER)) && comm.prints_intercept)
+					var/obj/item/weapon/paper/intercept = new /obj/item/weapon/paper( comm.loc )
+					intercept.name = "Cent. Com. Status Summary"
+					intercept.info = intercepttext
+					comm.messagetitle.Add("Cent. Com. Status Summary")
+					comm.messagetext.Add(intercepttext)
+			spawn(12000)
+				command_announcement.Announce("Repeating the previous message over intercoms due to urgency. The station has political agitators onboard by the names of [reveal_rev_heads()], please arrest them at once.", "Local agitators have been determined.")
+
+/datum/game_mode/revolution/proc/reveal_rev_heads()
+	. = ""
+	for(var/i = 1, i <= revs.head_revolutionaries.len,i++)
+		var/datum/mind/revmind = revs.head_revolutionaries[i]
+		if(i < revs.head_revolutionaries.len)
+			. += "[revmind.current.real_name],"
+		else
+			. += "and [revmind.current.real_name]"