//This file was auto-corrected by findeclaration.exe on 25.5.2012 20:42:31

/*
 * GAMEMODES (by Rastaf0)
 *
 * In the new mode system all special roles are fully supported.
 * You can have proper wizards/traitors/changelings/cultists during any mode.
 * Only two things really depends on gamemode:
 * 1. Starting roles, equipment and preparations
 * 2. Conditions of finishing the round.
 *
 */


/datum/game_mode
	var/name = "invalid"
	var/config_tag = null
	var/intercept_hacked = 0
	var/votable = 1
	var/probability = 1
	var/station_was_nuked = 0 //see nuclearbomb.dm and malfunction.dm
	var/explosion_in_progress = 0 //sit back and relax
	var/list/datum/mind/modePlayer = new
	var/list/restricted_jobs = list()	// Jobs it doesn't make sense to be.  I.E chaplain or AI cultist
	var/list/protected_jobs = list()	// Jobs that can't be tratiors because
	var/required_players = 0
	var/required_players_secret = 0 //Minimum number of players for that game mode to be chose in Secret
	var/required_enemies = 0
	var/recommended_enemies = 0
	var/uplink_welcome = "Syndicate Uplink Console:"
	var/uplink_uses = 10
	var/uplink_items = {"Highly Visible and Dangerous Weapons;
/obj/item/weapon/gun/projectile:6:Revolver;
/obj/item/ammo_magazine/a357:2:Ammo-357;
/obj/item/weapon/gun/energy/crossbow:5:Energy Crossbow;
/obj/item/weapon/melee/energy/sword:4:Energy Sword;
/obj/item/weapon/storage/box/syndicate:10:Syndicate Bundle;
/obj/item/weapon/storage/box/emps:3:5 EMP Grenades;
Whitespace:Seperator;
Stealthy and Inconspicuous Weapons;
/obj/item/weapon/pen/paralysis:3:Paralysis Pen;
/obj/item/weapon/soap/syndie:1:Syndicate Soap;
/obj/item/weapon/cartridge/syndicate:3:Detomatix PDA Cartridge;
Whitespace:Seperator;
Stealth and Camouflage Items;
/obj/item/clothing/under/chameleon:3:Chameleon Jumpsuit;
/obj/item/clothing/shoes/syndigaloshes:2:No-Slip Syndicate Shoes;
/obj/item/weapon/card/id/syndicate:2:Agent ID card;
/obj/item/clothing/mask/gas/voice:4:Voice Changer;
/obj/item/device/chameleon:4:Chameleon-Projector;
Whitespace:Seperator;
Devices and Tools;
/obj/item/weapon/card/emag:3:Cryptographic Sequencer;
/obj/item/weapon/storage/toolbox/syndicate:1:Fully Loaded Toolbox;
/obj/item/weapon/storage/box/syndie_kit/space:3:Space Suit;
/obj/item/clothing/glasses/thermal/syndi:3:Thermal Imaging Glasses;
/obj/item/device/encryptionkey/binary:3:Binary Translator Key;
/obj/item/weapon/aiModule/syndicate:7:Hacked AI Upload Module;
/obj/item/weapon/plastique:2:C-4 (Destroys walls);
/obj/item/device/powersink:5:Powersink (DANGER!);
/obj/item/device/radio/beacon/syndicate:7:Singularity Beacon (DANGER!);
/obj/item/weapon/circuitboard/teleporter:20:Teleporter Circuit Board;
Whitespace:Seperator;
Implants;
/obj/item/weapon/storage/box/syndie_kit/imp_freedom:3:Freedom Implant;
/obj/item/weapon/storage/box/syndie_kit/imp_uplink:10:Uplink Implant (Contains 5 Telecrystals);
/obj/item/weapon/implant/explosive:6:Explosive Implant (DANGER!);
/obj/item/weapon/implant/compressed:4:Compressed Matter Implant;Whitespace:Seperator;
(Pointless) Badassery;
/obj/item/toy/syndicateballoon:10:For showing that You Are The BOSS (Useless Balloon);"}

// Items removed from above:
/*
/obj/item/weapon/cloaking_device:4:Cloaking Device;	//Replacing cloakers with thermals.	-Pete
*/

/datum/game_mode/proc/announce() //to be calles when round starts
	world << "<B>Notice</B>: [src] did not define announce()"


///can_start()
///Checks to see if the game can be setup and ran with the current number of players or whatnot.
/datum/game_mode/proc/can_start()
	var/playerC = 0
	for(var/mob/new_player/player in player_list)
		if((player.client)&&(player.ready))
			playerC++

	if(master_mode=="secret")
		if(playerC >= required_players_secret)
			return 1
	else
		if(playerC >= required_players)
			return 1
	return 0


///pre_setup()
///Attempts to select players for special roles the mode might have.
/datum/game_mode/proc/pre_setup()
	return 1


///post_setup()
///Everyone should now be on the station and have their normal gear.  This is the place to give the special roles extra things
/datum/game_mode/proc/post_setup()
	spawn (ROUNDSTART_LOGOUT_REPORT_TIME)
		display_roundstart_logout_report()

	feedback_set_details("round_start","[time2text(world.realtime)]")
	if(ticker && ticker.mode)
		feedback_set_details("game_mode","[ticker.mode]")
	if(revdata)
		feedback_set_details("revision","[revdata.revision]")
	feedback_set_details("server_ip","[world.internet_address]:[world.port]")
	return 1


///process()
///Called by the gameticker
/datum/game_mode/proc/process()
	return 0


/datum/game_mode/proc/check_finished() //to be called by ticker
	if(emergency_shuttle.location==2 || station_was_nuked)
		return 1
	return 0


/datum/game_mode/proc/declare_completion()
	var/clients = 0
	var/surviving_humans = 0
	var/surviving_total = 0
	var/ghosts = 0
	var/escaped_humans = 0
	var/escaped_total = 0
	var/escaped_on_pod_1 = 0
	var/escaped_on_pod_2 = 0
	var/escaped_on_pod_3 = 0
	var/escaped_on_pod_5 = 0
	var/escaped_on_shuttle = 0

	var/list/area/escape_locations = list(/area/shuttle/escape/centcom, /area/shuttle/escape_pod1/centcom, /area/shuttle/escape_pod2/centcom, /area/shuttle/escape_pod3/centcom, /area/shuttle/escape_pod5/centcom)

	for(var/mob/M in player_list)
		if(M.client)
			clients++
			if(ishuman(M))
				if(!M.stat)
					surviving_humans++
					if(M.loc && M.loc.loc && M.loc.loc.type in escape_locations)
						escaped_humans++
			if(!M.stat)
				surviving_total++
				if(M.loc && M.loc.loc && M.loc.loc.type in escape_locations)
					escaped_total++

				if(M.loc && M.loc.loc && M.loc.loc.type == /area/shuttle/escape/centcom)
					escaped_on_shuttle++

				if(M.loc && M.loc.loc && M.loc.loc.type == /area/shuttle/escape_pod1/centcom)
					escaped_on_pod_1++
				if(M.loc && M.loc.loc && M.loc.loc.type == /area/shuttle/escape_pod2/centcom)
					escaped_on_pod_2++
				if(M.loc && M.loc.loc && M.loc.loc.type == /area/shuttle/escape_pod3/centcom)
					escaped_on_pod_3++
				if(M.loc && M.loc.loc && M.loc.loc.type == /area/shuttle/escape_pod5/centcom)
					escaped_on_pod_5++

			if(isobserver(M))
				ghosts++

	if(clients > 0)
		feedback_set("round_end_clients",clients)
	if(ghosts > 0)
		feedback_set("round_end_ghosts",ghosts)
	if(surviving_humans > 0)
		feedback_set("survived_human",surviving_humans)
	if(surviving_total > 0)
		feedback_set("survived_total",surviving_total)
	if(escaped_humans > 0)
		feedback_set("escaped_human",escaped_humans)
	if(escaped_total > 0)
		feedback_set("escaped_total",escaped_total)
	if(escaped_on_shuttle > 0)
		feedback_set("escaped_on_shuttle",escaped_on_shuttle)
	if(escaped_on_pod_1 > 0)
		feedback_set("escaped_on_pod_1",escaped_on_pod_1)
	if(escaped_on_pod_2 > 0)
		feedback_set("escaped_on_pod_2",escaped_on_pod_2)
	if(escaped_on_pod_3 > 0)
		feedback_set("escaped_on_pod_3",escaped_on_pod_3)
	if(escaped_on_pod_5 > 0)
		feedback_set("escaped_on_pod_5",escaped_on_pod_5)

	send2irc("Server", "Round just ended.")

	return 0


/datum/game_mode/proc/check_win() //universal trigger to be called at mob death, nuke explosion, etc. To be called from everywhere.
	return 0


/datum/game_mode/proc/send_intercept()
	var/intercepttext = "<FONT size = 3><B>Cent. Com. Update</B> Requested staus information:</FONT><HR>"
	intercepttext += "<B> Cent. Com has recently been contacted by the following syndicate affiliated organisations in your area, please investigate any information you may have:</B>"

	var/list/possible_modes = list()
	possible_modes.Add("revolution", "wizard", "nuke", "traitor", "malf", "changeling", "cult")
	possible_modes -= "[ticker.mode]"
	var/number = pick(2, 3)
	var/i = 0
	for(i = 0, i < number, i++)
		possible_modes.Remove(pick(possible_modes))

	if(!intercept_hacked)
		possible_modes.Insert(rand(possible_modes.len), "[ticker.mode]")

	shuffle(possible_modes)

	var/datum/intercept_text/i_text = new /datum/intercept_text
	for(var/A in possible_modes)
		if(modePlayer.len == 0)
			intercepttext += i_text.build(A)
		else
			intercepttext += i_text.build(A, pick(modePlayer))

	for (var/obj/machinery/computer/communications/comm in world)
		if (!(comm.stat & (BROKEN | NOPOWER)) && comm.prints_intercept)
			var/obj/item/weapon/paper/intercept = new /obj/item/weapon/paper( comm.loc )
			intercept.name = "paper- 'Cent. Com. Status Summary'"
			intercept.info = intercepttext

			comm.messagetitle.Add("Cent. Com. Status Summary")
			comm.messagetext.Add(intercepttext)
	world << sound('commandreport.ogg')

/*	command_alert("Summary downloaded and printed out at all communications consoles.", "Enemy communication intercept. Security Level Elevated.")
	for(var/mob/M in player_list)
		if(!istype(M,/mob/new_player))
			M << sound('sound/AI/intercept.ogg')
	if(security_level < SEC_LEVEL_BLUE)
		set_security_level(SEC_LEVEL_BLUE)*/


/datum/game_mode/proc/get_players_for_role(var/role, override_jobbans=1)
	var/list/players = list()
	var/list/candidates = list()
	var/list/drafted = list()
	var/datum/mind/applicant = null

	var/roletext
	switch(role)
		if(BE_CHANGELING)	roletext="changeling"
		if(BE_TRAITOR)		roletext="traitor"
		if(BE_OPERATIVE)	roletext="operative"
		if(BE_WIZARD)		roletext="wizard"
		if(BE_REV)			roletext="revolutionary"
		if(BE_CULTIST)		roletext="cultist"


	// Ultimate randomizing code right here
	for(var/mob/new_player/player in player_list)
		if(player.client && player.ready)
			players += player

	// Shuffling, the players list is now ping-independent!!!
	// Goodbye antag dante
	players = shuffle(players)

	for(var/mob/new_player/player in players)
		if(player.client && player.ready)
			if(player.client.prefs.be_special & role)
				if(!jobban_isbanned(player, "Syndicate") && !jobban_isbanned(player, roletext)) //Nodrak/Carn: Antag Job-bans
					candidates += player.mind				// Get a list of all the people who want to be the antagonist for this round

	if(restricted_jobs)
		for(var/datum/mind/player in candidates)
			for(var/job in restricted_jobs)					// Remove people who want to be antagonist but have a job already that precludes it
				if(player.assigned_role == job)
					candidates -= player

	if(candidates.len < recommended_enemies)
		for(var/mob/new_player/player in players)
			if(player.client && player.ready)
				if(!(player.client.prefs.be_special & role)) // We don't have enough people who want to be antagonist, make a seperate list of people who don't want to be one
					if(!jobban_isbanned(player, "Syndicate") && !jobban_isbanned(player, roletext)) //Nodrak/Carn: Antag Job-bans
						drafted += player.mind

	if(restricted_jobs)
		for(var/datum/mind/player in drafted)				// Remove people who can't be an antagonist
			for(var/job in restricted_jobs)
				if(player.assigned_role == job)
					drafted -= player

	drafted = shuffle(drafted) // Will hopefully increase randomness, Donkie

	while(candidates.len < recommended_enemies)				// Pick randomlly just the number of people we need and add them to our list of candidates
		if(drafted.len > 0)
			applicant = pick(drafted)
			if(applicant)
				candidates += applicant
				drafted.Remove(applicant)

		else												// Not enough scrubs, ABORT ABORT ABORT
			break

	if(candidates.len < recommended_enemies && override_jobbans) //If we still don't have enough people, we're going to start drafting banned people.
		for(var/mob/new_player/player in players)
			if (player.client && player.ready)
				if(jobban_isbanned(player, "Syndicate") || jobban_isbanned(player, roletext)) //Nodrak/Carn: Antag Job-bans
					drafted += player.mind

	if(restricted_jobs)
		for(var/datum/mind/player in drafted)				// Remove people who can't be an antagonist
			for(var/job in restricted_jobs)
				if(player.assigned_role == job)
					drafted -= player

	drafted = shuffle(drafted) // Will hopefully increase randomness, Donkie

	while(candidates.len < recommended_enemies)				// Pick randomlly just the number of people we need and add them to our list of candidates
		if(drafted.len > 0)
			applicant = pick(drafted)
			if(applicant)
				candidates += applicant
				drafted.Remove(applicant)
<<<<<<< HEAD
=======
				log_admin("[applicant.key] drafted into antagonist role against their preferences.")
>>>>>>> 826a70bb
				message_admins("[applicant.key] drafted into antagonist role against their preferences.")

		else												// Not enough scrubs, ABORT ABORT ABORT
			break

	return candidates		// Returns: The number of people who had the antagonist role set to yes, regardless of recomended_enemies, if that number is greater than recommended_enemies
							//			recommended_enemies if the number of people with that role set to yes is less than recomended_enemies,
							//			Less if there are not enough valid players in the game entirely to make recommended_enemies.

/*
/datum/game_mode/proc/latespawn(var/mob)

/datum/game_mode/proc/check_player_role_pref(var/role, var/mob/new_player/player)
	if(player.preferences.be_special & role)
		return 1
	return 0
*/

/datum/game_mode/proc/num_players()
	. = 0
	for(var/mob/new_player/P in player_list)
		if(P.client && P.ready)
			. ++


///////////////////////////////////
//Keeps track of all living heads//
///////////////////////////////////
/datum/game_mode/proc/get_living_heads()
	var/list/heads = list()
	for(var/mob/living/carbon/human/player in mob_list)
		if(player.stat!=2 && player.mind && (player.mind.assigned_role in command_positions))
			heads += player.mind
	return heads


////////////////////////////
//Keeps track of all heads//
////////////////////////////
/datum/game_mode/proc/get_all_heads()
	var/list/heads = list()
	for(var/mob/player in mob_list)
		if(player.mind && (player.mind.assigned_role in command_positions))
			heads += player.mind
	return heads

//////////////////////////
//Reports player logouts//
//////////////////////////
proc/display_roundstart_logout_report()
	var/msg = "\blue <b>Roundstart logout report\n\n"
	for(var/mob/living/L in mob_list)

		if(L.ckey)
			var/found = 0
			for(var/client/C in clients)
				if(C.ckey == L.ckey)
					found = 1
					break
			if(!found)
				msg += "<b>[L.name]</b> ([L.ckey]), the [L.job] (<font color='#ffcc00'><b>Disconnected</b></font>)\n"


		if(L.ckey && L.client)
			if(L.client.inactivity >= (ROUNDSTART_LOGOUT_REPORT_TIME / 2))	//Connected, but inactive (alt+tabbed or something)
				msg += "<b>[L.name]</b> ([L.ckey]), the [L.job] (<font color='#ffcc00'><b>Connected, Inactive</b></font>)\n"
				continue //AFK client
			if(L.stat)
				if(L.suiciding)	//Suicider
					msg += "<b>[L.name]</b> ([L.ckey]), the [L.job] (<font color='red'><b>Suicide</b></font>)\n"
					continue //Disconnected client
				if(L.stat == UNCONSCIOUS)
					msg += "<b>[L.name]</b> ([L.ckey]), the [L.job] (Dying)\n"
					continue //Unconscious
				if(L.stat == DEAD)
					msg += "<b>[L.name]</b> ([L.ckey]), the [L.job] (Dead)\n"
					continue //Dead

			continue //Happy connected client
		for(var/mob/dead/observer/D in mob_list)
			if(D.mind && (D.mind.original == L || D.mind.current == L))
				if(L.stat == DEAD)
					if(L.suiciding)	//Suicider
						msg += "<b>[L.name]</b> ([ckey(D.mind.key)]), the [L.job] (<font color='red'><b>Suicide</b></font>)\n"
						continue //Disconnected client
					else
						msg += "<b>[L.name]</b> ([ckey(D.mind.key)]), the [L.job] (Dead)\n"
						continue //Dead mob, ghost abandoned
				else
					if(D.can_reenter_corpse)
						msg += "<b>[L.name]</b> ([ckey(D.mind.key)]), the [L.job] (<font color='red'><b>This shouldn't appear.</b></font>)\n"
						continue //Lolwhat
					else
						msg += "<b>[L.name]</b> ([ckey(D.mind.key)]), the [L.job] (<font color='red'><b>Ghosted</b></font>)\n"
						continue //Ghosted while alive



	for(var/mob/M in mob_list)
		if(M.client && M.client.holder)
			M << msg
<|MERGE_RESOLUTION|>--- conflicted
+++ resolved
@@ -1,434 +1,430 @@
-//This file was auto-corrected by findeclaration.exe on 25.5.2012 20:42:31
-
-/*
- * GAMEMODES (by Rastaf0)
- *
- * In the new mode system all special roles are fully supported.
- * You can have proper wizards/traitors/changelings/cultists during any mode.
- * Only two things really depends on gamemode:
- * 1. Starting roles, equipment and preparations
- * 2. Conditions of finishing the round.
- *
- */
-
-
-/datum/game_mode
-	var/name = "invalid"
-	var/config_tag = null
-	var/intercept_hacked = 0
-	var/votable = 1
-	var/probability = 1
-	var/station_was_nuked = 0 //see nuclearbomb.dm and malfunction.dm
-	var/explosion_in_progress = 0 //sit back and relax
-	var/list/datum/mind/modePlayer = new
-	var/list/restricted_jobs = list()	// Jobs it doesn't make sense to be.  I.E chaplain or AI cultist
-	var/list/protected_jobs = list()	// Jobs that can't be tratiors because
-	var/required_players = 0
-	var/required_players_secret = 0 //Minimum number of players for that game mode to be chose in Secret
-	var/required_enemies = 0
-	var/recommended_enemies = 0
-	var/uplink_welcome = "Syndicate Uplink Console:"
-	var/uplink_uses = 10
-	var/uplink_items = {"Highly Visible and Dangerous Weapons;
-/obj/item/weapon/gun/projectile:6:Revolver;
-/obj/item/ammo_magazine/a357:2:Ammo-357;
-/obj/item/weapon/gun/energy/crossbow:5:Energy Crossbow;
-/obj/item/weapon/melee/energy/sword:4:Energy Sword;
-/obj/item/weapon/storage/box/syndicate:10:Syndicate Bundle;
-/obj/item/weapon/storage/box/emps:3:5 EMP Grenades;
-Whitespace:Seperator;
-Stealthy and Inconspicuous Weapons;
-/obj/item/weapon/pen/paralysis:3:Paralysis Pen;
-/obj/item/weapon/soap/syndie:1:Syndicate Soap;
-/obj/item/weapon/cartridge/syndicate:3:Detomatix PDA Cartridge;
-Whitespace:Seperator;
-Stealth and Camouflage Items;
-/obj/item/clothing/under/chameleon:3:Chameleon Jumpsuit;
-/obj/item/clothing/shoes/syndigaloshes:2:No-Slip Syndicate Shoes;
-/obj/item/weapon/card/id/syndicate:2:Agent ID card;
-/obj/item/clothing/mask/gas/voice:4:Voice Changer;
-/obj/item/device/chameleon:4:Chameleon-Projector;
-Whitespace:Seperator;
-Devices and Tools;
-/obj/item/weapon/card/emag:3:Cryptographic Sequencer;
-/obj/item/weapon/storage/toolbox/syndicate:1:Fully Loaded Toolbox;
-/obj/item/weapon/storage/box/syndie_kit/space:3:Space Suit;
-/obj/item/clothing/glasses/thermal/syndi:3:Thermal Imaging Glasses;
-/obj/item/device/encryptionkey/binary:3:Binary Translator Key;
-/obj/item/weapon/aiModule/syndicate:7:Hacked AI Upload Module;
-/obj/item/weapon/plastique:2:C-4 (Destroys walls);
-/obj/item/device/powersink:5:Powersink (DANGER!);
-/obj/item/device/radio/beacon/syndicate:7:Singularity Beacon (DANGER!);
-/obj/item/weapon/circuitboard/teleporter:20:Teleporter Circuit Board;
-Whitespace:Seperator;
-Implants;
-/obj/item/weapon/storage/box/syndie_kit/imp_freedom:3:Freedom Implant;
-/obj/item/weapon/storage/box/syndie_kit/imp_uplink:10:Uplink Implant (Contains 5 Telecrystals);
-/obj/item/weapon/implant/explosive:6:Explosive Implant (DANGER!);
-/obj/item/weapon/implant/compressed:4:Compressed Matter Implant;Whitespace:Seperator;
-(Pointless) Badassery;
-/obj/item/toy/syndicateballoon:10:For showing that You Are The BOSS (Useless Balloon);"}
-
-// Items removed from above:
-/*
-/obj/item/weapon/cloaking_device:4:Cloaking Device;	//Replacing cloakers with thermals.	-Pete
-*/
-
-/datum/game_mode/proc/announce() //to be calles when round starts
-	world << "<B>Notice</B>: [src] did not define announce()"
-
-
-///can_start()
-///Checks to see if the game can be setup and ran with the current number of players or whatnot.
-/datum/game_mode/proc/can_start()
-	var/playerC = 0
-	for(var/mob/new_player/player in player_list)
-		if((player.client)&&(player.ready))
-			playerC++
-
-	if(master_mode=="secret")
-		if(playerC >= required_players_secret)
-			return 1
-	else
-		if(playerC >= required_players)
-			return 1
-	return 0
-
-
-///pre_setup()
-///Attempts to select players for special roles the mode might have.
-/datum/game_mode/proc/pre_setup()
-	return 1
-
-
-///post_setup()
-///Everyone should now be on the station and have their normal gear.  This is the place to give the special roles extra things
-/datum/game_mode/proc/post_setup()
-	spawn (ROUNDSTART_LOGOUT_REPORT_TIME)
-		display_roundstart_logout_report()
-
-	feedback_set_details("round_start","[time2text(world.realtime)]")
-	if(ticker && ticker.mode)
-		feedback_set_details("game_mode","[ticker.mode]")
-	if(revdata)
-		feedback_set_details("revision","[revdata.revision]")
-	feedback_set_details("server_ip","[world.internet_address]:[world.port]")
-	return 1
-
-
-///process()
-///Called by the gameticker
-/datum/game_mode/proc/process()
-	return 0
-
-
-/datum/game_mode/proc/check_finished() //to be called by ticker
-	if(emergency_shuttle.location==2 || station_was_nuked)
-		return 1
-	return 0
-
-
-/datum/game_mode/proc/declare_completion()
-	var/clients = 0
-	var/surviving_humans = 0
-	var/surviving_total = 0
-	var/ghosts = 0
-	var/escaped_humans = 0
-	var/escaped_total = 0
-	var/escaped_on_pod_1 = 0
-	var/escaped_on_pod_2 = 0
-	var/escaped_on_pod_3 = 0
-	var/escaped_on_pod_5 = 0
-	var/escaped_on_shuttle = 0
-
-	var/list/area/escape_locations = list(/area/shuttle/escape/centcom, /area/shuttle/escape_pod1/centcom, /area/shuttle/escape_pod2/centcom, /area/shuttle/escape_pod3/centcom, /area/shuttle/escape_pod5/centcom)
-
-	for(var/mob/M in player_list)
-		if(M.client)
-			clients++
-			if(ishuman(M))
-				if(!M.stat)
-					surviving_humans++
-					if(M.loc && M.loc.loc && M.loc.loc.type in escape_locations)
-						escaped_humans++
-			if(!M.stat)
-				surviving_total++
-				if(M.loc && M.loc.loc && M.loc.loc.type in escape_locations)
-					escaped_total++
-
-				if(M.loc && M.loc.loc && M.loc.loc.type == /area/shuttle/escape/centcom)
-					escaped_on_shuttle++
-
-				if(M.loc && M.loc.loc && M.loc.loc.type == /area/shuttle/escape_pod1/centcom)
-					escaped_on_pod_1++
-				if(M.loc && M.loc.loc && M.loc.loc.type == /area/shuttle/escape_pod2/centcom)
-					escaped_on_pod_2++
-				if(M.loc && M.loc.loc && M.loc.loc.type == /area/shuttle/escape_pod3/centcom)
-					escaped_on_pod_3++
-				if(M.loc && M.loc.loc && M.loc.loc.type == /area/shuttle/escape_pod5/centcom)
-					escaped_on_pod_5++
-
-			if(isobserver(M))
-				ghosts++
-
-	if(clients > 0)
-		feedback_set("round_end_clients",clients)
-	if(ghosts > 0)
-		feedback_set("round_end_ghosts",ghosts)
-	if(surviving_humans > 0)
-		feedback_set("survived_human",surviving_humans)
-	if(surviving_total > 0)
-		feedback_set("survived_total",surviving_total)
-	if(escaped_humans > 0)
-		feedback_set("escaped_human",escaped_humans)
-	if(escaped_total > 0)
-		feedback_set("escaped_total",escaped_total)
-	if(escaped_on_shuttle > 0)
-		feedback_set("escaped_on_shuttle",escaped_on_shuttle)
-	if(escaped_on_pod_1 > 0)
-		feedback_set("escaped_on_pod_1",escaped_on_pod_1)
-	if(escaped_on_pod_2 > 0)
-		feedback_set("escaped_on_pod_2",escaped_on_pod_2)
-	if(escaped_on_pod_3 > 0)
-		feedback_set("escaped_on_pod_3",escaped_on_pod_3)
-	if(escaped_on_pod_5 > 0)
-		feedback_set("escaped_on_pod_5",escaped_on_pod_5)
-
-	send2irc("Server", "Round just ended.")
-
-	return 0
-
-
-/datum/game_mode/proc/check_win() //universal trigger to be called at mob death, nuke explosion, etc. To be called from everywhere.
-	return 0
-
-
-/datum/game_mode/proc/send_intercept()
-	var/intercepttext = "<FONT size = 3><B>Cent. Com. Update</B> Requested staus information:</FONT><HR>"
-	intercepttext += "<B> Cent. Com has recently been contacted by the following syndicate affiliated organisations in your area, please investigate any information you may have:</B>"
-
-	var/list/possible_modes = list()
-	possible_modes.Add("revolution", "wizard", "nuke", "traitor", "malf", "changeling", "cult")
-	possible_modes -= "[ticker.mode]"
-	var/number = pick(2, 3)
-	var/i = 0
-	for(i = 0, i < number, i++)
-		possible_modes.Remove(pick(possible_modes))
-
-	if(!intercept_hacked)
-		possible_modes.Insert(rand(possible_modes.len), "[ticker.mode]")
-
-	shuffle(possible_modes)
-
-	var/datum/intercept_text/i_text = new /datum/intercept_text
-	for(var/A in possible_modes)
-		if(modePlayer.len == 0)
-			intercepttext += i_text.build(A)
-		else
-			intercepttext += i_text.build(A, pick(modePlayer))
-
-	for (var/obj/machinery/computer/communications/comm in world)
-		if (!(comm.stat & (BROKEN | NOPOWER)) && comm.prints_intercept)
-			var/obj/item/weapon/paper/intercept = new /obj/item/weapon/paper( comm.loc )
-			intercept.name = "paper- 'Cent. Com. Status Summary'"
-			intercept.info = intercepttext
-
-			comm.messagetitle.Add("Cent. Com. Status Summary")
-			comm.messagetext.Add(intercepttext)
-	world << sound('commandreport.ogg')
-
-/*	command_alert("Summary downloaded and printed out at all communications consoles.", "Enemy communication intercept. Security Level Elevated.")
-	for(var/mob/M in player_list)
-		if(!istype(M,/mob/new_player))
-			M << sound('sound/AI/intercept.ogg')
-	if(security_level < SEC_LEVEL_BLUE)
-		set_security_level(SEC_LEVEL_BLUE)*/
-
-
-/datum/game_mode/proc/get_players_for_role(var/role, override_jobbans=1)
-	var/list/players = list()
-	var/list/candidates = list()
-	var/list/drafted = list()
-	var/datum/mind/applicant = null
-
-	var/roletext
-	switch(role)
-		if(BE_CHANGELING)	roletext="changeling"
-		if(BE_TRAITOR)		roletext="traitor"
-		if(BE_OPERATIVE)	roletext="operative"
-		if(BE_WIZARD)		roletext="wizard"
-		if(BE_REV)			roletext="revolutionary"
-		if(BE_CULTIST)		roletext="cultist"
-
-
-	// Ultimate randomizing code right here
-	for(var/mob/new_player/player in player_list)
-		if(player.client && player.ready)
-			players += player
-
-	// Shuffling, the players list is now ping-independent!!!
-	// Goodbye antag dante
-	players = shuffle(players)
-
-	for(var/mob/new_player/player in players)
-		if(player.client && player.ready)
-			if(player.client.prefs.be_special & role)
-				if(!jobban_isbanned(player, "Syndicate") && !jobban_isbanned(player, roletext)) //Nodrak/Carn: Antag Job-bans
-					candidates += player.mind				// Get a list of all the people who want to be the antagonist for this round
-
-	if(restricted_jobs)
-		for(var/datum/mind/player in candidates)
-			for(var/job in restricted_jobs)					// Remove people who want to be antagonist but have a job already that precludes it
-				if(player.assigned_role == job)
-					candidates -= player
-
-	if(candidates.len < recommended_enemies)
-		for(var/mob/new_player/player in players)
-			if(player.client && player.ready)
-				if(!(player.client.prefs.be_special & role)) // We don't have enough people who want to be antagonist, make a seperate list of people who don't want to be one
-					if(!jobban_isbanned(player, "Syndicate") && !jobban_isbanned(player, roletext)) //Nodrak/Carn: Antag Job-bans
-						drafted += player.mind
-
-	if(restricted_jobs)
-		for(var/datum/mind/player in drafted)				// Remove people who can't be an antagonist
-			for(var/job in restricted_jobs)
-				if(player.assigned_role == job)
-					drafted -= player
-
-	drafted = shuffle(drafted) // Will hopefully increase randomness, Donkie
-
-	while(candidates.len < recommended_enemies)				// Pick randomlly just the number of people we need and add them to our list of candidates
-		if(drafted.len > 0)
-			applicant = pick(drafted)
-			if(applicant)
-				candidates += applicant
-				drafted.Remove(applicant)
-
-		else												// Not enough scrubs, ABORT ABORT ABORT
-			break
-
-	if(candidates.len < recommended_enemies && override_jobbans) //If we still don't have enough people, we're going to start drafting banned people.
-		for(var/mob/new_player/player in players)
-			if (player.client && player.ready)
-				if(jobban_isbanned(player, "Syndicate") || jobban_isbanned(player, roletext)) //Nodrak/Carn: Antag Job-bans
-					drafted += player.mind
-
-	if(restricted_jobs)
-		for(var/datum/mind/player in drafted)				// Remove people who can't be an antagonist
-			for(var/job in restricted_jobs)
-				if(player.assigned_role == job)
-					drafted -= player
-
-	drafted = shuffle(drafted) // Will hopefully increase randomness, Donkie
-
-	while(candidates.len < recommended_enemies)				// Pick randomlly just the number of people we need and add them to our list of candidates
-		if(drafted.len > 0)
-			applicant = pick(drafted)
-			if(applicant)
-				candidates += applicant
-				drafted.Remove(applicant)
-<<<<<<< HEAD
-=======
-				log_admin("[applicant.key] drafted into antagonist role against their preferences.")
->>>>>>> 826a70bb
-				message_admins("[applicant.key] drafted into antagonist role against their preferences.")
-
-		else												// Not enough scrubs, ABORT ABORT ABORT
-			break
-
-	return candidates		// Returns: The number of people who had the antagonist role set to yes, regardless of recomended_enemies, if that number is greater than recommended_enemies
-							//			recommended_enemies if the number of people with that role set to yes is less than recomended_enemies,
-							//			Less if there are not enough valid players in the game entirely to make recommended_enemies.
-
-/*
-/datum/game_mode/proc/latespawn(var/mob)
-
-/datum/game_mode/proc/check_player_role_pref(var/role, var/mob/new_player/player)
-	if(player.preferences.be_special & role)
-		return 1
-	return 0
-*/
-
-/datum/game_mode/proc/num_players()
-	. = 0
-	for(var/mob/new_player/P in player_list)
-		if(P.client && P.ready)
-			. ++
-
-
-///////////////////////////////////
-//Keeps track of all living heads//
-///////////////////////////////////
-/datum/game_mode/proc/get_living_heads()
-	var/list/heads = list()
-	for(var/mob/living/carbon/human/player in mob_list)
-		if(player.stat!=2 && player.mind && (player.mind.assigned_role in command_positions))
-			heads += player.mind
-	return heads
-
-
-////////////////////////////
-//Keeps track of all heads//
-////////////////////////////
-/datum/game_mode/proc/get_all_heads()
-	var/list/heads = list()
-	for(var/mob/player in mob_list)
-		if(player.mind && (player.mind.assigned_role in command_positions))
-			heads += player.mind
-	return heads
-
-//////////////////////////
-//Reports player logouts//
-//////////////////////////
-proc/display_roundstart_logout_report()
-	var/msg = "\blue <b>Roundstart logout report\n\n"
-	for(var/mob/living/L in mob_list)
-
-		if(L.ckey)
-			var/found = 0
-			for(var/client/C in clients)
-				if(C.ckey == L.ckey)
-					found = 1
-					break
-			if(!found)
-				msg += "<b>[L.name]</b> ([L.ckey]), the [L.job] (<font color='#ffcc00'><b>Disconnected</b></font>)\n"
-
-
-		if(L.ckey && L.client)
-			if(L.client.inactivity >= (ROUNDSTART_LOGOUT_REPORT_TIME / 2))	//Connected, but inactive (alt+tabbed or something)
-				msg += "<b>[L.name]</b> ([L.ckey]), the [L.job] (<font color='#ffcc00'><b>Connected, Inactive</b></font>)\n"
-				continue //AFK client
-			if(L.stat)
-				if(L.suiciding)	//Suicider
-					msg += "<b>[L.name]</b> ([L.ckey]), the [L.job] (<font color='red'><b>Suicide</b></font>)\n"
-					continue //Disconnected client
-				if(L.stat == UNCONSCIOUS)
-					msg += "<b>[L.name]</b> ([L.ckey]), the [L.job] (Dying)\n"
-					continue //Unconscious
-				if(L.stat == DEAD)
-					msg += "<b>[L.name]</b> ([L.ckey]), the [L.job] (Dead)\n"
-					continue //Dead
-
-			continue //Happy connected client
-		for(var/mob/dead/observer/D in mob_list)
-			if(D.mind && (D.mind.original == L || D.mind.current == L))
-				if(L.stat == DEAD)
-					if(L.suiciding)	//Suicider
-						msg += "<b>[L.name]</b> ([ckey(D.mind.key)]), the [L.job] (<font color='red'><b>Suicide</b></font>)\n"
-						continue //Disconnected client
-					else
-						msg += "<b>[L.name]</b> ([ckey(D.mind.key)]), the [L.job] (Dead)\n"
-						continue //Dead mob, ghost abandoned
-				else
-					if(D.can_reenter_corpse)
-						msg += "<b>[L.name]</b> ([ckey(D.mind.key)]), the [L.job] (<font color='red'><b>This shouldn't appear.</b></font>)\n"
-						continue //Lolwhat
-					else
-						msg += "<b>[L.name]</b> ([ckey(D.mind.key)]), the [L.job] (<font color='red'><b>Ghosted</b></font>)\n"
-						continue //Ghosted while alive
-
-
-
-	for(var/mob/M in mob_list)
-		if(M.client && M.client.holder)
-			M << msg
+//This file was auto-corrected by findeclaration.exe on 25.5.2012 20:42:31
+
+/*
+ * GAMEMODES (by Rastaf0)
+ *
+ * In the new mode system all special roles are fully supported.
+ * You can have proper wizards/traitors/changelings/cultists during any mode.
+ * Only two things really depends on gamemode:
+ * 1. Starting roles, equipment and preparations
+ * 2. Conditions of finishing the round.
+ *
+ */
+
+
+/datum/game_mode
+	var/name = "invalid"
+	var/config_tag = null
+	var/intercept_hacked = 0
+	var/votable = 1
+	var/probability = 1
+	var/station_was_nuked = 0 //see nuclearbomb.dm and malfunction.dm
+	var/explosion_in_progress = 0 //sit back and relax
+	var/list/datum/mind/modePlayer = new
+	var/list/restricted_jobs = list()	// Jobs it doesn't make sense to be.  I.E chaplain or AI cultist
+	var/list/protected_jobs = list()	// Jobs that can't be tratiors because
+	var/required_players = 0
+	var/required_players_secret = 0 //Minimum number of players for that game mode to be chose in Secret
+	var/required_enemies = 0
+	var/recommended_enemies = 0
+	var/uplink_welcome = "Syndicate Uplink Console:"
+	var/uplink_uses = 10
+	var/uplink_items = {"Highly Visible and Dangerous Weapons;
+/obj/item/weapon/gun/projectile:6:Revolver;
+/obj/item/ammo_magazine/a357:2:Ammo-357;
+/obj/item/weapon/gun/energy/crossbow:5:Energy Crossbow;
+/obj/item/weapon/melee/energy/sword:4:Energy Sword;
+/obj/item/weapon/storage/box/syndicate:10:Syndicate Bundle;
+/obj/item/weapon/storage/box/emps:3:5 EMP Grenades;
+Whitespace:Seperator;
+Stealthy and Inconspicuous Weapons;
+/obj/item/weapon/pen/paralysis:3:Paralysis Pen;
+/obj/item/weapon/soap/syndie:1:Syndicate Soap;
+/obj/item/weapon/cartridge/syndicate:3:Detomatix PDA Cartridge;
+Whitespace:Seperator;
+Stealth and Camouflage Items;
+/obj/item/clothing/under/chameleon:3:Chameleon Jumpsuit;
+/obj/item/clothing/shoes/syndigaloshes:2:No-Slip Syndicate Shoes;
+/obj/item/weapon/card/id/syndicate:2:Agent ID card;
+/obj/item/clothing/mask/gas/voice:4:Voice Changer;
+/obj/item/device/chameleon:4:Chameleon-Projector;
+Whitespace:Seperator;
+Devices and Tools;
+/obj/item/weapon/card/emag:3:Cryptographic Sequencer;
+/obj/item/weapon/storage/toolbox/syndicate:1:Fully Loaded Toolbox;
+/obj/item/weapon/storage/box/syndie_kit/space:3:Space Suit;
+/obj/item/clothing/glasses/thermal/syndi:3:Thermal Imaging Glasses;
+/obj/item/device/encryptionkey/binary:3:Binary Translator Key;
+/obj/item/weapon/aiModule/syndicate:7:Hacked AI Upload Module;
+/obj/item/weapon/plastique:2:C-4 (Destroys walls);
+/obj/item/device/powersink:5:Powersink (DANGER!);
+/obj/item/device/radio/beacon/syndicate:7:Singularity Beacon (DANGER!);
+/obj/item/weapon/circuitboard/teleporter:20:Teleporter Circuit Board;
+Whitespace:Seperator;
+Implants;
+/obj/item/weapon/storage/box/syndie_kit/imp_freedom:3:Freedom Implant;
+/obj/item/weapon/storage/box/syndie_kit/imp_uplink:10:Uplink Implant (Contains 5 Telecrystals);
+/obj/item/weapon/implant/explosive:6:Explosive Implant (DANGER!);
+/obj/item/weapon/implant/compressed:4:Compressed Matter Implant;Whitespace:Seperator;
+(Pointless) Badassery;
+/obj/item/toy/syndicateballoon:10:For showing that You Are The BOSS (Useless Balloon);"}
+
+// Items removed from above:
+/*
+/obj/item/weapon/cloaking_device:4:Cloaking Device;	//Replacing cloakers with thermals.	-Pete
+*/
+
+/datum/game_mode/proc/announce() //to be calles when round starts
+	world << "<B>Notice</B>: [src] did not define announce()"
+
+
+///can_start()
+///Checks to see if the game can be setup and ran with the current number of players or whatnot.
+/datum/game_mode/proc/can_start()
+	var/playerC = 0
+	for(var/mob/new_player/player in player_list)
+		if((player.client)&&(player.ready))
+			playerC++
+
+	if(master_mode=="secret")
+		if(playerC >= required_players_secret)
+			return 1
+	else
+		if(playerC >= required_players)
+			return 1
+	return 0
+
+
+///pre_setup()
+///Attempts to select players for special roles the mode might have.
+/datum/game_mode/proc/pre_setup()
+	return 1
+
+
+///post_setup()
+///Everyone should now be on the station and have their normal gear.  This is the place to give the special roles extra things
+/datum/game_mode/proc/post_setup()
+	spawn (ROUNDSTART_LOGOUT_REPORT_TIME)
+		display_roundstart_logout_report()
+
+	feedback_set_details("round_start","[time2text(world.realtime)]")
+	if(ticker && ticker.mode)
+		feedback_set_details("game_mode","[ticker.mode]")
+	if(revdata)
+		feedback_set_details("revision","[revdata.revision]")
+	feedback_set_details("server_ip","[world.internet_address]:[world.port]")
+	return 1
+
+
+///process()
+///Called by the gameticker
+/datum/game_mode/proc/process()
+	return 0
+
+
+/datum/game_mode/proc/check_finished() //to be called by ticker
+	if(emergency_shuttle.location==2 || station_was_nuked)
+		return 1
+	return 0
+
+
+/datum/game_mode/proc/declare_completion()
+	var/clients = 0
+	var/surviving_humans = 0
+	var/surviving_total = 0
+	var/ghosts = 0
+	var/escaped_humans = 0
+	var/escaped_total = 0
+	var/escaped_on_pod_1 = 0
+	var/escaped_on_pod_2 = 0
+	var/escaped_on_pod_3 = 0
+	var/escaped_on_pod_5 = 0
+	var/escaped_on_shuttle = 0
+
+	var/list/area/escape_locations = list(/area/shuttle/escape/centcom, /area/shuttle/escape_pod1/centcom, /area/shuttle/escape_pod2/centcom, /area/shuttle/escape_pod3/centcom, /area/shuttle/escape_pod5/centcom)
+
+	for(var/mob/M in player_list)
+		if(M.client)
+			clients++
+			if(ishuman(M))
+				if(!M.stat)
+					surviving_humans++
+					if(M.loc && M.loc.loc && M.loc.loc.type in escape_locations)
+						escaped_humans++
+			if(!M.stat)
+				surviving_total++
+				if(M.loc && M.loc.loc && M.loc.loc.type in escape_locations)
+					escaped_total++
+
+				if(M.loc && M.loc.loc && M.loc.loc.type == /area/shuttle/escape/centcom)
+					escaped_on_shuttle++
+
+				if(M.loc && M.loc.loc && M.loc.loc.type == /area/shuttle/escape_pod1/centcom)
+					escaped_on_pod_1++
+				if(M.loc && M.loc.loc && M.loc.loc.type == /area/shuttle/escape_pod2/centcom)
+					escaped_on_pod_2++
+				if(M.loc && M.loc.loc && M.loc.loc.type == /area/shuttle/escape_pod3/centcom)
+					escaped_on_pod_3++
+				if(M.loc && M.loc.loc && M.loc.loc.type == /area/shuttle/escape_pod5/centcom)
+					escaped_on_pod_5++
+
+			if(isobserver(M))
+				ghosts++
+
+	if(clients > 0)
+		feedback_set("round_end_clients",clients)
+	if(ghosts > 0)
+		feedback_set("round_end_ghosts",ghosts)
+	if(surviving_humans > 0)
+		feedback_set("survived_human",surviving_humans)
+	if(surviving_total > 0)
+		feedback_set("survived_total",surviving_total)
+	if(escaped_humans > 0)
+		feedback_set("escaped_human",escaped_humans)
+	if(escaped_total > 0)
+		feedback_set("escaped_total",escaped_total)
+	if(escaped_on_shuttle > 0)
+		feedback_set("escaped_on_shuttle",escaped_on_shuttle)
+	if(escaped_on_pod_1 > 0)
+		feedback_set("escaped_on_pod_1",escaped_on_pod_1)
+	if(escaped_on_pod_2 > 0)
+		feedback_set("escaped_on_pod_2",escaped_on_pod_2)
+	if(escaped_on_pod_3 > 0)
+		feedback_set("escaped_on_pod_3",escaped_on_pod_3)
+	if(escaped_on_pod_5 > 0)
+		feedback_set("escaped_on_pod_5",escaped_on_pod_5)
+
+	send2irc("Server", "Round just ended.")
+
+	return 0
+
+
+/datum/game_mode/proc/check_win() //universal trigger to be called at mob death, nuke explosion, etc. To be called from everywhere.
+	return 0
+
+
+/datum/game_mode/proc/send_intercept()
+	var/intercepttext = "<FONT size = 3><B>Cent. Com. Update</B> Requested staus information:</FONT><HR>"
+	intercepttext += "<B> Cent. Com has recently been contacted by the following syndicate affiliated organisations in your area, please investigate any information you may have:</B>"
+
+	var/list/possible_modes = list()
+	possible_modes.Add("revolution", "wizard", "nuke", "traitor", "malf", "changeling", "cult")
+	possible_modes -= "[ticker.mode]"
+	var/number = pick(2, 3)
+	var/i = 0
+	for(i = 0, i < number, i++)
+		possible_modes.Remove(pick(possible_modes))
+
+	if(!intercept_hacked)
+		possible_modes.Insert(rand(possible_modes.len), "[ticker.mode]")
+
+	shuffle(possible_modes)
+
+	var/datum/intercept_text/i_text = new /datum/intercept_text
+	for(var/A in possible_modes)
+		if(modePlayer.len == 0)
+			intercepttext += i_text.build(A)
+		else
+			intercepttext += i_text.build(A, pick(modePlayer))
+
+	for (var/obj/machinery/computer/communications/comm in world)
+		if (!(comm.stat & (BROKEN | NOPOWER)) && comm.prints_intercept)
+			var/obj/item/weapon/paper/intercept = new /obj/item/weapon/paper( comm.loc )
+			intercept.name = "paper- 'Cent. Com. Status Summary'"
+			intercept.info = intercepttext
+
+			comm.messagetitle.Add("Cent. Com. Status Summary")
+			comm.messagetext.Add(intercepttext)
+	world << sound('commandreport.ogg')
+
+/*	command_alert("Summary downloaded and printed out at all communications consoles.", "Enemy communication intercept. Security Level Elevated.")
+	for(var/mob/M in player_list)
+		if(!istype(M,/mob/new_player))
+			M << sound('sound/AI/intercept.ogg')
+	if(security_level < SEC_LEVEL_BLUE)
+		set_security_level(SEC_LEVEL_BLUE)*/
+
+
+/datum/game_mode/proc/get_players_for_role(var/role, override_jobbans=1)
+	var/list/players = list()
+	var/list/candidates = list()
+	var/list/drafted = list()
+	var/datum/mind/applicant = null
+
+	var/roletext
+	switch(role)
+		if(BE_CHANGELING)	roletext="changeling"
+		if(BE_TRAITOR)		roletext="traitor"
+		if(BE_OPERATIVE)	roletext="operative"
+		if(BE_WIZARD)		roletext="wizard"
+		if(BE_REV)			roletext="revolutionary"
+		if(BE_CULTIST)		roletext="cultist"
+
+
+	// Ultimate randomizing code right here
+	for(var/mob/new_player/player in player_list)
+		if(player.client && player.ready)
+			players += player
+
+	// Shuffling, the players list is now ping-independent!!!
+	// Goodbye antag dante
+	players = shuffle(players)
+
+	for(var/mob/new_player/player in players)
+		if(player.client && player.ready)
+			if(player.client.prefs.be_special & role)
+				if(!jobban_isbanned(player, "Syndicate") && !jobban_isbanned(player, roletext)) //Nodrak/Carn: Antag Job-bans
+					candidates += player.mind				// Get a list of all the people who want to be the antagonist for this round
+
+	if(restricted_jobs)
+		for(var/datum/mind/player in candidates)
+			for(var/job in restricted_jobs)					// Remove people who want to be antagonist but have a job already that precludes it
+				if(player.assigned_role == job)
+					candidates -= player
+
+	if(candidates.len < recommended_enemies)
+		for(var/mob/new_player/player in players)
+			if(player.client && player.ready)
+				if(!(player.client.prefs.be_special & role)) // We don't have enough people who want to be antagonist, make a seperate list of people who don't want to be one
+					if(!jobban_isbanned(player, "Syndicate") && !jobban_isbanned(player, roletext)) //Nodrak/Carn: Antag Job-bans
+						drafted += player.mind
+
+	if(restricted_jobs)
+		for(var/datum/mind/player in drafted)				// Remove people who can't be an antagonist
+			for(var/job in restricted_jobs)
+				if(player.assigned_role == job)
+					drafted -= player
+
+	drafted = shuffle(drafted) // Will hopefully increase randomness, Donkie
+
+	while(candidates.len < recommended_enemies)				// Pick randomlly just the number of people we need and add them to our list of candidates
+		if(drafted.len > 0)
+			applicant = pick(drafted)
+			if(applicant)
+				candidates += applicant
+				drafted.Remove(applicant)
+
+		else												// Not enough scrubs, ABORT ABORT ABORT
+			break
+
+	if(candidates.len < recommended_enemies && override_jobbans) //If we still don't have enough people, we're going to start drafting banned people.
+		for(var/mob/new_player/player in players)
+			if (player.client && player.ready)
+				if(jobban_isbanned(player, "Syndicate") || jobban_isbanned(player, roletext)) //Nodrak/Carn: Antag Job-bans
+					drafted += player.mind
+
+	if(restricted_jobs)
+		for(var/datum/mind/player in drafted)				// Remove people who can't be an antagonist
+			for(var/job in restricted_jobs)
+				if(player.assigned_role == job)
+					drafted -= player
+
+	drafted = shuffle(drafted) // Will hopefully increase randomness, Donkie
+
+	while(candidates.len < recommended_enemies)				// Pick randomlly just the number of people we need and add them to our list of candidates
+		if(drafted.len > 0)
+			applicant = pick(drafted)
+			if(applicant)
+				candidates += applicant
+				drafted.Remove(applicant)
+				message_admins("[applicant.key] drafted into antagonist role against their preferences.")
+
+		else												// Not enough scrubs, ABORT ABORT ABORT
+			break
+
+	return candidates		// Returns: The number of people who had the antagonist role set to yes, regardless of recomended_enemies, if that number is greater than recommended_enemies
+							//			recommended_enemies if the number of people with that role set to yes is less than recomended_enemies,
+							//			Less if there are not enough valid players in the game entirely to make recommended_enemies.
+
+/*
+/datum/game_mode/proc/latespawn(var/mob)
+
+/datum/game_mode/proc/check_player_role_pref(var/role, var/mob/new_player/player)
+	if(player.preferences.be_special & role)
+		return 1
+	return 0
+*/
+
+/datum/game_mode/proc/num_players()
+	. = 0
+	for(var/mob/new_player/P in player_list)
+		if(P.client && P.ready)
+			. ++
+
+
+///////////////////////////////////
+//Keeps track of all living heads//
+///////////////////////////////////
+/datum/game_mode/proc/get_living_heads()
+	var/list/heads = list()
+	for(var/mob/living/carbon/human/player in mob_list)
+		if(player.stat!=2 && player.mind && (player.mind.assigned_role in command_positions))
+			heads += player.mind
+	return heads
+
+
+////////////////////////////
+//Keeps track of all heads//
+////////////////////////////
+/datum/game_mode/proc/get_all_heads()
+	var/list/heads = list()
+	for(var/mob/player in mob_list)
+		if(player.mind && (player.mind.assigned_role in command_positions))
+			heads += player.mind
+	return heads
+
+//////////////////////////
+//Reports player logouts//
+//////////////////////////
+proc/display_roundstart_logout_report()
+	var/msg = "\blue <b>Roundstart logout report\n\n"
+	for(var/mob/living/L in mob_list)
+
+		if(L.ckey)
+			var/found = 0
+			for(var/client/C in clients)
+				if(C.ckey == L.ckey)
+					found = 1
+					break
+			if(!found)
+				msg += "<b>[L.name]</b> ([L.ckey]), the [L.job] (<font color='#ffcc00'><b>Disconnected</b></font>)\n"
+
+
+		if(L.ckey && L.client)
+			if(L.client.inactivity >= (ROUNDSTART_LOGOUT_REPORT_TIME / 2))	//Connected, but inactive (alt+tabbed or something)
+				msg += "<b>[L.name]</b> ([L.ckey]), the [L.job] (<font color='#ffcc00'><b>Connected, Inactive</b></font>)\n"
+				continue //AFK client
+			if(L.stat)
+				if(L.suiciding)	//Suicider
+					msg += "<b>[L.name]</b> ([L.ckey]), the [L.job] (<font color='red'><b>Suicide</b></font>)\n"
+					continue //Disconnected client
+				if(L.stat == UNCONSCIOUS)
+					msg += "<b>[L.name]</b> ([L.ckey]), the [L.job] (Dying)\n"
+					continue //Unconscious
+				if(L.stat == DEAD)
+					msg += "<b>[L.name]</b> ([L.ckey]), the [L.job] (Dead)\n"
+					continue //Dead
+
+			continue //Happy connected client
+		for(var/mob/dead/observer/D in mob_list)
+			if(D.mind && (D.mind.original == L || D.mind.current == L))
+				if(L.stat == DEAD)
+					if(L.suiciding)	//Suicider
+						msg += "<b>[L.name]</b> ([ckey(D.mind.key)]), the [L.job] (<font color='red'><b>Suicide</b></font>)\n"
+						continue //Disconnected client
+					else
+						msg += "<b>[L.name]</b> ([ckey(D.mind.key)]), the [L.job] (Dead)\n"
+						continue //Dead mob, ghost abandoned
+				else
+					if(D.can_reenter_corpse)
+						msg += "<b>[L.name]</b> ([ckey(D.mind.key)]), the [L.job] (<font color='red'><b>This shouldn't appear.</b></font>)\n"
+						continue //Lolwhat
+					else
+						msg += "<b>[L.name]</b> ([ckey(D.mind.key)]), the [L.job] (<font color='red'><b>Ghosted</b></font>)\n"
+						continue //Ghosted while alive
+
+
+
+	for(var/mob/M in mob_list)
+		if(M.client && M.client.holder)
+			M << msg