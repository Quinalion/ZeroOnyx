--- conflicted
+++ resolved
@@ -1,132 +1,123 @@
-// Powersink - used to drain station power
-
-/obj/item/device/powersink
-	name = "power sink"
-	desc = "A nulling power sink which drains energy from electrical systems."
-	icon_state = "powersink0"
-	item_state = "electronic"
-	w_class = 4.0
-	flags = CONDUCT
-	throwforce = 5
-	throw_speed = 1
-	throw_range = 2
-
-	matter = list("metal" = 750,"waste" = 750)
-
-	origin_tech = "powerstorage=3;syndicate=5"
-	var/drain_rate = 1500000		// amount of power to drain per tick
-	var/apc_drain_rate = 5000 		// Max. amount drained from single APC. In Watts.
-	var/dissipation_rate = 20000	// Passive dissipation of drained power. In Watts.
-	var/power_drained = 0 			// Amount of power drained.
-	var/max_power = 5e9				// Detonation point.
-	var/mode = 0					// 0 = off, 1=clamped (off), 2=operating
-	var/drained_this_tick = 0		// This is unfortunately necessary to ensure we process powersinks BEFORE other machinery such as APCs.
-
-	var/datum/powernet/PN			// Our powernet
-	var/obj/structure/cable/attached		// the attached cable
-
-/obj/item/device/powersink/attackby(var/obj/item/I, var/mob/user)
-	if(istype(I, /obj/item/weapon/screwdriver))
-		if(mode == 0)
-			var/turf/T = loc
-			if(isturf(T) && !T.intact)
-				attached = locate() in T
-				if(!attached)
-					user << "No exposed cable here to attach to."
-					return
-				else
-					anchored = 1
-					mode = 1
-					src.visible_message("<span class='notice'>[user] attaches [src] to the cable!</span>")
-					return
-			else
-				user << "Device must be placed over an exposed cable to attach to it."
-				return
-		else
-			if (mode == 2)
-				processing_objects.Remove(src) // Now the power sink actually stops draining the station's power if you unhook it. --NeoFite
-			anchored = 0
-			mode = 0
-			src.visible_message("<span class='notice'>[user] detaches [src] from the cable!</span>")
-			SetLuminosity(0)
-			icon_state = "powersink0"
-
-			return
-	else
-		..()
-
-/obj/item/device/powersink/attack_ai()
-	return
-
-/obj/item/device/powersink/attack_hand(var/mob/user)
-	switch(mode)
-		if(0)
-			..()
-		if(1)
-			src.visible_message("<span class='notice'>[user] activates [src]!</span>")
-			mode = 2
-			icon_state = "powersink1"
-			processing_objects.Add(src)
-		if(2)  //This switch option wasn't originally included. It exists now. --NeoFite
-			src.visible_message("<span class='notice'>[user] deactivates [src]!</span>")
-			mode = 1
-			SetLuminosity(0)
-			icon_state = "powersink0"
-			processing_objects.Remove(src)
-
-/obj/item/device/powersink/proc/drain()
-	if(!attached)
-		return
-
-	if(drained_this_tick)
-		return
-
-	var/drained = 0
-
-	if(!PN)
-		return
-
-<<<<<<< HEAD
-			if(power_drained > max_power * 0.95)
-				playsound(src, 'sound/effects/screech.ogg', 100, 1, 1)
-			if(power_drained >= max_power)
-				processing_objects.Remove(src)
-				explosion(src.loc, 3,6,9,12)
-				qdel(src)
-
-=======
-	SetLuminosity(12)
-	PN.trigger_warning()
-	// found a powernet, so drain up to max power from it
-	drained = PN.draw_power(drain_rate)
-	// if tried to drain more than available on powernet
-	// now look for APCs and drain their cells
-	if(drained < drain_rate)
-		for(var/obj/machinery/power/terminal/T in PN.nodes)
-			// Enough power drained this tick, no need to torture more APCs
-			if(drained >= drain_rate)
-				break
-			if(istype(T.master, /obj/machinery/power/apc))
-				var/obj/machinery/power/apc/A = T.master
-				if(A.operating && A.cell)
-					var/cur_charge = A.cell.charge / CELLRATE
-					var/drain_val = min(apc_drain_rate, cur_charge)
-					A.cell.use(drain_val * CELLRATE)
-					drained += drain_val
-	power_drained += drained
-
-
-/obj/item/device/powersink/process()
-	drained_this_tick = 0
-	power_drained -= min(dissipation_rate, power_drained)
-	if(power_drained > max_power * 0.95)
-		playsound(src, 'sound/effects/screech.ogg', 100, 1, 1)
-	if(power_drained >= max_power)
-		processing_objects.Remove(src)
-		explosion(src.loc, 3,6,9,12)
-		del(src)
-	if(attached && attached.powernet)
-		PN = attached.powernet
-	else
-		PN = null
->>>>>>> df6ff69f
+// Powersink - used to drain station power
+
+/obj/item/device/powersink
+	name = "power sink"
+	desc = "A nulling power sink which drains energy from electrical systems."
+	icon_state = "powersink0"
+	item_state = "electronic"
+	w_class = 4.0
+	flags = CONDUCT
+	throwforce = 5
+	throw_speed = 1
+	throw_range = 2
+
+	matter = list("metal" = 750,"waste" = 750)
+
+	origin_tech = "powerstorage=3;syndicate=5"
+	var/drain_rate = 1500000		// amount of power to drain per tick
+	var/apc_drain_rate = 5000 		// Max. amount drained from single APC. In Watts.
+	var/dissipation_rate = 20000	// Passive dissipation of drained power. In Watts.
+	var/power_drained = 0 			// Amount of power drained.
+	var/max_power = 5e9				// Detonation point.
+	var/mode = 0					// 0 = off, 1=clamped (off), 2=operating
+	var/drained_this_tick = 0		// This is unfortunately necessary to ensure we process powersinks BEFORE other machinery such as APCs.
+
+	var/datum/powernet/PN			// Our powernet
+	var/obj/structure/cable/attached		// the attached cable
+
+/obj/item/device/powersink/attackby(var/obj/item/I, var/mob/user)
+	if(istype(I, /obj/item/weapon/screwdriver))
+		if(mode == 0)
+			var/turf/T = loc
+			if(isturf(T) && !T.intact)
+				attached = locate() in T
+				if(!attached)
+					user << "No exposed cable here to attach to."
+					return
+				else
+					anchored = 1
+					mode = 1
+					src.visible_message("<span class='notice'>[user] attaches [src] to the cable!</span>")
+					return
+			else
+				user << "Device must be placed over an exposed cable to attach to it."
+				return
+		else
+			if (mode == 2)
+				processing_objects.Remove(src) // Now the power sink actually stops draining the station's power if you unhook it. --NeoFite
+			anchored = 0
+			mode = 0
+			src.visible_message("<span class='notice'>[user] detaches [src] from the cable!</span>")
+			SetLuminosity(0)
+			icon_state = "powersink0"
+
+			return
+	else
+		..()
+
+/obj/item/device/powersink/attack_ai()
+	return
+
+/obj/item/device/powersink/attack_hand(var/mob/user)
+	switch(mode)
+		if(0)
+			..()
+		if(1)
+			src.visible_message("<span class='notice'>[user] activates [src]!</span>")
+			mode = 2
+			icon_state = "powersink1"
+			processing_objects.Add(src)
+		if(2)  //This switch option wasn't originally included. It exists now. --NeoFite
+			src.visible_message("<span class='notice'>[user] deactivates [src]!</span>")
+			mode = 1
+			SetLuminosity(0)
+			icon_state = "powersink0"
+			processing_objects.Remove(src)
+
+/obj/item/device/powersink/proc/drain()
+	if(!attached)
+		return
+
+	if(drained_this_tick)
+		return
+
+	var/drained = 0
+
+	if(!PN)
+		return
+
+	SetLuminosity(12)
+	PN.trigger_warning()
+	// found a powernet, so drain up to max power from it
+	drained = PN.draw_power(drain_rate)
+	// if tried to drain more than available on powernet
+	// now look for APCs and drain their cells
+	if(drained < drain_rate)
+		for(var/obj/machinery/power/terminal/T in PN.nodes)
+			// Enough power drained this tick, no need to torture more APCs
+			if(drained >= drain_rate)
+				break
+			if(istype(T.master, /obj/machinery/power/apc))
+				var/obj/machinery/power/apc/A = T.master
+				if(A.operating && A.cell)
+					var/cur_charge = A.cell.charge / CELLRATE
+					var/drain_val = min(apc_drain_rate, cur_charge)
+					A.cell.use(drain_val * CELLRATE)
+					drained += drain_val
+	power_drained += drained
+
+
+/obj/item/device/powersink/process()
+	drained_this_tick = 0
+	power_drained -= min(dissipation_rate, power_drained)
+	if(power_drained > max_power * 0.95)
+		playsound(src, 'sound/effects/screech.ogg', 100, 1, 1)
+	if(power_drained >= max_power)
+		processing_objects.Remove(src)
+		explosion(src.loc, 3,6,9,12)
+		qdel(src)
+		return
+	if(attached && attached.powernet)
+		PN = attached.powernet
+	else
+		PN = null