
//The advanced pea-green monochrome lcd of tomorrow.

var/global/list/obj/item/device/pda/PDAs = list()

/obj/item/device/pda
	name = "\improper PDA"
	desc = "A portable microcomputer by Thinktronic Systems, LTD. Functionality determined by a preprogrammed ROM cartridge."
	icon = 'icons/obj/pda.dmi'
	icon_state = "pda"
	item_state = "electronic"
	w_class = 2.0
	slot_flags = SLOT_ID | SLOT_BELT

	//Main variables
	var/owner = null
	var/default_cartridge = 0 // Access level defined by cartridge
	var/obj/item/weapon/cartridge/cartridge = null //current cartridge
	var/mode = 0 //Controls what menu the PDA will display. 0 is hub; the rest are either built in or based on cartridge.

	var/lastmode = 0
	var/ui_tick = 0
	var/nanoUI[0]

	//Secondary variables
	var/scanmode = 0 //1 is medical scanner, 2 is forensics, 3 is reagent scanner.
	var/fon = 0 //Is the flashlight function on?
	var/f_lum = 2 //Luminosity for the flashlight function
	var/message_silent = 0 //To beep or not to beep, that is the question
	var/news_silent = 1 //To beep or not to beep, that is the question.  The answer is No.
	var/toff = 0 //If 1, messenger disabled
	var/tnote[0]  //Current Texts
	var/last_text //No text spamming
	var/last_honk //Also no honk spamming that's bad too
	var/ttone = "beep" //The PDA ringtone!
	var/newstone = "beep, beep" //The news ringtone!
	var/lock_code = "" // Lockcode to unlock uplink
	var/honkamt = 0 //How many honks left when infected with honk.exe
	var/mimeamt = 0 //How many silence left when infected with mime.exe
	var/note = "Congratulations, your station has chosen the Thinktronic 5230 Personal Data Assistant!" //Current note in the notepad function
	var/notehtml = ""
	var/cart = "" //A place to stick cartridge menu information
	var/detonate = 1 // Can the PDA be blown up?
	var/hidden = 0 // Is the PDA hidden from the PDA list?
	var/active_conversation = null // New variable that allows us to only view a single conversation.
	var/list/conversations = list()    // For keeping up with who we have PDA messsages from.
	var/new_message = 0			//To remove hackish overlay check
	var/new_news = 0

	var/active_feed				// The selected feed
	var/list/warrant			// The warrant as we last knew it
	var/list/feeds = list()		// The list of feeds as we last knew them
	var/list/feed_info = list()	// The data and contents of each feed as we last knew them

	var/list/cartmodes = list(40, 42, 43, 433, 44, 441, 45, 451, 46, 48, 47, 49) // If you add more cartridge modes add them to this list as well.
	var/list/no_auto_update = list(1, 40, 43, 44, 441, 45, 451)		     // These modes we turn off autoupdate
	var/list/update_every_five = list(3, 41, 433, 46, 47, 48, 49)			     // These we update every 5 ticks

	var/obj/item/weapon/card/id/id = null //Making it possible to slot an ID card into the PDA so it can function as both.
	var/ownjob = null //related to above - this is assignment (potentially alt title)
	var/ownrank = null // this one is rank, never alt title

	var/obj/item/device/paicard/pai = null	// A slot for a personal AI device

/obj/item/device/pda/examine(mob/user)
	if(..(user, 1))
		user << "The time [worldtime2text()] is displayed in the corner of the screen."

/obj/item/device/pda/medical
	default_cartridge = /obj/item/weapon/cartridge/medical
	icon_state = "pda-m"

/obj/item/device/pda/viro
	default_cartridge = /obj/item/weapon/cartridge/medical
	icon_state = "pda-v"

/obj/item/device/pda/engineering
	default_cartridge = /obj/item/weapon/cartridge/engineering
	icon_state = "pda-e"

/obj/item/device/pda/security
	default_cartridge = /obj/item/weapon/cartridge/security
	icon_state = "pda-s"

/obj/item/device/pda/detective
	default_cartridge = /obj/item/weapon/cartridge/detective
	icon_state = "pda-det"

/obj/item/device/pda/warden
	default_cartridge = /obj/item/weapon/cartridge/security
	icon_state = "pda-warden"

/obj/item/device/pda/janitor
	default_cartridge = /obj/item/weapon/cartridge/janitor
	icon_state = "pda-j"
	ttone = "slip"

/obj/item/device/pda/science
	default_cartridge = /obj/item/weapon/cartridge/signal/science
	icon_state = "pda-tox"
	ttone = "boom"

/obj/item/device/pda/clown
	default_cartridge = /obj/item/weapon/cartridge/clown
	icon_state = "pda-clown"
	desc = "A portable microcomputer by Thinktronic Systems, LTD. The surface is coated with polytetrafluoroethylene and banana drippings."
	ttone = "honk"

/obj/item/device/pda/mime
	default_cartridge = /obj/item/weapon/cartridge/mime
	icon_state = "pda-mime"
	message_silent = 1
	news_silent = 1
	ttone = "silence"
	newstone = "silence"

/obj/item/device/pda/heads
	default_cartridge = /obj/item/weapon/cartridge/head
	icon_state = "pda-h"
	news_silent = 1

/obj/item/device/pda/heads/hop
	default_cartridge = /obj/item/weapon/cartridge/hop
	icon_state = "pda-hop"

/obj/item/device/pda/heads/hos
	default_cartridge = /obj/item/weapon/cartridge/hos
	icon_state = "pda-hos"

/obj/item/device/pda/heads/ce
	default_cartridge = /obj/item/weapon/cartridge/ce
	icon_state = "pda-ce"

/obj/item/device/pda/heads/cmo
	default_cartridge = /obj/item/weapon/cartridge/cmo
	icon_state = "pda-cmo"

/obj/item/device/pda/heads/rd
	default_cartridge = /obj/item/weapon/cartridge/rd
	icon_state = "pda-rd"

/obj/item/device/pda/captain
	default_cartridge = /obj/item/weapon/cartridge/captain
	icon_state = "pda-c"
	detonate = 0
	//toff = 1

/obj/item/device/pda/ert
	default_cartridge = /obj/item/weapon/cartridge/captain
	icon_state = "pda-h"
	detonate = 0
	hidden = 1

/obj/item/device/pda/cargo
	default_cartridge = /obj/item/weapon/cartridge/quartermaster
	icon_state = "pda-cargo"

/obj/item/device/pda/quartermaster
	default_cartridge = /obj/item/weapon/cartridge/quartermaster
	icon_state = "pda-q"

/obj/item/device/pda/shaftminer
	icon_state = "pda-miner"

/obj/item/device/pda/syndicate
	default_cartridge = /obj/item/weapon/cartridge/syndicate
	icon_state = "pda-syn"
	name = "Military PDA"
	owner = "John Doe"
	hidden = 1

/obj/item/device/pda/chaplain
	icon_state = "pda-holy"
	ttone = "holy"

/obj/item/device/pda/lawyer
	default_cartridge = /obj/item/weapon/cartridge/lawyer
	icon_state = "pda-lawyer"
	ttone = "..."

/obj/item/device/pda/botanist
	//default_cartridge = /obj/item/weapon/cartridge/botanist
	icon_state = "pda-hydro"

/obj/item/device/pda/roboticist
	icon_state = "pda-robot"

/obj/item/device/pda/librarian
	icon_state = "pda-libb"
	desc = "A portable microcomputer by Thinktronic Systems, LTD. This is model is a WGW-11 series e-reader."
	note = "Congratulations, your station has chosen the Thinktronic 5290 WGW-11 Series E-reader and Personal Data Assistant!"
	message_silent = 1 //Quiet in the library!
	news_silent = 0		// Librarian is above the law!  (That and alt job title is reporter)

/obj/item/device/pda/clear
	icon_state = "pda-transp"
	desc = "A portable microcomputer by Thinktronic Systems, LTD. This is model is a special edition with a transparent case."
	note = "Congratulations, you have chosen the Thinktronic 5230 Personal Data Assistant Deluxe Special Max Turbo Limited Edition!"

/obj/item/device/pda/chef
	icon_state = "pda-chef"

/obj/item/device/pda/bar
	icon_state = "pda-bar"

/obj/item/device/pda/atmos
	default_cartridge = /obj/item/weapon/cartridge/atmos
	icon_state = "pda-atmo"

/obj/item/device/pda/chemist
	default_cartridge = /obj/item/weapon/cartridge/chemistry
	icon_state = "pda-chem"

/obj/item/device/pda/geneticist
	default_cartridge = /obj/item/weapon/cartridge/medical
	icon_state = "pda-gene"


// Special AI/pAI PDAs that cannot explode.
/obj/item/device/pda/ai
	icon_state = "NONE"
	ttone = "data"
	newstone = "news"
	detonate = 0


/obj/item/device/pda/ai/proc/set_name_and_job(newname as text, newjob as text, newrank as null|text)
	owner = newname
	ownjob = newjob
	if(newrank)
		ownrank = newrank
	else
		ownrank = ownjob
	name = newname + " (" + ownjob + ")"


//AI verb and proc for sending PDA messages.
/obj/item/device/pda/ai/verb/cmd_send_pdamesg()
	set category = "AI IM"
	set name = "Send Message"
	set src in usr
	if(usr.stat == 2)
		usr << "You can't send PDA messages because you are dead!"
		return
	var/list/plist = available_pdas()
	if (plist)
		var/c = input(usr, "Please select a PDA") as null|anything in sortList(plist)
		if (!c) // if the user hasn't selected a PDA file we can't send a message
			return
		var/selected = plist[c]
		create_message(usr, selected, 0)


/obj/item/device/pda/ai/verb/cmd_toggle_pda_receiver()
	set category = "AI IM"
	set name = "Toggle Sender/Receiver"
	set src in usr
	if(usr.stat == 2)
		usr << "You can't do that because you are dead!"
		return
	toff = !toff
	usr << "<span class='notice'>PDA sender/receiver toggled [(toff ? "Off" : "On")]!</span>"


/obj/item/device/pda/ai/verb/cmd_toggle_pda_silent()
	set category = "AI IM"
	set name = "Toggle Ringer"
	set src in usr
	if(usr.stat == 2)
		usr << "You can't do that because you are dead!"
		return
	message_silent=!message_silent
	usr << "<span class='notice'>PDA ringer toggled [(message_silent ? "Off" : "On")]!</span>"


/obj/item/device/pda/ai/verb/cmd_show_message_log()
	set category = "AI IM"
	set name = "Show Message Log"
	set src in usr
	if(usr.stat == 2)
		usr << "You can't do that because you are dead!"
		return
	var/HTML = "<html><head><title>AI PDA Message Log</title></head><body>"
	for(var/index in tnote)
		if(index["sent"])
			HTML += addtext("<i><b>&rarr; To <a href='byond://?src=\ref[src];choice=Message;notap=1;target=",index["src"],"'>", index["owner"],"</a>:</b></i><br>", index["message"], "<br>")
		else
			HTML += addtext("<i><b>&larr; From <a href='byond://?src=\ref[src];choice=Message;notap=1;target=",index["target"],"'>", index["owner"],"</a>:</b></i><br>", index["message"], "<br>")
	HTML +="</body></html>"
	usr << browse(HTML, "window=log;size=400x444;border=1;can_resize=1;can_close=1;can_minimize=0")


/obj/item/device/pda/ai/can_use()
	return 1


/obj/item/device/pda/ai/attack_self(mob/user as mob)
	if ((honkamt > 0) && (prob(60)))//For clown virus.
		honkamt--
		playsound(loc, 'sound/items/bikehorn.ogg', 30, 1)
	return


/obj/item/device/pda/ai/pai
	ttone = "assist"


/*
 *	The Actual PDA
 */

/obj/item/device/pda/New()
	..()
	PDAs += src
	PDAs = sortAtom(PDAs)
	if(default_cartridge)
		cartridge = new default_cartridge(src)
	new /obj/item/weapon/pen(src)

/obj/item/device/pda/proc/can_use()

	if(!ismob(loc))
		return 0

	var/mob/M = loc
	if(M.stat || M.restrained() || M.paralysis || M.stunned || M.weakened)
		return 0
	if((src in M.contents) || ( istype(loc, /turf) && in_range(src, M) ))
		return 1
	else
		return 0

/obj/item/device/pda/GetAccess()
	if(id)
		return id.GetAccess()
	else
		return ..()

/obj/item/device/pda/GetID()
	return id

/obj/item/device/pda/MouseDrop(obj/over_object as obj, src_location, over_location)
	var/mob/M = usr
	if((!istype(over_object, /obj/screen)) && can_use())
		return attack_self(M)
	return


/obj/item/device/pda/ui_interact(mob/user, ui_key = "main", var/datum/nanoui/ui = null, var/force_open = 1)
	ui_tick++
	var/datum/nanoui/old_ui = nanomanager.get_open_ui(user, src, "main")
	var/auto_update = 1
	if(mode in no_auto_update)
		auto_update = 0
	if(old_ui && (mode == lastmode && ui_tick % 5 && mode in update_every_five))
		return

	lastmode = mode

	var/title = "Personal Data Assistant"

	var/data[0]  // This is the data that will be sent to the PDA

	data["owner"] = owner					// Who is your daddy...
	data["ownjob"] = ownjob					// ...and what does he do?

	data["mode"] = mode					// The current view
	data["scanmode"] = scanmode				// Scanners
	data["fon"] = fon					// Flashlight on?
	data["pai"] = (isnull(pai) ? 0 : 1)			// pAI inserted?
	data["note"] = note					// current pda notes
	data["message_silent"] = message_silent					// does the pda make noise when it receives a message?
	data["news_silent"] = news_silent					// does the pda make noise when it receives news?
	data["toff"] = toff					// is the messenger function turned off?
	data["active_conversation"] = active_conversation	// Which conversation are we following right now?


	data["idInserted"] = (id ? 1 : 0)
	data["idLink"] = (id ? text("[id.registered_name], [id.assignment]") : "--------")

	data["cart_loaded"] = cartridge ? 1:0
	if(cartridge)
		var/cartdata[0]
		cartdata["access"] = list(\
					"access_security" = cartridge.access_security,\
					"access_engine" = cartridge.access_engine,\
					"access_atmos" = cartridge.access_atmos,\
					"access_medical" = cartridge.access_medical,\
					"access_clown" = cartridge.access_clown,\
					"access_mime" = cartridge.access_mime,\
					"access_janitor" = cartridge.access_janitor,\
					"access_quartermaster" = cartridge.access_quartermaster,\
					"access_hydroponics" = cartridge.access_hydroponics,\
					"access_reagent_scanner" = cartridge.access_reagent_scanner,\
					"access_remote_door" = cartridge.access_remote_door,\
					"access_status_display" = cartridge.access_status_display,\
					"access_detonate_pda" = cartridge.access_detonate_pda\
			)

		if(mode in cartmodes)
			data["records"] = cartridge.create_NanoUI_values()

		if(mode == 0)
			cartdata["name"] = cartridge.name
			if(isnull(cartridge.radio))
				cartdata["radio"] = 0
			else
				if(istype(cartridge.radio, /obj/item/radio/integrated/beepsky))
					cartdata["radio"] = 1
				if(istype(cartridge.radio, /obj/item/radio/integrated/signal))
					cartdata["radio"] = 2
				if(istype(cartridge.radio, /obj/item/radio/integrated/mule))
					cartdata["radio"] = 3

		if(mode == 2)
			cartdata["charges"] = cartridge.charges ? cartridge.charges : 0
		data["cartridge"] = cartdata

	data["stationTime"] = worldtime2text()
	data["new_Message"] = new_message
	data["new_News"] = new_news

	var/datum/reception/reception = get_reception(src, do_sleep = 0)
	var/has_reception = reception.telecomms_reception & TELECOMMS_RECEPTION_SENDER
	data["reception"] = has_reception

	if(mode==2)
		var/convopdas[0]
		var/pdas[0]
		var/count = 0
		for (var/obj/item/device/pda/P in PDAs)
			if (!P.owner||P.toff||P == src||P.hidden)       continue
			if(conversations.Find("\ref[P]"))
				convopdas.Add(list(list("Name" = "[P]", "Reference" = "\ref[P]", "Detonate" = "[P.detonate]", "inconvo" = "1")))
			else
				pdas.Add(list(list("Name" = "[P]", "Reference" = "\ref[P]", "Detonate" = "[P.detonate]", "inconvo" = "0")))
			count++

		data["convopdas"] = convopdas
		data["pdas"] = pdas
		data["pda_count"] = count

	if(mode==21)
		data["messagescount"] = tnote.len
		data["messages"] = tnote
	else
		data["messagescount"] = null
		data["messages"] = null

	if(active_conversation)
		for(var/c in tnote)
			if(c["target"] == active_conversation)
				data["convo_name"] = sanitize(c["owner"])
				data["convo_job"] = sanitize(c["job"])
				break
	if(mode==41)
		data_core.get_manifest_json()


	if(mode==3)
		var/turf/T = get_turf(user.loc)
		if(!isnull(T))
			var/datum/gas_mixture/environment = T.return_air()

			var/pressure = environment.return_pressure()
			var/total_moles = environment.total_moles

			if (total_moles)
				var/o2_level = environment.gas["oxygen"]/total_moles
				var/n2_level = environment.gas["nitrogen"]/total_moles
				var/co2_level = environment.gas["carbon_dioxide"]/total_moles
				var/phoron_level = environment.gas["phoron"]/total_moles
				var/unknown_level =  1-(o2_level+n2_level+co2_level+phoron_level)
				data["aircontents"] = list(\
					"pressure" = "[round(pressure,0.1)]",\
					"nitrogen" = "[round(n2_level*100,0.1)]",\
					"oxygen" = "[round(o2_level*100,0.1)]",\
					"carbon_dioxide" = "[round(co2_level*100,0.1)]",\
					"phoron" = "[round(phoron_level*100,0.01)]",\
					"other" = "[round(unknown_level, 0.01)]",\
					"temp" = "[round(environment.temperature-T0C,0.1)]",\
					"reading" = 1\
					)
		if(isnull(data["aircontents"]))
			data["aircontents"] = list("reading" = 0)
	if(mode==6)
		if(has_reception)
			feeds.Cut()
			for(var/datum/feed_channel/channel in news_network.network_channels)
				feeds[++feeds.len] = list("name" = channel.channel_name, "censored" = channel.censored)
		data["feedChannels"] = feeds
	if(mode==61)
		var/datum/feed_channel/FC
		for(FC in news_network.network_channels)
			if(FC.channel_name == active_feed["name"])
				break

		var/list/feed = feed_info[active_feed]
		if(!feed)
			feed = list()
			feed["channel"] = FC.channel_name
			feed["author"]	= "Unknown"
			feed["censored"]= 0
			feed["updated"] = -1
			feed_info[active_feed] = feed

		if(FC.updated > feed["updated"] && has_reception)
			feed["author"]	= FC.author
			feed["updated"]	= FC.updated
			feed["censored"] = FC.censored

			var/list/messages = list()
			if(!FC.censored)
				var/index = 0
				for(var/datum/feed_message/FM in FC.messages)
					index++
					if(FM.img)
						usr << browse_rsc(FM.img, "pda_news_tmp_photo_[feed["channel"]]_[index].png")
					// News stories are HTML-stripped but require newline replacement to be properly displayed in NanoUI
					var/body = replacetext(FM.body, "\n", "<br>")
					messages[++messages.len] = list("author" = FM.author, "body" = body, "message_type" = FM.message_type, "time_stamp" = FM.time_stamp, "has_image" = (FM.img != null), "caption" = FM.caption, "index" = index)
			feed["messages"] = messages

		data["feed"] = feed

	data["manifest"] = list("__json_cache" = ManifestJSON)

	nanoUI = data
	// update the ui if it exists, returns null if no ui is passed/found

	ui = nanomanager.try_update_ui(user, src, ui_key, ui, data, force_open)

	if (!ui)
		// the ui does not exist, so we'll create a new() one
	        // for a list of parameters and their descriptions see the code docs in \code\modules\nano\nanoui.dm
		ui = new(user, src, ui_key, "pda.tmpl", title, 520, 400, state = inventory_state)
		// when the ui is first opened this is the data it will use

		ui.set_initial_data(data)
		// open the new ui window
		ui.open()
	// auto update every Master Controller tick
	ui.set_auto_update(auto_update)

//NOTE: graphic resources are loaded on client login
/obj/item/device/pda/attack_self(mob/user as mob)

	user.set_machine(src)

	if(active_uplink_check(user))
		return

	ui_interact(user) //NanoUI requires this proc
	return

/obj/item/device/pda/Topic(href, href_list)
	if(href_list["cartmenu"] && !isnull(cartridge))
		cartridge.Topic(href, href_list)
		return 1
	if(href_list["radiomenu"] && !isnull(cartridge) && !isnull(cartridge.radio))
		cartridge.radio.Topic(href, href_list)
		return 1


	..()
	var/mob/user = usr
	var/datum/nanoui/ui = nanomanager.get_open_ui(user, src, "main")
	var/mob/living/U = usr
	//Looking for master was kind of pointless since PDAs don't appear to have one.
	//if ((src in U.contents) || ( istype(loc, /turf) && in_range(src, U) ) )
	if (usr.stat == DEAD)
		return 0
	if(!can_use()) //Why reinvent the wheel? There's a proc that does exactly that.
		U.unset_machine()
		if(ui)
			ui.close()
		return 0

	add_fingerprint(U)
	U.set_machine(src)

	switch(href_list["choice"])

//BASIC FUNCTIONS===================================

		if("Close")//Self explanatory
			U.unset_machine()
			ui.close()
			return 0
		if("Refresh")//Refresh, goes to the end of the proc.
		if("Return")//Return
			if(mode<=9)
				mode = 0
			else
				mode = round(mode/10)
				if(mode==2)
					active_conversation = null
				if(mode==4)//Fix for cartridges. Redirects to hub.
					mode = 0
				else if(mode >= 40 && mode <= 49)//Fix for cartridges. Redirects to refresh the menu.
					cartridge.mode = mode
		if ("Authenticate")//Checks for ID
			id_check(U, 1)
		if("UpdateInfo")
			ownjob = id.assignment
			ownrank = id.rank
			name = "PDA-[owner] ([ownjob])"
		if("Eject")//Ejects the cart, only done from hub.
			verb_remove_cartridge()

//MENU FUNCTIONS===================================

		if("0")//Hub
			mode = 0
		if("1")//Notes
			mode = 1
		if("2")//Messenger
			mode = 2
		if("21")//Read messages
			mode = 21
		if("3")//Atmos scan
			mode = 3
		if("4")//Redirects to hub
			mode = 0
		if("chatroom") // chatroom hub
			mode = 5
		if("41") //Manifest
			mode = 41


//MAIN FUNCTIONS===================================

		if("Light")
			if(fon)
				fon = 0
				set_light(0)
			else
				fon = 1
				set_light(f_lum)
		if("Medical Scan")
			if(scanmode == 1)
				scanmode = 0
			else if((!isnull(cartridge)) && (cartridge.access_medical))
				scanmode = 1
		if("Reagent Scan")
			if(scanmode == 3)
				scanmode = 0
			else if((!isnull(cartridge)) && (cartridge.access_reagent_scanner))
				scanmode = 3
		if("Halogen Counter")
			if(scanmode == 4)
				scanmode = 0
			else if((!isnull(cartridge)) && (cartridge.access_engine))
				scanmode = 4
		if("Honk")
			if ( !(last_honk && world.time < last_honk + 20) )
				playsound(loc, 'sound/items/bikehorn.ogg', 50, 1)
				last_honk = world.time
		if("Gas Scan")
			if(scanmode == 5)
				scanmode = 0
			else if((!isnull(cartridge)) && (cartridge.access_atmos))
				scanmode = 5

//MESSENGER/NOTE FUNCTIONS===================================

		if ("Edit")
			var/n = input(U, "Please enter message", name, notehtml) as message
			if (in_range(src, U) && loc == U)
				n = sanitizeSafe(n, extra = 0)
				if (mode == 1)
					note = html_decode(n)
					notehtml = note
					note = replacetext(note, "\n", "<br>")
			else
				ui.close()
		if("Toggle Messenger")
			toff = !toff
		if("Toggle Ringer")//If viewing texts then erase them, if not then toggle silent status
			message_silent = !message_silent
		if("Toggle News")
			news_silent = !news_silent
		if("Clear")//Clears messages
			if(href_list["option"] == "All")
				tnote.Cut()
				conversations.Cut()
			if(href_list["option"] == "Convo")
				var/new_tnote[0]
				for(var/i in tnote)
					if(i["target"] != active_conversation)
						new_tnote[++new_tnote.len] = i
				tnote = new_tnote
				conversations.Remove(active_conversation)

			active_conversation = null
			if(mode==21)
				mode=2

		if("Ringtone")
			var/t = input(U, "Please enter new ringtone", name, ttone) as text
			if (in_range(src, U) && loc == U)
				if (t)
					if(src.hidden_uplink && hidden_uplink.check_trigger(U, lowertext(t), lowertext(lock_code)))
						U << "The PDA softly beeps."
						ui.close()
					else
						t = sanitize(t, 20)
						ttone = t
			else
				ui.close()
				return 0
		if("Newstone")
			var/t = input(U, "Please enter new news tone", name, newstone) as text
			if (in_range(src, U) && loc == U)
				if (t)
					t = sanitize(t, 20)
					newstone = t
			else
				ui.close()
				return 0
		if("Message")

			var/obj/item/device/pda/P = locate(href_list["target"])
			src.create_message(U, P, !href_list["notap"])
			if(mode == 2)
				if(href_list["target"] in conversations)            // Need to make sure the message went through, if not welp.
					active_conversation = href_list["target"]
					mode = 21

		if("Select Conversation")
			var/P = href_list["convo"]
			for(var/n in conversations)
				if(P == n)
					active_conversation=P
					mode=21
		if("Select Feed")
			var/n = href_list["name"]
			for(var/f in feeds)
				if(f["name"] == n)
					active_feed = f
					mode=61
		if("Send Honk")//Honk virus
			if(cartridge && cartridge.access_clown)//Cartridge checks are kind of unnecessary since everything is done through switch.
				var/obj/item/device/pda/P = locate(href_list["target"])//Leaving it alone in case it may do something useful, I guess.
				if(!isnull(P))
					if (!P.toff && cartridge.charges > 0)
						cartridge.charges--
						U.show_message("\blue Virus sent!", 1)
						P.honkamt = (rand(15,20))
				else
					U << "PDA not found."
			else
				ui.close()
				return 0
		if("Send Silence")//Silent virus
			if(cartridge && cartridge.access_mime)
				var/obj/item/device/pda/P = locate(href_list["target"])
				if(!isnull(P))
					if (!P.toff && cartridge.charges > 0)
						cartridge.charges--
						U.show_message("\blue Virus sent!", 1)
						P.message_silent = 1
						P.news_silent = 1
						P.ttone = "silence"
						P.newstone = "silence"
				else
					U << "PDA not found."
			else
				ui.close()
				return 0


//SYNDICATE FUNCTIONS===================================

		if("Toggle Door")
			if(cartridge && cartridge.access_remote_door)
				for(var/obj/machinery/door/blast/M in world)
					if(M.id == cartridge.remote_door_id)
						if(M.density)
							M.open()
						else
							M.close()

		if("Detonate")//Detonate PDA... maybe
			if(cartridge && cartridge.access_detonate_pda)
				var/obj/item/device/pda/P = locate(href_list["target"])
				var/datum/reception/reception = get_reception(src, P, "", do_sleep = 0)
				if(!(reception.message_server && reception.telecomms_reception & TELECOMMS_RECEPTION_SENDER))
					U.show_message("\red An error flashes on your [src]: Connection unavailable", 1)
					return
				if(reception.telecomms_reception & TELECOMMS_RECEPTION_RECEIVER == 0) // Does our recepient have a broadcaster on their level?
					U.show_message("\red An error flashes on your [src]: Recipient unavailable", 1)
					return
				if(!isnull(P))
					if (!P.toff && cartridge.charges > 0)
						cartridge.charges--

						var/difficulty = 2

						if(P.cartridge)
							difficulty += P.cartridge.access_medical
							difficulty += P.cartridge.access_security
							difficulty += P.cartridge.access_engine
							difficulty += P.cartridge.access_clown
							difficulty += P.cartridge.access_janitor
							if(P.hidden_uplink)
								difficulty += 3

						if(prob(difficulty))
							U.show_message("\red An error flashes on your [src].", 1)
						else if (prob(difficulty * 7))
							U.show_message("\red Energy feeds back into your [src]!", 1)
							ui.close()
							detonate_act(src)
							log_admin("[key_name(U)] just attempted to blow up [P] with the Detomatix cartridge but failed, blowing themselves up")
							message_admins("[key_name_admin(U)] just attempted to blow up [P] with the Detomatix cartridge but failed.", 1)
						else
							U.show_message("\blue Success!", 1)
							log_admin("[key_name(U)] just attempted to blow up [P] with the Detomatix cartridge and succeeded")
							message_admins("[key_name_admin(U)] just attempted to blow up [P] with the Detomatix cartridge and succeeded.", 1)
							detonate_act(P)
					else
						U << "No charges left."
				else
					U << "PDA not found."
			else
				U.unset_machine()
				ui.close()
				return 0

//pAI FUNCTIONS===================================
		if("pai")
			if(pai)
				if(pai.loc != src)
					pai = null
				else
					switch(href_list["option"])
						if("1")		// Configure pAI device
							pai.attack_self(U)
						if("2")		// Eject pAI device
							var/turf/T = get_turf_or_move(src.loc)
							if(T)
								pai.loc = T
								pai = null

		else
			mode = text2num(href_list["choice"])
			if(cartridge)
				cartridge.mode = mode

//EXTRA FUNCTIONS===================================

	if (mode == 2||mode == 21)//To clear message overlays.
		new_message = 0
		update_icon()

	if (mode == 6||mode == 61)//To clear news overlays.
		new_news = 0
		update_icon()

	if ((honkamt > 0) && (prob(60)))//For clown virus.
		honkamt--
		playsound(loc, 'sound/items/bikehorn.ogg', 30, 1)

	return 1 // return 1 tells it to refresh the UI in NanoUI

/obj/item/device/pda/update_icon()
	..()

	overlays.Cut()
	if(new_message || new_news)
		overlays += image('icons/obj/pda.dmi', "pda-r")

/obj/item/device/pda/proc/detonate_act(var/obj/item/device/pda/P)
	//TODO: sometimes these attacks show up on the message server
	var/i = rand(1,100)
	var/j = rand(0,1) //Possibility of losing the PDA after the detonation
	var/message = ""
	var/mob/living/M = null
	if(ismob(P.loc))
		M = P.loc

	//switch(i) //Yes, the overlapping cases are intended.
	if(i<=10) //The traditional explosion
		P.explode()
		j=1
		message += "Your [P] suddenly explodes!"
	if(i>=10 && i<= 20) //The PDA burns a hole in the holder.
		j=1
		if(M && isliving(M))
			M.apply_damage( rand(30,60) , BURN)
		message += "You feel a searing heat! Your [P] is burning!"
	if(i>=20 && i<=25) //EMP
		empulse(P.loc, 3, 6, 1)
		message += "Your [P] emits a wave of electromagnetic energy!"
	if(i>=25 && i<=40) //Smoke
		var/datum/effect/effect/system/smoke_spread/chem/S = new /datum/effect/effect/system/smoke_spread/chem
		S.attach(P.loc)
		S.set_up(P, 10, 0, P.loc)
		playsound(P.loc, 'sound/effects/smoke.ogg', 50, 1, -3)
		S.start()
		message += "Large clouds of smoke billow forth from your [P]!"
	if(i>=40 && i<=45) //Bad smoke
		var/datum/effect/effect/system/smoke_spread/bad/B = new /datum/effect/effect/system/smoke_spread/bad
		B.attach(P.loc)
		B.set_up(P, 10, 0, P.loc)
		playsound(P.loc, 'sound/effects/smoke.ogg', 50, 1, -3)
		B.start()
		message += "Large clouds of noxious smoke billow forth from your [P]!"
	if(i>=65 && i<=75) //Weaken
		if(M && isliving(M))
			M.apply_effects(0,1)
		message += "Your [P] flashes with a blinding white light! You feel weaker."
	if(i>=75 && i<=85) //Stun and stutter
		if(M && isliving(M))
			M.apply_effects(1,0,0,0,1)
		message += "Your [P] flashes with a blinding white light! You feel weaker."
	if(i>=85) //Sparks
		var/datum/effect/effect/system/spark_spread/s = new /datum/effect/effect/system/spark_spread
		s.set_up(2, 1, P.loc)
		s.start()
		message += "Your [P] begins to spark violently!"
	if(i>45 && i<65 && prob(50)) //Nothing happens
		message += "Your [P] bleeps loudly."
		j = prob(10)

	if(j) //This kills the PDA
		qdel(P)
		if(message)
			message += "It melts in a puddle of plastic."
		else
			message += "Your [P] shatters in a thousand pieces!"

	if(M && isliving(M))
		message = "\red" + message
		M.show_message(message, 1)

/obj/item/device/pda/proc/remove_id()
	if (id)
		if (ismob(loc))
			var/mob/M = loc
			M.put_in_hands(id)
			usr << "<span class='notice'>You remove the ID from the [name].</span>"
		else
			id.loc = get_turf(src)
		id = null

/obj/item/device/pda/proc/create_message(var/mob/living/U = usr, var/obj/item/device/pda/P, var/tap = 1)
	if(tap)
		U.visible_message("<span class='notice'>[U] taps on \his PDA's screen.</span>")
	U.last_target_click = world.time
	var/t = input(U, "Please enter message", P.name, null) as text
	t = sanitize(t)
	//t = readd_quotes(t)
	t = replace_characters(t, list("&#34;" = "\""))
	if (!t || !istype(P))
		return
	if (!in_range(src, U) && loc != U)
		return

	if (isnull(P)||P.toff || toff)
		return

	if (last_text && world.time < last_text + 5)
		return

	if(!can_use())
		return

	last_text = world.time
	var/datum/reception/reception = get_reception(src, P, t)
	t = reception.message

	if(reception.message_server && (reception.telecomms_reception & TELECOMMS_RECEPTION_SENDER)) // only send the message if it's stable
		if(reception.telecomms_reception & TELECOMMS_RECEPTION_RECEIVER == 0) // Does our recipient have a broadcaster on their level?
			U << "ERROR: Cannot reach recipient."
			return
		var/send_result = reception.message_server.send_pda_message("[P.owner]","[owner]","[t]")
		if (send_result)
			U << "ERROR: Messaging server rejected your message. Reason: contains '[send_result]'."
			return

		tnote.Add(list(list("sent" = 1, "owner" = "[P.owner]", "job" = "[P.ownjob]", "message" = "[t]", "target" = "\ref[P]")))
		P.tnote.Add(list(list("sent" = 0, "owner" = "[owner]", "job" = "[ownjob]", "message" = "[t]", "target" = "\ref[src]")))
		for(var/mob/M in player_list)
			if(M.stat == DEAD && M.client && (M.client.prefs.toggles & CHAT_GHOSTEARS)) // src.client is so that ghosts don't have to listen to mice
				if(istype(M, /mob/new_player))
					continue
				M.show_message("<span class='game say'>PDA Message - <span class='name'>[owner]</span> -> <span class='name'>[P.owner]</span>: <span class='message'>[t]</span></span>")

		if(!conversations.Find("\ref[P]"))
			conversations.Add("\ref[P]")
		if(!P.conversations.Find("\ref[src]"))
			P.conversations.Add("\ref[src]")


		if (prob(15)) //Give the AI a chance of intercepting the message
			var/who = src.owner
			if(prob(50))
				who = P.owner
			for(var/mob/living/silicon/ai/ai in mob_list)
				// Allows other AIs to intercept the message but the AI won't intercept their own message.
				if(ai.aiPDA != P && ai.aiPDA != src)
					ai.show_message("<i>Intercepted message from <b>[who]</b>: [t]</i>")

		P.new_message_from_pda(src, t)
		nanomanager.update_user_uis(U, src) // Update the sending user's PDA UI so that they can see the new message
	else
		U << "<span class='notice'>ERROR: Messaging server is not responding.</span>"

/obj/item/device/pda/proc/new_info(var/beep_silent, var/message_tone, var/reception_message)
	if (!beep_silent)
		playsound(loc, 'sound/machines/twobeep.ogg', 50, 1)
		for (var/mob/O in hearers(2, loc))
			O.show_message(text("\icon[src] *[message_tone]*"))
	//Search for holder of the PDA.
	var/mob/living/L = null
	if(loc && isliving(loc))
		L = loc
	//Maybe they are a pAI!
	else
		L = get(src, /mob/living/silicon)

	if(L)
		if(reception_message)
			L << reception_message
		nanomanager.update_user_uis(L, src) // Update the receiving user's PDA UI so that they can see the new message

/obj/item/device/pda/proc/new_news(var/message)
	new_info(news_silent, newstone, news_silent ? "" : "\icon[src] <b>[message]</b>")

	if(!news_silent)
		new_news = 1
		update_icon()

/obj/item/device/pda/ai/new_news(var/message)
	// Do nothing

/obj/item/device/pda/proc/new_message_from_pda(var/obj/item/device/pda/sending_device, var/message)
	new_message(sending_device, sending_device.owner, sending_device.ownjob, message)

/obj/item/device/pda/proc/new_message(var/sending_unit, var/sender, var/sender_job, var/message)
	var/reception_message = "\icon[src] <b>Message from [sender] ([sender_job]), </b>\"[message]\" (<a href='byond://?src=\ref[src];choice=Message;notap=[istype(loc, /mob/living/silicon)];skiprefresh=1;target=\ref[sending_unit]'>Reply</a>)"
	new_info(message_silent, newstone, reception_message)

	log_pda("[usr] (PDA: [sending_unit]) sent \"[message]\" to [name]")
	new_message = 1
	update_icon()

<<<<<<< HEAD
/obj/item/device/pda/ai/new_message(var/atom/movable/sending_unit, var/sender, var/sender_job, var/message)
	var/track = ""
	if(ismob(sending_unit.loc) && isAI(loc))
		track = "(<a href='byond://?src=\ref[loc];track=\ref[sending_unit.loc];trackname=[html_encode(sender)]'>Follow</a>)"

	var/reception_message = "\icon[src] <b>Message from [sender] ([sender_job]), </b>\"[message]\" (<a href='byond://?src=\ref[src];choice=Message;notap=1;skiprefresh=1;target=\ref[sending_unit]'>Reply</a>) [track]"
	new_info(message_silent, newstone, reception_message)

	log_pda("[usr] (PDA: [sending_unit]) sent \"[message]\" to [name]")
	new_message = 1
=======
/obj/item/device/pda/verb/verb_reset_pda()
	set category = "Object"
	set name = "Reset PDA"
	set src in usr

	if(issilicon(usr))
		return

	if(can_use(usr))
		mode = 0
		nanomanager.update_uis(src)
		usr << "<span class='notice'>You press the reset button on \the [src].</span>"
	else
		usr << "<span class='notice'>You cannot do this while restrained.</span>"
>>>>>>> 93c3d038

/obj/item/device/pda/verb/verb_remove_id()
	set category = "Object"
	set name = "Remove id"
	set src in usr

	if(issilicon(usr))
		return

	if ( can_use(usr) )
		if(id)
			remove_id()
		else
			usr << "<span class='notice'>This PDA does not have an ID in it.</span>"
	else
		usr << "<span class='notice'>You cannot do this while restrained.</span>"


/obj/item/device/pda/verb/verb_remove_pen()
	set category = "Object"
	set name = "Remove pen"
	set src in usr

	if(issilicon(usr))
		return

	if ( can_use(usr) )
		var/obj/item/weapon/pen/O = locate() in src
		if(O)
			if (istype(loc, /mob))
				var/mob/M = loc
				if(M.get_active_hand() == null)
					M.put_in_hands(O)
					usr << "<span class='notice'>You remove \the [O] from \the [src].</span>"
					return
			O.loc = get_turf(src)
		else
			usr << "<span class='notice'>This PDA does not have a pen in it.</span>"
	else
		usr << "<span class='notice'>You cannot do this while restrained.</span>"

/obj/item/device/pda/verb/verb_remove_cartridge()
	set category = "Object"
	set name = "Remove cartridge"
	set src in usr

	if(issilicon(usr))
		return

	if (can_use(usr) && !isnull(cartridge))
		var/turf/T = get_turf(src)
		cartridge.loc = T
		if (ismob(loc))
			var/mob/M = loc
			M.put_in_hands(cartridge)
		else
			cartridge.loc = get_turf(src)
		mode = 0
		scanmode = 0
		if (cartridge.radio)
			cartridge.radio.hostpda = null
		cartridge = null
		usr << "<span class='notice'>You remove \the [cartridge] from the [name].</span>"
	else
		usr << "<span class='notice'>You cannot do this while restrained.</span>"

/obj/item/device/pda/proc/id_check(mob/user as mob, choice as num)//To check for IDs; 1 for in-pda use, 2 for out of pda use.
	if(choice == 1)
		if (id)
			remove_id()
		else
			var/obj/item/I = user.get_active_hand()
			if (istype(I, /obj/item/weapon/card/id))
				user.drop_item()
				I.loc = src
				id = I
	else
		var/obj/item/weapon/card/I = user.get_active_hand()
		if (istype(I, /obj/item/weapon/card/id) && I:registered_name)
			var/obj/old_id = id
			user.drop_item()
			I.loc = src
			id = I
			user.put_in_hands(old_id)
	return

// access to status display signals
/obj/item/device/pda/attackby(obj/item/C as obj, mob/user as mob)
	..()
	if(istype(C, /obj/item/weapon/cartridge) && !cartridge)
		cartridge = C
		user.drop_item()
		cartridge.loc = src
		user << "<span class='notice'>You insert [cartridge] into [src].</span>"
		nanomanager.update_uis(src) // update all UIs attached to src
		if(cartridge.radio)
			cartridge.radio.hostpda = src

	else if(istype(C, /obj/item/weapon/card/id))
		var/obj/item/weapon/card/id/idcard = C
		if(!idcard.registered_name)
			user << "<span class='notice'>\The [src] rejects the ID.</span>"
			return
		if(!owner)
			owner = idcard.registered_name
			ownjob = idcard.assignment
			ownrank = idcard.rank
			name = "PDA-[owner] ([ownjob])"
			user << "<span class='notice'>Card scanned.</span>"
		else
			//Basic safety check. If either both objects are held by user or PDA is on ground and card is in hand.
			if(((src in user.contents) && (C in user.contents)) || (istype(loc, /turf) && in_range(src, user) && (C in user.contents)) )
				id_check(user, 2)
				user << "<span class='notice'>You put the ID into \the [src]'s slot.</span>"
				updateSelfDialog()//Update self dialog on success.
			return	//Return in case of failed check or when successful.
		updateSelfDialog()//For the non-input related code.
	else if(istype(C, /obj/item/device/paicard) && !src.pai)
		user.drop_item()
		C.loc = src
		pai = C
		user << "<span class='notice'>You slot \the [C] into [src].</span>"
		nanomanager.update_uis(src) // update all UIs attached to src
	else if(istype(C, /obj/item/weapon/pen))
		var/obj/item/weapon/pen/O = locate() in src
		if(O)
			user << "<span class='notice'>There is already a pen in \the [src].</span>"
		else
			user.drop_item()
			C.loc = src
			user << "<span class='notice'>You slide \the [C] into \the [src].</span>"
	return

/obj/item/device/pda/attack(mob/living/C as mob, mob/living/user as mob)
	if (istype(C, /mob/living/carbon))
		switch(scanmode)
			if(1)

				for (var/mob/O in viewers(C, null))
					O.show_message("\red [user] has analyzed [C]'s vitals!", 1)

				user.show_message("\blue Analyzing Results for [C]:")
				user.show_message("\blue \t Overall Status: [C.stat > 1 ? "dead" : "[C.health - C.halloss]% healthy"]", 1)
				user.show_message("\blue \t Damage Specifics: [C.getOxyLoss() > 50 ? "\red" : "\blue"][C.getOxyLoss()]-[C.getToxLoss() > 50 ? "\red" : "\blue"][C.getToxLoss()]-[C.getFireLoss() > 50 ? "\red" : "\blue"][C.getFireLoss()]-[C.getBruteLoss() > 50 ? "\red" : "\blue"][C.getBruteLoss()]", 1)
				user.show_message("\blue \t Key: Suffocation/Toxin/Burns/Brute", 1)
				user.show_message("\blue \t Body Temperature: [C.bodytemperature-T0C]&deg;C ([C.bodytemperature*1.8-459.67]&deg;F)", 1)
				if(C.tod && (C.stat == DEAD || (C.status_flags & FAKEDEATH)))
					user.show_message("\blue \t Time of Death: [C.tod]")
				if(istype(C, /mob/living/carbon/human))
					var/mob/living/carbon/human/H = C
					var/list/damaged = H.get_damaged_organs(1,1)
					user.show_message("\blue Localized Damage, Brute/Burn:",1)
					if(length(damaged)>0)
						for(var/obj/item/organ/external/org in damaged)
							user.show_message(text("\blue \t []: []\blue-[]",capitalize(org.name),(org.brute_dam > 0)?"\red [org.brute_dam]":0,(org.burn_dam > 0)?"\red [org.burn_dam]":0),1)
					else
						user.show_message("\blue \t Limbs are OK.",1)

				for(var/datum/disease/D in C.viruses)
					if(!D.hidden[SCANNER])
						user.show_message(text("\red <b>Warning: [D.form] Detected</b>\nName: [D.name].\nType: [D.spread].\nStage: [D.stage]/[D.max_stages].\nPossible Cure: [D.cure]"))

			if(2)
				if (!istype(C:dna, /datum/dna))
					user << "\blue No fingerprints found on [C]"
				else
					user << text("\blue [C]'s Fingerprints: [md5(C:dna.uni_identity)]")
				if ( !(C:blood_DNA) )
					user << "\blue No blood found on [C]"
					if(C:blood_DNA)
						qdel(C:blood_DNA)
				else
					user << "\blue Blood found on [C]. Analysing..."
					spawn(15)
						for(var/blood in C:blood_DNA)
							user << "\blue Blood type: [C:blood_DNA[blood]]\nDNA: [blood]"

			if(4)
				for (var/mob/O in viewers(C, null))
					O.show_message("\red [user] has analyzed [C]'s radiation levels!", 1)

				user.show_message("\blue Analyzing Results for [C]:")
				if(C.radiation)
					user.show_message("\green Radiation Level: \black [C.radiation]")
				else
					user.show_message("\blue No radiation detected.")

/obj/item/device/pda/afterattack(atom/A as mob|obj|turf|area, mob/user as mob, proximity)
	if(!proximity) return
	switch(scanmode)

		if(3)
			if(!isobj(A))
				return
			if(!isnull(A.reagents))
				if(A.reagents.reagent_list.len > 0)
					var/reagents_length = A.reagents.reagent_list.len
					user << "\blue [reagents_length] chemical agent[reagents_length > 1 ? "s" : ""] found."
					for (var/re in A.reagents.reagent_list)
						user << "\blue \t [re]"
				else
					user << "\blue No active chemical agents found in [A]."
			else
				user << "\blue No significant chemical agents found in [A]."

		if(5)
			if((istype(A, /obj/item/weapon/tank)) || (istype(A, /obj/machinery/portable_atmospherics)))
				var/obj/icon = A
				for (var/mob/O in viewers(user, null))
					O << "\red [user] has used [src] on \icon[icon] [A]"
				var/pressure = A:air_contents.return_pressure()

				var/total_moles = A:air_contents.total_moles

				user << "\blue Results of analysis of \icon[icon]"
				if (total_moles>0)
					user << "\blue Pressure: [round(pressure,0.1)] kPa"
					for(var/g in A:air_contents.gas)
						user << "\blue [gas_data.name[g]]: [round((A:air_contents.gas[g] / total_moles) * 100)]%"
					user << "\blue Temperature: [round(A:air_contents.temperature-T0C)]&deg;C"
				else
					user << "\blue Tank is empty!"

			if (istype(A, /obj/machinery/atmospherics/pipe/tank))
				var/obj/icon = A
				for (var/mob/O in viewers(user, null))
					O << "\red [user] has used [src] on \icon[icon] [A]"

				var/obj/machinery/atmospherics/pipe/tank/T = A
				var/pressure = T.parent.air.return_pressure()
				var/total_moles = T.parent.air.total_moles

				user << "\blue Results of analysis of \icon[icon]"
				if (total_moles>0)
					user << "\blue Pressure: [round(pressure,0.1)] kPa"
					for(var/g in T.parent.air.gas)
						user << "\blue [gas_data.name[g]]: [round((T.parent.air.gas[g] / total_moles) * 100)]%"
					user << "\blue Temperature: [round(T.parent.air.temperature-T0C)]&deg;C"
				else
					user << "\blue Tank is empty!"

	if (!scanmode && istype(A, /obj/item/weapon/paper) && owner)
		// JMO 20140705: Makes scanned document show up properly in the notes. Not pretty for formatted documents,
		// as this will clobber the HTML, but at least it lets you scan a document. You can restore the original
		// notes by editing the note again. (Was going to allow you to edit, but scanned documents are too long.)
		var/raw_scan = (A:info)
		var/formatted_scan = ""
		// Scrub out the tags (replacing a few formatting ones along the way)

		// Find the beginning and end of the first tag.
		var/tag_start = findtext(raw_scan,"<")
		var/tag_stop = findtext(raw_scan,">")

		// Until we run out of complete tags...
		while(tag_start&&tag_stop)
			var/pre = copytext(raw_scan,1,tag_start) // Get the stuff that comes before the tag
			var/tag = lowertext(copytext(raw_scan,tag_start+1,tag_stop)) // Get the tag so we can do intellegent replacement
			var/tagend = findtext(tag," ") // Find the first space in the tag if there is one.

			// Anything that's before the tag can just be added as is.
			formatted_scan = formatted_scan+pre

			// If we have a space after the tag (and presumably attributes) just crop that off.
			if (tagend)
				tag=copytext(tag,1,tagend)

			if (tag=="p"||tag=="/p"||tag=="br") // Check if it's I vertical space tag.
				formatted_scan=formatted_scan+"<br>" // If so, add some padding in.

			raw_scan = copytext(raw_scan,tag_stop+1) // continue on with the stuff after the tag

			// Look for the next tag in what's left
			tag_start = findtext(raw_scan,"<")
			tag_stop = findtext(raw_scan,">")

		// Anything that is left in the page. just tack it on to the end as is
		formatted_scan=formatted_scan+raw_scan

    	// If there is something in there already, pad it out.
		if (length(note)>0)
			note = note + "<br><br>"

    	// Store the scanned document to the notes
		note = "Scanned Document. Edit to restore previous notes/delete scan.<br>----------<br>" + formatted_scan + "<br>"
		// notehtml ISN'T set to allow user to get their old notes back. A better implementation would add a "scanned documents"
		// feature to the PDA, which would better convey the availability of the feature, but this will work for now.

		// Inform the user
		user << "\blue Paper scanned and OCRed to notekeeper." //concept of scanning paper copyright brainoblivion 2009



/obj/item/device/pda/proc/explode() //This needs tuning. //Sure did.
	if(!src.detonate) return
	var/turf/T = get_turf(src.loc)
	if(T)
		T.hotspot_expose(700,125)
		explosion(T, 0, 0, 1, rand(1,2))
	return

/obj/item/device/pda/Destroy()
	PDAs -= src
	if (src.id && prob(90)) //IDs are kept in 90% of the cases
		src.id.loc = get_turf(src.loc)
	..()

/obj/item/device/pda/clown/Crossed(AM as mob|obj) //Clown PDA is slippery.
	if (istype(AM, /mob/living))
		var/mob/living/M = AM

		if(M.slip("the PDA",8) && M.real_name != src.owner && istype(src.cartridge, /obj/item/weapon/cartridge/clown))
			if(src.cartridge.charges < 5)
				src.cartridge.charges++

/obj/item/device/pda/proc/available_pdas()
	var/list/names = list()
	var/list/plist = list()
	var/list/namecounts = list()

	if (toff)
		usr << "Turn on your receiver in order to send messages."
		return

	for (var/obj/item/device/pda/P in PDAs)
		if (!P.owner)
			continue
		else if(P.hidden)
			continue
		else if (P == src)
			continue
		else if (P.toff)
			continue

		var/name = P.owner
		if (name in names)
			namecounts[name]++
			name = text("[name] ([namecounts[name]])")
		else
			names.Add(name)
			namecounts[name] = 1

		plist[text("[name]")] = P
	return plist


//Some spare PDAs in a box
/obj/item/weapon/storage/box/PDAs
	name = "box of spare PDAs"
	desc = "A box of spare PDA microcomputers."
	icon = 'icons/obj/pda.dmi'
	icon_state = "pdabox"

	New()
		..()
		new /obj/item/device/pda(src)
		new /obj/item/device/pda(src)
		new /obj/item/device/pda(src)
		new /obj/item/device/pda(src)
		new /obj/item/weapon/cartridge/head(src)

		var/newcart = pick(	/obj/item/weapon/cartridge/engineering,
							/obj/item/weapon/cartridge/security,
							/obj/item/weapon/cartridge/medical,
							/obj/item/weapon/cartridge/signal/science,
							/obj/item/weapon/cartridge/quartermaster)
		new newcart(src)

// Pass along the pulse to atoms in contents, largely added so pAIs are vulnerable to EMP
/obj/item/device/pda/emp_act(severity)
	for(var/atom/A in src)
		A.emp_act(severity)
<|MERGE_RESOLUTION|>--- conflicted
+++ resolved
@@ -1,1447 +1,1445 @@
-
-//The advanced pea-green monochrome lcd of tomorrow.
-
-var/global/list/obj/item/device/pda/PDAs = list()
-
-/obj/item/device/pda
-	name = "\improper PDA"
-	desc = "A portable microcomputer by Thinktronic Systems, LTD. Functionality determined by a preprogrammed ROM cartridge."
-	icon = 'icons/obj/pda.dmi'
-	icon_state = "pda"
-	item_state = "electronic"
-	w_class = 2.0
-	slot_flags = SLOT_ID | SLOT_BELT
-
-	//Main variables
-	var/owner = null
-	var/default_cartridge = 0 // Access level defined by cartridge
-	var/obj/item/weapon/cartridge/cartridge = null //current cartridge
-	var/mode = 0 //Controls what menu the PDA will display. 0 is hub; the rest are either built in or based on cartridge.
-
-	var/lastmode = 0
-	var/ui_tick = 0
-	var/nanoUI[0]
-
-	//Secondary variables
-	var/scanmode = 0 //1 is medical scanner, 2 is forensics, 3 is reagent scanner.
-	var/fon = 0 //Is the flashlight function on?
-	var/f_lum = 2 //Luminosity for the flashlight function
-	var/message_silent = 0 //To beep or not to beep, that is the question
-	var/news_silent = 1 //To beep or not to beep, that is the question.  The answer is No.
-	var/toff = 0 //If 1, messenger disabled
-	var/tnote[0]  //Current Texts
-	var/last_text //No text spamming
-	var/last_honk //Also no honk spamming that's bad too
-	var/ttone = "beep" //The PDA ringtone!
-	var/newstone = "beep, beep" //The news ringtone!
-	var/lock_code = "" // Lockcode to unlock uplink
-	var/honkamt = 0 //How many honks left when infected with honk.exe
-	var/mimeamt = 0 //How many silence left when infected with mime.exe
-	var/note = "Congratulations, your station has chosen the Thinktronic 5230 Personal Data Assistant!" //Current note in the notepad function
-	var/notehtml = ""
-	var/cart = "" //A place to stick cartridge menu information
-	var/detonate = 1 // Can the PDA be blown up?
-	var/hidden = 0 // Is the PDA hidden from the PDA list?
-	var/active_conversation = null // New variable that allows us to only view a single conversation.
-	var/list/conversations = list()    // For keeping up with who we have PDA messsages from.
-	var/new_message = 0			//To remove hackish overlay check
-	var/new_news = 0
-
-	var/active_feed				// The selected feed
-	var/list/warrant			// The warrant as we last knew it
-	var/list/feeds = list()		// The list of feeds as we last knew them
-	var/list/feed_info = list()	// The data and contents of each feed as we last knew them
-
-	var/list/cartmodes = list(40, 42, 43, 433, 44, 441, 45, 451, 46, 48, 47, 49) // If you add more cartridge modes add them to this list as well.
-	var/list/no_auto_update = list(1, 40, 43, 44, 441, 45, 451)		     // These modes we turn off autoupdate
-	var/list/update_every_five = list(3, 41, 433, 46, 47, 48, 49)			     // These we update every 5 ticks
-
-	var/obj/item/weapon/card/id/id = null //Making it possible to slot an ID card into the PDA so it can function as both.
-	var/ownjob = null //related to above - this is assignment (potentially alt title)
-	var/ownrank = null // this one is rank, never alt title
-
-	var/obj/item/device/paicard/pai = null	// A slot for a personal AI device
-
-/obj/item/device/pda/examine(mob/user)
-	if(..(user, 1))
-		user << "The time [worldtime2text()] is displayed in the corner of the screen."
-
-/obj/item/device/pda/medical
-	default_cartridge = /obj/item/weapon/cartridge/medical
-	icon_state = "pda-m"
-
-/obj/item/device/pda/viro
-	default_cartridge = /obj/item/weapon/cartridge/medical
-	icon_state = "pda-v"
-
-/obj/item/device/pda/engineering
-	default_cartridge = /obj/item/weapon/cartridge/engineering
-	icon_state = "pda-e"
-
-/obj/item/device/pda/security
-	default_cartridge = /obj/item/weapon/cartridge/security
-	icon_state = "pda-s"
-
-/obj/item/device/pda/detective
-	default_cartridge = /obj/item/weapon/cartridge/detective
-	icon_state = "pda-det"
-
-/obj/item/device/pda/warden
-	default_cartridge = /obj/item/weapon/cartridge/security
-	icon_state = "pda-warden"
-
-/obj/item/device/pda/janitor
-	default_cartridge = /obj/item/weapon/cartridge/janitor
-	icon_state = "pda-j"
-	ttone = "slip"
-
-/obj/item/device/pda/science
-	default_cartridge = /obj/item/weapon/cartridge/signal/science
-	icon_state = "pda-tox"
-	ttone = "boom"
-
-/obj/item/device/pda/clown
-	default_cartridge = /obj/item/weapon/cartridge/clown
-	icon_state = "pda-clown"
-	desc = "A portable microcomputer by Thinktronic Systems, LTD. The surface is coated with polytetrafluoroethylene and banana drippings."
-	ttone = "honk"
-
-/obj/item/device/pda/mime
-	default_cartridge = /obj/item/weapon/cartridge/mime
-	icon_state = "pda-mime"
-	message_silent = 1
-	news_silent = 1
-	ttone = "silence"
-	newstone = "silence"
-
-/obj/item/device/pda/heads
-	default_cartridge = /obj/item/weapon/cartridge/head
-	icon_state = "pda-h"
-	news_silent = 1
-
-/obj/item/device/pda/heads/hop
-	default_cartridge = /obj/item/weapon/cartridge/hop
-	icon_state = "pda-hop"
-
-/obj/item/device/pda/heads/hos
-	default_cartridge = /obj/item/weapon/cartridge/hos
-	icon_state = "pda-hos"
-
-/obj/item/device/pda/heads/ce
-	default_cartridge = /obj/item/weapon/cartridge/ce
-	icon_state = "pda-ce"
-
-/obj/item/device/pda/heads/cmo
-	default_cartridge = /obj/item/weapon/cartridge/cmo
-	icon_state = "pda-cmo"
-
-/obj/item/device/pda/heads/rd
-	default_cartridge = /obj/item/weapon/cartridge/rd
-	icon_state = "pda-rd"
-
-/obj/item/device/pda/captain
-	default_cartridge = /obj/item/weapon/cartridge/captain
-	icon_state = "pda-c"
-	detonate = 0
-	//toff = 1
-
-/obj/item/device/pda/ert
-	default_cartridge = /obj/item/weapon/cartridge/captain
-	icon_state = "pda-h"
-	detonate = 0
-	hidden = 1
-
-/obj/item/device/pda/cargo
-	default_cartridge = /obj/item/weapon/cartridge/quartermaster
-	icon_state = "pda-cargo"
-
-/obj/item/device/pda/quartermaster
-	default_cartridge = /obj/item/weapon/cartridge/quartermaster
-	icon_state = "pda-q"
-
-/obj/item/device/pda/shaftminer
-	icon_state = "pda-miner"
-
-/obj/item/device/pda/syndicate
-	default_cartridge = /obj/item/weapon/cartridge/syndicate
-	icon_state = "pda-syn"
-	name = "Military PDA"
-	owner = "John Doe"
-	hidden = 1
-
-/obj/item/device/pda/chaplain
-	icon_state = "pda-holy"
-	ttone = "holy"
-
-/obj/item/device/pda/lawyer
-	default_cartridge = /obj/item/weapon/cartridge/lawyer
-	icon_state = "pda-lawyer"
-	ttone = "..."
-
-/obj/item/device/pda/botanist
-	//default_cartridge = /obj/item/weapon/cartridge/botanist
-	icon_state = "pda-hydro"
-
-/obj/item/device/pda/roboticist
-	icon_state = "pda-robot"
-
-/obj/item/device/pda/librarian
-	icon_state = "pda-libb"
-	desc = "A portable microcomputer by Thinktronic Systems, LTD. This is model is a WGW-11 series e-reader."
-	note = "Congratulations, your station has chosen the Thinktronic 5290 WGW-11 Series E-reader and Personal Data Assistant!"
-	message_silent = 1 //Quiet in the library!
-	news_silent = 0		// Librarian is above the law!  (That and alt job title is reporter)
-
-/obj/item/device/pda/clear
-	icon_state = "pda-transp"
-	desc = "A portable microcomputer by Thinktronic Systems, LTD. This is model is a special edition with a transparent case."
-	note = "Congratulations, you have chosen the Thinktronic 5230 Personal Data Assistant Deluxe Special Max Turbo Limited Edition!"
-
-/obj/item/device/pda/chef
-	icon_state = "pda-chef"
-
-/obj/item/device/pda/bar
-	icon_state = "pda-bar"
-
-/obj/item/device/pda/atmos
-	default_cartridge = /obj/item/weapon/cartridge/atmos
-	icon_state = "pda-atmo"
-
-/obj/item/device/pda/chemist
-	default_cartridge = /obj/item/weapon/cartridge/chemistry
-	icon_state = "pda-chem"
-
-/obj/item/device/pda/geneticist
-	default_cartridge = /obj/item/weapon/cartridge/medical
-	icon_state = "pda-gene"
-
-
-// Special AI/pAI PDAs that cannot explode.
-/obj/item/device/pda/ai
-	icon_state = "NONE"
-	ttone = "data"
-	newstone = "news"
-	detonate = 0
-
-
-/obj/item/device/pda/ai/proc/set_name_and_job(newname as text, newjob as text, newrank as null|text)
-	owner = newname
-	ownjob = newjob
-	if(newrank)
-		ownrank = newrank
-	else
-		ownrank = ownjob
-	name = newname + " (" + ownjob + ")"
-
-
-//AI verb and proc for sending PDA messages.
-/obj/item/device/pda/ai/verb/cmd_send_pdamesg()
-	set category = "AI IM"
-	set name = "Send Message"
-	set src in usr
-	if(usr.stat == 2)
-		usr << "You can't send PDA messages because you are dead!"
-		return
-	var/list/plist = available_pdas()
-	if (plist)
-		var/c = input(usr, "Please select a PDA") as null|anything in sortList(plist)
-		if (!c) // if the user hasn't selected a PDA file we can't send a message
-			return
-		var/selected = plist[c]
-		create_message(usr, selected, 0)
-
-
-/obj/item/device/pda/ai/verb/cmd_toggle_pda_receiver()
-	set category = "AI IM"
-	set name = "Toggle Sender/Receiver"
-	set src in usr
-	if(usr.stat == 2)
-		usr << "You can't do that because you are dead!"
-		return
-	toff = !toff
-	usr << "<span class='notice'>PDA sender/receiver toggled [(toff ? "Off" : "On")]!</span>"
-
-
-/obj/item/device/pda/ai/verb/cmd_toggle_pda_silent()
-	set category = "AI IM"
-	set name = "Toggle Ringer"
-	set src in usr
-	if(usr.stat == 2)
-		usr << "You can't do that because you are dead!"
-		return
-	message_silent=!message_silent
-	usr << "<span class='notice'>PDA ringer toggled [(message_silent ? "Off" : "On")]!</span>"
-
-
-/obj/item/device/pda/ai/verb/cmd_show_message_log()
-	set category = "AI IM"
-	set name = "Show Message Log"
-	set src in usr
-	if(usr.stat == 2)
-		usr << "You can't do that because you are dead!"
-		return
-	var/HTML = "<html><head><title>AI PDA Message Log</title></head><body>"
-	for(var/index in tnote)
-		if(index["sent"])
-			HTML += addtext("<i><b>&rarr; To <a href='byond://?src=\ref[src];choice=Message;notap=1;target=",index["src"],"'>", index["owner"],"</a>:</b></i><br>", index["message"], "<br>")
-		else
-			HTML += addtext("<i><b>&larr; From <a href='byond://?src=\ref[src];choice=Message;notap=1;target=",index["target"],"'>", index["owner"],"</a>:</b></i><br>", index["message"], "<br>")
-	HTML +="</body></html>"
-	usr << browse(HTML, "window=log;size=400x444;border=1;can_resize=1;can_close=1;can_minimize=0")
-
-
-/obj/item/device/pda/ai/can_use()
-	return 1
-
-
-/obj/item/device/pda/ai/attack_self(mob/user as mob)
-	if ((honkamt > 0) && (prob(60)))//For clown virus.
-		honkamt--
-		playsound(loc, 'sound/items/bikehorn.ogg', 30, 1)
-	return
-
-
-/obj/item/device/pda/ai/pai
-	ttone = "assist"
-
-
-/*
- *	The Actual PDA
- */
-
-/obj/item/device/pda/New()
-	..()
-	PDAs += src
-	PDAs = sortAtom(PDAs)
-	if(default_cartridge)
-		cartridge = new default_cartridge(src)
-	new /obj/item/weapon/pen(src)
-
-/obj/item/device/pda/proc/can_use()
-
-	if(!ismob(loc))
-		return 0
-
-	var/mob/M = loc
-	if(M.stat || M.restrained() || M.paralysis || M.stunned || M.weakened)
-		return 0
-	if((src in M.contents) || ( istype(loc, /turf) && in_range(src, M) ))
-		return 1
-	else
-		return 0
-
-/obj/item/device/pda/GetAccess()
-	if(id)
-		return id.GetAccess()
-	else
-		return ..()
-
-/obj/item/device/pda/GetID()
-	return id
-
-/obj/item/device/pda/MouseDrop(obj/over_object as obj, src_location, over_location)
-	var/mob/M = usr
-	if((!istype(over_object, /obj/screen)) && can_use())
-		return attack_self(M)
-	return
-
-
-/obj/item/device/pda/ui_interact(mob/user, ui_key = "main", var/datum/nanoui/ui = null, var/force_open = 1)
-	ui_tick++
-	var/datum/nanoui/old_ui = nanomanager.get_open_ui(user, src, "main")
-	var/auto_update = 1
-	if(mode in no_auto_update)
-		auto_update = 0
-	if(old_ui && (mode == lastmode && ui_tick % 5 && mode in update_every_five))
-		return
-
-	lastmode = mode
-
-	var/title = "Personal Data Assistant"
-
-	var/data[0]  // This is the data that will be sent to the PDA
-
-	data["owner"] = owner					// Who is your daddy...
-	data["ownjob"] = ownjob					// ...and what does he do?
-
-	data["mode"] = mode					// The current view
-	data["scanmode"] = scanmode				// Scanners
-	data["fon"] = fon					// Flashlight on?
-	data["pai"] = (isnull(pai) ? 0 : 1)			// pAI inserted?
-	data["note"] = note					// current pda notes
-	data["message_silent"] = message_silent					// does the pda make noise when it receives a message?
-	data["news_silent"] = news_silent					// does the pda make noise when it receives news?
-	data["toff"] = toff					// is the messenger function turned off?
-	data["active_conversation"] = active_conversation	// Which conversation are we following right now?
-
-
-	data["idInserted"] = (id ? 1 : 0)
-	data["idLink"] = (id ? text("[id.registered_name], [id.assignment]") : "--------")
-
-	data["cart_loaded"] = cartridge ? 1:0
-	if(cartridge)
-		var/cartdata[0]
-		cartdata["access"] = list(\
-					"access_security" = cartridge.access_security,\
-					"access_engine" = cartridge.access_engine,\
-					"access_atmos" = cartridge.access_atmos,\
-					"access_medical" = cartridge.access_medical,\
-					"access_clown" = cartridge.access_clown,\
-					"access_mime" = cartridge.access_mime,\
-					"access_janitor" = cartridge.access_janitor,\
-					"access_quartermaster" = cartridge.access_quartermaster,\
-					"access_hydroponics" = cartridge.access_hydroponics,\
-					"access_reagent_scanner" = cartridge.access_reagent_scanner,\
-					"access_remote_door" = cartridge.access_remote_door,\
-					"access_status_display" = cartridge.access_status_display,\
-					"access_detonate_pda" = cartridge.access_detonate_pda\
-			)
-
-		if(mode in cartmodes)
-			data["records"] = cartridge.create_NanoUI_values()
-
-		if(mode == 0)
-			cartdata["name"] = cartridge.name
-			if(isnull(cartridge.radio))
-				cartdata["radio"] = 0
-			else
-				if(istype(cartridge.radio, /obj/item/radio/integrated/beepsky))
-					cartdata["radio"] = 1
-				if(istype(cartridge.radio, /obj/item/radio/integrated/signal))
-					cartdata["radio"] = 2
-				if(istype(cartridge.radio, /obj/item/radio/integrated/mule))
-					cartdata["radio"] = 3
-
-		if(mode == 2)
-			cartdata["charges"] = cartridge.charges ? cartridge.charges : 0
-		data["cartridge"] = cartdata
-
-	data["stationTime"] = worldtime2text()
-	data["new_Message"] = new_message
-	data["new_News"] = new_news
-
-	var/datum/reception/reception = get_reception(src, do_sleep = 0)
-	var/has_reception = reception.telecomms_reception & TELECOMMS_RECEPTION_SENDER
-	data["reception"] = has_reception
-
-	if(mode==2)
-		var/convopdas[0]
-		var/pdas[0]
-		var/count = 0
-		for (var/obj/item/device/pda/P in PDAs)
-			if (!P.owner||P.toff||P == src||P.hidden)       continue
-			if(conversations.Find("\ref[P]"))
-				convopdas.Add(list(list("Name" = "[P]", "Reference" = "\ref[P]", "Detonate" = "[P.detonate]", "inconvo" = "1")))
-			else
-				pdas.Add(list(list("Name" = "[P]", "Reference" = "\ref[P]", "Detonate" = "[P.detonate]", "inconvo" = "0")))
-			count++
-
-		data["convopdas"] = convopdas
-		data["pdas"] = pdas
-		data["pda_count"] = count
-
-	if(mode==21)
-		data["messagescount"] = tnote.len
-		data["messages"] = tnote
-	else
-		data["messagescount"] = null
-		data["messages"] = null
-
-	if(active_conversation)
-		for(var/c in tnote)
-			if(c["target"] == active_conversation)
-				data["convo_name"] = sanitize(c["owner"])
-				data["convo_job"] = sanitize(c["job"])
-				break
-	if(mode==41)
-		data_core.get_manifest_json()
-
-
-	if(mode==3)
-		var/turf/T = get_turf(user.loc)
-		if(!isnull(T))
-			var/datum/gas_mixture/environment = T.return_air()
-
-			var/pressure = environment.return_pressure()
-			var/total_moles = environment.total_moles
-
-			if (total_moles)
-				var/o2_level = environment.gas["oxygen"]/total_moles
-				var/n2_level = environment.gas["nitrogen"]/total_moles
-				var/co2_level = environment.gas["carbon_dioxide"]/total_moles
-				var/phoron_level = environment.gas["phoron"]/total_moles
-				var/unknown_level =  1-(o2_level+n2_level+co2_level+phoron_level)
-				data["aircontents"] = list(\
-					"pressure" = "[round(pressure,0.1)]",\
-					"nitrogen" = "[round(n2_level*100,0.1)]",\
-					"oxygen" = "[round(o2_level*100,0.1)]",\
-					"carbon_dioxide" = "[round(co2_level*100,0.1)]",\
-					"phoron" = "[round(phoron_level*100,0.01)]",\
-					"other" = "[round(unknown_level, 0.01)]",\
-					"temp" = "[round(environment.temperature-T0C,0.1)]",\
-					"reading" = 1\
-					)
-		if(isnull(data["aircontents"]))
-			data["aircontents"] = list("reading" = 0)
-	if(mode==6)
-		if(has_reception)
-			feeds.Cut()
-			for(var/datum/feed_channel/channel in news_network.network_channels)
-				feeds[++feeds.len] = list("name" = channel.channel_name, "censored" = channel.censored)
-		data["feedChannels"] = feeds
-	if(mode==61)
-		var/datum/feed_channel/FC
-		for(FC in news_network.network_channels)
-			if(FC.channel_name == active_feed["name"])
-				break
-
-		var/list/feed = feed_info[active_feed]
-		if(!feed)
-			feed = list()
-			feed["channel"] = FC.channel_name
-			feed["author"]	= "Unknown"
-			feed["censored"]= 0
-			feed["updated"] = -1
-			feed_info[active_feed] = feed
-
-		if(FC.updated > feed["updated"] && has_reception)
-			feed["author"]	= FC.author
-			feed["updated"]	= FC.updated
-			feed["censored"] = FC.censored
-
-			var/list/messages = list()
-			if(!FC.censored)
-				var/index = 0
-				for(var/datum/feed_message/FM in FC.messages)
-					index++
-					if(FM.img)
-						usr << browse_rsc(FM.img, "pda_news_tmp_photo_[feed["channel"]]_[index].png")
-					// News stories are HTML-stripped but require newline replacement to be properly displayed in NanoUI
-					var/body = replacetext(FM.body, "\n", "<br>")
-					messages[++messages.len] = list("author" = FM.author, "body" = body, "message_type" = FM.message_type, "time_stamp" = FM.time_stamp, "has_image" = (FM.img != null), "caption" = FM.caption, "index" = index)
-			feed["messages"] = messages
-
-		data["feed"] = feed
-
-	data["manifest"] = list("__json_cache" = ManifestJSON)
-
-	nanoUI = data
-	// update the ui if it exists, returns null if no ui is passed/found
-
-	ui = nanomanager.try_update_ui(user, src, ui_key, ui, data, force_open)
-
-	if (!ui)
-		// the ui does not exist, so we'll create a new() one
-	        // for a list of parameters and their descriptions see the code docs in \code\modules\nano\nanoui.dm
-		ui = new(user, src, ui_key, "pda.tmpl", title, 520, 400, state = inventory_state)
-		// when the ui is first opened this is the data it will use
-
-		ui.set_initial_data(data)
-		// open the new ui window
-		ui.open()
-	// auto update every Master Controller tick
-	ui.set_auto_update(auto_update)
-
-//NOTE: graphic resources are loaded on client login
-/obj/item/device/pda/attack_self(mob/user as mob)
-
-	user.set_machine(src)
-
-	if(active_uplink_check(user))
-		return
-
-	ui_interact(user) //NanoUI requires this proc
-	return
-
-/obj/item/device/pda/Topic(href, href_list)
-	if(href_list["cartmenu"] && !isnull(cartridge))
-		cartridge.Topic(href, href_list)
-		return 1
-	if(href_list["radiomenu"] && !isnull(cartridge) && !isnull(cartridge.radio))
-		cartridge.radio.Topic(href, href_list)
-		return 1
-
-
-	..()
-	var/mob/user = usr
-	var/datum/nanoui/ui = nanomanager.get_open_ui(user, src, "main")
-	var/mob/living/U = usr
-	//Looking for master was kind of pointless since PDAs don't appear to have one.
-	//if ((src in U.contents) || ( istype(loc, /turf) && in_range(src, U) ) )
-	if (usr.stat == DEAD)
-		return 0
-	if(!can_use()) //Why reinvent the wheel? There's a proc that does exactly that.
-		U.unset_machine()
-		if(ui)
-			ui.close()
-		return 0
-
-	add_fingerprint(U)
-	U.set_machine(src)
-
-	switch(href_list["choice"])
-
-//BASIC FUNCTIONS===================================
-
-		if("Close")//Self explanatory
-			U.unset_machine()
-			ui.close()
-			return 0
-		if("Refresh")//Refresh, goes to the end of the proc.
-		if("Return")//Return
-			if(mode<=9)
-				mode = 0
-			else
-				mode = round(mode/10)
-				if(mode==2)
-					active_conversation = null
-				if(mode==4)//Fix for cartridges. Redirects to hub.
-					mode = 0
-				else if(mode >= 40 && mode <= 49)//Fix for cartridges. Redirects to refresh the menu.
-					cartridge.mode = mode
-		if ("Authenticate")//Checks for ID
-			id_check(U, 1)
-		if("UpdateInfo")
-			ownjob = id.assignment
-			ownrank = id.rank
-			name = "PDA-[owner] ([ownjob])"
-		if("Eject")//Ejects the cart, only done from hub.
-			verb_remove_cartridge()
-
-//MENU FUNCTIONS===================================
-
-		if("0")//Hub
-			mode = 0
-		if("1")//Notes
-			mode = 1
-		if("2")//Messenger
-			mode = 2
-		if("21")//Read messages
-			mode = 21
-		if("3")//Atmos scan
-			mode = 3
-		if("4")//Redirects to hub
-			mode = 0
-		if("chatroom") // chatroom hub
-			mode = 5
-		if("41") //Manifest
-			mode = 41
-
-
-//MAIN FUNCTIONS===================================
-
-		if("Light")
-			if(fon)
-				fon = 0
-				set_light(0)
-			else
-				fon = 1
-				set_light(f_lum)
-		if("Medical Scan")
-			if(scanmode == 1)
-				scanmode = 0
-			else if((!isnull(cartridge)) && (cartridge.access_medical))
-				scanmode = 1
-		if("Reagent Scan")
-			if(scanmode == 3)
-				scanmode = 0
-			else if((!isnull(cartridge)) && (cartridge.access_reagent_scanner))
-				scanmode = 3
-		if("Halogen Counter")
-			if(scanmode == 4)
-				scanmode = 0
-			else if((!isnull(cartridge)) && (cartridge.access_engine))
-				scanmode = 4
-		if("Honk")
-			if ( !(last_honk && world.time < last_honk + 20) )
-				playsound(loc, 'sound/items/bikehorn.ogg', 50, 1)
-				last_honk = world.time
-		if("Gas Scan")
-			if(scanmode == 5)
-				scanmode = 0
-			else if((!isnull(cartridge)) && (cartridge.access_atmos))
-				scanmode = 5
-
-//MESSENGER/NOTE FUNCTIONS===================================
-
-		if ("Edit")
-			var/n = input(U, "Please enter message", name, notehtml) as message
-			if (in_range(src, U) && loc == U)
-				n = sanitizeSafe(n, extra = 0)
-				if (mode == 1)
-					note = html_decode(n)
-					notehtml = note
-					note = replacetext(note, "\n", "<br>")
-			else
-				ui.close()
-		if("Toggle Messenger")
-			toff = !toff
-		if("Toggle Ringer")//If viewing texts then erase them, if not then toggle silent status
-			message_silent = !message_silent
-		if("Toggle News")
-			news_silent = !news_silent
-		if("Clear")//Clears messages
-			if(href_list["option"] == "All")
-				tnote.Cut()
-				conversations.Cut()
-			if(href_list["option"] == "Convo")
-				var/new_tnote[0]
-				for(var/i in tnote)
-					if(i["target"] != active_conversation)
-						new_tnote[++new_tnote.len] = i
-				tnote = new_tnote
-				conversations.Remove(active_conversation)
-
-			active_conversation = null
-			if(mode==21)
-				mode=2
-
-		if("Ringtone")
-			var/t = input(U, "Please enter new ringtone", name, ttone) as text
-			if (in_range(src, U) && loc == U)
-				if (t)
-					if(src.hidden_uplink && hidden_uplink.check_trigger(U, lowertext(t), lowertext(lock_code)))
-						U << "The PDA softly beeps."
-						ui.close()
-					else
-						t = sanitize(t, 20)
-						ttone = t
-			else
-				ui.close()
-				return 0
-		if("Newstone")
-			var/t = input(U, "Please enter new news tone", name, newstone) as text
-			if (in_range(src, U) && loc == U)
-				if (t)
-					t = sanitize(t, 20)
-					newstone = t
-			else
-				ui.close()
-				return 0
-		if("Message")
-
-			var/obj/item/device/pda/P = locate(href_list["target"])
-			src.create_message(U, P, !href_list["notap"])
-			if(mode == 2)
-				if(href_list["target"] in conversations)            // Need to make sure the message went through, if not welp.
-					active_conversation = href_list["target"]
-					mode = 21
-
-		if("Select Conversation")
-			var/P = href_list["convo"]
-			for(var/n in conversations)
-				if(P == n)
-					active_conversation=P
-					mode=21
-		if("Select Feed")
-			var/n = href_list["name"]
-			for(var/f in feeds)
-				if(f["name"] == n)
-					active_feed = f
-					mode=61
-		if("Send Honk")//Honk virus
-			if(cartridge && cartridge.access_clown)//Cartridge checks are kind of unnecessary since everything is done through switch.
-				var/obj/item/device/pda/P = locate(href_list["target"])//Leaving it alone in case it may do something useful, I guess.
-				if(!isnull(P))
-					if (!P.toff && cartridge.charges > 0)
-						cartridge.charges--
-						U.show_message("\blue Virus sent!", 1)
-						P.honkamt = (rand(15,20))
-				else
-					U << "PDA not found."
-			else
-				ui.close()
-				return 0
-		if("Send Silence")//Silent virus
-			if(cartridge && cartridge.access_mime)
-				var/obj/item/device/pda/P = locate(href_list["target"])
-				if(!isnull(P))
-					if (!P.toff && cartridge.charges > 0)
-						cartridge.charges--
-						U.show_message("\blue Virus sent!", 1)
-						P.message_silent = 1
-						P.news_silent = 1
-						P.ttone = "silence"
-						P.newstone = "silence"
-				else
-					U << "PDA not found."
-			else
-				ui.close()
-				return 0
-
-
-//SYNDICATE FUNCTIONS===================================
-
-		if("Toggle Door")
-			if(cartridge && cartridge.access_remote_door)
-				for(var/obj/machinery/door/blast/M in world)
-					if(M.id == cartridge.remote_door_id)
-						if(M.density)
-							M.open()
-						else
-							M.close()
-
-		if("Detonate")//Detonate PDA... maybe
-			if(cartridge && cartridge.access_detonate_pda)
-				var/obj/item/device/pda/P = locate(href_list["target"])
-				var/datum/reception/reception = get_reception(src, P, "", do_sleep = 0)
-				if(!(reception.message_server && reception.telecomms_reception & TELECOMMS_RECEPTION_SENDER))
-					U.show_message("\red An error flashes on your [src]: Connection unavailable", 1)
-					return
-				if(reception.telecomms_reception & TELECOMMS_RECEPTION_RECEIVER == 0) // Does our recepient have a broadcaster on their level?
-					U.show_message("\red An error flashes on your [src]: Recipient unavailable", 1)
-					return
-				if(!isnull(P))
-					if (!P.toff && cartridge.charges > 0)
-						cartridge.charges--
-
-						var/difficulty = 2
-
-						if(P.cartridge)
-							difficulty += P.cartridge.access_medical
-							difficulty += P.cartridge.access_security
-							difficulty += P.cartridge.access_engine
-							difficulty += P.cartridge.access_clown
-							difficulty += P.cartridge.access_janitor
-							if(P.hidden_uplink)
-								difficulty += 3
-
-						if(prob(difficulty))
-							U.show_message("\red An error flashes on your [src].", 1)
-						else if (prob(difficulty * 7))
-							U.show_message("\red Energy feeds back into your [src]!", 1)
-							ui.close()
-							detonate_act(src)
-							log_admin("[key_name(U)] just attempted to blow up [P] with the Detomatix cartridge but failed, blowing themselves up")
-							message_admins("[key_name_admin(U)] just attempted to blow up [P] with the Detomatix cartridge but failed.", 1)
-						else
-							U.show_message("\blue Success!", 1)
-							log_admin("[key_name(U)] just attempted to blow up [P] with the Detomatix cartridge and succeeded")
-							message_admins("[key_name_admin(U)] just attempted to blow up [P] with the Detomatix cartridge and succeeded.", 1)
-							detonate_act(P)
-					else
-						U << "No charges left."
-				else
-					U << "PDA not found."
-			else
-				U.unset_machine()
-				ui.close()
-				return 0
-
-//pAI FUNCTIONS===================================
-		if("pai")
-			if(pai)
-				if(pai.loc != src)
-					pai = null
-				else
-					switch(href_list["option"])
-						if("1")		// Configure pAI device
-							pai.attack_self(U)
-						if("2")		// Eject pAI device
-							var/turf/T = get_turf_or_move(src.loc)
-							if(T)
-								pai.loc = T
-								pai = null
-
-		else
-			mode = text2num(href_list["choice"])
-			if(cartridge)
-				cartridge.mode = mode
-
-//EXTRA FUNCTIONS===================================
-
-	if (mode == 2||mode == 21)//To clear message overlays.
-		new_message = 0
-		update_icon()
-
-	if (mode == 6||mode == 61)//To clear news overlays.
-		new_news = 0
-		update_icon()
-
-	if ((honkamt > 0) && (prob(60)))//For clown virus.
-		honkamt--
-		playsound(loc, 'sound/items/bikehorn.ogg', 30, 1)
-
-	return 1 // return 1 tells it to refresh the UI in NanoUI
-
-/obj/item/device/pda/update_icon()
-	..()
-
-	overlays.Cut()
-	if(new_message || new_news)
-		overlays += image('icons/obj/pda.dmi', "pda-r")
-
-/obj/item/device/pda/proc/detonate_act(var/obj/item/device/pda/P)
-	//TODO: sometimes these attacks show up on the message server
-	var/i = rand(1,100)
-	var/j = rand(0,1) //Possibility of losing the PDA after the detonation
-	var/message = ""
-	var/mob/living/M = null
-	if(ismob(P.loc))
-		M = P.loc
-
-	//switch(i) //Yes, the overlapping cases are intended.
-	if(i<=10) //The traditional explosion
-		P.explode()
-		j=1
-		message += "Your [P] suddenly explodes!"
-	if(i>=10 && i<= 20) //The PDA burns a hole in the holder.
-		j=1
-		if(M && isliving(M))
-			M.apply_damage( rand(30,60) , BURN)
-		message += "You feel a searing heat! Your [P] is burning!"
-	if(i>=20 && i<=25) //EMP
-		empulse(P.loc, 3, 6, 1)
-		message += "Your [P] emits a wave of electromagnetic energy!"
-	if(i>=25 && i<=40) //Smoke
-		var/datum/effect/effect/system/smoke_spread/chem/S = new /datum/effect/effect/system/smoke_spread/chem
-		S.attach(P.loc)
-		S.set_up(P, 10, 0, P.loc)
-		playsound(P.loc, 'sound/effects/smoke.ogg', 50, 1, -3)
-		S.start()
-		message += "Large clouds of smoke billow forth from your [P]!"
-	if(i>=40 && i<=45) //Bad smoke
-		var/datum/effect/effect/system/smoke_spread/bad/B = new /datum/effect/effect/system/smoke_spread/bad
-		B.attach(P.loc)
-		B.set_up(P, 10, 0, P.loc)
-		playsound(P.loc, 'sound/effects/smoke.ogg', 50, 1, -3)
-		B.start()
-		message += "Large clouds of noxious smoke billow forth from your [P]!"
-	if(i>=65 && i<=75) //Weaken
-		if(M && isliving(M))
-			M.apply_effects(0,1)
-		message += "Your [P] flashes with a blinding white light! You feel weaker."
-	if(i>=75 && i<=85) //Stun and stutter
-		if(M && isliving(M))
-			M.apply_effects(1,0,0,0,1)
-		message += "Your [P] flashes with a blinding white light! You feel weaker."
-	if(i>=85) //Sparks
-		var/datum/effect/effect/system/spark_spread/s = new /datum/effect/effect/system/spark_spread
-		s.set_up(2, 1, P.loc)
-		s.start()
-		message += "Your [P] begins to spark violently!"
-	if(i>45 && i<65 && prob(50)) //Nothing happens
-		message += "Your [P] bleeps loudly."
-		j = prob(10)
-
-	if(j) //This kills the PDA
-		qdel(P)
-		if(message)
-			message += "It melts in a puddle of plastic."
-		else
-			message += "Your [P] shatters in a thousand pieces!"
-
-	if(M && isliving(M))
-		message = "\red" + message
-		M.show_message(message, 1)
-
-/obj/item/device/pda/proc/remove_id()
-	if (id)
-		if (ismob(loc))
-			var/mob/M = loc
-			M.put_in_hands(id)
-			usr << "<span class='notice'>You remove the ID from the [name].</span>"
-		else
-			id.loc = get_turf(src)
-		id = null
-
-/obj/item/device/pda/proc/create_message(var/mob/living/U = usr, var/obj/item/device/pda/P, var/tap = 1)
-	if(tap)
-		U.visible_message("<span class='notice'>[U] taps on \his PDA's screen.</span>")
-	U.last_target_click = world.time
-	var/t = input(U, "Please enter message", P.name, null) as text
-	t = sanitize(t)
-	//t = readd_quotes(t)
-	t = replace_characters(t, list("&#34;" = "\""))
-	if (!t || !istype(P))
-		return
-	if (!in_range(src, U) && loc != U)
-		return
-
-	if (isnull(P)||P.toff || toff)
-		return
-
-	if (last_text && world.time < last_text + 5)
-		return
-
-	if(!can_use())
-		return
-
-	last_text = world.time
-	var/datum/reception/reception = get_reception(src, P, t)
-	t = reception.message
-
-	if(reception.message_server && (reception.telecomms_reception & TELECOMMS_RECEPTION_SENDER)) // only send the message if it's stable
-		if(reception.telecomms_reception & TELECOMMS_RECEPTION_RECEIVER == 0) // Does our recipient have a broadcaster on their level?
-			U << "ERROR: Cannot reach recipient."
-			return
-		var/send_result = reception.message_server.send_pda_message("[P.owner]","[owner]","[t]")
-		if (send_result)
-			U << "ERROR: Messaging server rejected your message. Reason: contains '[send_result]'."
-			return
-
-		tnote.Add(list(list("sent" = 1, "owner" = "[P.owner]", "job" = "[P.ownjob]", "message" = "[t]", "target" = "\ref[P]")))
-		P.tnote.Add(list(list("sent" = 0, "owner" = "[owner]", "job" = "[ownjob]", "message" = "[t]", "target" = "\ref[src]")))
-		for(var/mob/M in player_list)
-			if(M.stat == DEAD && M.client && (M.client.prefs.toggles & CHAT_GHOSTEARS)) // src.client is so that ghosts don't have to listen to mice
-				if(istype(M, /mob/new_player))
-					continue
-				M.show_message("<span class='game say'>PDA Message - <span class='name'>[owner]</span> -> <span class='name'>[P.owner]</span>: <span class='message'>[t]</span></span>")
-
-		if(!conversations.Find("\ref[P]"))
-			conversations.Add("\ref[P]")
-		if(!P.conversations.Find("\ref[src]"))
-			P.conversations.Add("\ref[src]")
-
-
-		if (prob(15)) //Give the AI a chance of intercepting the message
-			var/who = src.owner
-			if(prob(50))
-				who = P.owner
-			for(var/mob/living/silicon/ai/ai in mob_list)
-				// Allows other AIs to intercept the message but the AI won't intercept their own message.
-				if(ai.aiPDA != P && ai.aiPDA != src)
-					ai.show_message("<i>Intercepted message from <b>[who]</b>: [t]</i>")
-
-		P.new_message_from_pda(src, t)
-		nanomanager.update_user_uis(U, src) // Update the sending user's PDA UI so that they can see the new message
-	else
-		U << "<span class='notice'>ERROR: Messaging server is not responding.</span>"
-
-/obj/item/device/pda/proc/new_info(var/beep_silent, var/message_tone, var/reception_message)
-	if (!beep_silent)
-		playsound(loc, 'sound/machines/twobeep.ogg', 50, 1)
-		for (var/mob/O in hearers(2, loc))
-			O.show_message(text("\icon[src] *[message_tone]*"))
-	//Search for holder of the PDA.
-	var/mob/living/L = null
-	if(loc && isliving(loc))
-		L = loc
-	//Maybe they are a pAI!
-	else
-		L = get(src, /mob/living/silicon)
-
-	if(L)
-		if(reception_message)
-			L << reception_message
-		nanomanager.update_user_uis(L, src) // Update the receiving user's PDA UI so that they can see the new message
-
-/obj/item/device/pda/proc/new_news(var/message)
-	new_info(news_silent, newstone, news_silent ? "" : "\icon[src] <b>[message]</b>")
-
-	if(!news_silent)
-		new_news = 1
-		update_icon()
-
-/obj/item/device/pda/ai/new_news(var/message)
-	// Do nothing
-
-/obj/item/device/pda/proc/new_message_from_pda(var/obj/item/device/pda/sending_device, var/message)
-	new_message(sending_device, sending_device.owner, sending_device.ownjob, message)
-
-/obj/item/device/pda/proc/new_message(var/sending_unit, var/sender, var/sender_job, var/message)
-	var/reception_message = "\icon[src] <b>Message from [sender] ([sender_job]), </b>\"[message]\" (<a href='byond://?src=\ref[src];choice=Message;notap=[istype(loc, /mob/living/silicon)];skiprefresh=1;target=\ref[sending_unit]'>Reply</a>)"
-	new_info(message_silent, newstone, reception_message)
-
-	log_pda("[usr] (PDA: [sending_unit]) sent \"[message]\" to [name]")
-	new_message = 1
-	update_icon()
-
-<<<<<<< HEAD
-/obj/item/device/pda/ai/new_message(var/atom/movable/sending_unit, var/sender, var/sender_job, var/message)
-	var/track = ""
-	if(ismob(sending_unit.loc) && isAI(loc))
-		track = "(<a href='byond://?src=\ref[loc];track=\ref[sending_unit.loc];trackname=[html_encode(sender)]'>Follow</a>)"
-
-	var/reception_message = "\icon[src] <b>Message from [sender] ([sender_job]), </b>\"[message]\" (<a href='byond://?src=\ref[src];choice=Message;notap=1;skiprefresh=1;target=\ref[sending_unit]'>Reply</a>) [track]"
-	new_info(message_silent, newstone, reception_message)
-
-	log_pda("[usr] (PDA: [sending_unit]) sent \"[message]\" to [name]")
-	new_message = 1
-=======
-/obj/item/device/pda/verb/verb_reset_pda()
-	set category = "Object"
-	set name = "Reset PDA"
-	set src in usr
-
-	if(issilicon(usr))
-		return
-
-	if(can_use(usr))
-		mode = 0
-		nanomanager.update_uis(src)
-		usr << "<span class='notice'>You press the reset button on \the [src].</span>"
-	else
-		usr << "<span class='notice'>You cannot do this while restrained.</span>"
->>>>>>> 93c3d038
-
-/obj/item/device/pda/verb/verb_remove_id()
-	set category = "Object"
-	set name = "Remove id"
-	set src in usr
-
-	if(issilicon(usr))
-		return
-
-	if ( can_use(usr) )
-		if(id)
-			remove_id()
-		else
-			usr << "<span class='notice'>This PDA does not have an ID in it.</span>"
-	else
-		usr << "<span class='notice'>You cannot do this while restrained.</span>"
-
-
-/obj/item/device/pda/verb/verb_remove_pen()
-	set category = "Object"
-	set name = "Remove pen"
-	set src in usr
-
-	if(issilicon(usr))
-		return
-
-	if ( can_use(usr) )
-		var/obj/item/weapon/pen/O = locate() in src
-		if(O)
-			if (istype(loc, /mob))
-				var/mob/M = loc
-				if(M.get_active_hand() == null)
-					M.put_in_hands(O)
-					usr << "<span class='notice'>You remove \the [O] from \the [src].</span>"
-					return
-			O.loc = get_turf(src)
-		else
-			usr << "<span class='notice'>This PDA does not have a pen in it.</span>"
-	else
-		usr << "<span class='notice'>You cannot do this while restrained.</span>"
-
-/obj/item/device/pda/verb/verb_remove_cartridge()
-	set category = "Object"
-	set name = "Remove cartridge"
-	set src in usr
-
-	if(issilicon(usr))
-		return
-
-	if (can_use(usr) && !isnull(cartridge))
-		var/turf/T = get_turf(src)
-		cartridge.loc = T
-		if (ismob(loc))
-			var/mob/M = loc
-			M.put_in_hands(cartridge)
-		else
-			cartridge.loc = get_turf(src)
-		mode = 0
-		scanmode = 0
-		if (cartridge.radio)
-			cartridge.radio.hostpda = null
-		cartridge = null
-		usr << "<span class='notice'>You remove \the [cartridge] from the [name].</span>"
-	else
-		usr << "<span class='notice'>You cannot do this while restrained.</span>"
-
-/obj/item/device/pda/proc/id_check(mob/user as mob, choice as num)//To check for IDs; 1 for in-pda use, 2 for out of pda use.
-	if(choice == 1)
-		if (id)
-			remove_id()
-		else
-			var/obj/item/I = user.get_active_hand()
-			if (istype(I, /obj/item/weapon/card/id))
-				user.drop_item()
-				I.loc = src
-				id = I
-	else
-		var/obj/item/weapon/card/I = user.get_active_hand()
-		if (istype(I, /obj/item/weapon/card/id) && I:registered_name)
-			var/obj/old_id = id
-			user.drop_item()
-			I.loc = src
-			id = I
-			user.put_in_hands(old_id)
-	return
-
-// access to status display signals
-/obj/item/device/pda/attackby(obj/item/C as obj, mob/user as mob)
-	..()
-	if(istype(C, /obj/item/weapon/cartridge) && !cartridge)
-		cartridge = C
-		user.drop_item()
-		cartridge.loc = src
-		user << "<span class='notice'>You insert [cartridge] into [src].</span>"
-		nanomanager.update_uis(src) // update all UIs attached to src
-		if(cartridge.radio)
-			cartridge.radio.hostpda = src
-
-	else if(istype(C, /obj/item/weapon/card/id))
-		var/obj/item/weapon/card/id/idcard = C
-		if(!idcard.registered_name)
-			user << "<span class='notice'>\The [src] rejects the ID.</span>"
-			return
-		if(!owner)
-			owner = idcard.registered_name
-			ownjob = idcard.assignment
-			ownrank = idcard.rank
-			name = "PDA-[owner] ([ownjob])"
-			user << "<span class='notice'>Card scanned.</span>"
-		else
-			//Basic safety check. If either both objects are held by user or PDA is on ground and card is in hand.
-			if(((src in user.contents) && (C in user.contents)) || (istype(loc, /turf) && in_range(src, user) && (C in user.contents)) )
-				id_check(user, 2)
-				user << "<span class='notice'>You put the ID into \the [src]'s slot.</span>"
-				updateSelfDialog()//Update self dialog on success.
-			return	//Return in case of failed check or when successful.
-		updateSelfDialog()//For the non-input related code.
-	else if(istype(C, /obj/item/device/paicard) && !src.pai)
-		user.drop_item()
-		C.loc = src
-		pai = C
-		user << "<span class='notice'>You slot \the [C] into [src].</span>"
-		nanomanager.update_uis(src) // update all UIs attached to src
-	else if(istype(C, /obj/item/weapon/pen))
-		var/obj/item/weapon/pen/O = locate() in src
-		if(O)
-			user << "<span class='notice'>There is already a pen in \the [src].</span>"
-		else
-			user.drop_item()
-			C.loc = src
-			user << "<span class='notice'>You slide \the [C] into \the [src].</span>"
-	return
-
-/obj/item/device/pda/attack(mob/living/C as mob, mob/living/user as mob)
-	if (istype(C, /mob/living/carbon))
-		switch(scanmode)
-			if(1)
-
-				for (var/mob/O in viewers(C, null))
-					O.show_message("\red [user] has analyzed [C]'s vitals!", 1)
-
-				user.show_message("\blue Analyzing Results for [C]:")
-				user.show_message("\blue \t Overall Status: [C.stat > 1 ? "dead" : "[C.health - C.halloss]% healthy"]", 1)
-				user.show_message("\blue \t Damage Specifics: [C.getOxyLoss() > 50 ? "\red" : "\blue"][C.getOxyLoss()]-[C.getToxLoss() > 50 ? "\red" : "\blue"][C.getToxLoss()]-[C.getFireLoss() > 50 ? "\red" : "\blue"][C.getFireLoss()]-[C.getBruteLoss() > 50 ? "\red" : "\blue"][C.getBruteLoss()]", 1)
-				user.show_message("\blue \t Key: Suffocation/Toxin/Burns/Brute", 1)
-				user.show_message("\blue \t Body Temperature: [C.bodytemperature-T0C]&deg;C ([C.bodytemperature*1.8-459.67]&deg;F)", 1)
-				if(C.tod && (C.stat == DEAD || (C.status_flags & FAKEDEATH)))
-					user.show_message("\blue \t Time of Death: [C.tod]")
-				if(istype(C, /mob/living/carbon/human))
-					var/mob/living/carbon/human/H = C
-					var/list/damaged = H.get_damaged_organs(1,1)
-					user.show_message("\blue Localized Damage, Brute/Burn:",1)
-					if(length(damaged)>0)
-						for(var/obj/item/organ/external/org in damaged)
-							user.show_message(text("\blue \t []: []\blue-[]",capitalize(org.name),(org.brute_dam > 0)?"\red [org.brute_dam]":0,(org.burn_dam > 0)?"\red [org.burn_dam]":0),1)
-					else
-						user.show_message("\blue \t Limbs are OK.",1)
-
-				for(var/datum/disease/D in C.viruses)
-					if(!D.hidden[SCANNER])
-						user.show_message(text("\red <b>Warning: [D.form] Detected</b>\nName: [D.name].\nType: [D.spread].\nStage: [D.stage]/[D.max_stages].\nPossible Cure: [D.cure]"))
-
-			if(2)
-				if (!istype(C:dna, /datum/dna))
-					user << "\blue No fingerprints found on [C]"
-				else
-					user << text("\blue [C]'s Fingerprints: [md5(C:dna.uni_identity)]")
-				if ( !(C:blood_DNA) )
-					user << "\blue No blood found on [C]"
-					if(C:blood_DNA)
-						qdel(C:blood_DNA)
-				else
-					user << "\blue Blood found on [C]. Analysing..."
-					spawn(15)
-						for(var/blood in C:blood_DNA)
-							user << "\blue Blood type: [C:blood_DNA[blood]]\nDNA: [blood]"
-
-			if(4)
-				for (var/mob/O in viewers(C, null))
-					O.show_message("\red [user] has analyzed [C]'s radiation levels!", 1)
-
-				user.show_message("\blue Analyzing Results for [C]:")
-				if(C.radiation)
-					user.show_message("\green Radiation Level: \black [C.radiation]")
-				else
-					user.show_message("\blue No radiation detected.")
-
-/obj/item/device/pda/afterattack(atom/A as mob|obj|turf|area, mob/user as mob, proximity)
-	if(!proximity) return
-	switch(scanmode)
-
-		if(3)
-			if(!isobj(A))
-				return
-			if(!isnull(A.reagents))
-				if(A.reagents.reagent_list.len > 0)
-					var/reagents_length = A.reagents.reagent_list.len
-					user << "\blue [reagents_length] chemical agent[reagents_length > 1 ? "s" : ""] found."
-					for (var/re in A.reagents.reagent_list)
-						user << "\blue \t [re]"
-				else
-					user << "\blue No active chemical agents found in [A]."
-			else
-				user << "\blue No significant chemical agents found in [A]."
-
-		if(5)
-			if((istype(A, /obj/item/weapon/tank)) || (istype(A, /obj/machinery/portable_atmospherics)))
-				var/obj/icon = A
-				for (var/mob/O in viewers(user, null))
-					O << "\red [user] has used [src] on \icon[icon] [A]"
-				var/pressure = A:air_contents.return_pressure()
-
-				var/total_moles = A:air_contents.total_moles
-
-				user << "\blue Results of analysis of \icon[icon]"
-				if (total_moles>0)
-					user << "\blue Pressure: [round(pressure,0.1)] kPa"
-					for(var/g in A:air_contents.gas)
-						user << "\blue [gas_data.name[g]]: [round((A:air_contents.gas[g] / total_moles) * 100)]%"
-					user << "\blue Temperature: [round(A:air_contents.temperature-T0C)]&deg;C"
-				else
-					user << "\blue Tank is empty!"
-
-			if (istype(A, /obj/machinery/atmospherics/pipe/tank))
-				var/obj/icon = A
-				for (var/mob/O in viewers(user, null))
-					O << "\red [user] has used [src] on \icon[icon] [A]"
-
-				var/obj/machinery/atmospherics/pipe/tank/T = A
-				var/pressure = T.parent.air.return_pressure()
-				var/total_moles = T.parent.air.total_moles
-
-				user << "\blue Results of analysis of \icon[icon]"
-				if (total_moles>0)
-					user << "\blue Pressure: [round(pressure,0.1)] kPa"
-					for(var/g in T.parent.air.gas)
-						user << "\blue [gas_data.name[g]]: [round((T.parent.air.gas[g] / total_moles) * 100)]%"
-					user << "\blue Temperature: [round(T.parent.air.temperature-T0C)]&deg;C"
-				else
-					user << "\blue Tank is empty!"
-
-	if (!scanmode && istype(A, /obj/item/weapon/paper) && owner)
-		// JMO 20140705: Makes scanned document show up properly in the notes. Not pretty for formatted documents,
-		// as this will clobber the HTML, but at least it lets you scan a document. You can restore the original
-		// notes by editing the note again. (Was going to allow you to edit, but scanned documents are too long.)
-		var/raw_scan = (A:info)
-		var/formatted_scan = ""
-		// Scrub out the tags (replacing a few formatting ones along the way)
-
-		// Find the beginning and end of the first tag.
-		var/tag_start = findtext(raw_scan,"<")
-		var/tag_stop = findtext(raw_scan,">")
-
-		// Until we run out of complete tags...
-		while(tag_start&&tag_stop)
-			var/pre = copytext(raw_scan,1,tag_start) // Get the stuff that comes before the tag
-			var/tag = lowertext(copytext(raw_scan,tag_start+1,tag_stop)) // Get the tag so we can do intellegent replacement
-			var/tagend = findtext(tag," ") // Find the first space in the tag if there is one.
-
-			// Anything that's before the tag can just be added as is.
-			formatted_scan = formatted_scan+pre
-
-			// If we have a space after the tag (and presumably attributes) just crop that off.
-			if (tagend)
-				tag=copytext(tag,1,tagend)
-
-			if (tag=="p"||tag=="/p"||tag=="br") // Check if it's I vertical space tag.
-				formatted_scan=formatted_scan+"<br>" // If so, add some padding in.
-
-			raw_scan = copytext(raw_scan,tag_stop+1) // continue on with the stuff after the tag
-
-			// Look for the next tag in what's left
-			tag_start = findtext(raw_scan,"<")
-			tag_stop = findtext(raw_scan,">")
-
-		// Anything that is left in the page. just tack it on to the end as is
-		formatted_scan=formatted_scan+raw_scan
-
-    	// If there is something in there already, pad it out.
-		if (length(note)>0)
-			note = note + "<br><br>"
-
-    	// Store the scanned document to the notes
-		note = "Scanned Document. Edit to restore previous notes/delete scan.<br>----------<br>" + formatted_scan + "<br>"
-		// notehtml ISN'T set to allow user to get their old notes back. A better implementation would add a "scanned documents"
-		// feature to the PDA, which would better convey the availability of the feature, but this will work for now.
-
-		// Inform the user
-		user << "\blue Paper scanned and OCRed to notekeeper." //concept of scanning paper copyright brainoblivion 2009
-
-
-
-/obj/item/device/pda/proc/explode() //This needs tuning. //Sure did.
-	if(!src.detonate) return
-	var/turf/T = get_turf(src.loc)
-	if(T)
-		T.hotspot_expose(700,125)
-		explosion(T, 0, 0, 1, rand(1,2))
-	return
-
-/obj/item/device/pda/Destroy()
-	PDAs -= src
-	if (src.id && prob(90)) //IDs are kept in 90% of the cases
-		src.id.loc = get_turf(src.loc)
-	..()
-
-/obj/item/device/pda/clown/Crossed(AM as mob|obj) //Clown PDA is slippery.
-	if (istype(AM, /mob/living))
-		var/mob/living/M = AM
-
-		if(M.slip("the PDA",8) && M.real_name != src.owner && istype(src.cartridge, /obj/item/weapon/cartridge/clown))
-			if(src.cartridge.charges < 5)
-				src.cartridge.charges++
-
-/obj/item/device/pda/proc/available_pdas()
-	var/list/names = list()
-	var/list/plist = list()
-	var/list/namecounts = list()
-
-	if (toff)
-		usr << "Turn on your receiver in order to send messages."
-		return
-
-	for (var/obj/item/device/pda/P in PDAs)
-		if (!P.owner)
-			continue
-		else if(P.hidden)
-			continue
-		else if (P == src)
-			continue
-		else if (P.toff)
-			continue
-
-		var/name = P.owner
-		if (name in names)
-			namecounts[name]++
-			name = text("[name] ([namecounts[name]])")
-		else
-			names.Add(name)
-			namecounts[name] = 1
-
-		plist[text("[name]")] = P
-	return plist
-
-
-//Some spare PDAs in a box
-/obj/item/weapon/storage/box/PDAs
-	name = "box of spare PDAs"
-	desc = "A box of spare PDA microcomputers."
-	icon = 'icons/obj/pda.dmi'
-	icon_state = "pdabox"
-
-	New()
-		..()
-		new /obj/item/device/pda(src)
-		new /obj/item/device/pda(src)
-		new /obj/item/device/pda(src)
-		new /obj/item/device/pda(src)
-		new /obj/item/weapon/cartridge/head(src)
-
-		var/newcart = pick(	/obj/item/weapon/cartridge/engineering,
-							/obj/item/weapon/cartridge/security,
-							/obj/item/weapon/cartridge/medical,
-							/obj/item/weapon/cartridge/signal/science,
-							/obj/item/weapon/cartridge/quartermaster)
-		new newcart(src)
-
-// Pass along the pulse to atoms in contents, largely added so pAIs are vulnerable to EMP
-/obj/item/device/pda/emp_act(severity)
-	for(var/atom/A in src)
-		A.emp_act(severity)
+
+//The advanced pea-green monochrome lcd of tomorrow.
+
+var/global/list/obj/item/device/pda/PDAs = list()
+
+/obj/item/device/pda
+	name = "\improper PDA"
+	desc = "A portable microcomputer by Thinktronic Systems, LTD. Functionality determined by a preprogrammed ROM cartridge."
+	icon = 'icons/obj/pda.dmi'
+	icon_state = "pda"
+	item_state = "electronic"
+	w_class = 2.0
+	slot_flags = SLOT_ID | SLOT_BELT
+
+	//Main variables
+	var/owner = null
+	var/default_cartridge = 0 // Access level defined by cartridge
+	var/obj/item/weapon/cartridge/cartridge = null //current cartridge
+	var/mode = 0 //Controls what menu the PDA will display. 0 is hub; the rest are either built in or based on cartridge.
+
+	var/lastmode = 0
+	var/ui_tick = 0
+	var/nanoUI[0]
+
+	//Secondary variables
+	var/scanmode = 0 //1 is medical scanner, 2 is forensics, 3 is reagent scanner.
+	var/fon = 0 //Is the flashlight function on?
+	var/f_lum = 2 //Luminosity for the flashlight function
+	var/message_silent = 0 //To beep or not to beep, that is the question
+	var/news_silent = 1 //To beep or not to beep, that is the question.  The answer is No.
+	var/toff = 0 //If 1, messenger disabled
+	var/tnote[0]  //Current Texts
+	var/last_text //No text spamming
+	var/last_honk //Also no honk spamming that's bad too
+	var/ttone = "beep" //The PDA ringtone!
+	var/newstone = "beep, beep" //The news ringtone!
+	var/lock_code = "" // Lockcode to unlock uplink
+	var/honkamt = 0 //How many honks left when infected with honk.exe
+	var/mimeamt = 0 //How many silence left when infected with mime.exe
+	var/note = "Congratulations, your station has chosen the Thinktronic 5230 Personal Data Assistant!" //Current note in the notepad function
+	var/notehtml = ""
+	var/cart = "" //A place to stick cartridge menu information
+	var/detonate = 1 // Can the PDA be blown up?
+	var/hidden = 0 // Is the PDA hidden from the PDA list?
+	var/active_conversation = null // New variable that allows us to only view a single conversation.
+	var/list/conversations = list()    // For keeping up with who we have PDA messsages from.
+	var/new_message = 0			//To remove hackish overlay check
+	var/new_news = 0
+
+	var/active_feed				// The selected feed
+	var/list/warrant			// The warrant as we last knew it
+	var/list/feeds = list()		// The list of feeds as we last knew them
+	var/list/feed_info = list()	// The data and contents of each feed as we last knew them
+
+	var/list/cartmodes = list(40, 42, 43, 433, 44, 441, 45, 451, 46, 48, 47, 49) // If you add more cartridge modes add them to this list as well.
+	var/list/no_auto_update = list(1, 40, 43, 44, 441, 45, 451)		     // These modes we turn off autoupdate
+	var/list/update_every_five = list(3, 41, 433, 46, 47, 48, 49)			     // These we update every 5 ticks
+
+	var/obj/item/weapon/card/id/id = null //Making it possible to slot an ID card into the PDA so it can function as both.
+	var/ownjob = null //related to above - this is assignment (potentially alt title)
+	var/ownrank = null // this one is rank, never alt title
+
+	var/obj/item/device/paicard/pai = null	// A slot for a personal AI device
+
+/obj/item/device/pda/examine(mob/user)
+	if(..(user, 1))
+		user << "The time [worldtime2text()] is displayed in the corner of the screen."
+
+/obj/item/device/pda/medical
+	default_cartridge = /obj/item/weapon/cartridge/medical
+	icon_state = "pda-m"
+
+/obj/item/device/pda/viro
+	default_cartridge = /obj/item/weapon/cartridge/medical
+	icon_state = "pda-v"
+
+/obj/item/device/pda/engineering
+	default_cartridge = /obj/item/weapon/cartridge/engineering
+	icon_state = "pda-e"
+
+/obj/item/device/pda/security
+	default_cartridge = /obj/item/weapon/cartridge/security
+	icon_state = "pda-s"
+
+/obj/item/device/pda/detective
+	default_cartridge = /obj/item/weapon/cartridge/detective
+	icon_state = "pda-det"
+
+/obj/item/device/pda/warden
+	default_cartridge = /obj/item/weapon/cartridge/security
+	icon_state = "pda-warden"
+
+/obj/item/device/pda/janitor
+	default_cartridge = /obj/item/weapon/cartridge/janitor
+	icon_state = "pda-j"
+	ttone = "slip"
+
+/obj/item/device/pda/science
+	default_cartridge = /obj/item/weapon/cartridge/signal/science
+	icon_state = "pda-tox"
+	ttone = "boom"
+
+/obj/item/device/pda/clown
+	default_cartridge = /obj/item/weapon/cartridge/clown
+	icon_state = "pda-clown"
+	desc = "A portable microcomputer by Thinktronic Systems, LTD. The surface is coated with polytetrafluoroethylene and banana drippings."
+	ttone = "honk"
+
+/obj/item/device/pda/mime
+	default_cartridge = /obj/item/weapon/cartridge/mime
+	icon_state = "pda-mime"
+	message_silent = 1
+	news_silent = 1
+	ttone = "silence"
+	newstone = "silence"
+
+/obj/item/device/pda/heads
+	default_cartridge = /obj/item/weapon/cartridge/head
+	icon_state = "pda-h"
+	news_silent = 1
+
+/obj/item/device/pda/heads/hop
+	default_cartridge = /obj/item/weapon/cartridge/hop
+	icon_state = "pda-hop"
+
+/obj/item/device/pda/heads/hos
+	default_cartridge = /obj/item/weapon/cartridge/hos
+	icon_state = "pda-hos"
+
+/obj/item/device/pda/heads/ce
+	default_cartridge = /obj/item/weapon/cartridge/ce
+	icon_state = "pda-ce"
+
+/obj/item/device/pda/heads/cmo
+	default_cartridge = /obj/item/weapon/cartridge/cmo
+	icon_state = "pda-cmo"
+
+/obj/item/device/pda/heads/rd
+	default_cartridge = /obj/item/weapon/cartridge/rd
+	icon_state = "pda-rd"
+
+/obj/item/device/pda/captain
+	default_cartridge = /obj/item/weapon/cartridge/captain
+	icon_state = "pda-c"
+	detonate = 0
+	//toff = 1
+
+/obj/item/device/pda/ert
+	default_cartridge = /obj/item/weapon/cartridge/captain
+	icon_state = "pda-h"
+	detonate = 0
+	hidden = 1
+
+/obj/item/device/pda/cargo
+	default_cartridge = /obj/item/weapon/cartridge/quartermaster
+	icon_state = "pda-cargo"
+
+/obj/item/device/pda/quartermaster
+	default_cartridge = /obj/item/weapon/cartridge/quartermaster
+	icon_state = "pda-q"
+
+/obj/item/device/pda/shaftminer
+	icon_state = "pda-miner"
+
+/obj/item/device/pda/syndicate
+	default_cartridge = /obj/item/weapon/cartridge/syndicate
+	icon_state = "pda-syn"
+	name = "Military PDA"
+	owner = "John Doe"
+	hidden = 1
+
+/obj/item/device/pda/chaplain
+	icon_state = "pda-holy"
+	ttone = "holy"
+
+/obj/item/device/pda/lawyer
+	default_cartridge = /obj/item/weapon/cartridge/lawyer
+	icon_state = "pda-lawyer"
+	ttone = "..."
+
+/obj/item/device/pda/botanist
+	//default_cartridge = /obj/item/weapon/cartridge/botanist
+	icon_state = "pda-hydro"
+
+/obj/item/device/pda/roboticist
+	icon_state = "pda-robot"
+
+/obj/item/device/pda/librarian
+	icon_state = "pda-libb"
+	desc = "A portable microcomputer by Thinktronic Systems, LTD. This is model is a WGW-11 series e-reader."
+	note = "Congratulations, your station has chosen the Thinktronic 5290 WGW-11 Series E-reader and Personal Data Assistant!"
+	message_silent = 1 //Quiet in the library!
+	news_silent = 0		// Librarian is above the law!  (That and alt job title is reporter)
+
+/obj/item/device/pda/clear
+	icon_state = "pda-transp"
+	desc = "A portable microcomputer by Thinktronic Systems, LTD. This is model is a special edition with a transparent case."
+	note = "Congratulations, you have chosen the Thinktronic 5230 Personal Data Assistant Deluxe Special Max Turbo Limited Edition!"
+
+/obj/item/device/pda/chef
+	icon_state = "pda-chef"
+
+/obj/item/device/pda/bar
+	icon_state = "pda-bar"
+
+/obj/item/device/pda/atmos
+	default_cartridge = /obj/item/weapon/cartridge/atmos
+	icon_state = "pda-atmo"
+
+/obj/item/device/pda/chemist
+	default_cartridge = /obj/item/weapon/cartridge/chemistry
+	icon_state = "pda-chem"
+
+/obj/item/device/pda/geneticist
+	default_cartridge = /obj/item/weapon/cartridge/medical
+	icon_state = "pda-gene"
+
+
+// Special AI/pAI PDAs that cannot explode.
+/obj/item/device/pda/ai
+	icon_state = "NONE"
+	ttone = "data"
+	newstone = "news"
+	detonate = 0
+
+
+/obj/item/device/pda/ai/proc/set_name_and_job(newname as text, newjob as text, newrank as null|text)
+	owner = newname
+	ownjob = newjob
+	if(newrank)
+		ownrank = newrank
+	else
+		ownrank = ownjob
+	name = newname + " (" + ownjob + ")"
+
+
+//AI verb and proc for sending PDA messages.
+/obj/item/device/pda/ai/verb/cmd_send_pdamesg()
+	set category = "AI IM"
+	set name = "Send Message"
+	set src in usr
+	if(usr.stat == 2)
+		usr << "You can't send PDA messages because you are dead!"
+		return
+	var/list/plist = available_pdas()
+	if (plist)
+		var/c = input(usr, "Please select a PDA") as null|anything in sortList(plist)
+		if (!c) // if the user hasn't selected a PDA file we can't send a message
+			return
+		var/selected = plist[c]
+		create_message(usr, selected, 0)
+
+
+/obj/item/device/pda/ai/verb/cmd_toggle_pda_receiver()
+	set category = "AI IM"
+	set name = "Toggle Sender/Receiver"
+	set src in usr
+	if(usr.stat == 2)
+		usr << "You can't do that because you are dead!"
+		return
+	toff = !toff
+	usr << "<span class='notice'>PDA sender/receiver toggled [(toff ? "Off" : "On")]!</span>"
+
+
+/obj/item/device/pda/ai/verb/cmd_toggle_pda_silent()
+	set category = "AI IM"
+	set name = "Toggle Ringer"
+	set src in usr
+	if(usr.stat == 2)
+		usr << "You can't do that because you are dead!"
+		return
+	message_silent=!message_silent
+	usr << "<span class='notice'>PDA ringer toggled [(message_silent ? "Off" : "On")]!</span>"
+
+
+/obj/item/device/pda/ai/verb/cmd_show_message_log()
+	set category = "AI IM"
+	set name = "Show Message Log"
+	set src in usr
+	if(usr.stat == 2)
+		usr << "You can't do that because you are dead!"
+		return
+	var/HTML = "<html><head><title>AI PDA Message Log</title></head><body>"
+	for(var/index in tnote)
+		if(index["sent"])
+			HTML += addtext("<i><b>&rarr; To <a href='byond://?src=\ref[src];choice=Message;notap=1;target=",index["src"],"'>", index["owner"],"</a>:</b></i><br>", index["message"], "<br>")
+		else
+			HTML += addtext("<i><b>&larr; From <a href='byond://?src=\ref[src];choice=Message;notap=1;target=",index["target"],"'>", index["owner"],"</a>:</b></i><br>", index["message"], "<br>")
+	HTML +="</body></html>"
+	usr << browse(HTML, "window=log;size=400x444;border=1;can_resize=1;can_close=1;can_minimize=0")
+
+
+/obj/item/device/pda/ai/can_use()
+	return 1
+
+
+/obj/item/device/pda/ai/attack_self(mob/user as mob)
+	if ((honkamt > 0) && (prob(60)))//For clown virus.
+		honkamt--
+		playsound(loc, 'sound/items/bikehorn.ogg', 30, 1)
+	return
+
+
+/obj/item/device/pda/ai/pai
+	ttone = "assist"
+
+
+/*
+ *	The Actual PDA
+ */
+
+/obj/item/device/pda/New()
+	..()
+	PDAs += src
+	PDAs = sortAtom(PDAs)
+	if(default_cartridge)
+		cartridge = new default_cartridge(src)
+	new /obj/item/weapon/pen(src)
+
+/obj/item/device/pda/proc/can_use()
+
+	if(!ismob(loc))
+		return 0
+
+	var/mob/M = loc
+	if(M.stat || M.restrained() || M.paralysis || M.stunned || M.weakened)
+		return 0
+	if((src in M.contents) || ( istype(loc, /turf) && in_range(src, M) ))
+		return 1
+	else
+		return 0
+
+/obj/item/device/pda/GetAccess()
+	if(id)
+		return id.GetAccess()
+	else
+		return ..()
+
+/obj/item/device/pda/GetID()
+	return id
+
+/obj/item/device/pda/MouseDrop(obj/over_object as obj, src_location, over_location)
+	var/mob/M = usr
+	if((!istype(over_object, /obj/screen)) && can_use())
+		return attack_self(M)
+	return
+
+
+/obj/item/device/pda/ui_interact(mob/user, ui_key = "main", var/datum/nanoui/ui = null, var/force_open = 1)
+	ui_tick++
+	var/datum/nanoui/old_ui = nanomanager.get_open_ui(user, src, "main")
+	var/auto_update = 1
+	if(mode in no_auto_update)
+		auto_update = 0
+	if(old_ui && (mode == lastmode && ui_tick % 5 && mode in update_every_five))
+		return
+
+	lastmode = mode
+
+	var/title = "Personal Data Assistant"
+
+	var/data[0]  // This is the data that will be sent to the PDA
+
+	data["owner"] = owner					// Who is your daddy...
+	data["ownjob"] = ownjob					// ...and what does he do?
+
+	data["mode"] = mode					// The current view
+	data["scanmode"] = scanmode				// Scanners
+	data["fon"] = fon					// Flashlight on?
+	data["pai"] = (isnull(pai) ? 0 : 1)			// pAI inserted?
+	data["note"] = note					// current pda notes
+	data["message_silent"] = message_silent					// does the pda make noise when it receives a message?
+	data["news_silent"] = news_silent					// does the pda make noise when it receives news?
+	data["toff"] = toff					// is the messenger function turned off?
+	data["active_conversation"] = active_conversation	// Which conversation are we following right now?
+
+
+	data["idInserted"] = (id ? 1 : 0)
+	data["idLink"] = (id ? text("[id.registered_name], [id.assignment]") : "--------")
+
+	data["cart_loaded"] = cartridge ? 1:0
+	if(cartridge)
+		var/cartdata[0]
+		cartdata["access"] = list(\
+					"access_security" = cartridge.access_security,\
+					"access_engine" = cartridge.access_engine,\
+					"access_atmos" = cartridge.access_atmos,\
+					"access_medical" = cartridge.access_medical,\
+					"access_clown" = cartridge.access_clown,\
+					"access_mime" = cartridge.access_mime,\
+					"access_janitor" = cartridge.access_janitor,\
+					"access_quartermaster" = cartridge.access_quartermaster,\
+					"access_hydroponics" = cartridge.access_hydroponics,\
+					"access_reagent_scanner" = cartridge.access_reagent_scanner,\
+					"access_remote_door" = cartridge.access_remote_door,\
+					"access_status_display" = cartridge.access_status_display,\
+					"access_detonate_pda" = cartridge.access_detonate_pda\
+			)
+
+		if(mode in cartmodes)
+			data["records"] = cartridge.create_NanoUI_values()
+
+		if(mode == 0)
+			cartdata["name"] = cartridge.name
+			if(isnull(cartridge.radio))
+				cartdata["radio"] = 0
+			else
+				if(istype(cartridge.radio, /obj/item/radio/integrated/beepsky))
+					cartdata["radio"] = 1
+				if(istype(cartridge.radio, /obj/item/radio/integrated/signal))
+					cartdata["radio"] = 2
+				if(istype(cartridge.radio, /obj/item/radio/integrated/mule))
+					cartdata["radio"] = 3
+
+		if(mode == 2)
+			cartdata["charges"] = cartridge.charges ? cartridge.charges : 0
+		data["cartridge"] = cartdata
+
+	data["stationTime"] = worldtime2text()
+	data["new_Message"] = new_message
+	data["new_News"] = new_news
+
+	var/datum/reception/reception = get_reception(src, do_sleep = 0)
+	var/has_reception = reception.telecomms_reception & TELECOMMS_RECEPTION_SENDER
+	data["reception"] = has_reception
+
+	if(mode==2)
+		var/convopdas[0]
+		var/pdas[0]
+		var/count = 0
+		for (var/obj/item/device/pda/P in PDAs)
+			if (!P.owner||P.toff||P == src||P.hidden)       continue
+			if(conversations.Find("\ref[P]"))
+				convopdas.Add(list(list("Name" = "[P]", "Reference" = "\ref[P]", "Detonate" = "[P.detonate]", "inconvo" = "1")))
+			else
+				pdas.Add(list(list("Name" = "[P]", "Reference" = "\ref[P]", "Detonate" = "[P.detonate]", "inconvo" = "0")))
+			count++
+
+		data["convopdas"] = convopdas
+		data["pdas"] = pdas
+		data["pda_count"] = count
+
+	if(mode==21)
+		data["messagescount"] = tnote.len
+		data["messages"] = tnote
+	else
+		data["messagescount"] = null
+		data["messages"] = null
+
+	if(active_conversation)
+		for(var/c in tnote)
+			if(c["target"] == active_conversation)
+				data["convo_name"] = sanitize(c["owner"])
+				data["convo_job"] = sanitize(c["job"])
+				break
+	if(mode==41)
+		data_core.get_manifest_json()
+
+
+	if(mode==3)
+		var/turf/T = get_turf(user.loc)
+		if(!isnull(T))
+			var/datum/gas_mixture/environment = T.return_air()
+
+			var/pressure = environment.return_pressure()
+			var/total_moles = environment.total_moles
+
+			if (total_moles)
+				var/o2_level = environment.gas["oxygen"]/total_moles
+				var/n2_level = environment.gas["nitrogen"]/total_moles
+				var/co2_level = environment.gas["carbon_dioxide"]/total_moles
+				var/phoron_level = environment.gas["phoron"]/total_moles
+				var/unknown_level =  1-(o2_level+n2_level+co2_level+phoron_level)
+				data["aircontents"] = list(\
+					"pressure" = "[round(pressure,0.1)]",\
+					"nitrogen" = "[round(n2_level*100,0.1)]",\
+					"oxygen" = "[round(o2_level*100,0.1)]",\
+					"carbon_dioxide" = "[round(co2_level*100,0.1)]",\
+					"phoron" = "[round(phoron_level*100,0.01)]",\
+					"other" = "[round(unknown_level, 0.01)]",\
+					"temp" = "[round(environment.temperature-T0C,0.1)]",\
+					"reading" = 1\
+					)
+		if(isnull(data["aircontents"]))
+			data["aircontents"] = list("reading" = 0)
+	if(mode==6)
+		if(has_reception)
+			feeds.Cut()
+			for(var/datum/feed_channel/channel in news_network.network_channels)
+				feeds[++feeds.len] = list("name" = channel.channel_name, "censored" = channel.censored)
+		data["feedChannels"] = feeds
+	if(mode==61)
+		var/datum/feed_channel/FC
+		for(FC in news_network.network_channels)
+			if(FC.channel_name == active_feed["name"])
+				break
+
+		var/list/feed = feed_info[active_feed]
+		if(!feed)
+			feed = list()
+			feed["channel"] = FC.channel_name
+			feed["author"]	= "Unknown"
+			feed["censored"]= 0
+			feed["updated"] = -1
+			feed_info[active_feed] = feed
+
+		if(FC.updated > feed["updated"] && has_reception)
+			feed["author"]	= FC.author
+			feed["updated"]	= FC.updated
+			feed["censored"] = FC.censored
+
+			var/list/messages = list()
+			if(!FC.censored)
+				var/index = 0
+				for(var/datum/feed_message/FM in FC.messages)
+					index++
+					if(FM.img)
+						usr << browse_rsc(FM.img, "pda_news_tmp_photo_[feed["channel"]]_[index].png")
+					// News stories are HTML-stripped but require newline replacement to be properly displayed in NanoUI
+					var/body = replacetext(FM.body, "\n", "<br>")
+					messages[++messages.len] = list("author" = FM.author, "body" = body, "message_type" = FM.message_type, "time_stamp" = FM.time_stamp, "has_image" = (FM.img != null), "caption" = FM.caption, "index" = index)
+			feed["messages"] = messages
+
+		data["feed"] = feed
+
+	data["manifest"] = list("__json_cache" = ManifestJSON)
+
+	nanoUI = data
+	// update the ui if it exists, returns null if no ui is passed/found
+
+	ui = nanomanager.try_update_ui(user, src, ui_key, ui, data, force_open)
+
+	if (!ui)
+		// the ui does not exist, so we'll create a new() one
+	        // for a list of parameters and their descriptions see the code docs in \code\modules\nano\nanoui.dm
+		ui = new(user, src, ui_key, "pda.tmpl", title, 520, 400, state = inventory_state)
+		// when the ui is first opened this is the data it will use
+
+		ui.set_initial_data(data)
+		// open the new ui window
+		ui.open()
+	// auto update every Master Controller tick
+	ui.set_auto_update(auto_update)
+
+//NOTE: graphic resources are loaded on client login
+/obj/item/device/pda/attack_self(mob/user as mob)
+
+	user.set_machine(src)
+
+	if(active_uplink_check(user))
+		return
+
+	ui_interact(user) //NanoUI requires this proc
+	return
+
+/obj/item/device/pda/Topic(href, href_list)
+	if(href_list["cartmenu"] && !isnull(cartridge))
+		cartridge.Topic(href, href_list)
+		return 1
+	if(href_list["radiomenu"] && !isnull(cartridge) && !isnull(cartridge.radio))
+		cartridge.radio.Topic(href, href_list)
+		return 1
+
+
+	..()
+	var/mob/user = usr
+	var/datum/nanoui/ui = nanomanager.get_open_ui(user, src, "main")
+	var/mob/living/U = usr
+	//Looking for master was kind of pointless since PDAs don't appear to have one.
+	//if ((src in U.contents) || ( istype(loc, /turf) && in_range(src, U) ) )
+	if (usr.stat == DEAD)
+		return 0
+	if(!can_use()) //Why reinvent the wheel? There's a proc that does exactly that.
+		U.unset_machine()
+		if(ui)
+			ui.close()
+		return 0
+
+	add_fingerprint(U)
+	U.set_machine(src)
+
+	switch(href_list["choice"])
+
+//BASIC FUNCTIONS===================================
+
+		if("Close")//Self explanatory
+			U.unset_machine()
+			ui.close()
+			return 0
+		if("Refresh")//Refresh, goes to the end of the proc.
+		if("Return")//Return
+			if(mode<=9)
+				mode = 0
+			else
+				mode = round(mode/10)
+				if(mode==2)
+					active_conversation = null
+				if(mode==4)//Fix for cartridges. Redirects to hub.
+					mode = 0
+				else if(mode >= 40 && mode <= 49)//Fix for cartridges. Redirects to refresh the menu.
+					cartridge.mode = mode
+		if ("Authenticate")//Checks for ID
+			id_check(U, 1)
+		if("UpdateInfo")
+			ownjob = id.assignment
+			ownrank = id.rank
+			name = "PDA-[owner] ([ownjob])"
+		if("Eject")//Ejects the cart, only done from hub.
+			verb_remove_cartridge()
+
+//MENU FUNCTIONS===================================
+
+		if("0")//Hub
+			mode = 0
+		if("1")//Notes
+			mode = 1
+		if("2")//Messenger
+			mode = 2
+		if("21")//Read messages
+			mode = 21
+		if("3")//Atmos scan
+			mode = 3
+		if("4")//Redirects to hub
+			mode = 0
+		if("chatroom") // chatroom hub
+			mode = 5
+		if("41") //Manifest
+			mode = 41
+
+
+//MAIN FUNCTIONS===================================
+
+		if("Light")
+			if(fon)
+				fon = 0
+				set_light(0)
+			else
+				fon = 1
+				set_light(f_lum)
+		if("Medical Scan")
+			if(scanmode == 1)
+				scanmode = 0
+			else if((!isnull(cartridge)) && (cartridge.access_medical))
+				scanmode = 1
+		if("Reagent Scan")
+			if(scanmode == 3)
+				scanmode = 0
+			else if((!isnull(cartridge)) && (cartridge.access_reagent_scanner))
+				scanmode = 3
+		if("Halogen Counter")
+			if(scanmode == 4)
+				scanmode = 0
+			else if((!isnull(cartridge)) && (cartridge.access_engine))
+				scanmode = 4
+		if("Honk")
+			if ( !(last_honk && world.time < last_honk + 20) )
+				playsound(loc, 'sound/items/bikehorn.ogg', 50, 1)
+				last_honk = world.time
+		if("Gas Scan")
+			if(scanmode == 5)
+				scanmode = 0
+			else if((!isnull(cartridge)) && (cartridge.access_atmos))
+				scanmode = 5
+
+//MESSENGER/NOTE FUNCTIONS===================================
+
+		if ("Edit")
+			var/n = input(U, "Please enter message", name, notehtml) as message
+			if (in_range(src, U) && loc == U)
+				n = sanitizeSafe(n, extra = 0)
+				if (mode == 1)
+					note = html_decode(n)
+					notehtml = note
+					note = replacetext(note, "\n", "<br>")
+			else
+				ui.close()
+		if("Toggle Messenger")
+			toff = !toff
+		if("Toggle Ringer")//If viewing texts then erase them, if not then toggle silent status
+			message_silent = !message_silent
+		if("Toggle News")
+			news_silent = !news_silent
+		if("Clear")//Clears messages
+			if(href_list["option"] == "All")
+				tnote.Cut()
+				conversations.Cut()
+			if(href_list["option"] == "Convo")
+				var/new_tnote[0]
+				for(var/i in tnote)
+					if(i["target"] != active_conversation)
+						new_tnote[++new_tnote.len] = i
+				tnote = new_tnote
+				conversations.Remove(active_conversation)
+
+			active_conversation = null
+			if(mode==21)
+				mode=2
+
+		if("Ringtone")
+			var/t = input(U, "Please enter new ringtone", name, ttone) as text
+			if (in_range(src, U) && loc == U)
+				if (t)
+					if(src.hidden_uplink && hidden_uplink.check_trigger(U, lowertext(t), lowertext(lock_code)))
+						U << "The PDA softly beeps."
+						ui.close()
+					else
+						t = sanitize(t, 20)
+						ttone = t
+			else
+				ui.close()
+				return 0
+		if("Newstone")
+			var/t = input(U, "Please enter new news tone", name, newstone) as text
+			if (in_range(src, U) && loc == U)
+				if (t)
+					t = sanitize(t, 20)
+					newstone = t
+			else
+				ui.close()
+				return 0
+		if("Message")
+
+			var/obj/item/device/pda/P = locate(href_list["target"])
+			src.create_message(U, P, !href_list["notap"])
+			if(mode == 2)
+				if(href_list["target"] in conversations)            // Need to make sure the message went through, if not welp.
+					active_conversation = href_list["target"]
+					mode = 21
+
+		if("Select Conversation")
+			var/P = href_list["convo"]
+			for(var/n in conversations)
+				if(P == n)
+					active_conversation=P
+					mode=21
+		if("Select Feed")
+			var/n = href_list["name"]
+			for(var/f in feeds)
+				if(f["name"] == n)
+					active_feed = f
+					mode=61
+		if("Send Honk")//Honk virus
+			if(cartridge && cartridge.access_clown)//Cartridge checks are kind of unnecessary since everything is done through switch.
+				var/obj/item/device/pda/P = locate(href_list["target"])//Leaving it alone in case it may do something useful, I guess.
+				if(!isnull(P))
+					if (!P.toff && cartridge.charges > 0)
+						cartridge.charges--
+						U.show_message("\blue Virus sent!", 1)
+						P.honkamt = (rand(15,20))
+				else
+					U << "PDA not found."
+			else
+				ui.close()
+				return 0
+		if("Send Silence")//Silent virus
+			if(cartridge && cartridge.access_mime)
+				var/obj/item/device/pda/P = locate(href_list["target"])
+				if(!isnull(P))
+					if (!P.toff && cartridge.charges > 0)
+						cartridge.charges--
+						U.show_message("\blue Virus sent!", 1)
+						P.message_silent = 1
+						P.news_silent = 1
+						P.ttone = "silence"
+						P.newstone = "silence"
+				else
+					U << "PDA not found."
+			else
+				ui.close()
+				return 0
+
+
+//SYNDICATE FUNCTIONS===================================
+
+		if("Toggle Door")
+			if(cartridge && cartridge.access_remote_door)
+				for(var/obj/machinery/door/blast/M in world)
+					if(M.id == cartridge.remote_door_id)
+						if(M.density)
+							M.open()
+						else
+							M.close()
+
+		if("Detonate")//Detonate PDA... maybe
+			if(cartridge && cartridge.access_detonate_pda)
+				var/obj/item/device/pda/P = locate(href_list["target"])
+				var/datum/reception/reception = get_reception(src, P, "", do_sleep = 0)
+				if(!(reception.message_server && reception.telecomms_reception & TELECOMMS_RECEPTION_SENDER))
+					U.show_message("\red An error flashes on your [src]: Connection unavailable", 1)
+					return
+				if(reception.telecomms_reception & TELECOMMS_RECEPTION_RECEIVER == 0) // Does our recepient have a broadcaster on their level?
+					U.show_message("\red An error flashes on your [src]: Recipient unavailable", 1)
+					return
+				if(!isnull(P))
+					if (!P.toff && cartridge.charges > 0)
+						cartridge.charges--
+
+						var/difficulty = 2
+
+						if(P.cartridge)
+							difficulty += P.cartridge.access_medical
+							difficulty += P.cartridge.access_security
+							difficulty += P.cartridge.access_engine
+							difficulty += P.cartridge.access_clown
+							difficulty += P.cartridge.access_janitor
+							if(P.hidden_uplink)
+								difficulty += 3
+
+						if(prob(difficulty))
+							U.show_message("\red An error flashes on your [src].", 1)
+						else if (prob(difficulty * 7))
+							U.show_message("\red Energy feeds back into your [src]!", 1)
+							ui.close()
+							detonate_act(src)
+							log_admin("[key_name(U)] just attempted to blow up [P] with the Detomatix cartridge but failed, blowing themselves up")
+							message_admins("[key_name_admin(U)] just attempted to blow up [P] with the Detomatix cartridge but failed.", 1)
+						else
+							U.show_message("\blue Success!", 1)
+							log_admin("[key_name(U)] just attempted to blow up [P] with the Detomatix cartridge and succeeded")
+							message_admins("[key_name_admin(U)] just attempted to blow up [P] with the Detomatix cartridge and succeeded.", 1)
+							detonate_act(P)
+					else
+						U << "No charges left."
+				else
+					U << "PDA not found."
+			else
+				U.unset_machine()
+				ui.close()
+				return 0
+
+//pAI FUNCTIONS===================================
+		if("pai")
+			if(pai)
+				if(pai.loc != src)
+					pai = null
+				else
+					switch(href_list["option"])
+						if("1")		// Configure pAI device
+							pai.attack_self(U)
+						if("2")		// Eject pAI device
+							var/turf/T = get_turf_or_move(src.loc)
+							if(T)
+								pai.loc = T
+								pai = null
+
+		else
+			mode = text2num(href_list["choice"])
+			if(cartridge)
+				cartridge.mode = mode
+
+//EXTRA FUNCTIONS===================================
+
+	if (mode == 2||mode == 21)//To clear message overlays.
+		new_message = 0
+		update_icon()
+
+	if (mode == 6||mode == 61)//To clear news overlays.
+		new_news = 0
+		update_icon()
+
+	if ((honkamt > 0) && (prob(60)))//For clown virus.
+		honkamt--
+		playsound(loc, 'sound/items/bikehorn.ogg', 30, 1)
+
+	return 1 // return 1 tells it to refresh the UI in NanoUI
+
+/obj/item/device/pda/update_icon()
+	..()
+
+	overlays.Cut()
+	if(new_message || new_news)
+		overlays += image('icons/obj/pda.dmi', "pda-r")
+
+/obj/item/device/pda/proc/detonate_act(var/obj/item/device/pda/P)
+	//TODO: sometimes these attacks show up on the message server
+	var/i = rand(1,100)
+	var/j = rand(0,1) //Possibility of losing the PDA after the detonation
+	var/message = ""
+	var/mob/living/M = null
+	if(ismob(P.loc))
+		M = P.loc
+
+	//switch(i) //Yes, the overlapping cases are intended.
+	if(i<=10) //The traditional explosion
+		P.explode()
+		j=1
+		message += "Your [P] suddenly explodes!"
+	if(i>=10 && i<= 20) //The PDA burns a hole in the holder.
+		j=1
+		if(M && isliving(M))
+			M.apply_damage( rand(30,60) , BURN)
+		message += "You feel a searing heat! Your [P] is burning!"
+	if(i>=20 && i<=25) //EMP
+		empulse(P.loc, 3, 6, 1)
+		message += "Your [P] emits a wave of electromagnetic energy!"
+	if(i>=25 && i<=40) //Smoke
+		var/datum/effect/effect/system/smoke_spread/chem/S = new /datum/effect/effect/system/smoke_spread/chem
+		S.attach(P.loc)
+		S.set_up(P, 10, 0, P.loc)
+		playsound(P.loc, 'sound/effects/smoke.ogg', 50, 1, -3)
+		S.start()
+		message += "Large clouds of smoke billow forth from your [P]!"
+	if(i>=40 && i<=45) //Bad smoke
+		var/datum/effect/effect/system/smoke_spread/bad/B = new /datum/effect/effect/system/smoke_spread/bad
+		B.attach(P.loc)
+		B.set_up(P, 10, 0, P.loc)
+		playsound(P.loc, 'sound/effects/smoke.ogg', 50, 1, -3)
+		B.start()
+		message += "Large clouds of noxious smoke billow forth from your [P]!"
+	if(i>=65 && i<=75) //Weaken
+		if(M && isliving(M))
+			M.apply_effects(0,1)
+		message += "Your [P] flashes with a blinding white light! You feel weaker."
+	if(i>=75 && i<=85) //Stun and stutter
+		if(M && isliving(M))
+			M.apply_effects(1,0,0,0,1)
+		message += "Your [P] flashes with a blinding white light! You feel weaker."
+	if(i>=85) //Sparks
+		var/datum/effect/effect/system/spark_spread/s = new /datum/effect/effect/system/spark_spread
+		s.set_up(2, 1, P.loc)
+		s.start()
+		message += "Your [P] begins to spark violently!"
+	if(i>45 && i<65 && prob(50)) //Nothing happens
+		message += "Your [P] bleeps loudly."
+		j = prob(10)
+
+	if(j) //This kills the PDA
+		qdel(P)
+		if(message)
+			message += "It melts in a puddle of plastic."
+		else
+			message += "Your [P] shatters in a thousand pieces!"
+
+	if(M && isliving(M))
+		message = "\red" + message
+		M.show_message(message, 1)
+
+/obj/item/device/pda/proc/remove_id()
+	if (id)
+		if (ismob(loc))
+			var/mob/M = loc
+			M.put_in_hands(id)
+			usr << "<span class='notice'>You remove the ID from the [name].</span>"
+		else
+			id.loc = get_turf(src)
+		id = null
+
+/obj/item/device/pda/proc/create_message(var/mob/living/U = usr, var/obj/item/device/pda/P, var/tap = 1)
+	if(tap)
+		U.visible_message("<span class='notice'>[U] taps on \his PDA's screen.</span>")
+	U.last_target_click = world.time
+	var/t = input(U, "Please enter message", P.name, null) as text
+	t = sanitize(t)
+	//t = readd_quotes(t)
+	t = replace_characters(t, list("&#34;" = "\""))
+	if (!t || !istype(P))
+		return
+	if (!in_range(src, U) && loc != U)
+		return
+
+	if (isnull(P)||P.toff || toff)
+		return
+
+	if (last_text && world.time < last_text + 5)
+		return
+
+	if(!can_use())
+		return
+
+	last_text = world.time
+	var/datum/reception/reception = get_reception(src, P, t)
+	t = reception.message
+
+	if(reception.message_server && (reception.telecomms_reception & TELECOMMS_RECEPTION_SENDER)) // only send the message if it's stable
+		if(reception.telecomms_reception & TELECOMMS_RECEPTION_RECEIVER == 0) // Does our recipient have a broadcaster on their level?
+			U << "ERROR: Cannot reach recipient."
+			return
+		var/send_result = reception.message_server.send_pda_message("[P.owner]","[owner]","[t]")
+		if (send_result)
+			U << "ERROR: Messaging server rejected your message. Reason: contains '[send_result]'."
+			return
+
+		tnote.Add(list(list("sent" = 1, "owner" = "[P.owner]", "job" = "[P.ownjob]", "message" = "[t]", "target" = "\ref[P]")))
+		P.tnote.Add(list(list("sent" = 0, "owner" = "[owner]", "job" = "[ownjob]", "message" = "[t]", "target" = "\ref[src]")))
+		for(var/mob/M in player_list)
+			if(M.stat == DEAD && M.client && (M.client.prefs.toggles & CHAT_GHOSTEARS)) // src.client is so that ghosts don't have to listen to mice
+				if(istype(M, /mob/new_player))
+					continue
+				M.show_message("<span class='game say'>PDA Message - <span class='name'>[owner]</span> -> <span class='name'>[P.owner]</span>: <span class='message'>[t]</span></span>")
+
+		if(!conversations.Find("\ref[P]"))
+			conversations.Add("\ref[P]")
+		if(!P.conversations.Find("\ref[src]"))
+			P.conversations.Add("\ref[src]")
+
+
+		if (prob(15)) //Give the AI a chance of intercepting the message
+			var/who = src.owner
+			if(prob(50))
+				who = P.owner
+			for(var/mob/living/silicon/ai/ai in mob_list)
+				// Allows other AIs to intercept the message but the AI won't intercept their own message.
+				if(ai.aiPDA != P && ai.aiPDA != src)
+					ai.show_message("<i>Intercepted message from <b>[who]</b>: [t]</i>")
+
+		P.new_message_from_pda(src, t)
+		nanomanager.update_user_uis(U, src) // Update the sending user's PDA UI so that they can see the new message
+	else
+		U << "<span class='notice'>ERROR: Messaging server is not responding.</span>"
+
+/obj/item/device/pda/proc/new_info(var/beep_silent, var/message_tone, var/reception_message)
+	if (!beep_silent)
+		playsound(loc, 'sound/machines/twobeep.ogg', 50, 1)
+		for (var/mob/O in hearers(2, loc))
+			O.show_message(text("\icon[src] *[message_tone]*"))
+	//Search for holder of the PDA.
+	var/mob/living/L = null
+	if(loc && isliving(loc))
+		L = loc
+	//Maybe they are a pAI!
+	else
+		L = get(src, /mob/living/silicon)
+
+	if(L)
+		if(reception_message)
+			L << reception_message
+		nanomanager.update_user_uis(L, src) // Update the receiving user's PDA UI so that they can see the new message
+
+/obj/item/device/pda/proc/new_news(var/message)
+	new_info(news_silent, newstone, news_silent ? "" : "\icon[src] <b>[message]</b>")
+
+	if(!news_silent)
+		new_news = 1
+		update_icon()
+
+/obj/item/device/pda/ai/new_news(var/message)
+	// Do nothing
+
+/obj/item/device/pda/proc/new_message_from_pda(var/obj/item/device/pda/sending_device, var/message)
+	new_message(sending_device, sending_device.owner, sending_device.ownjob, message)
+
+/obj/item/device/pda/proc/new_message(var/sending_unit, var/sender, var/sender_job, var/message)
+	var/reception_message = "\icon[src] <b>Message from [sender] ([sender_job]), </b>\"[message]\" (<a href='byond://?src=\ref[src];choice=Message;notap=[istype(loc, /mob/living/silicon)];skiprefresh=1;target=\ref[sending_unit]'>Reply</a>)"
+	new_info(message_silent, newstone, reception_message)
+
+	log_pda("[usr] (PDA: [sending_unit]) sent \"[message]\" to [name]")
+	new_message = 1
+	update_icon()
+
+/obj/item/device/pda/ai/new_message(var/atom/movable/sending_unit, var/sender, var/sender_job, var/message)
+	var/track = ""
+	if(ismob(sending_unit.loc) && isAI(loc))
+		track = "(<a href='byond://?src=\ref[loc];track=\ref[sending_unit.loc];trackname=[html_encode(sender)]'>Follow</a>)"
+
+	var/reception_message = "\icon[src] <b>Message from [sender] ([sender_job]), </b>\"[message]\" (<a href='byond://?src=\ref[src];choice=Message;notap=1;skiprefresh=1;target=\ref[sending_unit]'>Reply</a>) [track]"
+	new_info(message_silent, newstone, reception_message)
+
+	log_pda("[usr] (PDA: [sending_unit]) sent \"[message]\" to [name]")
+	new_message = 1
+
+/obj/item/device/pda/verb/verb_reset_pda()
+	set category = "Object"
+	set name = "Reset PDA"
+	set src in usr
+
+	if(issilicon(usr))
+		return
+
+	if(can_use(usr))
+		mode = 0
+		nanomanager.update_uis(src)
+		usr << "<span class='notice'>You press the reset button on \the [src].</span>"
+	else
+		usr << "<span class='notice'>You cannot do this while restrained.</span>"
+
+/obj/item/device/pda/verb/verb_remove_id()
+	set category = "Object"
+	set name = "Remove id"
+	set src in usr
+
+	if(issilicon(usr))
+		return
+
+	if ( can_use(usr) )
+		if(id)
+			remove_id()
+		else
+			usr << "<span class='notice'>This PDA does not have an ID in it.</span>"
+	else
+		usr << "<span class='notice'>You cannot do this while restrained.</span>"
+
+
+/obj/item/device/pda/verb/verb_remove_pen()
+	set category = "Object"
+	set name = "Remove pen"
+	set src in usr
+
+	if(issilicon(usr))
+		return
+
+	if ( can_use(usr) )
+		var/obj/item/weapon/pen/O = locate() in src
+		if(O)
+			if (istype(loc, /mob))
+				var/mob/M = loc
+				if(M.get_active_hand() == null)
+					M.put_in_hands(O)
+					usr << "<span class='notice'>You remove \the [O] from \the [src].</span>"
+					return
+			O.loc = get_turf(src)
+		else
+			usr << "<span class='notice'>This PDA does not have a pen in it.</span>"
+	else
+		usr << "<span class='notice'>You cannot do this while restrained.</span>"
+
+/obj/item/device/pda/verb/verb_remove_cartridge()
+	set category = "Object"
+	set name = "Remove cartridge"
+	set src in usr
+
+	if(issilicon(usr))
+		return
+
+	if (can_use(usr) && !isnull(cartridge))
+		var/turf/T = get_turf(src)
+		cartridge.loc = T
+		if (ismob(loc))
+			var/mob/M = loc
+			M.put_in_hands(cartridge)
+		else
+			cartridge.loc = get_turf(src)
+		mode = 0
+		scanmode = 0
+		if (cartridge.radio)
+			cartridge.radio.hostpda = null
+		cartridge = null
+		usr << "<span class='notice'>You remove \the [cartridge] from the [name].</span>"
+	else
+		usr << "<span class='notice'>You cannot do this while restrained.</span>"
+
+/obj/item/device/pda/proc/id_check(mob/user as mob, choice as num)//To check for IDs; 1 for in-pda use, 2 for out of pda use.
+	if(choice == 1)
+		if (id)
+			remove_id()
+		else
+			var/obj/item/I = user.get_active_hand()
+			if (istype(I, /obj/item/weapon/card/id))
+				user.drop_item()
+				I.loc = src
+				id = I
+	else
+		var/obj/item/weapon/card/I = user.get_active_hand()
+		if (istype(I, /obj/item/weapon/card/id) && I:registered_name)
+			var/obj/old_id = id
+			user.drop_item()
+			I.loc = src
+			id = I
+			user.put_in_hands(old_id)
+	return
+
+// access to status display signals
+/obj/item/device/pda/attackby(obj/item/C as obj, mob/user as mob)
+	..()
+	if(istype(C, /obj/item/weapon/cartridge) && !cartridge)
+		cartridge = C
+		user.drop_item()
+		cartridge.loc = src
+		user << "<span class='notice'>You insert [cartridge] into [src].</span>"
+		nanomanager.update_uis(src) // update all UIs attached to src
+		if(cartridge.radio)
+			cartridge.radio.hostpda = src
+
+	else if(istype(C, /obj/item/weapon/card/id))
+		var/obj/item/weapon/card/id/idcard = C
+		if(!idcard.registered_name)
+			user << "<span class='notice'>\The [src] rejects the ID.</span>"
+			return
+		if(!owner)
+			owner = idcard.registered_name
+			ownjob = idcard.assignment
+			ownrank = idcard.rank
+			name = "PDA-[owner] ([ownjob])"
+			user << "<span class='notice'>Card scanned.</span>"
+		else
+			//Basic safety check. If either both objects are held by user or PDA is on ground and card is in hand.
+			if(((src in user.contents) && (C in user.contents)) || (istype(loc, /turf) && in_range(src, user) && (C in user.contents)) )
+				id_check(user, 2)
+				user << "<span class='notice'>You put the ID into \the [src]'s slot.</span>"
+				updateSelfDialog()//Update self dialog on success.
+			return	//Return in case of failed check or when successful.
+		updateSelfDialog()//For the non-input related code.
+	else if(istype(C, /obj/item/device/paicard) && !src.pai)
+		user.drop_item()
+		C.loc = src
+		pai = C
+		user << "<span class='notice'>You slot \the [C] into [src].</span>"
+		nanomanager.update_uis(src) // update all UIs attached to src
+	else if(istype(C, /obj/item/weapon/pen))
+		var/obj/item/weapon/pen/O = locate() in src
+		if(O)
+			user << "<span class='notice'>There is already a pen in \the [src].</span>"
+		else
+			user.drop_item()
+			C.loc = src
+			user << "<span class='notice'>You slide \the [C] into \the [src].</span>"
+	return
+
+/obj/item/device/pda/attack(mob/living/C as mob, mob/living/user as mob)
+	if (istype(C, /mob/living/carbon))
+		switch(scanmode)
+			if(1)
+
+				for (var/mob/O in viewers(C, null))
+					O.show_message("\red [user] has analyzed [C]'s vitals!", 1)
+
+				user.show_message("\blue Analyzing Results for [C]:")
+				user.show_message("\blue \t Overall Status: [C.stat > 1 ? "dead" : "[C.health - C.halloss]% healthy"]", 1)
+				user.show_message("\blue \t Damage Specifics: [C.getOxyLoss() > 50 ? "\red" : "\blue"][C.getOxyLoss()]-[C.getToxLoss() > 50 ? "\red" : "\blue"][C.getToxLoss()]-[C.getFireLoss() > 50 ? "\red" : "\blue"][C.getFireLoss()]-[C.getBruteLoss() > 50 ? "\red" : "\blue"][C.getBruteLoss()]", 1)
+				user.show_message("\blue \t Key: Suffocation/Toxin/Burns/Brute", 1)
+				user.show_message("\blue \t Body Temperature: [C.bodytemperature-T0C]&deg;C ([C.bodytemperature*1.8-459.67]&deg;F)", 1)
+				if(C.tod && (C.stat == DEAD || (C.status_flags & FAKEDEATH)))
+					user.show_message("\blue \t Time of Death: [C.tod]")
+				if(istype(C, /mob/living/carbon/human))
+					var/mob/living/carbon/human/H = C
+					var/list/damaged = H.get_damaged_organs(1,1)
+					user.show_message("\blue Localized Damage, Brute/Burn:",1)
+					if(length(damaged)>0)
+						for(var/obj/item/organ/external/org in damaged)
+							user.show_message(text("\blue \t []: []\blue-[]",capitalize(org.name),(org.brute_dam > 0)?"\red [org.brute_dam]":0,(org.burn_dam > 0)?"\red [org.burn_dam]":0),1)
+					else
+						user.show_message("\blue \t Limbs are OK.",1)
+
+				for(var/datum/disease/D in C.viruses)
+					if(!D.hidden[SCANNER])
+						user.show_message(text("\red <b>Warning: [D.form] Detected</b>\nName: [D.name].\nType: [D.spread].\nStage: [D.stage]/[D.max_stages].\nPossible Cure: [D.cure]"))
+
+			if(2)
+				if (!istype(C:dna, /datum/dna))
+					user << "\blue No fingerprints found on [C]"
+				else
+					user << text("\blue [C]'s Fingerprints: [md5(C:dna.uni_identity)]")
+				if ( !(C:blood_DNA) )
+					user << "\blue No blood found on [C]"
+					if(C:blood_DNA)
+						qdel(C:blood_DNA)
+				else
+					user << "\blue Blood found on [C]. Analysing..."
+					spawn(15)
+						for(var/blood in C:blood_DNA)
+							user << "\blue Blood type: [C:blood_DNA[blood]]\nDNA: [blood]"
+
+			if(4)
+				for (var/mob/O in viewers(C, null))
+					O.show_message("\red [user] has analyzed [C]'s radiation levels!", 1)
+
+				user.show_message("\blue Analyzing Results for [C]:")
+				if(C.radiation)
+					user.show_message("\green Radiation Level: \black [C.radiation]")
+				else
+					user.show_message("\blue No radiation detected.")
+
+/obj/item/device/pda/afterattack(atom/A as mob|obj|turf|area, mob/user as mob, proximity)
+	if(!proximity) return
+	switch(scanmode)
+
+		if(3)
+			if(!isobj(A))
+				return
+			if(!isnull(A.reagents))
+				if(A.reagents.reagent_list.len > 0)
+					var/reagents_length = A.reagents.reagent_list.len
+					user << "\blue [reagents_length] chemical agent[reagents_length > 1 ? "s" : ""] found."
+					for (var/re in A.reagents.reagent_list)
+						user << "\blue \t [re]"
+				else
+					user << "\blue No active chemical agents found in [A]."
+			else
+				user << "\blue No significant chemical agents found in [A]."
+
+		if(5)
+			if((istype(A, /obj/item/weapon/tank)) || (istype(A, /obj/machinery/portable_atmospherics)))
+				var/obj/icon = A
+				for (var/mob/O in viewers(user, null))
+					O << "\red [user] has used [src] on \icon[icon] [A]"
+				var/pressure = A:air_contents.return_pressure()
+
+				var/total_moles = A:air_contents.total_moles
+
+				user << "\blue Results of analysis of \icon[icon]"
+				if (total_moles>0)
+					user << "\blue Pressure: [round(pressure,0.1)] kPa"
+					for(var/g in A:air_contents.gas)
+						user << "\blue [gas_data.name[g]]: [round((A:air_contents.gas[g] / total_moles) * 100)]%"
+					user << "\blue Temperature: [round(A:air_contents.temperature-T0C)]&deg;C"
+				else
+					user << "\blue Tank is empty!"
+
+			if (istype(A, /obj/machinery/atmospherics/pipe/tank))
+				var/obj/icon = A
+				for (var/mob/O in viewers(user, null))
+					O << "\red [user] has used [src] on \icon[icon] [A]"
+
+				var/obj/machinery/atmospherics/pipe/tank/T = A
+				var/pressure = T.parent.air.return_pressure()
+				var/total_moles = T.parent.air.total_moles
+
+				user << "\blue Results of analysis of \icon[icon]"
+				if (total_moles>0)
+					user << "\blue Pressure: [round(pressure,0.1)] kPa"
+					for(var/g in T.parent.air.gas)
+						user << "\blue [gas_data.name[g]]: [round((T.parent.air.gas[g] / total_moles) * 100)]%"
+					user << "\blue Temperature: [round(T.parent.air.temperature-T0C)]&deg;C"
+				else
+					user << "\blue Tank is empty!"
+
+	if (!scanmode && istype(A, /obj/item/weapon/paper) && owner)
+		// JMO 20140705: Makes scanned document show up properly in the notes. Not pretty for formatted documents,
+		// as this will clobber the HTML, but at least it lets you scan a document. You can restore the original
+		// notes by editing the note again. (Was going to allow you to edit, but scanned documents are too long.)
+		var/raw_scan = (A:info)
+		var/formatted_scan = ""
+		// Scrub out the tags (replacing a few formatting ones along the way)
+
+		// Find the beginning and end of the first tag.
+		var/tag_start = findtext(raw_scan,"<")
+		var/tag_stop = findtext(raw_scan,">")
+
+		// Until we run out of complete tags...
+		while(tag_start&&tag_stop)
+			var/pre = copytext(raw_scan,1,tag_start) // Get the stuff that comes before the tag
+			var/tag = lowertext(copytext(raw_scan,tag_start+1,tag_stop)) // Get the tag so we can do intellegent replacement
+			var/tagend = findtext(tag," ") // Find the first space in the tag if there is one.
+
+			// Anything that's before the tag can just be added as is.
+			formatted_scan = formatted_scan+pre
+
+			// If we have a space after the tag (and presumably attributes) just crop that off.
+			if (tagend)
+				tag=copytext(tag,1,tagend)
+
+			if (tag=="p"||tag=="/p"||tag=="br") // Check if it's I vertical space tag.
+				formatted_scan=formatted_scan+"<br>" // If so, add some padding in.
+
+			raw_scan = copytext(raw_scan,tag_stop+1) // continue on with the stuff after the tag
+
+			// Look for the next tag in what's left
+			tag_start = findtext(raw_scan,"<")
+			tag_stop = findtext(raw_scan,">")
+
+		// Anything that is left in the page. just tack it on to the end as is
+		formatted_scan=formatted_scan+raw_scan
+
+    	// If there is something in there already, pad it out.
+		if (length(note)>0)
+			note = note + "<br><br>"
+
+    	// Store the scanned document to the notes
+		note = "Scanned Document. Edit to restore previous notes/delete scan.<br>----------<br>" + formatted_scan + "<br>"
+		// notehtml ISN'T set to allow user to get their old notes back. A better implementation would add a "scanned documents"
+		// feature to the PDA, which would better convey the availability of the feature, but this will work for now.
+
+		// Inform the user
+		user << "\blue Paper scanned and OCRed to notekeeper." //concept of scanning paper copyright brainoblivion 2009
+
+
+
+/obj/item/device/pda/proc/explode() //This needs tuning. //Sure did.
+	if(!src.detonate) return
+	var/turf/T = get_turf(src.loc)
+	if(T)
+		T.hotspot_expose(700,125)
+		explosion(T, 0, 0, 1, rand(1,2))
+	return
+
+/obj/item/device/pda/Destroy()
+	PDAs -= src
+	if (src.id && prob(90)) //IDs are kept in 90% of the cases
+		src.id.loc = get_turf(src.loc)
+	..()
+
+/obj/item/device/pda/clown/Crossed(AM as mob|obj) //Clown PDA is slippery.
+	if (istype(AM, /mob/living))
+		var/mob/living/M = AM
+
+		if(M.slip("the PDA",8) && M.real_name != src.owner && istype(src.cartridge, /obj/item/weapon/cartridge/clown))
+			if(src.cartridge.charges < 5)
+				src.cartridge.charges++
+
+/obj/item/device/pda/proc/available_pdas()
+	var/list/names = list()
+	var/list/plist = list()
+	var/list/namecounts = list()
+
+	if (toff)
+		usr << "Turn on your receiver in order to send messages."
+		return
+
+	for (var/obj/item/device/pda/P in PDAs)
+		if (!P.owner)
+			continue
+		else if(P.hidden)
+			continue
+		else if (P == src)
+			continue
+		else if (P.toff)
+			continue
+
+		var/name = P.owner
+		if (name in names)
+			namecounts[name]++
+			name = text("[name] ([namecounts[name]])")
+		else
+			names.Add(name)
+			namecounts[name] = 1
+
+		plist[text("[name]")] = P
+	return plist
+
+
+//Some spare PDAs in a box
+/obj/item/weapon/storage/box/PDAs
+	name = "box of spare PDAs"
+	desc = "A box of spare PDA microcomputers."
+	icon = 'icons/obj/pda.dmi'
+	icon_state = "pdabox"
+
+	New()
+		..()
+		new /obj/item/device/pda(src)
+		new /obj/item/device/pda(src)
+		new /obj/item/device/pda(src)
+		new /obj/item/device/pda(src)
+		new /obj/item/weapon/cartridge/head(src)
+
+		var/newcart = pick(	/obj/item/weapon/cartridge/engineering,
+							/obj/item/weapon/cartridge/security,
+							/obj/item/weapon/cartridge/medical,
+							/obj/item/weapon/cartridge/signal/science,
+							/obj/item/weapon/cartridge/quartermaster)
+		new newcart(src)
+
+// Pass along the pulse to atoms in contents, largely added so pAIs are vulnerable to EMP
+/obj/item/device/pda/emp_act(severity)
+	for(var/atom/A in src)
+		A.emp_act(severity)