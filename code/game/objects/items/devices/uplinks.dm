--- conflicted
+++ resolved
@@ -13,11 +13,7 @@
 	var/reference = ""
 	var/description = ""
 
-<<<<<<< HEAD
-/datum/uplink_item/New(var/itemPath, var/itemCost as num, var/itemName as text, var/itemReference as text)
-=======
 datum/uplink_item/New(var/itemPath, var/itemCost as num, var/itemName as text, var/itemReference as text, var/itemDescription)
->>>>>>> 58ff042f
 	cost = itemCost
 	path = itemPath
 	name = itemName
