--- conflicted
+++ resolved
@@ -12,15 +12,9 @@
 	throwforce = 10.0
 	throw_speed = 1
 	throw_range = 4
-<<<<<<< HEAD
-	
+
 	origin_tech = list(TECH_MAGNET = 2, TECH_MATERIAL = 2)
-	
-=======
 
-	origin_tech = "magnets=2;materials=2"
-
->>>>>>> 27d1dfcc
 	var/on = 0				//is it turned on?
 	var/cover_open = 0		//is the cover open?
 	var/obj/item/weapon/cell/cell
