/*
CONTAINS:
T-RAY
DETECTIVE SCANNER
HEALTH ANALYZER
GAS ANALYZER
PLANT ANALYZER
MASS SPECTROMETER

*/
/obj/item/device/t_scanner
	name = "T-ray scanner"
	desc = "A terahertz-ray emitter and scanner used to detect underfloor objects such as cables and pipes."
	icon_state = "t-ray0"
	var/on = 0
	flags = FPRINT | TABLEPASS
	slot_flags = SLOT_BELT
	w_class = 2
	item_state = "electronic"
	m_amt = 150
	origin_tech = "magnets=1;engineering=1"

/obj/item/device/t_scanner/attack_self(mob/user)

	on = !on
	icon_state = "t-ray[on]"

	if(on)
		processing_objects.Add(src)


/obj/item/device/t_scanner/process()
	if(!on)
		processing_objects.Remove(src)
		return null

	for(var/turf/T in range(1, src.loc) )

		if(!T.intact)
			continue

		for(var/obj/O in T.contents)

			if(O.level != 1)
				continue

			if(O.invisibility == 101)
				O.invisibility = 0
				spawn(10)
					if(O)
						var/turf/U = O.loc
						if(U.intact)
							O.invisibility = 101

		var/mob/living/M = locate() in T
		if(M && M.invisibility == 2)
			M.invisibility = 0
			spawn(2)
				if(M)
					M.invisibility = INVISIBILITY_LEVEL_TWO


/obj/item/device/healthanalyzer
	name = "Health Analyzer"
	icon_state = "health"
	item_state = "analyzer"
	desc = "A hand-held body scanner able to distinguish vital signs of the subject."
	flags = FPRINT | TABLEPASS | CONDUCT
	slot_flags = SLOT_BELT
	throwforce = 3
	w_class = 1.0
	throw_speed = 5
	throw_range = 10
	m_amt = 200
	origin_tech = "magnets=1;biotech=1"
	var/mode = 1;


/obj/item/device/healthanalyzer/attack(mob/living/M as mob, mob/living/user as mob)
	if (( (CLUMSY in user.mutations) || user.getBrainLoss() >= 60) && prob(50))
		user << text("\red You try to analyze the floor's vitals!")
		for(var/mob/O in viewers(M, null))
			O.show_message(text("\red [user] has analyzed the floor's vitals!"), 1)
		user.show_message(text("\blue Analyzing Results for The floor:\n\t Overall Status: Healthy"), 1)
		user.show_message(text("\blue \t Damage Specifics: [0]-[0]-[0]-[0]"), 1)
		user.show_message("\blue Key: Suffocation/Toxin/Burns/Brute", 1)
		user.show_message("\blue Body Temperature: ???", 1)
		return
	if (!(istype(usr, /mob/living/carbon/human) || ticker) && ticker.mode.name != "monkey")
		usr << "\red You don't have the dexterity to do this!"
		return
	user.visible_message("<span class='notice'> [user] has analyzed [M]'s vitals.","<span class='notice'> You have analyzed [M]'s vitals.")
	var/fake_oxy = max(rand(1,40), M.getOxyLoss(), (300 - (M.getToxLoss() + M.getFireLoss() + M.getBruteLoss())))
	var/OX = M.getOxyLoss() > 50 	? 	"<b>[M.getOxyLoss()]</b>" 		: M.getOxyLoss()
	var/TX = M.getToxLoss() > 50 	? 	"<b>[M.getToxLoss()]</b>" 		: M.getToxLoss()
	var/BU = M.getFireLoss() > 50 	? 	"<b>[M.getFireLoss()]</b>" 		: M.getFireLoss()
	var/BR = M.getBruteLoss() > 50 	? 	"<b>[M.getBruteLoss()]</b>" 	: M.getBruteLoss()
	if(M.status_flags & FAKEDEATH)
		OX = fake_oxy > 50 			? 	"<b>[fake_oxy]</b>" 			: fake_oxy
		user.show_message("\blue Analyzing Results for [M]:\n\t Overall Status: dead")
	else
		user.show_message("\blue Analyzing Results for [M]:\n\t Overall Status: [M.stat > 1 ? "dead" : "[M.health - M.halloss]% healthy"]")
	user.show_message("\t Key: <font color='blue'>Suffocation</font>/<font color='green'>Toxin</font>/<font color='#FFA500'>Burns</font>/<font color='red'>Brute</font>", 1)
	user.show_message("\t Damage Specifics: <font color='blue'>[OX]</font> - <font color='green'>[TX]</font> - <font color='#FFA500'>[BU]</font> - <font color='red'>[BR]</font>")
	user.show_message("\blue Body Temperature: [M.bodytemperature-T0C]&deg;C ([M.bodytemperature*1.8-459.67]&deg;F)", 1)
	if(M.tod && (M.stat == DEAD || (M.status_flags & FAKEDEATH)))
		user.show_message("\blue Time of Death: [M.tod]")
	if(istype(M, /mob/living/carbon/human) && mode == 1)
		var/mob/living/carbon/human/H = M
		var/list/damaged = H.get_damaged_organs(1,1)
		user.show_message("\blue Localized Damage, Brute/Burn:",1)
		if(length(damaged)>0)
			for(var/datum/organ/external/org in damaged)
				user.show_message(text("\blue \t []: [][]\blue - []",	\
				capitalize(org.getDisplayName()),					\
				(org.brute_dam > 0)	?	"\red [org.brute_dam]"							:0,		\
				(org.status & ORGAN_BLEEDING)?"\red <b>\[Bleeding\]</b>":"\t", 		\
				(org.burn_dam > 0)	?	"<font color='#FFA500'>[org.burn_dam]</font>"	:0),1)
		else
			user.show_message("\blue \t Limbs are OK.",1)

	OX = M.getOxyLoss() > 50 ? 	"<font color='blue'><b>Severe oxygen deprivation detected</b></font>" 		: 	"Subject bloodstream oxygen level normal"
	TX = M.getToxLoss() > 50 ? 	"<font color='green'><b>Dangerous amount of toxins detected</b></font>" 	: 	"Subject bloodstream toxin level minimal"
	BU = M.getFireLoss() > 50 ? 	"<font color='#FFA500'><b>Severe burn damage detected</b></font>" 			:	"Subject burn injury status O.K"
	BR = M.getBruteLoss() > 50 ? "<font color='red'><b>Severe anatomical damage detected</b></font>" 		: 	"Subject brute-force injury status O.K"
	if(M.status_flags & FAKEDEATH)
<<<<<<< HEAD
		user.show_message(text("\blue [] | [] | [] | []", fake_oxy > 50 ? "\red Severe oxygen deprivation detected\blue" : "Subject bloodstream oxygen level normal", M.getToxLoss() > 50 ? "\red Dangerous amount of toxins detected\blue" : "Subject bloodstream toxin level minimal", M.getFireLoss() > 50 ? "\red Severe burn damage detected\blue" : "Subject burn injury status O.K", M.getBruteLoss() > 50 ? "\red Severe anatomical damage detected\blue" : "Subject brute-force injury status O.K"), 1)
	else
		user.show_message(text("\blue [] | [] | [] | []", M.getOxyLoss() > 50 ? "\red Severe oxygen deprivation detected\blue" : "Subject bloodstream oxygen level normal", M.getToxLoss() > 50 ? "\red Dangerous amount of toxins detected\blue" : "Subject bloodstream toxin level minimal", M.getFireLoss() > 50 ? "\red Severe burn damage detected\blue" : "Subject burn injury status O.K", M.getBruteLoss() > 50 ? "\red Severe anatomical damage detected\blue" : "Subject brute-force injury status O.K"), 1)
	if (istype(M, /mob/living/carbon/human))
		if(M:virus2 || M:reagents.total_volume > 0)
			user.show_message(text("\red Warning: Unknown substance detected in subject's blood."))
=======
		OX = fake_oxy > 50 ? 		"\red Severe oxygen deprivation detected\blue" 	: 	"Subject bloodstream oxygen level normal"
	user.show_message("[OX] | [TX] | [BU] | [BR]")
>>>>>>> c796e1ec
	if (M.getCloneLoss())
		user.show_message("\red Subject appears to have been imperfectly cloned.")
	for(var/datum/disease/D in M.viruses)
		if(!D.hidden[SCANNER])
			user.show_message(text("\red <b>Warning: [D.form] Detected</b>\nName: [D.name].\nType: [D.spread].\nStage: [D.stage]/[D.max_stages].\nPossible Cure: [D.cure]"))
	if (M.reagents && M.reagents.get_reagent_amount("inaprovaline"))
		user.show_message("\blue Bloodstream Analysis located [M.reagents:get_reagent_amount("inaprovaline")] units of rejuvenation chemicals.")
	if (M.getBrainLoss() >= 100 || istype(M, /mob/living/carbon/human) && M:brain_op_stage == 4.0)
		user.show_message("\red Subject is brain dead.")
	else if (M.getBrainLoss() >= 60)
		user.show_message("\red Severe brain damage detected. Subject likely to have mental retardation.")
	else if (M.getBrainLoss() >= 10)
		user.show_message("\red Significant brain damage detected. Subject may have had a concussion.")
	if(ishuman(M))
		var/mob/living/carbon/human/H = M
		for(var/name in H.organs_by_name)
			var/datum/organ/external/e = H.organs_by_name[name]
			var/limb = e.getDisplayName()
			if(e.status & ORGAN_BROKEN)
				if(((e.name == "l_arm") || (e.name == "r_arm") || (e.name == "l_leg") || (e.name == "r_leg")) && (!(e.status & ORGAN_SPLINTED)))
					user << "\red Unsecured fracture in subject [limb]. Splinting recommended for transport."
			if(e.is_infected())
				user << "\red Infected wound detected in subject [limb]. Disinfection recommended."
				
		for(var/name in H.organs_by_name)
			var/datum/organ/external/e = H.organs_by_name[name]
			if(e.status & ORGAN_BROKEN)
				user.show_message(text("\red Bone fractures detected. Advanced scanner required for location."), 1)
				break
		if(M:vessel)
			var/blood_volume = round(M:vessel.get_reagent_amount("blood"))
			var/blood_percent =  blood_volume / 560
			blood_percent *= 100
			if(blood_volume <= 448)
				user.show_message("\red <b>Warning: Blood Level LOW: [blood_percent]% [blood_volume]cl")
			else if(blood_volume <= 336)
				user.show_message("\red <b>Warning: Blood Level CRITICAL: [blood_percent]% [blood_volume]cl")
			else
				user.show_message("\blue Blood Level Normal: [blood_percent]% [blood_volume]cl")
	src.add_fingerprint(user)
	return

/obj/item/device/healthanalyzer/verb/toggle_mode()
	set name = "Switch Verbosity"
	set category = "Object"

	mode = !mode
	switch (mode)
		if(1)
			usr << "The scanner now shows specific limb damage."
		if(0)
			usr << "The scanner no longer shows limb damage."


/obj/item/device/analyzer
	desc = "A hand-held environmental scanner which reports current gas levels."
	name = "analyzer"
	icon_state = "atmos"
	item_state = "analyzer"
	w_class = 2.0
	flags = FPRINT | TABLEPASS| CONDUCT
	slot_flags = SLOT_BELT
	throwforce = 5
	throw_speed = 4
	throw_range = 20
	m_amt = 30
	g_amt = 20
	origin_tech = "magnets=1;engineering=1"

/obj/item/device/analyzer/attack_self(mob/user as mob)

	if (user.stat)
		return
	if (!(istype(usr, /mob/living/carbon/human) || ticker) && ticker.mode.name != "monkey")
		usr << "\red You don't have the dexterity to do this!"
		return

	var/turf/location = user.loc
	if (!( istype(location, /turf) ))
		return

	var/datum/gas_mixture/environment = location.return_air()

	var/pressure = environment.return_pressure()
	var/total_moles = environment.total_moles()

	user.show_message("\blue <B>Results:</B>", 1)
	if(abs(pressure - ONE_ATMOSPHERE) < 10)
		user.show_message("\blue Pressure: [round(pressure,0.1)] kPa", 1)
	else
		user.show_message("\red Pressure: [round(pressure,0.1)] kPa", 1)
	if(total_moles)
		var/o2_concentration = environment.oxygen/total_moles
		var/n2_concentration = environment.nitrogen/total_moles
		var/co2_concentration = environment.carbon_dioxide/total_moles
		var/plasma_concentration = environment.toxins/total_moles

		var/unknown_concentration =  1-(o2_concentration+n2_concentration+co2_concentration+plasma_concentration)
		if(abs(n2_concentration - N2STANDARD) < 20)
			user.show_message("\blue Nitrogen: [round(n2_concentration*100)]%", 1)
		else
			user.show_message("\red Nitrogen: [round(n2_concentration*100)]%", 1)

		if(abs(o2_concentration - O2STANDARD) < 2)
			user.show_message("\blue Oxygen: [round(o2_concentration*100)]%", 1)
		else
			user.show_message("\red Oxygen: [round(o2_concentration*100)]%", 1)

		if(co2_concentration > 0.01)
			user.show_message("\red CO2: [round(co2_concentration*100)]%", 1)
		else
			user.show_message("\blue CO2: [round(co2_concentration*100)]%", 1)

		if(plasma_concentration > 0.01)
			user.show_message("\red Plasma: [round(plasma_concentration*100)]%", 1)

		if(unknown_concentration > 0.01)
			user.show_message("\red Unknown: [round(unknown_concentration*100)]%", 1)

		user.show_message("\blue Temperature: [round(environment.temperature-T0C)]&deg;C", 1)

	src.add_fingerprint(user)
	return

/obj/item/device/mass_spectrometer/New()
	..()
	var/datum/reagents/R = new/datum/reagents(5)
	reagents = R
	R.my_atom = src

/obj/item/device/mass_spectrometer/on_reagent_change()
	if(reagents.total_volume)
		icon_state = initial(icon_state) + "_s"
	else
		icon_state = initial(icon_state)

/obj/item/device/mass_spectrometer/attack_self(mob/user as mob)
	if (user.stat)
		return
	if (crit_fail)
		user << "\red This device has critically failed and is no longer functional!"
		return
	if (!(istype(user, /mob/living/carbon/human) || ticker) && ticker.mode.name != "monkey")
		user << "\red You don't have the dexterity to do this!"
		return
	if(reagents.total_volume)
		var/list/blood_traces = list()
		for(var/datum/reagent/R in reagents.reagent_list)
			if(R.id != "blood")
				reagents.clear_reagents()
				user << "\red The sample was contaminated! Please insert another sample"
				return
			else
				blood_traces = params2list(R.data["trace_chem"])
				break
		var/dat = "Trace Chemicals Found: "
		for(var/R in blood_traces)
			if(prob(reliability))
				if(details)
					dat += "[R] ([blood_traces[R]] units) "
				else
					dat += "[R] "
				recent_fail = 0
			else
				if(recent_fail)
					crit_fail = 1
					reagents.clear_reagents()
					return
				else
					recent_fail = 1
		user << "[dat]"
		reagents.clear_reagents()
	return

<|MERGE_RESOLUTION|>--- conflicted
+++ resolved
@@ -1,311 +1,305 @@
-/*
-CONTAINS:
-T-RAY
-DETECTIVE SCANNER
-HEALTH ANALYZER
-GAS ANALYZER
-PLANT ANALYZER
-MASS SPECTROMETER
-
-*/
-/obj/item/device/t_scanner
-	name = "T-ray scanner"
-	desc = "A terahertz-ray emitter and scanner used to detect underfloor objects such as cables and pipes."
-	icon_state = "t-ray0"
-	var/on = 0
-	flags = FPRINT | TABLEPASS
-	slot_flags = SLOT_BELT
-	w_class = 2
-	item_state = "electronic"
-	m_amt = 150
-	origin_tech = "magnets=1;engineering=1"
-
-/obj/item/device/t_scanner/attack_self(mob/user)
-
-	on = !on
-	icon_state = "t-ray[on]"
-
-	if(on)
-		processing_objects.Add(src)
-
-
-/obj/item/device/t_scanner/process()
-	if(!on)
-		processing_objects.Remove(src)
-		return null
-
-	for(var/turf/T in range(1, src.loc) )
-
-		if(!T.intact)
-			continue
-
-		for(var/obj/O in T.contents)
-
-			if(O.level != 1)
-				continue
-
-			if(O.invisibility == 101)
-				O.invisibility = 0
-				spawn(10)
-					if(O)
-						var/turf/U = O.loc
-						if(U.intact)
-							O.invisibility = 101
-
-		var/mob/living/M = locate() in T
-		if(M && M.invisibility == 2)
-			M.invisibility = 0
-			spawn(2)
-				if(M)
-					M.invisibility = INVISIBILITY_LEVEL_TWO
-
-
-/obj/item/device/healthanalyzer
-	name = "Health Analyzer"
-	icon_state = "health"
-	item_state = "analyzer"
-	desc = "A hand-held body scanner able to distinguish vital signs of the subject."
-	flags = FPRINT | TABLEPASS | CONDUCT
-	slot_flags = SLOT_BELT
-	throwforce = 3
-	w_class = 1.0
-	throw_speed = 5
-	throw_range = 10
-	m_amt = 200
-	origin_tech = "magnets=1;biotech=1"
-	var/mode = 1;
-
-
-/obj/item/device/healthanalyzer/attack(mob/living/M as mob, mob/living/user as mob)
-	if (( (CLUMSY in user.mutations) || user.getBrainLoss() >= 60) && prob(50))
-		user << text("\red You try to analyze the floor's vitals!")
-		for(var/mob/O in viewers(M, null))
-			O.show_message(text("\red [user] has analyzed the floor's vitals!"), 1)
-		user.show_message(text("\blue Analyzing Results for The floor:\n\t Overall Status: Healthy"), 1)
-		user.show_message(text("\blue \t Damage Specifics: [0]-[0]-[0]-[0]"), 1)
-		user.show_message("\blue Key: Suffocation/Toxin/Burns/Brute", 1)
-		user.show_message("\blue Body Temperature: ???", 1)
-		return
-	if (!(istype(usr, /mob/living/carbon/human) || ticker) && ticker.mode.name != "monkey")
-		usr << "\red You don't have the dexterity to do this!"
-		return
-	user.visible_message("<span class='notice'> [user] has analyzed [M]'s vitals.","<span class='notice'> You have analyzed [M]'s vitals.")
-	var/fake_oxy = max(rand(1,40), M.getOxyLoss(), (300 - (M.getToxLoss() + M.getFireLoss() + M.getBruteLoss())))
-	var/OX = M.getOxyLoss() > 50 	? 	"<b>[M.getOxyLoss()]</b>" 		: M.getOxyLoss()
-	var/TX = M.getToxLoss() > 50 	? 	"<b>[M.getToxLoss()]</b>" 		: M.getToxLoss()
-	var/BU = M.getFireLoss() > 50 	? 	"<b>[M.getFireLoss()]</b>" 		: M.getFireLoss()
-	var/BR = M.getBruteLoss() > 50 	? 	"<b>[M.getBruteLoss()]</b>" 	: M.getBruteLoss()
+/*
+CONTAINS:
+T-RAY
+DETECTIVE SCANNER
+HEALTH ANALYZER
+GAS ANALYZER
+PLANT ANALYZER
+MASS SPECTROMETER
+
+*/
+/obj/item/device/t_scanner
+	name = "T-ray scanner"
+	desc = "A terahertz-ray emitter and scanner used to detect underfloor objects such as cables and pipes."
+	icon_state = "t-ray0"
+	var/on = 0
+	flags = FPRINT | TABLEPASS
+	slot_flags = SLOT_BELT
+	w_class = 2
+	item_state = "electronic"
+	m_amt = 150
+	origin_tech = "magnets=1;engineering=1"
+
+/obj/item/device/t_scanner/attack_self(mob/user)
+
+	on = !on
+	icon_state = "t-ray[on]"
+
+	if(on)
+		processing_objects.Add(src)
+
+
+/obj/item/device/t_scanner/process()
+	if(!on)
+		processing_objects.Remove(src)
+		return null
+
+	for(var/turf/T in range(1, src.loc) )
+
+		if(!T.intact)
+			continue
+
+		for(var/obj/O in T.contents)
+
+			if(O.level != 1)
+				continue
+
+			if(O.invisibility == 101)
+				O.invisibility = 0
+				spawn(10)
+					if(O)
+						var/turf/U = O.loc
+						if(U.intact)
+							O.invisibility = 101
+
+		var/mob/living/M = locate() in T
+		if(M && M.invisibility == 2)
+			M.invisibility = 0
+			spawn(2)
+				if(M)
+					M.invisibility = INVISIBILITY_LEVEL_TWO
+
+
+/obj/item/device/healthanalyzer
+	name = "Health Analyzer"
+	icon_state = "health"
+	item_state = "analyzer"
+	desc = "A hand-held body scanner able to distinguish vital signs of the subject."
+	flags = FPRINT | TABLEPASS | CONDUCT
+	slot_flags = SLOT_BELT
+	throwforce = 3
+	w_class = 1.0
+	throw_speed = 5
+	throw_range = 10
+	m_amt = 200
+	origin_tech = "magnets=1;biotech=1"
+	var/mode = 1;
+
+
+/obj/item/device/healthanalyzer/attack(mob/living/M as mob, mob/living/user as mob)
+	if (( (CLUMSY in user.mutations) || user.getBrainLoss() >= 60) && prob(50))
+		user << text("\red You try to analyze the floor's vitals!")
+		for(var/mob/O in viewers(M, null))
+			O.show_message(text("\red [user] has analyzed the floor's vitals!"), 1)
+		user.show_message(text("\blue Analyzing Results for The floor:\n\t Overall Status: Healthy"), 1)
+		user.show_message(text("\blue \t Damage Specifics: [0]-[0]-[0]-[0]"), 1)
+		user.show_message("\blue Key: Suffocation/Toxin/Burns/Brute", 1)
+		user.show_message("\blue Body Temperature: ???", 1)
+		return
+	if (!(istype(usr, /mob/living/carbon/human) || ticker) && ticker.mode.name != "monkey")
+		usr << "\red You don't have the dexterity to do this!"
+		return
+	user.visible_message("<span class='notice'> [user] has analyzed [M]'s vitals.","<span class='notice'> You have analyzed [M]'s vitals.")
+	var/fake_oxy = max(rand(1,40), M.getOxyLoss(), (300 - (M.getToxLoss() + M.getFireLoss() + M.getBruteLoss())))
+	var/OX = M.getOxyLoss() > 50 	? 	"<b>[M.getOxyLoss()]</b>" 		: M.getOxyLoss()
+	var/TX = M.getToxLoss() > 50 	? 	"<b>[M.getToxLoss()]</b>" 		: M.getToxLoss()
+	var/BU = M.getFireLoss() > 50 	? 	"<b>[M.getFireLoss()]</b>" 		: M.getFireLoss()
+	var/BR = M.getBruteLoss() > 50 	? 	"<b>[M.getBruteLoss()]</b>" 	: M.getBruteLoss()
+	if(M.status_flags & FAKEDEATH)
+		OX = fake_oxy > 50 			? 	"<b>[fake_oxy]</b>" 			: fake_oxy
+		user.show_message("\blue Analyzing Results for [M]:\n\t Overall Status: dead")
+	else
+		user.show_message("\blue Analyzing Results for [M]:\n\t Overall Status: [M.stat > 1 ? "dead" : "[M.health - M.halloss]% healthy"]")
+	user.show_message("\t Key: <font color='blue'>Suffocation</font>/<font color='green'>Toxin</font>/<font color='#FFA500'>Burns</font>/<font color='red'>Brute</font>", 1)
+	user.show_message("\t Damage Specifics: <font color='blue'>[OX]</font> - <font color='green'>[TX]</font> - <font color='#FFA500'>[BU]</font> - <font color='red'>[BR]</font>")
+	user.show_message("\blue Body Temperature: [M.bodytemperature-T0C]&deg;C ([M.bodytemperature*1.8-459.67]&deg;F)", 1)
+	if(M.tod && (M.stat == DEAD || (M.status_flags & FAKEDEATH)))
+		user.show_message("\blue Time of Death: [M.tod]")
+	if(istype(M, /mob/living/carbon/human) && mode == 1)
+		var/mob/living/carbon/human/H = M
+		var/list/damaged = H.get_damaged_organs(1,1)
+		user.show_message("\blue Localized Damage, Brute/Burn:",1)
+		if(length(damaged)>0)
+			for(var/datum/organ/external/org in damaged)
+				user.show_message(text("\blue \t []: [][]\blue - []",	\
+				capitalize(org.getDisplayName()),					\
+				(org.brute_dam > 0)	?	"\red [org.brute_dam]"							:0,		\
+				(org.status & ORGAN_BLEEDING)?"\red <b>\[Bleeding\]</b>":"\t", 		\
+				(org.burn_dam > 0)	?	"<font color='#FFA500'>[org.burn_dam]</font>"	:0),1)
+		else
+			user.show_message("\blue \t Limbs are OK.",1)
+
+	OX = M.getOxyLoss() > 50 ? 	"<font color='blue'><b>Severe oxygen deprivation detected</b></font>" 		: 	"Subject bloodstream oxygen level normal"
+	TX = M.getToxLoss() > 50 ? 	"<font color='green'><b>Dangerous amount of toxins detected</b></font>" 	: 	"Subject bloodstream toxin level minimal"
+	BU = M.getFireLoss() > 50 ? 	"<font color='#FFA500'><b>Severe burn damage detected</b></font>" 			:	"Subject burn injury status O.K"
+	BR = M.getBruteLoss() > 50 ? "<font color='red'><b>Severe anatomical damage detected</b></font>" 		: 	"Subject brute-force injury status O.K"
 	if(M.status_flags & FAKEDEATH)
-		OX = fake_oxy > 50 			? 	"<b>[fake_oxy]</b>" 			: fake_oxy
-		user.show_message("\blue Analyzing Results for [M]:\n\t Overall Status: dead")
-	else
-		user.show_message("\blue Analyzing Results for [M]:\n\t Overall Status: [M.stat > 1 ? "dead" : "[M.health - M.halloss]% healthy"]")
-	user.show_message("\t Key: <font color='blue'>Suffocation</font>/<font color='green'>Toxin</font>/<font color='#FFA500'>Burns</font>/<font color='red'>Brute</font>", 1)
-	user.show_message("\t Damage Specifics: <font color='blue'>[OX]</font> - <font color='green'>[TX]</font> - <font color='#FFA500'>[BU]</font> - <font color='red'>[BR]</font>")
-	user.show_message("\blue Body Temperature: [M.bodytemperature-T0C]&deg;C ([M.bodytemperature*1.8-459.67]&deg;F)", 1)
-	if(M.tod && (M.stat == DEAD || (M.status_flags & FAKEDEATH)))
-		user.show_message("\blue Time of Death: [M.tod]")
-	if(istype(M, /mob/living/carbon/human) && mode == 1)
-		var/mob/living/carbon/human/H = M
-		var/list/damaged = H.get_damaged_organs(1,1)
-		user.show_message("\blue Localized Damage, Brute/Burn:",1)
-		if(length(damaged)>0)
-			for(var/datum/organ/external/org in damaged)
-				user.show_message(text("\blue \t []: [][]\blue - []",	\
-				capitalize(org.getDisplayName()),					\
-				(org.brute_dam > 0)	?	"\red [org.brute_dam]"							:0,		\
-				(org.status & ORGAN_BLEEDING)?"\red <b>\[Bleeding\]</b>":"\t", 		\
-				(org.burn_dam > 0)	?	"<font color='#FFA500'>[org.burn_dam]</font>"	:0),1)
-		else
-			user.show_message("\blue \t Limbs are OK.",1)
-
-	OX = M.getOxyLoss() > 50 ? 	"<font color='blue'><b>Severe oxygen deprivation detected</b></font>" 		: 	"Subject bloodstream oxygen level normal"
-	TX = M.getToxLoss() > 50 ? 	"<font color='green'><b>Dangerous amount of toxins detected</b></font>" 	: 	"Subject bloodstream toxin level minimal"
-	BU = M.getFireLoss() > 50 ? 	"<font color='#FFA500'><b>Severe burn damage detected</b></font>" 			:	"Subject burn injury status O.K"
-	BR = M.getBruteLoss() > 50 ? "<font color='red'><b>Severe anatomical damage detected</b></font>" 		: 	"Subject brute-force injury status O.K"
-	if(M.status_flags & FAKEDEATH)
-<<<<<<< HEAD
-		user.show_message(text("\blue [] | [] | [] | []", fake_oxy > 50 ? "\red Severe oxygen deprivation detected\blue" : "Subject bloodstream oxygen level normal", M.getToxLoss() > 50 ? "\red Dangerous amount of toxins detected\blue" : "Subject bloodstream toxin level minimal", M.getFireLoss() > 50 ? "\red Severe burn damage detected\blue" : "Subject burn injury status O.K", M.getBruteLoss() > 50 ? "\red Severe anatomical damage detected\blue" : "Subject brute-force injury status O.K"), 1)
-	else
-		user.show_message(text("\blue [] | [] | [] | []", M.getOxyLoss() > 50 ? "\red Severe oxygen deprivation detected\blue" : "Subject bloodstream oxygen level normal", M.getToxLoss() > 50 ? "\red Dangerous amount of toxins detected\blue" : "Subject bloodstream toxin level minimal", M.getFireLoss() > 50 ? "\red Severe burn damage detected\blue" : "Subject burn injury status O.K", M.getBruteLoss() > 50 ? "\red Severe anatomical damage detected\blue" : "Subject brute-force injury status O.K"), 1)
-	if (istype(M, /mob/living/carbon/human))
-		if(M:virus2 || M:reagents.total_volume > 0)
+		OX = fake_oxy > 50 ? 		"\red Severe oxygen deprivation detected\blue" 	: 	"Subject bloodstream oxygen level normal"
+	user.show_message("[OX] | [TX] | [BU] | [BR]")
+	if (istype(M, /mob/living/carbon/human))
+		if(M:virus2 || M:reagents.total_volume > 0)
 			user.show_message(text("\red Warning: Unknown substance detected in subject's blood."))
-=======
-		OX = fake_oxy > 50 ? 		"\red Severe oxygen deprivation detected\blue" 	: 	"Subject bloodstream oxygen level normal"
-	user.show_message("[OX] | [TX] | [BU] | [BR]")
->>>>>>> c796e1ec
-	if (M.getCloneLoss())
-		user.show_message("\red Subject appears to have been imperfectly cloned.")
-	for(var/datum/disease/D in M.viruses)
-		if(!D.hidden[SCANNER])
-			user.show_message(text("\red <b>Warning: [D.form] Detected</b>\nName: [D.name].\nType: [D.spread].\nStage: [D.stage]/[D.max_stages].\nPossible Cure: [D.cure]"))
-	if (M.reagents && M.reagents.get_reagent_amount("inaprovaline"))
-		user.show_message("\blue Bloodstream Analysis located [M.reagents:get_reagent_amount("inaprovaline")] units of rejuvenation chemicals.")
-	if (M.getBrainLoss() >= 100 || istype(M, /mob/living/carbon/human) && M:brain_op_stage == 4.0)
-		user.show_message("\red Subject is brain dead.")
-	else if (M.getBrainLoss() >= 60)
-		user.show_message("\red Severe brain damage detected. Subject likely to have mental retardation.")
-	else if (M.getBrainLoss() >= 10)
-		user.show_message("\red Significant brain damage detected. Subject may have had a concussion.")
-	if(ishuman(M))
-		var/mob/living/carbon/human/H = M
-		for(var/name in H.organs_by_name)
-			var/datum/organ/external/e = H.organs_by_name[name]
-			var/limb = e.getDisplayName()
-			if(e.status & ORGAN_BROKEN)
-				if(((e.name == "l_arm") || (e.name == "r_arm") || (e.name == "l_leg") || (e.name == "r_leg")) && (!(e.status & ORGAN_SPLINTED)))
-					user << "\red Unsecured fracture in subject [limb]. Splinting recommended for transport."
-			if(e.is_infected())
-				user << "\red Infected wound detected in subject [limb]. Disinfection recommended."
-				
-		for(var/name in H.organs_by_name)
-			var/datum/organ/external/e = H.organs_by_name[name]
-			if(e.status & ORGAN_BROKEN)
-				user.show_message(text("\red Bone fractures detected. Advanced scanner required for location."), 1)
-				break
-		if(M:vessel)
-			var/blood_volume = round(M:vessel.get_reagent_amount("blood"))
-			var/blood_percent =  blood_volume / 560
-			blood_percent *= 100
-			if(blood_volume <= 448)
-				user.show_message("\red <b>Warning: Blood Level LOW: [blood_percent]% [blood_volume]cl")
-			else if(blood_volume <= 336)
-				user.show_message("\red <b>Warning: Blood Level CRITICAL: [blood_percent]% [blood_volume]cl")
-			else
-				user.show_message("\blue Blood Level Normal: [blood_percent]% [blood_volume]cl")
-	src.add_fingerprint(user)
-	return
-
-/obj/item/device/healthanalyzer/verb/toggle_mode()
-	set name = "Switch Verbosity"
-	set category = "Object"
-
-	mode = !mode
-	switch (mode)
-		if(1)
-			usr << "The scanner now shows specific limb damage."
-		if(0)
-			usr << "The scanner no longer shows limb damage."
-
-
-/obj/item/device/analyzer
-	desc = "A hand-held environmental scanner which reports current gas levels."
-	name = "analyzer"
-	icon_state = "atmos"
-	item_state = "analyzer"
-	w_class = 2.0
-	flags = FPRINT | TABLEPASS| CONDUCT
-	slot_flags = SLOT_BELT
-	throwforce = 5
-	throw_speed = 4
-	throw_range = 20
-	m_amt = 30
-	g_amt = 20
-	origin_tech = "magnets=1;engineering=1"
-
-/obj/item/device/analyzer/attack_self(mob/user as mob)
-
-	if (user.stat)
-		return
-	if (!(istype(usr, /mob/living/carbon/human) || ticker) && ticker.mode.name != "monkey")
-		usr << "\red You don't have the dexterity to do this!"
-		return
-
-	var/turf/location = user.loc
-	if (!( istype(location, /turf) ))
-		return
-
-	var/datum/gas_mixture/environment = location.return_air()
-
-	var/pressure = environment.return_pressure()
-	var/total_moles = environment.total_moles()
-
-	user.show_message("\blue <B>Results:</B>", 1)
-	if(abs(pressure - ONE_ATMOSPHERE) < 10)
-		user.show_message("\blue Pressure: [round(pressure,0.1)] kPa", 1)
-	else
-		user.show_message("\red Pressure: [round(pressure,0.1)] kPa", 1)
-	if(total_moles)
-		var/o2_concentration = environment.oxygen/total_moles
-		var/n2_concentration = environment.nitrogen/total_moles
-		var/co2_concentration = environment.carbon_dioxide/total_moles
-		var/plasma_concentration = environment.toxins/total_moles
-
-		var/unknown_concentration =  1-(o2_concentration+n2_concentration+co2_concentration+plasma_concentration)
-		if(abs(n2_concentration - N2STANDARD) < 20)
-			user.show_message("\blue Nitrogen: [round(n2_concentration*100)]%", 1)
-		else
-			user.show_message("\red Nitrogen: [round(n2_concentration*100)]%", 1)
-
-		if(abs(o2_concentration - O2STANDARD) < 2)
-			user.show_message("\blue Oxygen: [round(o2_concentration*100)]%", 1)
-		else
-			user.show_message("\red Oxygen: [round(o2_concentration*100)]%", 1)
-
-		if(co2_concentration > 0.01)
-			user.show_message("\red CO2: [round(co2_concentration*100)]%", 1)
-		else
-			user.show_message("\blue CO2: [round(co2_concentration*100)]%", 1)
-
-		if(plasma_concentration > 0.01)
-			user.show_message("\red Plasma: [round(plasma_concentration*100)]%", 1)
-
-		if(unknown_concentration > 0.01)
-			user.show_message("\red Unknown: [round(unknown_concentration*100)]%", 1)
-
-		user.show_message("\blue Temperature: [round(environment.temperature-T0C)]&deg;C", 1)
-
-	src.add_fingerprint(user)
-	return
-
-/obj/item/device/mass_spectrometer/New()
-	..()
-	var/datum/reagents/R = new/datum/reagents(5)
-	reagents = R
-	R.my_atom = src
-
-/obj/item/device/mass_spectrometer/on_reagent_change()
-	if(reagents.total_volume)
-		icon_state = initial(icon_state) + "_s"
-	else
-		icon_state = initial(icon_state)
-
-/obj/item/device/mass_spectrometer/attack_self(mob/user as mob)
-	if (user.stat)
-		return
-	if (crit_fail)
-		user << "\red This device has critically failed and is no longer functional!"
-		return
-	if (!(istype(user, /mob/living/carbon/human) || ticker) && ticker.mode.name != "monkey")
-		user << "\red You don't have the dexterity to do this!"
-		return
-	if(reagents.total_volume)
-		var/list/blood_traces = list()
-		for(var/datum/reagent/R in reagents.reagent_list)
-			if(R.id != "blood")
-				reagents.clear_reagents()
-				user << "\red The sample was contaminated! Please insert another sample"
-				return
-			else
-				blood_traces = params2list(R.data["trace_chem"])
-				break
-		var/dat = "Trace Chemicals Found: "
-		for(var/R in blood_traces)
-			if(prob(reliability))
-				if(details)
-					dat += "[R] ([blood_traces[R]] units) "
-				else
-					dat += "[R] "
-				recent_fail = 0
-			else
-				if(recent_fail)
-					crit_fail = 1
-					reagents.clear_reagents()
-					return
-				else
-					recent_fail = 1
-		user << "[dat]"
-		reagents.clear_reagents()
-	return
-
+	if (M.getCloneLoss())
+		user.show_message("\red Subject appears to have been imperfectly cloned.")
+	for(var/datum/disease/D in M.viruses)
+		if(!D.hidden[SCANNER])
+			user.show_message(text("\red <b>Warning: [D.form] Detected</b>\nName: [D.name].\nType: [D.spread].\nStage: [D.stage]/[D.max_stages].\nPossible Cure: [D.cure]"))
+	if (M.reagents && M.reagents.get_reagent_amount("inaprovaline"))
+		user.show_message("\blue Bloodstream Analysis located [M.reagents:get_reagent_amount("inaprovaline")] units of rejuvenation chemicals.")
+	if (M.getBrainLoss() >= 100 || istype(M, /mob/living/carbon/human) && M:brain_op_stage == 4.0)
+		user.show_message("\red Subject is brain dead.")
+	else if (M.getBrainLoss() >= 60)
+		user.show_message("\red Severe brain damage detected. Subject likely to have mental retardation.")
+	else if (M.getBrainLoss() >= 10)
+		user.show_message("\red Significant brain damage detected. Subject may have had a concussion.")
+	if(ishuman(M))
+		var/mob/living/carbon/human/H = M
+		for(var/name in H.organs_by_name)
+			var/datum/organ/external/e = H.organs_by_name[name]
+			var/limb = e.getDisplayName()
+			if(e.status & ORGAN_BROKEN)
+				if(((e.name == "l_arm") || (e.name == "r_arm") || (e.name == "l_leg") || (e.name == "r_leg")) && (!(e.status & ORGAN_SPLINTED)))
+					user << "\red Unsecured fracture in subject [limb]. Splinting recommended for transport."
+			if(e.is_infected())
+				user << "\red Infected wound detected in subject [limb]. Disinfection recommended."
+				
+		for(var/name in H.organs_by_name)
+			var/datum/organ/external/e = H.organs_by_name[name]
+			if(e.status & ORGAN_BROKEN)
+				user.show_message(text("\red Bone fractures detected. Advanced scanner required for location."), 1)
+				break
+		if(M:vessel)
+			var/blood_volume = round(M:vessel.get_reagent_amount("blood"))
+			var/blood_percent =  blood_volume / 560
+			blood_percent *= 100
+			if(blood_volume <= 448)
+				user.show_message("\red <b>Warning: Blood Level LOW: [blood_percent]% [blood_volume]cl")
+			else if(blood_volume <= 336)
+				user.show_message("\red <b>Warning: Blood Level CRITICAL: [blood_percent]% [blood_volume]cl")
+			else
+				user.show_message("\blue Blood Level Normal: [blood_percent]% [blood_volume]cl")
+	src.add_fingerprint(user)
+	return
+
+/obj/item/device/healthanalyzer/verb/toggle_mode()
+	set name = "Switch Verbosity"
+	set category = "Object"
+
+	mode = !mode
+	switch (mode)
+		if(1)
+			usr << "The scanner now shows specific limb damage."
+		if(0)
+			usr << "The scanner no longer shows limb damage."
+
+
+/obj/item/device/analyzer
+	desc = "A hand-held environmental scanner which reports current gas levels."
+	name = "analyzer"
+	icon_state = "atmos"
+	item_state = "analyzer"
+	w_class = 2.0
+	flags = FPRINT | TABLEPASS| CONDUCT
+	slot_flags = SLOT_BELT
+	throwforce = 5
+	throw_speed = 4
+	throw_range = 20
+	m_amt = 30
+	g_amt = 20
+	origin_tech = "magnets=1;engineering=1"
+
+/obj/item/device/analyzer/attack_self(mob/user as mob)
+
+	if (user.stat)
+		return
+	if (!(istype(usr, /mob/living/carbon/human) || ticker) && ticker.mode.name != "monkey")
+		usr << "\red You don't have the dexterity to do this!"
+		return
+
+	var/turf/location = user.loc
+	if (!( istype(location, /turf) ))
+		return
+
+	var/datum/gas_mixture/environment = location.return_air()
+
+	var/pressure = environment.return_pressure()
+	var/total_moles = environment.total_moles()
+
+	user.show_message("\blue <B>Results:</B>", 1)
+	if(abs(pressure - ONE_ATMOSPHERE) < 10)
+		user.show_message("\blue Pressure: [round(pressure,0.1)] kPa", 1)
+	else
+		user.show_message("\red Pressure: [round(pressure,0.1)] kPa", 1)
+	if(total_moles)
+		var/o2_concentration = environment.oxygen/total_moles
+		var/n2_concentration = environment.nitrogen/total_moles
+		var/co2_concentration = environment.carbon_dioxide/total_moles
+		var/plasma_concentration = environment.toxins/total_moles
+
+		var/unknown_concentration =  1-(o2_concentration+n2_concentration+co2_concentration+plasma_concentration)
+		if(abs(n2_concentration - N2STANDARD) < 20)
+			user.show_message("\blue Nitrogen: [round(n2_concentration*100)]%", 1)
+		else
+			user.show_message("\red Nitrogen: [round(n2_concentration*100)]%", 1)
+
+		if(abs(o2_concentration - O2STANDARD) < 2)
+			user.show_message("\blue Oxygen: [round(o2_concentration*100)]%", 1)
+		else
+			user.show_message("\red Oxygen: [round(o2_concentration*100)]%", 1)
+
+		if(co2_concentration > 0.01)
+			user.show_message("\red CO2: [round(co2_concentration*100)]%", 1)
+		else
+			user.show_message("\blue CO2: [round(co2_concentration*100)]%", 1)
+
+		if(plasma_concentration > 0.01)
+			user.show_message("\red Plasma: [round(plasma_concentration*100)]%", 1)
+
+		if(unknown_concentration > 0.01)
+			user.show_message("\red Unknown: [round(unknown_concentration*100)]%", 1)
+
+		user.show_message("\blue Temperature: [round(environment.temperature-T0C)]&deg;C", 1)
+
+	src.add_fingerprint(user)
+	return
+
+/obj/item/device/mass_spectrometer/New()
+	..()
+	var/datum/reagents/R = new/datum/reagents(5)
+	reagents = R
+	R.my_atom = src
+
+/obj/item/device/mass_spectrometer/on_reagent_change()
+	if(reagents.total_volume)
+		icon_state = initial(icon_state) + "_s"
+	else
+		icon_state = initial(icon_state)
+
+/obj/item/device/mass_spectrometer/attack_self(mob/user as mob)
+	if (user.stat)
+		return
+	if (crit_fail)
+		user << "\red This device has critically failed and is no longer functional!"
+		return
+	if (!(istype(user, /mob/living/carbon/human) || ticker) && ticker.mode.name != "monkey")
+		user << "\red You don't have the dexterity to do this!"
+		return
+	if(reagents.total_volume)
+		var/list/blood_traces = list()
+		for(var/datum/reagent/R in reagents.reagent_list)
+			if(R.id != "blood")
+				reagents.clear_reagents()
+				user << "\red The sample was contaminated! Please insert another sample"
+				return
+			else
+				blood_traces = params2list(R.data["trace_chem"])
+				break
+		var/dat = "Trace Chemicals Found: "
+		for(var/R in blood_traces)
+			if(prob(reliability))
+				if(details)
+					dat += "[R] ([blood_traces[R]] units) "
+				else
+					dat += "[R] "
+				recent_fail = 0
+			else
+				if(recent_fail)
+					crit_fail = 1
+					reagents.clear_reagents()
+					return
+				else
+					recent_fail = 1
+		user << "[dat]"
+		reagents.clear_reagents()
+	return
+