--- conflicted
+++ resolved
@@ -1,55 +1,34 @@
-/obj/item/stack/tile/steel
-	name = "floor tile"
-	singular_name = "floor tile"
-	desc = "Those could work as a pretty decent throwing weapon" //why?
-	icon_state = "tile"
-	force = 6.0
-	matter = list(DEFAULT_WALL_MATERIAL = 937.5)
-	throwforce = 15.0
-	throw_speed = 5
-	throw_range = 20
-	flags = CONDUCT
-
-/obj/item/stack/tile/steel/New(var/loc, var/amount=null)
-	..()
-	src.pixel_x = rand(1, 14)
-	src.pixel_y = rand(1, 14)
-	return
-
-/obj/item/stack/tile/steel/cyborg
-	name = "floor tile synthesizer"
-	desc = "A device that makes floor tiles."
-	gender = NEUTER
-	matter = null
-	uses_charge = 1
-	charge_costs = list(250)
-	stacktype = /obj/item/stack/tile/steel
-	build_type = /obj/item/stack/tile/steel
-
-<<<<<<< HEAD
-/obj/item/stack/tile/plasteel/proc/build(turf/S as turf)
-=======
-/*
-/obj/item/stack/tile/steel/attack_self(mob/user as mob)
-	if (usr.stat)
-		return
-	var/T = user.loc
-	if (!( istype(T, /turf) ))
-		user << "\red You must be on the ground!"
-		return
-	if (!( istype(T, /turf/space) ))
-		user << "\red You cannot build on or repair this turf!"
-		return
-	src.build(T)
-	src.add_fingerprint(user)
-	use(1)
-	return
-*/
-
-/obj/item/stack/tile/steel/proc/build(turf/S as turf)
->>>>>>> 69704b55
-	if (istype(S,/turf/space))
-		S.ChangeTurf(/turf/simulated/floor/plating/airless)
-	else
-		S.ChangeTurf(/turf/simulated/floor/plating)
-	return
+/obj/item/stack/tile/steel
+	name = "floor tile"
+	singular_name = "floor tile"
+	desc = "Those could work as a pretty decent throwing weapon" //why?
+	icon_state = "tile"
+	force = 6.0
+	matter = list(DEFAULT_WALL_MATERIAL = 937.5)
+	throwforce = 15.0
+	throw_speed = 5
+	throw_range = 20
+	flags = CONDUCT
+
+/obj/item/stack/tile/steel/New(var/loc, var/amount=null)
+	..()
+	src.pixel_x = rand(1, 14)
+	src.pixel_y = rand(1, 14)
+	return
+
+/obj/item/stack/tile/steel/cyborg
+	name = "floor tile synthesizer"
+	desc = "A device that makes floor tiles."
+	gender = NEUTER
+	matter = null
+	uses_charge = 1
+	charge_costs = list(250)
+	stacktype = /obj/item/stack/tile/steel
+	build_type = /obj/item/stack/tile/steel
+
+/obj/item/stack/tile/steel/proc/build(turf/S as turf)
+	if (istype(S,/turf/space))
+		S.ChangeTurf(/turf/simulated/floor/plating/airless)
+	else
+		S.ChangeTurf(/turf/simulated/floor/plating)
+	return