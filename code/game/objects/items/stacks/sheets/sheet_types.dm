--- conflicted
+++ resolved
@@ -87,12 +87,8 @@
 	matter = list(DEFAULT_WALL_MATERIAL = 3750)
 	throwforce = 14.0
 	flags = CONDUCT
-<<<<<<< HEAD
 	origin_tech = list(TECH_MATERIAL = 1)
-=======
-	origin_tech = "materials=1"
 	sheettype = DEFAULT_WALL_MATERIAL
->>>>>>> 284d1cc1
 
 /obj/item/stack/sheet/metal/cyborg
 	name = "steel synthesizer"
@@ -128,12 +124,8 @@
 	matter = list(DEFAULT_WALL_MATERIAL = 7500)
 	throwforce = 15.0
 	flags = CONDUCT
-<<<<<<< HEAD
 	origin_tech = list(TECH_MATERIAL = 2)
-=======
-	origin_tech = "materials=2"
 	sheettype = "plasteel"
->>>>>>> 284d1cc1
 
 /obj/item/stack/sheet/plasteel/cyborg
 	name = "plasteel synthesizer"
@@ -169,12 +161,8 @@
 	desc = "One can only guess that this is a bunch of wood."
 	singular_name = "wood plank"
 	icon_state = "sheet-wood"
-<<<<<<< HEAD
 	origin_tech = list(TECH_MATERIAL = 1, TECH_BIO = 1)
-=======
-	origin_tech = "materials=1;biotech=1"
 	sheettype = "wood"
->>>>>>> 284d1cc1
 
 /obj/item/stack/sheet/wood/cyborg
 	name = "wood synthesizer"
