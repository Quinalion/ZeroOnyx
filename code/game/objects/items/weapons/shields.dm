/obj/item/weapon/shield
	name = "shield"

/obj/item/weapon/shield/riot
	name = "riot shield"
	desc = "A shield adept at blocking blunt objects from connecting with the torso of the shield wielder."
	icon = 'icons/obj/weapons.dmi'
	icon_state = "riot"
	flags = CONDUCT
	slot_flags = SLOT_BACK
	force = 5.0
	throwforce = 5.0
	throw_speed = 1
	throw_range = 4
	w_class = 4.0
<<<<<<< HEAD
	matter = list("glass" = 7500, "metal" = 1000)
	origin_tech = list(TECH_MATERIAL = 2)
=======
	matter = list("glass" = 7500, DEFAULT_WALL_MATERIAL = 1000)
	origin_tech = "materials=2"
>>>>>>> 284d1cc1
	attack_verb = list("shoved", "bashed")
	var/cooldown = 0 //shield bash cooldown. based on world.time

	IsShield()
		return 1

	attackby(obj/item/weapon/W as obj, mob/user as mob)
		if(istype(W, /obj/item/weapon/melee/baton))
			if(cooldown < world.time - 25)
				user.visible_message("<span class='warning'>[user] bashes [src] with [W]!</span>")
				playsound(user.loc, 'sound/effects/shieldbash.ogg', 50, 1)
				cooldown = world.time
		else
			..()

/*
 * Energy Shield
 */

/obj/item/weapon/shield/energy
	name = "energy combat shield"
	desc = "A shield capable of stopping most projectile and melee attacks. It can be retracted, expanded, and stored anywhere."
	icon = 'icons/obj/weapons.dmi'
	icon_state = "eshield0" // eshield1 for expanded
	flags = CONDUCT
	force = 3.0
	throwforce = 5.0
	throw_speed = 1
	throw_range = 4
	w_class = 2
	origin_tech = list(TECH_MATERIAL = 4, TECH_MAGNET = 3, TECH_ILLEGAL = 4)
	attack_verb = list("shoved", "bashed")
	var/active = 0

/obj/item/weapon/shield/energy/IsShield()
	if(active)
		return 1
	else
		return 0

/obj/item/weapon/shield/energy/attack_self(mob/living/user as mob)
	if ((CLUMSY in user.mutations) && prob(50))
		user << "\red You beat yourself in the head with [src]."
		user.take_organ_damage(5)
	active = !active
	if (active)
		force = 10
		icon_state = "eshield[active]"
		w_class = 4
		playsound(user, 'sound/weapons/saberon.ogg', 50, 1)
		user << "\blue [src] is now active."

	else
		force = 3
		icon_state = "eshield[active]"
		w_class = 1
		playsound(user, 'sound/weapons/saberoff.ogg', 50, 1)
		user << "\blue [src] can now be concealed."

	if(istype(user,/mob/living/carbon/human))
		var/mob/living/carbon/human/H = user
		H.update_inv_l_hand()
		H.update_inv_r_hand()

	add_fingerprint(user)
	return

/obj/item/weapon/cloaking_device
	name = "cloaking device"
	desc = "Use this to become invisible to the human eyesocket."
	icon = 'icons/obj/device.dmi'
	icon_state = "shield0"
	var/active = 0.0
	flags = CONDUCT
	item_state = "electronic"
	throwforce = 10.0
	throw_speed = 2
	throw_range = 10
	w_class = 2.0
	origin_tech = list(TECH_MAGNET = 3, TECH_ILLEGAL = 4)


/obj/item/weapon/cloaking_device/attack_self(mob/user as mob)
	src.active = !( src.active )
	if (src.active)
		user << "\blue The cloaking device is now active."
		src.icon_state = "shield1"
	else
		user << "\blue The cloaking device is now inactive."
		src.icon_state = "shield0"
	src.add_fingerprint(user)
	return

/obj/item/weapon/cloaking_device/emp_act(severity)
	active = 0
	icon_state = "shield0"
	if(ismob(loc))
		loc:update_icons()
	..()
<|MERGE_RESOLUTION|>--- conflicted
+++ resolved
@@ -1,121 +1,116 @@
-/obj/item/weapon/shield
-	name = "shield"
-
-/obj/item/weapon/shield/riot
-	name = "riot shield"
-	desc = "A shield adept at blocking blunt objects from connecting with the torso of the shield wielder."
-	icon = 'icons/obj/weapons.dmi'
-	icon_state = "riot"
-	flags = CONDUCT
-	slot_flags = SLOT_BACK
-	force = 5.0
-	throwforce = 5.0
-	throw_speed = 1
-	throw_range = 4
-	w_class = 4.0
-<<<<<<< HEAD
-	matter = list("glass" = 7500, "metal" = 1000)
+/obj/item/weapon/shield
+	name = "shield"
+
+/obj/item/weapon/shield/riot
+	name = "riot shield"
+	desc = "A shield adept at blocking blunt objects from connecting with the torso of the shield wielder."
+	icon = 'icons/obj/weapons.dmi'
+	icon_state = "riot"
+	flags = CONDUCT
+	slot_flags = SLOT_BACK
+	force = 5.0
+	throwforce = 5.0
+	throw_speed = 1
+	throw_range = 4
+	w_class = 4.0
 	origin_tech = list(TECH_MATERIAL = 2)
-=======
 	matter = list("glass" = 7500, DEFAULT_WALL_MATERIAL = 1000)
-	origin_tech = "materials=2"
->>>>>>> 284d1cc1
-	attack_verb = list("shoved", "bashed")
-	var/cooldown = 0 //shield bash cooldown. based on world.time
-
-	IsShield()
-		return 1
-
-	attackby(obj/item/weapon/W as obj, mob/user as mob)
-		if(istype(W, /obj/item/weapon/melee/baton))
-			if(cooldown < world.time - 25)
-				user.visible_message("<span class='warning'>[user] bashes [src] with [W]!</span>")
-				playsound(user.loc, 'sound/effects/shieldbash.ogg', 50, 1)
-				cooldown = world.time
-		else
-			..()
-
-/*
- * Energy Shield
- */
-
-/obj/item/weapon/shield/energy
-	name = "energy combat shield"
-	desc = "A shield capable of stopping most projectile and melee attacks. It can be retracted, expanded, and stored anywhere."
-	icon = 'icons/obj/weapons.dmi'
-	icon_state = "eshield0" // eshield1 for expanded
-	flags = CONDUCT
-	force = 3.0
-	throwforce = 5.0
-	throw_speed = 1
-	throw_range = 4
-	w_class = 2
-	origin_tech = list(TECH_MATERIAL = 4, TECH_MAGNET = 3, TECH_ILLEGAL = 4)
-	attack_verb = list("shoved", "bashed")
-	var/active = 0
-
-/obj/item/weapon/shield/energy/IsShield()
-	if(active)
-		return 1
-	else
-		return 0
-
-/obj/item/weapon/shield/energy/attack_self(mob/living/user as mob)
-	if ((CLUMSY in user.mutations) && prob(50))
-		user << "\red You beat yourself in the head with [src]."
-		user.take_organ_damage(5)
-	active = !active
-	if (active)
-		force = 10
-		icon_state = "eshield[active]"
-		w_class = 4
-		playsound(user, 'sound/weapons/saberon.ogg', 50, 1)
-		user << "\blue [src] is now active."
-
-	else
-		force = 3
-		icon_state = "eshield[active]"
-		w_class = 1
-		playsound(user, 'sound/weapons/saberoff.ogg', 50, 1)
-		user << "\blue [src] can now be concealed."
-
-	if(istype(user,/mob/living/carbon/human))
-		var/mob/living/carbon/human/H = user
-		H.update_inv_l_hand()
-		H.update_inv_r_hand()
-
-	add_fingerprint(user)
-	return
-
-/obj/item/weapon/cloaking_device
-	name = "cloaking device"
-	desc = "Use this to become invisible to the human eyesocket."
-	icon = 'icons/obj/device.dmi'
-	icon_state = "shield0"
-	var/active = 0.0
-	flags = CONDUCT
-	item_state = "electronic"
-	throwforce = 10.0
-	throw_speed = 2
-	throw_range = 10
-	w_class = 2.0
-	origin_tech = list(TECH_MAGNET = 3, TECH_ILLEGAL = 4)
-
-
-/obj/item/weapon/cloaking_device/attack_self(mob/user as mob)
-	src.active = !( src.active )
-	if (src.active)
-		user << "\blue The cloaking device is now active."
-		src.icon_state = "shield1"
-	else
-		user << "\blue The cloaking device is now inactive."
-		src.icon_state = "shield0"
-	src.add_fingerprint(user)
-	return
-
-/obj/item/weapon/cloaking_device/emp_act(severity)
-	active = 0
-	icon_state = "shield0"
-	if(ismob(loc))
-		loc:update_icons()
-	..()
+	attack_verb = list("shoved", "bashed")
+	var/cooldown = 0 //shield bash cooldown. based on world.time
+
+	IsShield()
+		return 1
+
+	attackby(obj/item/weapon/W as obj, mob/user as mob)
+		if(istype(W, /obj/item/weapon/melee/baton))
+			if(cooldown < world.time - 25)
+				user.visible_message("<span class='warning'>[user] bashes [src] with [W]!</span>")
+				playsound(user.loc, 'sound/effects/shieldbash.ogg', 50, 1)
+				cooldown = world.time
+		else
+			..()
+
+/*
+ * Energy Shield
+ */
+
+/obj/item/weapon/shield/energy
+	name = "energy combat shield"
+	desc = "A shield capable of stopping most projectile and melee attacks. It can be retracted, expanded, and stored anywhere."
+	icon = 'icons/obj/weapons.dmi'
+	icon_state = "eshield0" // eshield1 for expanded
+	flags = CONDUCT
+	force = 3.0
+	throwforce = 5.0
+	throw_speed = 1
+	throw_range = 4
+	w_class = 2
+	origin_tech = list(TECH_MATERIAL = 4, TECH_MAGNET = 3, TECH_ILLEGAL = 4)
+	attack_verb = list("shoved", "bashed")
+	var/active = 0
+
+/obj/item/weapon/shield/energy/IsShield()
+	if(active)
+		return 1
+	else
+		return 0
+
+/obj/item/weapon/shield/energy/attack_self(mob/living/user as mob)
+	if ((CLUMSY in user.mutations) && prob(50))
+		user << "\red You beat yourself in the head with [src]."
+		user.take_organ_damage(5)
+	active = !active
+	if (active)
+		force = 10
+		icon_state = "eshield[active]"
+		w_class = 4
+		playsound(user, 'sound/weapons/saberon.ogg', 50, 1)
+		user << "\blue [src] is now active."
+
+	else
+		force = 3
+		icon_state = "eshield[active]"
+		w_class = 1
+		playsound(user, 'sound/weapons/saberoff.ogg', 50, 1)
+		user << "\blue [src] can now be concealed."
+
+	if(istype(user,/mob/living/carbon/human))
+		var/mob/living/carbon/human/H = user
+		H.update_inv_l_hand()
+		H.update_inv_r_hand()
+
+	add_fingerprint(user)
+	return
+
+/obj/item/weapon/cloaking_device
+	name = "cloaking device"
+	desc = "Use this to become invisible to the human eyesocket."
+	icon = 'icons/obj/device.dmi'
+	icon_state = "shield0"
+	var/active = 0.0
+	flags = CONDUCT
+	item_state = "electronic"
+	throwforce = 10.0
+	throw_speed = 2
+	throw_range = 10
+	w_class = 2.0
+	origin_tech = list(TECH_MAGNET = 3, TECH_ILLEGAL = 4)
+
+
+/obj/item/weapon/cloaking_device/attack_self(mob/user as mob)
+	src.active = !( src.active )
+	if (src.active)
+		user << "\blue The cloaking device is now active."
+		src.icon_state = "shield1"
+	else
+		user << "\blue The cloaking device is now inactive."
+		src.icon_state = "shield0"
+	src.add_fingerprint(user)
+	return
+
+/obj/item/weapon/cloaking_device/emp_act(severity)
+	active = 0
+	icon_state = "shield0"
+	if(ismob(loc))
+		loc:update_icons()
+	..()