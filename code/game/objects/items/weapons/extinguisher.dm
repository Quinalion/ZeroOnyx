/obj/item/weapon/extinguisher
	name = "fire extinguisher"
	desc = "A traditional red fire extinguisher."
	icon = 'icons/obj/items.dmi'
	icon_state = "fire_extinguisher0"
	item_state = "fire_extinguisher"
	hitsound = 'sound/weapons/smash.ogg'
	flags = CONDUCT
	throwforce = 10
	w_class = 3.0
	throw_speed = 2
	throw_range = 10
	force = 10.0
	matter = list("metal" = 90)
	attack_verb = list("slammed", "whacked", "bashed", "thunked", "battered", "bludgeoned", "thrashed")

	var/spray_particles = 6
	var/spray_amount = 2	//units of liquid per particle
	var/max_water = 120
	var/last_use = 1.0
	var/safety = 1
	var/sprite_name = "fire_extinguisher"

/obj/item/weapon/extinguisher/mini
	name = "fire extinguisher"
	desc = "A light and compact fibreglass-framed model fire extinguisher."
	icon_state = "miniFE0"
	item_state = "miniFE"
	hitsound = null	//it is much lighter, after all.
	throwforce = 2
	w_class = 2.0
	force = 3.0
	max_water = 60
	sprite_name = "miniFE"

/obj/item/weapon/extinguisher/New()
	create_reagents(max_water)
	reagents.add_reagent("water", max_water)

/obj/item/weapon/extinguisher/examine(mob/user)
	if(..(user, 0))
		user << text("\icon[] [] contains [] units of water left!", src, src.name, src.reagents.total_volume)
	return

/obj/item/weapon/extinguisher/attack_self(mob/user as mob)
	safety = !safety
	src.icon_state = "[sprite_name][!safety]"
	src.desc = "The safety is [safety ? "on" : "off"]."
	user << "The safety is [safety ? "on" : "off"]."
	return

/obj/item/weapon/extinguisher/afterattack(var/atom/target, var/mob/user, var/flag)
	//TODO; Add support for reagents in water.

	if( istype(target, /obj/structure/reagent_dispensers/watertank) && flag)
		var/obj/o = target
		var/amount = o.reagents.trans_to_obj(src, 50)
		user << "<span class='notice'>You fill [src] with [amount] units of the contents of [target].</span>"
		playsound(src.loc, 'sound/effects/refill.ogg', 50, 1, -6)
		return

	if (!safety)
		if (src.reagents.total_volume < 1)
			usr << "<span class='notice'>\The [src] is empty.</span>"
			return

		if (world.time < src.last_use + 20)
			return

		src.last_use = world.time

		playsound(src.loc, 'sound/effects/extinguish.ogg', 75, 1, -3)

		var/direction = get_dir(src,target)

		if(user.buckled && isobj(user.buckled) && !user.buckled.anchored )
			spawn(0)
				var/obj/structure/bed/chair/C = null
				if(istype(user.buckled, /obj/structure/bed/chair))
					C = user.buckled
				var/obj/B = user.buckled
				var/movementdirection = turn(direction,180)
				if(C)	C.propelled = 4
				B.Move(get_step(user,movementdirection), movementdirection)
				sleep(1)
				B.Move(get_step(user,movementdirection), movementdirection)
				if(C)	C.propelled = 3
				sleep(1)
				B.Move(get_step(user,movementdirection), movementdirection)
				sleep(1)
				B.Move(get_step(user,movementdirection), movementdirection)
				if(C)	C.propelled = 2
				sleep(2)
				B.Move(get_step(user,movementdirection), movementdirection)
				if(C)	C.propelled = 1
				sleep(2)
				B.Move(get_step(user,movementdirection), movementdirection)
				if(C)	C.propelled = 0
				sleep(3)
				B.Move(get_step(user,movementdirection), movementdirection)
				sleep(3)
				B.Move(get_step(user,movementdirection), movementdirection)
				sleep(3)
				B.Move(get_step(user,movementdirection), movementdirection)

		var/turf/T = get_turf(target)
		var/turf/T1 = get_step(T,turn(direction, 90))
		var/turf/T2 = get_step(T,turn(direction, -90))

		var/list/the_targets = list(T,T1,T2)

		for(var/a = 1 to spray_particles)
			spawn(0)
<<<<<<< HEAD
				var/obj/effect/effect/water/W = new /obj/effect/effect/water(get_turf(src))
				var/turf/my_target
				if(a == 1)
					my_target = T
				else if(a == 2)
					my_target = T1
				else if(a == 3)
					my_target = T2
				else
					my_target = pick(the_targets)
				W.create_reagents(spray_amount)
				if(!src)
					return
				reagents.trans_to_obj(W, spray_amount)
				W.set_color()
				W.set_up(my_target)
=======
				var/obj/effect/effect/water/W = PoolOrNew(/obj/effect/effect/water, get_turf(src))
				var/turf/my_target = pick(the_targets)
				var/datum/reagents/R = new/datum/reagents(spray_amount)
				if(!W) return
				W.reagents = R
				R.my_atom = W
				if(!W || !src) return
				src.reagents.trans_to(W, spray_amount)

				for(var/b=0, b<5, b++)
					step_towards(W,my_target)
					if(!W || !W.reagents) return
					W.reagents.reaction(get_turf(W))
					for(var/atom/atm in get_turf(W))
						if(!W)
							return
						if(!W.reagents)
							break
						W.reagents.reaction(atm)
						if(isliving(atm)) //For extinguishing mobs on fire
							var/mob/living/M = atm
							M.ExtinguishMob()
					if(W.loc == my_target) break
					sleep(2)
				qdel(W)
>>>>>>> bf432706

		if((istype(usr.loc, /turf/space)) || (usr.lastarea.has_gravity == 0))
			user.inertia_dir = get_dir(target, user)
			step(user, user.inertia_dir)
	else
		return ..()
	return
<|MERGE_RESOLUTION|>--- conflicted
+++ resolved
@@ -1,164 +1,136 @@
-/obj/item/weapon/extinguisher
-	name = "fire extinguisher"
-	desc = "A traditional red fire extinguisher."
-	icon = 'icons/obj/items.dmi'
-	icon_state = "fire_extinguisher0"
-	item_state = "fire_extinguisher"
-	hitsound = 'sound/weapons/smash.ogg'
-	flags = CONDUCT
-	throwforce = 10
-	w_class = 3.0
-	throw_speed = 2
-	throw_range = 10
-	force = 10.0
-	matter = list("metal" = 90)
-	attack_verb = list("slammed", "whacked", "bashed", "thunked", "battered", "bludgeoned", "thrashed")
-
-	var/spray_particles = 6
-	var/spray_amount = 2	//units of liquid per particle
-	var/max_water = 120
-	var/last_use = 1.0
-	var/safety = 1
-	var/sprite_name = "fire_extinguisher"
-
-/obj/item/weapon/extinguisher/mini
-	name = "fire extinguisher"
-	desc = "A light and compact fibreglass-framed model fire extinguisher."
-	icon_state = "miniFE0"
-	item_state = "miniFE"
-	hitsound = null	//it is much lighter, after all.
-	throwforce = 2
-	w_class = 2.0
-	force = 3.0
-	max_water = 60
-	sprite_name = "miniFE"
-
-/obj/item/weapon/extinguisher/New()
-	create_reagents(max_water)
-	reagents.add_reagent("water", max_water)
-
-/obj/item/weapon/extinguisher/examine(mob/user)
-	if(..(user, 0))
-		user << text("\icon[] [] contains [] units of water left!", src, src.name, src.reagents.total_volume)
-	return
-
-/obj/item/weapon/extinguisher/attack_self(mob/user as mob)
-	safety = !safety
-	src.icon_state = "[sprite_name][!safety]"
-	src.desc = "The safety is [safety ? "on" : "off"]."
-	user << "The safety is [safety ? "on" : "off"]."
-	return
-
-/obj/item/weapon/extinguisher/afterattack(var/atom/target, var/mob/user, var/flag)
-	//TODO; Add support for reagents in water.
-
-	if( istype(target, /obj/structure/reagent_dispensers/watertank) && flag)
-		var/obj/o = target
-		var/amount = o.reagents.trans_to_obj(src, 50)
-		user << "<span class='notice'>You fill [src] with [amount] units of the contents of [target].</span>"
-		playsound(src.loc, 'sound/effects/refill.ogg', 50, 1, -6)
-		return
-
-	if (!safety)
-		if (src.reagents.total_volume < 1)
-			usr << "<span class='notice'>\The [src] is empty.</span>"
-			return
-
-		if (world.time < src.last_use + 20)
-			return
-
-		src.last_use = world.time
-
-		playsound(src.loc, 'sound/effects/extinguish.ogg', 75, 1, -3)
-
-		var/direction = get_dir(src,target)
-
-		if(user.buckled && isobj(user.buckled) && !user.buckled.anchored )
+/obj/item/weapon/extinguisher
+	name = "fire extinguisher"
+	desc = "A traditional red fire extinguisher."
+	icon = 'icons/obj/items.dmi'
+	icon_state = "fire_extinguisher0"
+	item_state = "fire_extinguisher"
+	hitsound = 'sound/weapons/smash.ogg'
+	flags = CONDUCT
+	throwforce = 10
+	w_class = 3.0
+	throw_speed = 2
+	throw_range = 10
+	force = 10.0
+	matter = list("metal" = 90)
+	attack_verb = list("slammed", "whacked", "bashed", "thunked", "battered", "bludgeoned", "thrashed")
+
+	var/spray_particles = 6
+	var/spray_amount = 2	//units of liquid per particle
+	var/max_water = 120
+	var/last_use = 1.0
+	var/safety = 1
+	var/sprite_name = "fire_extinguisher"
+
+/obj/item/weapon/extinguisher/mini
+	name = "fire extinguisher"
+	desc = "A light and compact fibreglass-framed model fire extinguisher."
+	icon_state = "miniFE0"
+	item_state = "miniFE"
+	hitsound = null	//it is much lighter, after all.
+	throwforce = 2
+	w_class = 2.0
+	force = 3.0
+	max_water = 60
+	sprite_name = "miniFE"
+
+/obj/item/weapon/extinguisher/New()
+	create_reagents(max_water)
+	reagents.add_reagent("water", max_water)
+
+/obj/item/weapon/extinguisher/examine(mob/user)
+	if(..(user, 0))
+		user << text("\icon[] [] contains [] units of water left!", src, src.name, src.reagents.total_volume)
+	return
+
+/obj/item/weapon/extinguisher/attack_self(mob/user as mob)
+	safety = !safety
+	src.icon_state = "[sprite_name][!safety]"
+	src.desc = "The safety is [safety ? "on" : "off"]."
+	user << "The safety is [safety ? "on" : "off"]."
+	return
+
+/obj/item/weapon/extinguisher/afterattack(var/atom/target, var/mob/user, var/flag)
+	//TODO; Add support for reagents in water.
+
+	if( istype(target, /obj/structure/reagent_dispensers/watertank) && flag)
+		var/obj/o = target
+		var/amount = o.reagents.trans_to_obj(src, 50)
+		user << "<span class='notice'>You fill [src] with [amount] units of the contents of [target].</span>"
+		playsound(src.loc, 'sound/effects/refill.ogg', 50, 1, -6)
+		return
+
+	if (!safety)
+		if (src.reagents.total_volume < 1)
+			usr << "<span class='notice'>\The [src] is empty.</span>"
+			return
+
+		if (world.time < src.last_use + 20)
+			return
+
+		src.last_use = world.time
+
+		playsound(src.loc, 'sound/effects/extinguish.ogg', 75, 1, -3)
+
+		var/direction = get_dir(src,target)
+
+		if(user.buckled && isobj(user.buckled) && !user.buckled.anchored )
+			spawn(0)
+				var/obj/structure/bed/chair/C = null
+				if(istype(user.buckled, /obj/structure/bed/chair))
+					C = user.buckled
+				var/obj/B = user.buckled
+				var/movementdirection = turn(direction,180)
+				if(C)	C.propelled = 4
+				B.Move(get_step(user,movementdirection), movementdirection)
+				sleep(1)
+				B.Move(get_step(user,movementdirection), movementdirection)
+				if(C)	C.propelled = 3
+				sleep(1)
+				B.Move(get_step(user,movementdirection), movementdirection)
+				sleep(1)
+				B.Move(get_step(user,movementdirection), movementdirection)
+				if(C)	C.propelled = 2
+				sleep(2)
+				B.Move(get_step(user,movementdirection), movementdirection)
+				if(C)	C.propelled = 1
+				sleep(2)
+				B.Move(get_step(user,movementdirection), movementdirection)
+				if(C)	C.propelled = 0
+				sleep(3)
+				B.Move(get_step(user,movementdirection), movementdirection)
+				sleep(3)
+				B.Move(get_step(user,movementdirection), movementdirection)
+				sleep(3)
+				B.Move(get_step(user,movementdirection), movementdirection)
+
+		var/turf/T = get_turf(target)
+		var/turf/T1 = get_step(T,turn(direction, 90))
+		var/turf/T2 = get_step(T,turn(direction, -90))
+
+		var/list/the_targets = list(T,T1,T2)
+
+		for(var/a = 1 to spray_particles)
 			spawn(0)
-				var/obj/structure/bed/chair/C = null
-				if(istype(user.buckled, /obj/structure/bed/chair))
-					C = user.buckled
-				var/obj/B = user.buckled
-				var/movementdirection = turn(direction,180)
-				if(C)	C.propelled = 4
-				B.Move(get_step(user,movementdirection), movementdirection)
-				sleep(1)
-				B.Move(get_step(user,movementdirection), movementdirection)
-				if(C)	C.propelled = 3
-				sleep(1)
-				B.Move(get_step(user,movementdirection), movementdirection)
-				sleep(1)
-				B.Move(get_step(user,movementdirection), movementdirection)
-				if(C)	C.propelled = 2
-				sleep(2)
-				B.Move(get_step(user,movementdirection), movementdirection)
-				if(C)	C.propelled = 1
-				sleep(2)
-				B.Move(get_step(user,movementdirection), movementdirection)
-				if(C)	C.propelled = 0
-				sleep(3)
-				B.Move(get_step(user,movementdirection), movementdirection)
-				sleep(3)
-				B.Move(get_step(user,movementdirection), movementdirection)
-				sleep(3)
-				B.Move(get_step(user,movementdirection), movementdirection)
-
-		var/turf/T = get_turf(target)
-		var/turf/T1 = get_step(T,turn(direction, 90))
-		var/turf/T2 = get_step(T,turn(direction, -90))
-
-		var/list/the_targets = list(T,T1,T2)
-
-		for(var/a = 1 to spray_particles)
-			spawn(0)
-<<<<<<< HEAD
-				var/obj/effect/effect/water/W = new /obj/effect/effect/water(get_turf(src))
-				var/turf/my_target
-				if(a == 1)
-					my_target = T
-				else if(a == 2)
-					my_target = T1
-				else if(a == 3)
-					my_target = T2
-				else
-					my_target = pick(the_targets)
-				W.create_reagents(spray_amount)
-				if(!src)
-					return
-				reagents.trans_to_obj(W, spray_amount)
-				W.set_color()
+				var/obj/effect/effect/water/W = PoolOrNew(new /obj/effect/effect/water, get_turf(src))
+				var/turf/my_target
+				if(a == 1)
+					my_target = T
+				else if(a == 2)
+					my_target = T1
+				else if(a == 3)
+					my_target = T2
+				else
+					my_target = pick(the_targets)
+				W.create_reagents(spray_amount)
+				if(!src)
+					return
+				reagents.trans_to_obj(W, spray_amount)
+				W.set_color()
 				W.set_up(my_target)
-=======
-				var/obj/effect/effect/water/W = PoolOrNew(/obj/effect/effect/water, get_turf(src))
-				var/turf/my_target = pick(the_targets)
-				var/datum/reagents/R = new/datum/reagents(spray_amount)
-				if(!W) return
-				W.reagents = R
-				R.my_atom = W
-				if(!W || !src) return
-				src.reagents.trans_to(W, spray_amount)
-
-				for(var/b=0, b<5, b++)
-					step_towards(W,my_target)
-					if(!W || !W.reagents) return
-					W.reagents.reaction(get_turf(W))
-					for(var/atom/atm in get_turf(W))
-						if(!W)
-							return
-						if(!W.reagents)
-							break
-						W.reagents.reaction(atm)
-						if(isliving(atm)) //For extinguishing mobs on fire
-							var/mob/living/M = atm
-							M.ExtinguishMob()
-					if(W.loc == my_target) break
-					sleep(2)
-				qdel(W)
->>>>>>> bf432706
-
-		if((istype(usr.loc, /turf/space)) || (usr.lastarea.has_gravity == 0))
-			user.inertia_dir = get_dir(target, user)
-			step(user, user.inertia_dir)
-	else
-		return ..()
-	return
+
+		if((istype(usr.loc, /turf/space)) || (usr.lastarea.has_gravity == 0))
+			user.inertia_dir = get_dir(target, user)
+			step(user, user.inertia_dir)
+	else
+		return ..()
+	return