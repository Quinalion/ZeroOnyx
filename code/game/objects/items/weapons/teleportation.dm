--- conflicted
+++ resolved
@@ -1,184 +1,174 @@
-/* Teleportation devices.
- * Contains:
- *		Locator
- *		Hand-tele
- */
-
-/*
- * Locator
- */
-/obj/item/weapon/locator
-	name = "locator"
-	desc = "Used to track those with locater implants."
-	icon = 'icons/obj/device.dmi'
-	icon_state = "locator"
-	var/temp = null
-	var/frequency = 1451
-	var/broadcasting = null
-	var/listening = 1.0
-	flags = CONDUCT
-	w_class = 2.0
-	item_state = "electronic"
-	throw_speed = 4
-	throw_range = 20
-<<<<<<< HEAD
-	matter = list("metal" = 400)
+/* Teleportation devices.
+ * Contains:
+ *		Locator
+ *		Hand-tele
+ */
+
+/*
+ * Locator
+ */
+/obj/item/weapon/locator
+	name = "locator"
+	desc = "Used to track those with locater implants."
+	icon = 'icons/obj/device.dmi'
+	icon_state = "locator"
+	var/temp = null
+	var/frequency = 1451
+	var/broadcasting = null
+	var/listening = 1.0
+	flags = CONDUCT
+	w_class = 2.0
+	item_state = "electronic"
+	throw_speed = 4
+	throw_range = 20
 	origin_tech = list(TECH_MAGNET = 1)
-=======
 	matter = list(DEFAULT_WALL_MATERIAL = 400)
-	origin_tech = "magnets=1"
->>>>>>> 284d1cc1
-
-/obj/item/weapon/locator/attack_self(mob/user as mob)
-	user.set_machine(src)
-	var/dat
-	if (src.temp)
-		dat = "[src.temp]<BR><BR><A href='byond://?src=\ref[src];temp=1'>Clear</A>"
-	else
-		dat = {"
-<B>Persistent Signal Locator</B><HR>
-Frequency:
-<A href='byond://?src=\ref[src];freq=-10'>-</A>
-<A href='byond://?src=\ref[src];freq=-2'>-</A> [format_frequency(src.frequency)]
-<A href='byond://?src=\ref[src];freq=2'>+</A>
-<A href='byond://?src=\ref[src];freq=10'>+</A><BR>
-
-<A href='?src=\ref[src];refresh=1'>Refresh</A>"}
-	user << browse(dat, "window=radio")
-	onclose(user, "radio")
-	return
-
-/obj/item/weapon/locator/Topic(href, href_list)
-	..()
-	if (usr.stat || usr.restrained())
-		return
-	var/turf/current_location = get_turf(usr)//What turf is the user on?
-	if(!current_location||current_location.z==2)//If turf was not found or they're on z level 2.
-		usr << "The [src] is malfunctioning."
-		return
-	if ((usr.contents.Find(src) || (in_range(src, usr) && istype(src.loc, /turf))))
-		usr.set_machine(src)
-		if (href_list["refresh"])
-			src.temp = "<B>Persistent Signal Locator</B><HR>"
-			var/turf/sr = get_turf(src)
-
-			if (sr)
-				src.temp += "<B>Located Beacons:</B><BR>"
-
-				for(var/obj/item/device/radio/beacon/W in world)
-					if (W.frequency == src.frequency)
-						var/turf/tr = get_turf(W)
-						if (tr.z == sr.z && tr)
-							var/direct = max(abs(tr.x - sr.x), abs(tr.y - sr.y))
-							if (direct < 5)
-								direct = "very strong"
-							else
-								if (direct < 10)
-									direct = "strong"
-								else
-									if (direct < 20)
-										direct = "weak"
-									else
-										direct = "very weak"
-							src.temp += "[W.code]-[dir2text(get_dir(sr, tr))]-[direct]<BR>"
-
-				src.temp += "<B>Extranneous Signals:</B><BR>"
-				for (var/obj/item/weapon/implant/tracking/W in world)
-					if (!W.implanted || !(istype(W.loc,/obj/item/organ/external) || ismob(W.loc)))
-						continue
-					else
-						var/mob/M = W.loc
-						if (M.stat == 2)
-							if (M.timeofdeath + 6000 < world.time)
-								continue
-
-					var/turf/tr = get_turf(W)
-					if (tr.z == sr.z && tr)
-						var/direct = max(abs(tr.x - sr.x), abs(tr.y - sr.y))
-						if (direct < 20)
-							if (direct < 5)
-								direct = "very strong"
-							else
-								if (direct < 10)
-									direct = "strong"
-								else
-									direct = "weak"
-							src.temp += "[W.id]-[dir2text(get_dir(sr, tr))]-[direct]<BR>"
-
-				src.temp += "<B>You are at \[[sr.x],[sr.y],[sr.z]\]</B> in orbital coordinates.<BR><BR><A href='byond://?src=\ref[src];refresh=1'>Refresh</A><BR>"
-			else
-				src.temp += "<B><FONT color='red'>Processing Error:</FONT></B> Unable to locate orbital position.<BR>"
-		else
-			if (href_list["freq"])
-				src.frequency += text2num(href_list["freq"])
-				src.frequency = sanitize_frequency(src.frequency)
-			else
-				if (href_list["temp"])
-					src.temp = null
-		if (istype(src.loc, /mob))
-			attack_self(src.loc)
-		else
-			for(var/mob/M in viewers(1, src))
-				if (M.client)
-					src.attack_self(M)
-	return
-
-
-/*
- * Hand-tele
- */
-/obj/item/weapon/hand_tele
-	name = "hand tele"
-	desc = "A portable item using blue-space technology."
-	icon = 'icons/obj/device.dmi'
-	icon_state = "hand_tele"
-	item_state = "electronic"
-	throwforce = 5
-	w_class = 2.0
-	throw_speed = 3
-	throw_range = 5
-<<<<<<< HEAD
-	matter = list("metal" = 10000)
+
+/obj/item/weapon/locator/attack_self(mob/user as mob)
+	user.set_machine(src)
+	var/dat
+	if (src.temp)
+		dat = "[src.temp]<BR><BR><A href='byond://?src=\ref[src];temp=1'>Clear</A>"
+	else
+		dat = {"
+<B>Persistent Signal Locator</B><HR>
+Frequency:
+<A href='byond://?src=\ref[src];freq=-10'>-</A>
+<A href='byond://?src=\ref[src];freq=-2'>-</A> [format_frequency(src.frequency)]
+<A href='byond://?src=\ref[src];freq=2'>+</A>
+<A href='byond://?src=\ref[src];freq=10'>+</A><BR>
+
+<A href='?src=\ref[src];refresh=1'>Refresh</A>"}
+	user << browse(dat, "window=radio")
+	onclose(user, "radio")
+	return
+
+/obj/item/weapon/locator/Topic(href, href_list)
+	..()
+	if (usr.stat || usr.restrained())
+		return
+	var/turf/current_location = get_turf(usr)//What turf is the user on?
+	if(!current_location||current_location.z==2)//If turf was not found or they're on z level 2.
+		usr << "The [src] is malfunctioning."
+		return
+	if ((usr.contents.Find(src) || (in_range(src, usr) && istype(src.loc, /turf))))
+		usr.set_machine(src)
+		if (href_list["refresh"])
+			src.temp = "<B>Persistent Signal Locator</B><HR>"
+			var/turf/sr = get_turf(src)
+
+			if (sr)
+				src.temp += "<B>Located Beacons:</B><BR>"
+
+				for(var/obj/item/device/radio/beacon/W in world)
+					if (W.frequency == src.frequency)
+						var/turf/tr = get_turf(W)
+						if (tr.z == sr.z && tr)
+							var/direct = max(abs(tr.x - sr.x), abs(tr.y - sr.y))
+							if (direct < 5)
+								direct = "very strong"
+							else
+								if (direct < 10)
+									direct = "strong"
+								else
+									if (direct < 20)
+										direct = "weak"
+									else
+										direct = "very weak"
+							src.temp += "[W.code]-[dir2text(get_dir(sr, tr))]-[direct]<BR>"
+
+				src.temp += "<B>Extranneous Signals:</B><BR>"
+				for (var/obj/item/weapon/implant/tracking/W in world)
+					if (!W.implanted || !(istype(W.loc,/obj/item/organ/external) || ismob(W.loc)))
+						continue
+					else
+						var/mob/M = W.loc
+						if (M.stat == 2)
+							if (M.timeofdeath + 6000 < world.time)
+								continue
+
+					var/turf/tr = get_turf(W)
+					if (tr.z == sr.z && tr)
+						var/direct = max(abs(tr.x - sr.x), abs(tr.y - sr.y))
+						if (direct < 20)
+							if (direct < 5)
+								direct = "very strong"
+							else
+								if (direct < 10)
+									direct = "strong"
+								else
+									direct = "weak"
+							src.temp += "[W.id]-[dir2text(get_dir(sr, tr))]-[direct]<BR>"
+
+				src.temp += "<B>You are at \[[sr.x],[sr.y],[sr.z]\]</B> in orbital coordinates.<BR><BR><A href='byond://?src=\ref[src];refresh=1'>Refresh</A><BR>"
+			else
+				src.temp += "<B><FONT color='red'>Processing Error:</FONT></B> Unable to locate orbital position.<BR>"
+		else
+			if (href_list["freq"])
+				src.frequency += text2num(href_list["freq"])
+				src.frequency = sanitize_frequency(src.frequency)
+			else
+				if (href_list["temp"])
+					src.temp = null
+		if (istype(src.loc, /mob))
+			attack_self(src.loc)
+		else
+			for(var/mob/M in viewers(1, src))
+				if (M.client)
+					src.attack_self(M)
+	return
+
+
+/*
+ * Hand-tele
+ */
+/obj/item/weapon/hand_tele
+	name = "hand tele"
+	desc = "A portable item using blue-space technology."
+	icon = 'icons/obj/device.dmi'
+	icon_state = "hand_tele"
+	item_state = "electronic"
+	throwforce = 5
+	w_class = 2.0
+	throw_speed = 3
+	throw_range = 5
 	origin_tech = list(TECH_MAGNET = 1, TECH_BLUESPACE = 3)
-=======
 	matter = list(DEFAULT_WALL_MATERIAL = 10000)
-	origin_tech = "magnets=1;bluespace=3"
->>>>>>> 284d1cc1
-
-/obj/item/weapon/hand_tele/attack_self(mob/user as mob)
-	var/turf/current_location = get_turf(user)//What turf is the user on?
-	if(!current_location||current_location.z==2||current_location.z>=7)//If turf was not found or they're on z level 2 or >7 which does not currently exist.
-		user << "<span class='notice'>\The [src] is malfunctioning.</span>"
-		return
-	var/list/L = list(  )
-	for(var/obj/machinery/teleport/hub/R in world)
-		var/obj/machinery/computer/teleporter/com = locate(/obj/machinery/computer/teleporter, locate(R.x - 2, R.y, R.z))
-		if (istype(com, /obj/machinery/computer/teleporter) && com.locked && !com.one_time_use)
-			if(R.icon_state == "tele1")
-				L["[com.id] (Active)"] = com.locked
-			else
-				L["[com.id] (Inactive)"] = com.locked
-	var/list/turfs = list(	)
-	for(var/turf/T in orange(10))
-		if(T.x>world.maxx-8 || T.x<8)	continue	//putting them at the edge is dumb
-		if(T.y>world.maxy-8 || T.y<8)	continue
-		turfs += T
-	if(turfs.len)
-		L["None (Dangerous)"] = pick(turfs)
-	var/t1 = input(user, "Please select a teleporter to lock in on.", "Hand Teleporter") in L
-	if ((user.get_active_hand() != src || user.stat || user.restrained()))
-		return
-	var/count = 0	//num of portals from this teleport in world
-	for(var/obj/effect/portal/PO in world)
-		if(PO.creator == src)	count++
-	if(count >= 3)
-		user.show_message("<span class='notice'>\The [src] is recharging!</span>")
-		return
-	var/T = L[t1]
-	for(var/mob/O in hearers(user, null))
-		O.show_message("<span class='notice'>Locked In.</span>", 2)
-	var/obj/effect/portal/P = new /obj/effect/portal( get_turf(src) )
-	P.target = T
-	P.creator = src
-	src.add_fingerprint(user)
-	return
+
+/obj/item/weapon/hand_tele/attack_self(mob/user as mob)
+	var/turf/current_location = get_turf(user)//What turf is the user on?
+	if(!current_location||current_location.z==2||current_location.z>=7)//If turf was not found or they're on z level 2 or >7 which does not currently exist.
+		user << "<span class='notice'>\The [src] is malfunctioning.</span>"
+		return
+	var/list/L = list(  )
+	for(var/obj/machinery/teleport/hub/R in world)
+		var/obj/machinery/computer/teleporter/com = locate(/obj/machinery/computer/teleporter, locate(R.x - 2, R.y, R.z))
+		if (istype(com, /obj/machinery/computer/teleporter) && com.locked && !com.one_time_use)
+			if(R.icon_state == "tele1")
+				L["[com.id] (Active)"] = com.locked
+			else
+				L["[com.id] (Inactive)"] = com.locked
+	var/list/turfs = list(	)
+	for(var/turf/T in orange(10))
+		if(T.x>world.maxx-8 || T.x<8)	continue	//putting them at the edge is dumb
+		if(T.y>world.maxy-8 || T.y<8)	continue
+		turfs += T
+	if(turfs.len)
+		L["None (Dangerous)"] = pick(turfs)
+	var/t1 = input(user, "Please select a teleporter to lock in on.", "Hand Teleporter") in L
+	if ((user.get_active_hand() != src || user.stat || user.restrained()))
+		return
+	var/count = 0	//num of portals from this teleport in world
+	for(var/obj/effect/portal/PO in world)
+		if(PO.creator == src)	count++
+	if(count >= 3)
+		user.show_message("<span class='notice'>\The [src] is recharging!</span>")
+		return
+	var/T = L[t1]
+	for(var/mob/O in hearers(user, null))
+		O.show_message("<span class='notice'>Locked In.</span>", 2)
+	var/obj/effect/portal/P = new /obj/effect/portal( get_turf(src) )
+	P.target = T
+	P.creator = src
+	src.add_fingerprint(user)
+	return