/* First aid storage
 * Contains:
 *		First Aid Kits
 * 		Pill Bottles
 */

/*
 * First Aid Kits
 */
/obj/item/weapon/storage/firstaid
	name = "first-aid kit"
	desc = "It's an emergency medical kit for those serious boo-boos."
	icon_state = "firstaid"
	throw_speed = 2
	throw_range = 8
	var/empty = 0


/obj/item/weapon/storage/firstaid/fire
	name = "fire first-aid kit"
	desc = "It's an emergency medical kit for when the toxins lab <i>-spontaneously-</i> burns down."
	icon_state = "ointment"
	item_state = "firstaid-ointment"

	New()
		..()
		if (empty) return

		icon_state = pick("ointment","firefirstaid")

		new /obj/item/device/healthanalyzer( src )
		new /obj/item/weapon/reagent_containers/hypospray/autoinjector( src )
		new /obj/item/stack/medical/ointment( src )
		new /obj/item/stack/medical/ointment( src )
		new /obj/item/weapon/reagent_containers/pill/kelotane( src )
		new /obj/item/weapon/reagent_containers/pill/kelotane( src )
		new /obj/item/weapon/reagent_containers/pill/kelotane( src ) //Replaced ointment with these since they actually work --Errorage
		return


/obj/item/weapon/storage/firstaid/regular
	icon_state = "firstaid"

	New()
		..()
		if (empty) return
		new /obj/item/stack/medical/bruise_pack(src)
		new /obj/item/stack/medical/bruise_pack(src)
		new /obj/item/stack/medical/bruise_pack(src)
		new /obj/item/stack/medical/ointment(src)
		new /obj/item/stack/medical/ointment(src)
		new /obj/item/device/healthanalyzer(src)
		new /obj/item/weapon/reagent_containers/hypospray/autoinjector( src )
		return

/obj/item/weapon/storage/firstaid/toxin
	name = "toxin first aid"
	desc = "Used to treat when you have a high amoutn of toxins in your body."
	icon_state = "antitoxin"
	item_state = "firstaid-toxin"

	New()
		..()
		if (empty) return

		icon_state = pick("antitoxin","antitoxfirstaid","antitoxfirstaid2","antitoxfirstaid3")

		new /obj/item/weapon/reagent_containers/syringe/antitoxin( src )
		new /obj/item/weapon/reagent_containers/syringe/antitoxin( src )
		new /obj/item/weapon/reagent_containers/syringe/antitoxin( src )
		new /obj/item/weapon/reagent_containers/pill/antitox( src )
		new /obj/item/weapon/reagent_containers/pill/antitox( src )
		new /obj/item/weapon/reagent_containers/pill/antitox( src )
		new /obj/item/device/healthanalyzer( src )
		return

/obj/item/weapon/storage/firstaid/o2
	name = "oxygen deprivation first aid"
	desc = "A box full of oxygen goodies."
	icon_state = "o2"
	item_state = "firstaid-o2"

	New()
		..()
		if (empty) return
		new /obj/item/weapon/reagent_containers/pill/dexalin( src )
		new /obj/item/weapon/reagent_containers/pill/dexalin( src )
		new /obj/item/weapon/reagent_containers/pill/dexalin( src )
		new /obj/item/weapon/reagent_containers/pill/dexalin( src )
		new /obj/item/weapon/reagent_containers/hypospray/autoinjector( src )
		new /obj/item/weapon/reagent_containers/syringe/inaprovaline( src )
		new /obj/item/device/healthanalyzer( src )
		return

/obj/item/weapon/storage/firstaid/adv
	name = "advanced first-aid kit"
	desc = "Contains advanced medical treatments."
	icon_state = "advfirstaid"
	item_state = "firstaid-advanced"

/obj/item/weapon/storage/firstaid/adv/New()
	..()
	if (empty) return
	new /obj/item/weapon/reagent_containers/hypospray/autoinjector( src )
	new /obj/item/stack/medical/advanced/bruise_pack(src)
	new /obj/item/stack/medical/advanced/bruise_pack(src)
	new /obj/item/stack/medical/advanced/bruise_pack(src)
	new /obj/item/stack/medical/advanced/ointment(src)
	new /obj/item/stack/medical/advanced/ointment(src)
	new /obj/item/stack/medical/splint(src)
	return

/obj/item/weapon/storage/firstaid/combat
	name = "combat medical kit"
	desc = "Contains advanced medical treatments."
	icon_state = "bezerk"
	item_state = "firstaid-advanced"

/obj/item/weapon/storage/firstaid/combat/New()
	..()
	if (empty) return
	new /obj/item/weapon/storage/pill_bottle/bicaridine(src)
	new /obj/item/weapon/storage/pill_bottle/dermaline(src)
	new /obj/item/weapon/storage/pill_bottle/dexalin_plus(src)
	new /obj/item/weapon/storage/pill_bottle/dylovene(src)
	new /obj/item/weapon/storage/pill_bottle/tramadol(src)
	new /obj/item/weapon/storage/pill_bottle/spaceacillin(src)
	new /obj/item/stack/medical/splint(src)
	return

/obj/item/weapon/storage/firstaid/surgery
	name = "surgery kit"
<<<<<<< HEAD
	desc = "Contains tools for surgery."
=======
	desc = "Contains tools for surgery. Has precise foam fitting for safe transport."
>>>>>>> 3ff189d9

/obj/item/weapon/storage/firstaid/surgery/New()
	..()
	if (empty) return
	new /obj/item/weapon/bonesetter(src)
	new /obj/item/weapon/cautery(src)
	new /obj/item/weapon/circular_saw(src)
	new /obj/item/weapon/hemostat(src)
	new /obj/item/weapon/retractor(src)
	new /obj/item/weapon/scalpel(src)
	new /obj/item/weapon/surgicaldrill(src)
	new /obj/item/weapon/bonegel(src)
	new /obj/item/weapon/FixOVein(src)
	new /obj/item/stack/medical/advanced/bruise_pack(src)

	make_exact_fit()

/*
 * Pill Bottles
 */
/obj/item/weapon/storage/pill_bottle
	name = "pill bottle"
	desc = "It's an airtight container for storing medication."
	icon_state = "pill_canister"
	icon = 'icons/obj/chemical.dmi'
	item_state = "contsolid"
	w_class = 2.0
	can_hold = list(/obj/item/weapon/reagent_containers/pill,/obj/item/weapon/dice,/obj/item/weapon/paper)
	allow_quick_gather = 1
	use_to_pickup = 1
	use_sound = null

/obj/item/weapon/storage/pill_bottle/antitox
	name = "bottle of Dylovene pills"
	desc = "Contains pills used to counter toxins."

	New()
		..()
		new /obj/item/weapon/reagent_containers/pill/antitox( src )
		new /obj/item/weapon/reagent_containers/pill/antitox( src )
		new /obj/item/weapon/reagent_containers/pill/antitox( src )
		new /obj/item/weapon/reagent_containers/pill/antitox( src )
		new /obj/item/weapon/reagent_containers/pill/antitox( src )
		new /obj/item/weapon/reagent_containers/pill/antitox( src )
		new /obj/item/weapon/reagent_containers/pill/antitox( src )

/obj/item/weapon/storage/pill_bottle/bicaridine
	name = "bottle of Bicaridine pills"
	desc = "Contains pills used to stabilize the severely injured."

/obj/item/weapon/storage/pill_bottle/bicaridine/New()
    ..()
    new /obj/item/weapon/reagent_containers/pill/bicaridine(src)
    new /obj/item/weapon/reagent_containers/pill/bicaridine(src)
    new /obj/item/weapon/reagent_containers/pill/bicaridine(src)
    new /obj/item/weapon/reagent_containers/pill/bicaridine(src)
    new /obj/item/weapon/reagent_containers/pill/bicaridine(src)
    new /obj/item/weapon/reagent_containers/pill/bicaridine(src)
    new /obj/item/weapon/reagent_containers/pill/bicaridine(src)

/obj/item/weapon/storage/pill_bottle/dexalin_plus
	name = "bottle of Dexalin Plus pills"
	desc = "Contains pills used to treat extreme cases of oxygen deprivation."

/obj/item/weapon/storage/pill_bottle/dexalin_plus/New()
    ..()
    new /obj/item/weapon/reagent_containers/pill/dexalin_plus(src)
    new /obj/item/weapon/reagent_containers/pill/dexalin_plus(src)
    new /obj/item/weapon/reagent_containers/pill/dexalin_plus(src)
    new /obj/item/weapon/reagent_containers/pill/dexalin_plus(src)
    new /obj/item/weapon/reagent_containers/pill/dexalin_plus(src)
    new /obj/item/weapon/reagent_containers/pill/dexalin_plus(src)
    new /obj/item/weapon/reagent_containers/pill/dexalin_plus(src)

/obj/item/weapon/storage/pill_bottle/dermaline
	name = "bottle of Dermaline pills"
	desc = "Contains pills used to treat burn wounds."

/obj/item/weapon/storage/pill_bottle/dermaline/New()
    ..()
    new /obj/item/weapon/reagent_containers/pill/dermaline(src)
    new /obj/item/weapon/reagent_containers/pill/dermaline(src)
    new /obj/item/weapon/reagent_containers/pill/dermaline(src)
    new /obj/item/weapon/reagent_containers/pill/dermaline(src)
    new /obj/item/weapon/reagent_containers/pill/dermaline(src)
    new /obj/item/weapon/reagent_containers/pill/dermaline(src)
    new /obj/item/weapon/reagent_containers/pill/dermaline(src)

/obj/item/weapon/storage/pill_bottle/dylovene
	name = "bottle of Dylovene pills"
	desc = "Contains pills used to treat toxic substances in the blood."

/obj/item/weapon/storage/pill_bottle/dylovene/New()
    ..()
    new /obj/item/weapon/reagent_containers/pill/dylovene(src)
    new /obj/item/weapon/reagent_containers/pill/dylovene(src)
    new /obj/item/weapon/reagent_containers/pill/dylovene(src)
    new /obj/item/weapon/reagent_containers/pill/dylovene(src)
    new /obj/item/weapon/reagent_containers/pill/dylovene(src)
    new /obj/item/weapon/reagent_containers/pill/dylovene(src)
    new /obj/item/weapon/reagent_containers/pill/dylovene(src)

/obj/item/weapon/storage/pill_bottle/inaprovaline
	name = "bottle of Inaprovaline pills"
	desc = "Contains pills used to stabilize patients."

	New()
		..()
		new /obj/item/weapon/reagent_containers/pill/inaprovaline( src )
		new /obj/item/weapon/reagent_containers/pill/inaprovaline( src )
		new /obj/item/weapon/reagent_containers/pill/inaprovaline( src )
		new /obj/item/weapon/reagent_containers/pill/inaprovaline( src )
		new /obj/item/weapon/reagent_containers/pill/inaprovaline( src )
		new /obj/item/weapon/reagent_containers/pill/inaprovaline( src )
		new /obj/item/weapon/reagent_containers/pill/inaprovaline( src )

/obj/item/weapon/storage/pill_bottle/kelotane
	name = "bottle of kelotane pills"
	desc = "Contains pills used to treat burns."

	New()
		..()
		new /obj/item/weapon/reagent_containers/pill/kelotane( src )
		new /obj/item/weapon/reagent_containers/pill/kelotane( src )
		new /obj/item/weapon/reagent_containers/pill/kelotane( src )
		new /obj/item/weapon/reagent_containers/pill/kelotane( src )
		new /obj/item/weapon/reagent_containers/pill/kelotane( src )
		new /obj/item/weapon/reagent_containers/pill/kelotane( src )
		new /obj/item/weapon/reagent_containers/pill/kelotane( src )

/obj/item/weapon/storage/pill_bottle/spaceacillin
	name = "bottle of Spaceacillin pills"
	desc = "A theta-lactam antibiotic. Effective against many diseases likely to be encountered in space."

/obj/item/weapon/storage/pill_bottle/spaceacillin/New()
    ..()
    new /obj/item/weapon/reagent_containers/pill/spaceacillin(src)
    new /obj/item/weapon/reagent_containers/pill/spaceacillin(src)
    new /obj/item/weapon/reagent_containers/pill/spaceacillin(src)
    new /obj/item/weapon/reagent_containers/pill/spaceacillin(src)
    new /obj/item/weapon/reagent_containers/pill/spaceacillin(src)
    new /obj/item/weapon/reagent_containers/pill/spaceacillin(src)
    new /obj/item/weapon/reagent_containers/pill/spaceacillin(src)

/obj/item/weapon/storage/pill_bottle/tramadol
	name = "bottle of Tramadol pills"
	desc = "Contains pills used to relieve pain."

	New()
		..()
		new /obj/item/weapon/reagent_containers/pill/tramadol( src )
		new /obj/item/weapon/reagent_containers/pill/tramadol( src )
		new /obj/item/weapon/reagent_containers/pill/tramadol( src )
		new /obj/item/weapon/reagent_containers/pill/tramadol( src )
		new /obj/item/weapon/reagent_containers/pill/tramadol( src )
		new /obj/item/weapon/reagent_containers/pill/tramadol( src )
		new /obj/item/weapon/reagent_containers/pill/tramadol( src )

/obj/item/weapon/storage/pill_bottle/citalopram
	name = "bottle of Citalopram pills"
	desc = "Contains pills used to stabilize a patient's mood."

	New()
		..()
		new /obj/item/weapon/reagent_containers/pill/citalopram( src )
		new /obj/item/weapon/reagent_containers/pill/citalopram( src )
		new /obj/item/weapon/reagent_containers/pill/citalopram( src )
		new /obj/item/weapon/reagent_containers/pill/citalopram( src )
		new /obj/item/weapon/reagent_containers/pill/citalopram( src )
		new /obj/item/weapon/reagent_containers/pill/citalopram( src )
		new /obj/item/weapon/reagent_containers/pill/citalopram( src )<|MERGE_RESOLUTION|>--- conflicted
+++ resolved
@@ -1,308 +1,304 @@
-/* First aid storage
- * Contains:
- *		First Aid Kits
- * 		Pill Bottles
- */
-
-/*
- * First Aid Kits
- */
-/obj/item/weapon/storage/firstaid
-	name = "first-aid kit"
-	desc = "It's an emergency medical kit for those serious boo-boos."
-	icon_state = "firstaid"
-	throw_speed = 2
-	throw_range = 8
-	var/empty = 0
-
-
-/obj/item/weapon/storage/firstaid/fire
-	name = "fire first-aid kit"
-	desc = "It's an emergency medical kit for when the toxins lab <i>-spontaneously-</i> burns down."
-	icon_state = "ointment"
-	item_state = "firstaid-ointment"
-
-	New()
-		..()
-		if (empty) return
-
-		icon_state = pick("ointment","firefirstaid")
-
-		new /obj/item/device/healthanalyzer( src )
-		new /obj/item/weapon/reagent_containers/hypospray/autoinjector( src )
-		new /obj/item/stack/medical/ointment( src )
-		new /obj/item/stack/medical/ointment( src )
-		new /obj/item/weapon/reagent_containers/pill/kelotane( src )
-		new /obj/item/weapon/reagent_containers/pill/kelotane( src )
-		new /obj/item/weapon/reagent_containers/pill/kelotane( src ) //Replaced ointment with these since they actually work --Errorage
-		return
-
-
-/obj/item/weapon/storage/firstaid/regular
-	icon_state = "firstaid"
-
-	New()
-		..()
-		if (empty) return
-		new /obj/item/stack/medical/bruise_pack(src)
-		new /obj/item/stack/medical/bruise_pack(src)
-		new /obj/item/stack/medical/bruise_pack(src)
-		new /obj/item/stack/medical/ointment(src)
-		new /obj/item/stack/medical/ointment(src)
-		new /obj/item/device/healthanalyzer(src)
-		new /obj/item/weapon/reagent_containers/hypospray/autoinjector( src )
-		return
-
-/obj/item/weapon/storage/firstaid/toxin
-	name = "toxin first aid"
-	desc = "Used to treat when you have a high amoutn of toxins in your body."
-	icon_state = "antitoxin"
-	item_state = "firstaid-toxin"
-
-	New()
-		..()
-		if (empty) return
-
-		icon_state = pick("antitoxin","antitoxfirstaid","antitoxfirstaid2","antitoxfirstaid3")
-
-		new /obj/item/weapon/reagent_containers/syringe/antitoxin( src )
-		new /obj/item/weapon/reagent_containers/syringe/antitoxin( src )
-		new /obj/item/weapon/reagent_containers/syringe/antitoxin( src )
-		new /obj/item/weapon/reagent_containers/pill/antitox( src )
-		new /obj/item/weapon/reagent_containers/pill/antitox( src )
-		new /obj/item/weapon/reagent_containers/pill/antitox( src )
-		new /obj/item/device/healthanalyzer( src )
-		return
-
-/obj/item/weapon/storage/firstaid/o2
-	name = "oxygen deprivation first aid"
-	desc = "A box full of oxygen goodies."
-	icon_state = "o2"
-	item_state = "firstaid-o2"
-
-	New()
-		..()
-		if (empty) return
-		new /obj/item/weapon/reagent_containers/pill/dexalin( src )
-		new /obj/item/weapon/reagent_containers/pill/dexalin( src )
-		new /obj/item/weapon/reagent_containers/pill/dexalin( src )
-		new /obj/item/weapon/reagent_containers/pill/dexalin( src )
-		new /obj/item/weapon/reagent_containers/hypospray/autoinjector( src )
-		new /obj/item/weapon/reagent_containers/syringe/inaprovaline( src )
-		new /obj/item/device/healthanalyzer( src )
-		return
-
-/obj/item/weapon/storage/firstaid/adv
-	name = "advanced first-aid kit"
-	desc = "Contains advanced medical treatments."
-	icon_state = "advfirstaid"
-	item_state = "firstaid-advanced"
-
-/obj/item/weapon/storage/firstaid/adv/New()
-	..()
-	if (empty) return
-	new /obj/item/weapon/reagent_containers/hypospray/autoinjector( src )
-	new /obj/item/stack/medical/advanced/bruise_pack(src)
-	new /obj/item/stack/medical/advanced/bruise_pack(src)
-	new /obj/item/stack/medical/advanced/bruise_pack(src)
-	new /obj/item/stack/medical/advanced/ointment(src)
-	new /obj/item/stack/medical/advanced/ointment(src)
-	new /obj/item/stack/medical/splint(src)
-	return
-
-/obj/item/weapon/storage/firstaid/combat
-	name = "combat medical kit"
-	desc = "Contains advanced medical treatments."
-	icon_state = "bezerk"
-	item_state = "firstaid-advanced"
-
-/obj/item/weapon/storage/firstaid/combat/New()
-	..()
-	if (empty) return
-	new /obj/item/weapon/storage/pill_bottle/bicaridine(src)
-	new /obj/item/weapon/storage/pill_bottle/dermaline(src)
-	new /obj/item/weapon/storage/pill_bottle/dexalin_plus(src)
-	new /obj/item/weapon/storage/pill_bottle/dylovene(src)
-	new /obj/item/weapon/storage/pill_bottle/tramadol(src)
-	new /obj/item/weapon/storage/pill_bottle/spaceacillin(src)
-	new /obj/item/stack/medical/splint(src)
-	return
-
-/obj/item/weapon/storage/firstaid/surgery
-	name = "surgery kit"
-<<<<<<< HEAD
-	desc = "Contains tools for surgery."
-=======
-	desc = "Contains tools for surgery. Has precise foam fitting for safe transport."
->>>>>>> 3ff189d9
-
-/obj/item/weapon/storage/firstaid/surgery/New()
-	..()
-	if (empty) return
-	new /obj/item/weapon/bonesetter(src)
-	new /obj/item/weapon/cautery(src)
-	new /obj/item/weapon/circular_saw(src)
-	new /obj/item/weapon/hemostat(src)
-	new /obj/item/weapon/retractor(src)
-	new /obj/item/weapon/scalpel(src)
-	new /obj/item/weapon/surgicaldrill(src)
-	new /obj/item/weapon/bonegel(src)
-	new /obj/item/weapon/FixOVein(src)
-	new /obj/item/stack/medical/advanced/bruise_pack(src)
-
-	make_exact_fit()
-
-/*
- * Pill Bottles
- */
-/obj/item/weapon/storage/pill_bottle
-	name = "pill bottle"
-	desc = "It's an airtight container for storing medication."
-	icon_state = "pill_canister"
-	icon = 'icons/obj/chemical.dmi'
-	item_state = "contsolid"
-	w_class = 2.0
-	can_hold = list(/obj/item/weapon/reagent_containers/pill,/obj/item/weapon/dice,/obj/item/weapon/paper)
-	allow_quick_gather = 1
-	use_to_pickup = 1
-	use_sound = null
-
-/obj/item/weapon/storage/pill_bottle/antitox
-	name = "bottle of Dylovene pills"
-	desc = "Contains pills used to counter toxins."
-
-	New()
-		..()
-		new /obj/item/weapon/reagent_containers/pill/antitox( src )
-		new /obj/item/weapon/reagent_containers/pill/antitox( src )
-		new /obj/item/weapon/reagent_containers/pill/antitox( src )
-		new /obj/item/weapon/reagent_containers/pill/antitox( src )
-		new /obj/item/weapon/reagent_containers/pill/antitox( src )
-		new /obj/item/weapon/reagent_containers/pill/antitox( src )
-		new /obj/item/weapon/reagent_containers/pill/antitox( src )
-
-/obj/item/weapon/storage/pill_bottle/bicaridine
-	name = "bottle of Bicaridine pills"
-	desc = "Contains pills used to stabilize the severely injured."
-
-/obj/item/weapon/storage/pill_bottle/bicaridine/New()
-    ..()
-    new /obj/item/weapon/reagent_containers/pill/bicaridine(src)
-    new /obj/item/weapon/reagent_containers/pill/bicaridine(src)
-    new /obj/item/weapon/reagent_containers/pill/bicaridine(src)
-    new /obj/item/weapon/reagent_containers/pill/bicaridine(src)
-    new /obj/item/weapon/reagent_containers/pill/bicaridine(src)
-    new /obj/item/weapon/reagent_containers/pill/bicaridine(src)
-    new /obj/item/weapon/reagent_containers/pill/bicaridine(src)
-
-/obj/item/weapon/storage/pill_bottle/dexalin_plus
-	name = "bottle of Dexalin Plus pills"
-	desc = "Contains pills used to treat extreme cases of oxygen deprivation."
-
-/obj/item/weapon/storage/pill_bottle/dexalin_plus/New()
-    ..()
-    new /obj/item/weapon/reagent_containers/pill/dexalin_plus(src)
-    new /obj/item/weapon/reagent_containers/pill/dexalin_plus(src)
-    new /obj/item/weapon/reagent_containers/pill/dexalin_plus(src)
-    new /obj/item/weapon/reagent_containers/pill/dexalin_plus(src)
-    new /obj/item/weapon/reagent_containers/pill/dexalin_plus(src)
-    new /obj/item/weapon/reagent_containers/pill/dexalin_plus(src)
-    new /obj/item/weapon/reagent_containers/pill/dexalin_plus(src)
-
-/obj/item/weapon/storage/pill_bottle/dermaline
-	name = "bottle of Dermaline pills"
-	desc = "Contains pills used to treat burn wounds."
-
-/obj/item/weapon/storage/pill_bottle/dermaline/New()
-    ..()
-    new /obj/item/weapon/reagent_containers/pill/dermaline(src)
-    new /obj/item/weapon/reagent_containers/pill/dermaline(src)
-    new /obj/item/weapon/reagent_containers/pill/dermaline(src)
-    new /obj/item/weapon/reagent_containers/pill/dermaline(src)
-    new /obj/item/weapon/reagent_containers/pill/dermaline(src)
-    new /obj/item/weapon/reagent_containers/pill/dermaline(src)
-    new /obj/item/weapon/reagent_containers/pill/dermaline(src)
-
-/obj/item/weapon/storage/pill_bottle/dylovene
-	name = "bottle of Dylovene pills"
-	desc = "Contains pills used to treat toxic substances in the blood."
-
-/obj/item/weapon/storage/pill_bottle/dylovene/New()
-    ..()
-    new /obj/item/weapon/reagent_containers/pill/dylovene(src)
-    new /obj/item/weapon/reagent_containers/pill/dylovene(src)
-    new /obj/item/weapon/reagent_containers/pill/dylovene(src)
-    new /obj/item/weapon/reagent_containers/pill/dylovene(src)
-    new /obj/item/weapon/reagent_containers/pill/dylovene(src)
-    new /obj/item/weapon/reagent_containers/pill/dylovene(src)
-    new /obj/item/weapon/reagent_containers/pill/dylovene(src)
-
-/obj/item/weapon/storage/pill_bottle/inaprovaline
-	name = "bottle of Inaprovaline pills"
-	desc = "Contains pills used to stabilize patients."
-
-	New()
-		..()
-		new /obj/item/weapon/reagent_containers/pill/inaprovaline( src )
-		new /obj/item/weapon/reagent_containers/pill/inaprovaline( src )
-		new /obj/item/weapon/reagent_containers/pill/inaprovaline( src )
-		new /obj/item/weapon/reagent_containers/pill/inaprovaline( src )
-		new /obj/item/weapon/reagent_containers/pill/inaprovaline( src )
-		new /obj/item/weapon/reagent_containers/pill/inaprovaline( src )
-		new /obj/item/weapon/reagent_containers/pill/inaprovaline( src )
-
-/obj/item/weapon/storage/pill_bottle/kelotane
-	name = "bottle of kelotane pills"
-	desc = "Contains pills used to treat burns."
-
-	New()
-		..()
-		new /obj/item/weapon/reagent_containers/pill/kelotane( src )
-		new /obj/item/weapon/reagent_containers/pill/kelotane( src )
-		new /obj/item/weapon/reagent_containers/pill/kelotane( src )
-		new /obj/item/weapon/reagent_containers/pill/kelotane( src )
-		new /obj/item/weapon/reagent_containers/pill/kelotane( src )
-		new /obj/item/weapon/reagent_containers/pill/kelotane( src )
-		new /obj/item/weapon/reagent_containers/pill/kelotane( src )
-
-/obj/item/weapon/storage/pill_bottle/spaceacillin
-	name = "bottle of Spaceacillin pills"
-	desc = "A theta-lactam antibiotic. Effective against many diseases likely to be encountered in space."
-
-/obj/item/weapon/storage/pill_bottle/spaceacillin/New()
-    ..()
-    new /obj/item/weapon/reagent_containers/pill/spaceacillin(src)
-    new /obj/item/weapon/reagent_containers/pill/spaceacillin(src)
-    new /obj/item/weapon/reagent_containers/pill/spaceacillin(src)
-    new /obj/item/weapon/reagent_containers/pill/spaceacillin(src)
-    new /obj/item/weapon/reagent_containers/pill/spaceacillin(src)
-    new /obj/item/weapon/reagent_containers/pill/spaceacillin(src)
-    new /obj/item/weapon/reagent_containers/pill/spaceacillin(src)
-
-/obj/item/weapon/storage/pill_bottle/tramadol
-	name = "bottle of Tramadol pills"
-	desc = "Contains pills used to relieve pain."
-
-	New()
-		..()
-		new /obj/item/weapon/reagent_containers/pill/tramadol( src )
-		new /obj/item/weapon/reagent_containers/pill/tramadol( src )
-		new /obj/item/weapon/reagent_containers/pill/tramadol( src )
-		new /obj/item/weapon/reagent_containers/pill/tramadol( src )
-		new /obj/item/weapon/reagent_containers/pill/tramadol( src )
-		new /obj/item/weapon/reagent_containers/pill/tramadol( src )
-		new /obj/item/weapon/reagent_containers/pill/tramadol( src )
-
-/obj/item/weapon/storage/pill_bottle/citalopram
-	name = "bottle of Citalopram pills"
-	desc = "Contains pills used to stabilize a patient's mood."
-
-	New()
-		..()
-		new /obj/item/weapon/reagent_containers/pill/citalopram( src )
-		new /obj/item/weapon/reagent_containers/pill/citalopram( src )
-		new /obj/item/weapon/reagent_containers/pill/citalopram( src )
-		new /obj/item/weapon/reagent_containers/pill/citalopram( src )
-		new /obj/item/weapon/reagent_containers/pill/citalopram( src )
-		new /obj/item/weapon/reagent_containers/pill/citalopram( src )
+/* First aid storage
+ * Contains:
+ *		First Aid Kits
+ * 		Pill Bottles
+ */
+
+/*
+ * First Aid Kits
+ */
+/obj/item/weapon/storage/firstaid
+	name = "first-aid kit"
+	desc = "It's an emergency medical kit for those serious boo-boos."
+	icon_state = "firstaid"
+	throw_speed = 2
+	throw_range = 8
+	var/empty = 0
+
+
+/obj/item/weapon/storage/firstaid/fire
+	name = "fire first-aid kit"
+	desc = "It's an emergency medical kit for when the toxins lab <i>-spontaneously-</i> burns down."
+	icon_state = "ointment"
+	item_state = "firstaid-ointment"
+
+	New()
+		..()
+		if (empty) return
+
+		icon_state = pick("ointment","firefirstaid")
+
+		new /obj/item/device/healthanalyzer( src )
+		new /obj/item/weapon/reagent_containers/hypospray/autoinjector( src )
+		new /obj/item/stack/medical/ointment( src )
+		new /obj/item/stack/medical/ointment( src )
+		new /obj/item/weapon/reagent_containers/pill/kelotane( src )
+		new /obj/item/weapon/reagent_containers/pill/kelotane( src )
+		new /obj/item/weapon/reagent_containers/pill/kelotane( src ) //Replaced ointment with these since they actually work --Errorage
+		return
+
+
+/obj/item/weapon/storage/firstaid/regular
+	icon_state = "firstaid"
+
+	New()
+		..()
+		if (empty) return
+		new /obj/item/stack/medical/bruise_pack(src)
+		new /obj/item/stack/medical/bruise_pack(src)
+		new /obj/item/stack/medical/bruise_pack(src)
+		new /obj/item/stack/medical/ointment(src)
+		new /obj/item/stack/medical/ointment(src)
+		new /obj/item/device/healthanalyzer(src)
+		new /obj/item/weapon/reagent_containers/hypospray/autoinjector( src )
+		return
+
+/obj/item/weapon/storage/firstaid/toxin
+	name = "toxin first aid"
+	desc = "Used to treat when you have a high amoutn of toxins in your body."
+	icon_state = "antitoxin"
+	item_state = "firstaid-toxin"
+
+	New()
+		..()
+		if (empty) return
+
+		icon_state = pick("antitoxin","antitoxfirstaid","antitoxfirstaid2","antitoxfirstaid3")
+
+		new /obj/item/weapon/reagent_containers/syringe/antitoxin( src )
+		new /obj/item/weapon/reagent_containers/syringe/antitoxin( src )
+		new /obj/item/weapon/reagent_containers/syringe/antitoxin( src )
+		new /obj/item/weapon/reagent_containers/pill/antitox( src )
+		new /obj/item/weapon/reagent_containers/pill/antitox( src )
+		new /obj/item/weapon/reagent_containers/pill/antitox( src )
+		new /obj/item/device/healthanalyzer( src )
+		return
+
+/obj/item/weapon/storage/firstaid/o2
+	name = "oxygen deprivation first aid"
+	desc = "A box full of oxygen goodies."
+	icon_state = "o2"
+	item_state = "firstaid-o2"
+
+	New()
+		..()
+		if (empty) return
+		new /obj/item/weapon/reagent_containers/pill/dexalin( src )
+		new /obj/item/weapon/reagent_containers/pill/dexalin( src )
+		new /obj/item/weapon/reagent_containers/pill/dexalin( src )
+		new /obj/item/weapon/reagent_containers/pill/dexalin( src )
+		new /obj/item/weapon/reagent_containers/hypospray/autoinjector( src )
+		new /obj/item/weapon/reagent_containers/syringe/inaprovaline( src )
+		new /obj/item/device/healthanalyzer( src )
+		return
+
+/obj/item/weapon/storage/firstaid/adv
+	name = "advanced first-aid kit"
+	desc = "Contains advanced medical treatments."
+	icon_state = "advfirstaid"
+	item_state = "firstaid-advanced"
+
+/obj/item/weapon/storage/firstaid/adv/New()
+	..()
+	if (empty) return
+	new /obj/item/weapon/reagent_containers/hypospray/autoinjector( src )
+	new /obj/item/stack/medical/advanced/bruise_pack(src)
+	new /obj/item/stack/medical/advanced/bruise_pack(src)
+	new /obj/item/stack/medical/advanced/bruise_pack(src)
+	new /obj/item/stack/medical/advanced/ointment(src)
+	new /obj/item/stack/medical/advanced/ointment(src)
+	new /obj/item/stack/medical/splint(src)
+	return
+
+/obj/item/weapon/storage/firstaid/combat
+	name = "combat medical kit"
+	desc = "Contains advanced medical treatments."
+	icon_state = "bezerk"
+	item_state = "firstaid-advanced"
+
+/obj/item/weapon/storage/firstaid/combat/New()
+	..()
+	if (empty) return
+	new /obj/item/weapon/storage/pill_bottle/bicaridine(src)
+	new /obj/item/weapon/storage/pill_bottle/dermaline(src)
+	new /obj/item/weapon/storage/pill_bottle/dexalin_plus(src)
+	new /obj/item/weapon/storage/pill_bottle/dylovene(src)
+	new /obj/item/weapon/storage/pill_bottle/tramadol(src)
+	new /obj/item/weapon/storage/pill_bottle/spaceacillin(src)
+	new /obj/item/stack/medical/splint(src)
+	return
+
+/obj/item/weapon/storage/firstaid/surgery
+	name = "surgery kit"
+	desc = "Contains tools for surgery. Has precise foam fitting for safe transport."
+
+/obj/item/weapon/storage/firstaid/surgery/New()
+	..()
+	if (empty) return
+	new /obj/item/weapon/bonesetter(src)
+	new /obj/item/weapon/cautery(src)
+	new /obj/item/weapon/circular_saw(src)
+	new /obj/item/weapon/hemostat(src)
+	new /obj/item/weapon/retractor(src)
+	new /obj/item/weapon/scalpel(src)
+	new /obj/item/weapon/surgicaldrill(src)
+	new /obj/item/weapon/bonegel(src)
+	new /obj/item/weapon/FixOVein(src)
+	new /obj/item/stack/medical/advanced/bruise_pack(src)
+
+	make_exact_fit()
+
+/*
+ * Pill Bottles
+ */
+/obj/item/weapon/storage/pill_bottle
+	name = "pill bottle"
+	desc = "It's an airtight container for storing medication."
+	icon_state = "pill_canister"
+	icon = 'icons/obj/chemical.dmi'
+	item_state = "contsolid"
+	w_class = 2.0
+	can_hold = list(/obj/item/weapon/reagent_containers/pill,/obj/item/weapon/dice,/obj/item/weapon/paper)
+	allow_quick_gather = 1
+	use_to_pickup = 1
+	use_sound = null
+
+/obj/item/weapon/storage/pill_bottle/antitox
+	name = "bottle of Dylovene pills"
+	desc = "Contains pills used to counter toxins."
+
+	New()
+		..()
+		new /obj/item/weapon/reagent_containers/pill/antitox( src )
+		new /obj/item/weapon/reagent_containers/pill/antitox( src )
+		new /obj/item/weapon/reagent_containers/pill/antitox( src )
+		new /obj/item/weapon/reagent_containers/pill/antitox( src )
+		new /obj/item/weapon/reagent_containers/pill/antitox( src )
+		new /obj/item/weapon/reagent_containers/pill/antitox( src )
+		new /obj/item/weapon/reagent_containers/pill/antitox( src )
+
+/obj/item/weapon/storage/pill_bottle/bicaridine
+	name = "bottle of Bicaridine pills"
+	desc = "Contains pills used to stabilize the severely injured."
+
+/obj/item/weapon/storage/pill_bottle/bicaridine/New()
+    ..()
+    new /obj/item/weapon/reagent_containers/pill/bicaridine(src)
+    new /obj/item/weapon/reagent_containers/pill/bicaridine(src)
+    new /obj/item/weapon/reagent_containers/pill/bicaridine(src)
+    new /obj/item/weapon/reagent_containers/pill/bicaridine(src)
+    new /obj/item/weapon/reagent_containers/pill/bicaridine(src)
+    new /obj/item/weapon/reagent_containers/pill/bicaridine(src)
+    new /obj/item/weapon/reagent_containers/pill/bicaridine(src)
+
+/obj/item/weapon/storage/pill_bottle/dexalin_plus
+	name = "bottle of Dexalin Plus pills"
+	desc = "Contains pills used to treat extreme cases of oxygen deprivation."
+
+/obj/item/weapon/storage/pill_bottle/dexalin_plus/New()
+    ..()
+    new /obj/item/weapon/reagent_containers/pill/dexalin_plus(src)
+    new /obj/item/weapon/reagent_containers/pill/dexalin_plus(src)
+    new /obj/item/weapon/reagent_containers/pill/dexalin_plus(src)
+    new /obj/item/weapon/reagent_containers/pill/dexalin_plus(src)
+    new /obj/item/weapon/reagent_containers/pill/dexalin_plus(src)
+    new /obj/item/weapon/reagent_containers/pill/dexalin_plus(src)
+    new /obj/item/weapon/reagent_containers/pill/dexalin_plus(src)
+
+/obj/item/weapon/storage/pill_bottle/dermaline
+	name = "bottle of Dermaline pills"
+	desc = "Contains pills used to treat burn wounds."
+
+/obj/item/weapon/storage/pill_bottle/dermaline/New()
+    ..()
+    new /obj/item/weapon/reagent_containers/pill/dermaline(src)
+    new /obj/item/weapon/reagent_containers/pill/dermaline(src)
+    new /obj/item/weapon/reagent_containers/pill/dermaline(src)
+    new /obj/item/weapon/reagent_containers/pill/dermaline(src)
+    new /obj/item/weapon/reagent_containers/pill/dermaline(src)
+    new /obj/item/weapon/reagent_containers/pill/dermaline(src)
+    new /obj/item/weapon/reagent_containers/pill/dermaline(src)
+
+/obj/item/weapon/storage/pill_bottle/dylovene
+	name = "bottle of Dylovene pills"
+	desc = "Contains pills used to treat toxic substances in the blood."
+
+/obj/item/weapon/storage/pill_bottle/dylovene/New()
+    ..()
+    new /obj/item/weapon/reagent_containers/pill/dylovene(src)
+    new /obj/item/weapon/reagent_containers/pill/dylovene(src)
+    new /obj/item/weapon/reagent_containers/pill/dylovene(src)
+    new /obj/item/weapon/reagent_containers/pill/dylovene(src)
+    new /obj/item/weapon/reagent_containers/pill/dylovene(src)
+    new /obj/item/weapon/reagent_containers/pill/dylovene(src)
+    new /obj/item/weapon/reagent_containers/pill/dylovene(src)
+
+/obj/item/weapon/storage/pill_bottle/inaprovaline
+	name = "bottle of Inaprovaline pills"
+	desc = "Contains pills used to stabilize patients."
+
+	New()
+		..()
+		new /obj/item/weapon/reagent_containers/pill/inaprovaline( src )
+		new /obj/item/weapon/reagent_containers/pill/inaprovaline( src )
+		new /obj/item/weapon/reagent_containers/pill/inaprovaline( src )
+		new /obj/item/weapon/reagent_containers/pill/inaprovaline( src )
+		new /obj/item/weapon/reagent_containers/pill/inaprovaline( src )
+		new /obj/item/weapon/reagent_containers/pill/inaprovaline( src )
+		new /obj/item/weapon/reagent_containers/pill/inaprovaline( src )
+
+/obj/item/weapon/storage/pill_bottle/kelotane
+	name = "bottle of kelotane pills"
+	desc = "Contains pills used to treat burns."
+
+	New()
+		..()
+		new /obj/item/weapon/reagent_containers/pill/kelotane( src )
+		new /obj/item/weapon/reagent_containers/pill/kelotane( src )
+		new /obj/item/weapon/reagent_containers/pill/kelotane( src )
+		new /obj/item/weapon/reagent_containers/pill/kelotane( src )
+		new /obj/item/weapon/reagent_containers/pill/kelotane( src )
+		new /obj/item/weapon/reagent_containers/pill/kelotane( src )
+		new /obj/item/weapon/reagent_containers/pill/kelotane( src )
+
+/obj/item/weapon/storage/pill_bottle/spaceacillin
+	name = "bottle of Spaceacillin pills"
+	desc = "A theta-lactam antibiotic. Effective against many diseases likely to be encountered in space."
+
+/obj/item/weapon/storage/pill_bottle/spaceacillin/New()
+    ..()
+    new /obj/item/weapon/reagent_containers/pill/spaceacillin(src)
+    new /obj/item/weapon/reagent_containers/pill/spaceacillin(src)
+    new /obj/item/weapon/reagent_containers/pill/spaceacillin(src)
+    new /obj/item/weapon/reagent_containers/pill/spaceacillin(src)
+    new /obj/item/weapon/reagent_containers/pill/spaceacillin(src)
+    new /obj/item/weapon/reagent_containers/pill/spaceacillin(src)
+    new /obj/item/weapon/reagent_containers/pill/spaceacillin(src)
+
+/obj/item/weapon/storage/pill_bottle/tramadol
+	name = "bottle of Tramadol pills"
+	desc = "Contains pills used to relieve pain."
+
+	New()
+		..()
+		new /obj/item/weapon/reagent_containers/pill/tramadol( src )
+		new /obj/item/weapon/reagent_containers/pill/tramadol( src )
+		new /obj/item/weapon/reagent_containers/pill/tramadol( src )
+		new /obj/item/weapon/reagent_containers/pill/tramadol( src )
+		new /obj/item/weapon/reagent_containers/pill/tramadol( src )
+		new /obj/item/weapon/reagent_containers/pill/tramadol( src )
+		new /obj/item/weapon/reagent_containers/pill/tramadol( src )
+
+/obj/item/weapon/storage/pill_bottle/citalopram
+	name = "bottle of Citalopram pills"
+	desc = "Contains pills used to stabilize a patient's mood."
+
+	New()
+		..()
+		new /obj/item/weapon/reagent_containers/pill/citalopram( src )
+		new /obj/item/weapon/reagent_containers/pill/citalopram( src )
+		new /obj/item/weapon/reagent_containers/pill/citalopram( src )
+		new /obj/item/weapon/reagent_containers/pill/citalopram( src )
+		new /obj/item/weapon/reagent_containers/pill/citalopram( src )
+		new /obj/item/weapon/reagent_containers/pill/citalopram( src )
 		new /obj/item/weapon/reagent_containers/pill/citalopram( src )