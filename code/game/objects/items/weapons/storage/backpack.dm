--- conflicted
+++ resolved
@@ -1,281 +1,251 @@
+
+/*
+ * Backpack
+ */
+
+/obj/item/weapon/storage/backpack
+	name = "backpack"
+	desc = "You wear this on your back and put items into it."
+	item_icons = list(
+		slot_l_hand_str = 'icons/mob/items/lefthand_backpacks.dmi',
+		slot_r_hand_str = 'icons/mob/items/righthand_backpacks.dmi',
+		)
+	icon_state = "backpack"
+	item_state = null
+	//most backpacks use the default backpack state for inhand overlays
+	item_state_slots = list(
+		slot_l_hand_str = "backpack",
+		slot_r_hand_str = "backpack",
+		)
+	w_class = 4
+	slot_flags = SLOT_BACK
+	max_w_class = 3
+	max_storage_space = 28
+
+/obj/item/weapon/storage/backpack/attackby(obj/item/weapon/W as obj, mob/user as mob)
+	if (src.use_sound)
+		playsound(src.loc, src.use_sound, 50, 1, -5)
+	..()
+
+/obj/item/weapon/storage/backpack/equipped(var/mob/user, var/slot)
+	if (slot == slot_back && src.use_sound)
+		playsound(src.loc, src.use_sound, 50, 1, -5)
+	..(user, slot)
+
+/*
+/obj/item/weapon/storage/backpack/dropped(mob/user as mob)
+	if (loc == user && src.use_sound)
+		playsound(src.loc, src.use_sound, 50, 1, -5)
+	..(user)
+*/
+
+/*
+ * Backpack Types
+ */
+
+/obj/item/weapon/storage/backpack/holding
+	name = "bag of holding"
+	desc = "A backpack that opens into a localized pocket of Blue Space."
+	origin_tech = list(TECH_BLUESPACE = 4)
+	icon_state = "holdingpack"
+	max_w_class = 4
+	max_storage_space = 56
+
+	New()
+		..()
+		return
+
+	attackby(obj/item/weapon/W as obj, mob/user as mob)
+		if(istype(W, /obj/item/weapon/storage/backpack/holding))
+			user << "\red The Bluespace interfaces of the two devices conflict and malfunction."
+			qdel(W)
+			return
+		..()
+	
+	//Please don't clutter the parent storage item with stupid hacks.
+	can_be_inserted(obj/item/W as obj, stop_messages = 0)
+		if(istype(W, /obj/item/weapon/storage/backpack/holding))
+			return 1
+		return ..()
 
-/*
- * Backpack
- */
-
-/obj/item/weapon/storage/backpack
-	name = "backpack"
-	desc = "You wear this on your back and put items into it."
-	item_icons = list(
-		slot_l_hand_str = 'icons/mob/items/lefthand_backpacks.dmi',
-		slot_r_hand_str = 'icons/mob/items/righthand_backpacks.dmi',
-		)
-	icon_state = "backpack"
-	item_state = null
-	//most backpacks use the default backpack state for inhand overlays
-	item_state_slots = list(
-		slot_l_hand_str = "backpack",
-		slot_r_hand_str = "backpack",
-		)
-	w_class = 4
-	slot_flags = SLOT_BACK
-	max_w_class = 3
-	max_storage_space = 28
-
-/obj/item/weapon/storage/backpack/attackby(obj/item/weapon/W as obj, mob/user as mob)
-	if (src.use_sound)
-		playsound(src.loc, src.use_sound, 50, 1, -5)
-	..()
-
-/obj/item/weapon/storage/backpack/equipped(var/mob/user, var/slot)
-	if (slot == slot_back && src.use_sound)
-		playsound(src.loc, src.use_sound, 50, 1, -5)
-	..(user, slot)
-
-/*
-/obj/item/weapon/storage/backpack/dropped(mob/user as mob)
-	if (loc == user && src.use_sound)
-		playsound(src.loc, src.use_sound, 50, 1, -5)
-	..(user)
-*/
-
-/*
- * Backpack Types
- */
-
-/obj/item/weapon/storage/backpack/holding
-	name = "bag of holding"
-	desc = "A backpack that opens into a localized pocket of Blue Space."
-	origin_tech = list(TECH_BLUESPACE = 4)
-	icon_state = "holdingpack"
-	max_w_class = 4
-	max_storage_space = 56
-
-	New()
-		..()
-		return
-
-	attackby(obj/item/weapon/W as obj, mob/user as mob)
-		if(istype(W, /obj/item/weapon/storage/backpack/holding))
-			user << "\red The Bluespace interfaces of the two devices conflict and malfunction."
-			qdel(W)
-			return
-<<<<<<< HEAD
-=======
-			/* //BoH+BoH=Singularity, commented out.
-		if(istype(W, /obj/item/weapon/storage/backpack/holding) && !W.crit_fail)
-			investigate_log("has become a singularity. Caused by [user.key]","singulo")
-			user << "\red The Bluespace interfaces of the two devices catastrophically malfunction!"
-			qdel(W)
-			var/obj/singularity/singulo = new /obj/singularity (get_turf(src))
-			singulo.energy = 300 //should make it a bit bigger~
-			message_admins("[key_name_admin(user)] detonated a bag of holding")
-			log_game("[key_name(user)] detonated a bag of holding")
-			qdel(src)
-			return
-			*/
->>>>>>> 284d1cc1
-		..()
-	
-	//Please don't clutter the parent storage item with stupid hacks.
-	can_be_inserted(obj/item/W as obj, stop_messages = 0)
-		if(istype(W, /obj/item/weapon/storage/backpack/holding))
-			return 1
-		return ..()
-
-<<<<<<< HEAD
-=======
-	proc/failcheck(mob/user as mob)
-		if (prob(src.reliability)) return 1 //No failure
-		if (prob(src.reliability))
-			user << "\red The Bluespace portal resists your attempt to add another item." //light failure
-		else
-			user << "\red The Bluespace generator malfunctions!"
-			for (var/obj/O in src.contents) //it broke, delete what was in it
-				qdel(O)
-			crit_fail = 1
-			icon_state = "brokenpack"
-
-
->>>>>>> 284d1cc1
-/obj/item/weapon/storage/backpack/santabag
-	name = "\improper Santa's gift bag"
-	desc = "Space Santa uses this to deliver toys to all the nice children in space in Christmas! Wow, it's pretty big!"
-	icon_state = "giftbag0"
-	item_state = "giftbag"
-	w_class = 4.0
-	storage_slots = 20
-	max_w_class = 3
-	max_storage_space = 400 // can store a ton of shit!
-	item_state_slots = null
-
-/obj/item/weapon/storage/backpack/cultpack
-	name = "trophy rack"
-	desc = "It's useful for both carrying extra gear and proudly declaring your insanity."
-	icon_state = "cultpack"
-
-/obj/item/weapon/storage/backpack/clown
-	name = "Giggles von Honkerton"
-	desc = "It's a backpack made by Honk! Co."
-	icon_state = "clownpack"
-	item_state_slots = null
-
-/obj/item/weapon/storage/backpack/medic
-	name = "medical backpack"
-	desc = "It's a backpack especially designed for use in a sterile environment."
-	icon_state = "medicalpack"
-	item_state_slots = null
-
-/obj/item/weapon/storage/backpack/security
-	name = "security backpack"
-	desc = "It's a very robust backpack."
-	icon_state = "securitypack"
-	item_state_slots = null
-
-/obj/item/weapon/storage/backpack/captain
-	name = "captain's backpack"
-	desc = "It's a special backpack made exclusively for Nanotrasen officers."
-	icon_state = "captainpack"
-	item_state_slots = null
-
-/obj/item/weapon/storage/backpack/industrial
-	name = "industrial backpack"
-	desc = "It's a tough backpack for the daily grind of station life."
-	icon_state = "engiepack"
-	item_state_slots = null
-
-/obj/item/weapon/storage/backpack/toxins
-	name = "laboratory backpack"
-	desc = "It's a light backpack modeled for use in laboratories and other scientific institutions."
-	icon_state = "toxpack"
-
-/obj/item/weapon/storage/backpack/hydroponics
-	name = "herbalist's backpack"
-	desc = "It's a green backpack with many pockets to store plants and tools in."
-	icon_state = "hydpack"
-
-/obj/item/weapon/storage/backpack/genetics
-	name = "geneticist backpack"
-	desc = "It's a backpack fitted with slots for diskettes and other workplace tools."
-	icon_state = "genpack"
-
-/obj/item/weapon/storage/backpack/virology
-	name = "sterile backpack"
-	desc = "It's a sterile backpack able to withstand different pathogens from entering its fabric."
-	icon_state = "viropack"
-
-/obj/item/weapon/storage/backpack/chemistry
-	name = "chemistry backpack"
-	desc = "It's an orange backpack which was designed to hold beakers, pill bottles and bottles."
-	icon_state = "chempack"
-
-/*
- * Satchel Types
- */
-
-/obj/item/weapon/storage/backpack/satchel
-	name = "leather satchel"
-	desc = "It's a very fancy satchel made with fine leather."
-	icon_state = "satchel"
-
-/obj/item/weapon/storage/backpack/satchel/withwallet
-	New()
-		..()
-		new /obj/item/weapon/storage/wallet/random( src )
-
-/obj/item/weapon/storage/backpack/satchel_norm
-	name = "satchel"
-	desc = "A trendy looking satchel."
-	icon_state = "satchel-norm"
-
-/obj/item/weapon/storage/backpack/satchel_eng
-	name = "industrial satchel"
-	desc = "A tough satchel with extra pockets."
-	icon_state = "satchel-eng"
-	item_state_slots = list(
-		slot_l_hand_str = "engiepack",
-		slot_r_hand_str = "engiepack",
-		)
-
-/obj/item/weapon/storage/backpack/satchel_med
-	name = "medical satchel"
-	desc = "A sterile satchel used in medical departments."
-	icon_state = "satchel-med"
-	item_state_slots = list(
-		slot_l_hand_str = "medicalpack",
-		slot_r_hand_str = "medicalpack",
-		)
-
-/obj/item/weapon/storage/backpack/satchel_vir
-	name = "virologist satchel"
-	desc = "A sterile satchel with virologist colours."
-	icon_state = "satchel-vir"
-
-/obj/item/weapon/storage/backpack/satchel_chem
-	name = "chemist satchel"
-	desc = "A sterile satchel with chemist colours."
-	icon_state = "satchel-chem"
-
-/obj/item/weapon/storage/backpack/satchel_gen
-	name = "geneticist satchel"
-	desc = "A sterile satchel with geneticist colours."
-	icon_state = "satchel-gen"
-
-/obj/item/weapon/storage/backpack/satchel_tox
-	name = "scientist satchel"
-	desc = "Useful for holding research materials."
-	icon_state = "satchel-tox"
-
-/obj/item/weapon/storage/backpack/satchel_sec
-	name = "security satchel"
-	desc = "A robust satchel for security related needs."
-	icon_state = "satchel-sec"
-	item_state_slots = list(
-		slot_l_hand_str = "securitypack",
-		slot_r_hand_str = "securitypack",
-		)
-
-/obj/item/weapon/storage/backpack/satchel_hyd
-	name = "hydroponics satchel"
-	desc = "A green satchel for plant related work."
-	icon_state = "satchel_hyd"
-
-/obj/item/weapon/storage/backpack/satchel_cap
-	name = "captain's satchel"
-	desc = "An exclusive satchel for Nanotrasen officers."
-	icon_state = "satchel-cap"
-	item_state = "captainpack"
-	item_state_slots = null
-
-//ERT backpacks.
-/obj/item/weapon/storage/backpack/ert
-	name = "emergency response team backpack"
-	desc = "A spacious backpack with lots of pockets, used by members of the Nanotrasen Emergency Response Team."
-	icon_state = "ert_commander"
-	item_state_slots = list(
-		slot_l_hand_str = "securitypack",
-		slot_r_hand_str = "securitypack",
-		)
-
-//Commander
-/obj/item/weapon/storage/backpack/ert/commander
-	name = "emergency response team commander backpack"
-	desc = "A spacious backpack with lots of pockets, worn by the commander of a Nanotrasen Emergency Response Team."
-
-//Security
-/obj/item/weapon/storage/backpack/ert/security
-	name = "emergency response team security backpack"
-	desc = "A spacious backpack with lots of pockets, worn by security members of a Nanotrasen Emergency Response Team."
-	icon_state = "ert_security"
-
-//Engineering
-/obj/item/weapon/storage/backpack/ert/engineer
-	name = "emergency response team engineer backpack"
-	desc = "A spacious backpack with lots of pockets, worn by engineering members of a Nanotrasen Emergency Response Team."
-	icon_state = "ert_engineering"
-
-//Medical
-/obj/item/weapon/storage/backpack/ert/medical
-	name = "emergency response team medical backpack"
-	desc = "A spacious backpack with lots of pockets, worn by medical members of a Nanotrasen Emergency Response Team."
-	icon_state = "ert_medical"
+/obj/item/weapon/storage/backpack/santabag
+	name = "\improper Santa's gift bag"
+	desc = "Space Santa uses this to deliver toys to all the nice children in space in Christmas! Wow, it's pretty big!"
+	icon_state = "giftbag0"
+	item_state = "giftbag"
+	w_class = 4.0
+	storage_slots = 20
+	max_w_class = 3
+	max_storage_space = 400 // can store a ton of shit!
+	item_state_slots = null
+
+/obj/item/weapon/storage/backpack/cultpack
+	name = "trophy rack"
+	desc = "It's useful for both carrying extra gear and proudly declaring your insanity."
+	icon_state = "cultpack"
+
+/obj/item/weapon/storage/backpack/clown
+	name = "Giggles von Honkerton"
+	desc = "It's a backpack made by Honk! Co."
+	icon_state = "clownpack"
+	item_state_slots = null
+
+/obj/item/weapon/storage/backpack/medic
+	name = "medical backpack"
+	desc = "It's a backpack especially designed for use in a sterile environment."
+	icon_state = "medicalpack"
+	item_state_slots = null
+
+/obj/item/weapon/storage/backpack/security
+	name = "security backpack"
+	desc = "It's a very robust backpack."
+	icon_state = "securitypack"
+	item_state_slots = null
+
+/obj/item/weapon/storage/backpack/captain
+	name = "captain's backpack"
+	desc = "It's a special backpack made exclusively for Nanotrasen officers."
+	icon_state = "captainpack"
+	item_state_slots = null
+
+/obj/item/weapon/storage/backpack/industrial
+	name = "industrial backpack"
+	desc = "It's a tough backpack for the daily grind of station life."
+	icon_state = "engiepack"
+	item_state_slots = null
+
+/obj/item/weapon/storage/backpack/toxins
+	name = "laboratory backpack"
+	desc = "It's a light backpack modeled for use in laboratories and other scientific institutions."
+	icon_state = "toxpack"
+
+/obj/item/weapon/storage/backpack/hydroponics
+	name = "herbalist's backpack"
+	desc = "It's a green backpack with many pockets to store plants and tools in."
+	icon_state = "hydpack"
+
+/obj/item/weapon/storage/backpack/genetics
+	name = "geneticist backpack"
+	desc = "It's a backpack fitted with slots for diskettes and other workplace tools."
+	icon_state = "genpack"
+
+/obj/item/weapon/storage/backpack/virology
+	name = "sterile backpack"
+	desc = "It's a sterile backpack able to withstand different pathogens from entering its fabric."
+	icon_state = "viropack"
+
+/obj/item/weapon/storage/backpack/chemistry
+	name = "chemistry backpack"
+	desc = "It's an orange backpack which was designed to hold beakers, pill bottles and bottles."
+	icon_state = "chempack"
+
+/*
+ * Satchel Types
+ */
+
+/obj/item/weapon/storage/backpack/satchel
+	name = "leather satchel"
+	desc = "It's a very fancy satchel made with fine leather."
+	icon_state = "satchel"
+
+/obj/item/weapon/storage/backpack/satchel/withwallet
+	New()
+		..()
+		new /obj/item/weapon/storage/wallet/random( src )
+
+/obj/item/weapon/storage/backpack/satchel_norm
+	name = "satchel"
+	desc = "A trendy looking satchel."
+	icon_state = "satchel-norm"
+
+/obj/item/weapon/storage/backpack/satchel_eng
+	name = "industrial satchel"
+	desc = "A tough satchel with extra pockets."
+	icon_state = "satchel-eng"
+	item_state_slots = list(
+		slot_l_hand_str = "engiepack",
+		slot_r_hand_str = "engiepack",
+		)
+
+/obj/item/weapon/storage/backpack/satchel_med
+	name = "medical satchel"
+	desc = "A sterile satchel used in medical departments."
+	icon_state = "satchel-med"
+	item_state_slots = list(
+		slot_l_hand_str = "medicalpack",
+		slot_r_hand_str = "medicalpack",
+		)
+
+/obj/item/weapon/storage/backpack/satchel_vir
+	name = "virologist satchel"
+	desc = "A sterile satchel with virologist colours."
+	icon_state = "satchel-vir"
+
+/obj/item/weapon/storage/backpack/satchel_chem
+	name = "chemist satchel"
+	desc = "A sterile satchel with chemist colours."
+	icon_state = "satchel-chem"
+
+/obj/item/weapon/storage/backpack/satchel_gen
+	name = "geneticist satchel"
+	desc = "A sterile satchel with geneticist colours."
+	icon_state = "satchel-gen"
+
+/obj/item/weapon/storage/backpack/satchel_tox
+	name = "scientist satchel"
+	desc = "Useful for holding research materials."
+	icon_state = "satchel-tox"
+
+/obj/item/weapon/storage/backpack/satchel_sec
+	name = "security satchel"
+	desc = "A robust satchel for security related needs."
+	icon_state = "satchel-sec"
+	item_state_slots = list(
+		slot_l_hand_str = "securitypack",
+		slot_r_hand_str = "securitypack",
+		)
+
+/obj/item/weapon/storage/backpack/satchel_hyd
+	name = "hydroponics satchel"
+	desc = "A green satchel for plant related work."
+	icon_state = "satchel_hyd"
+
+/obj/item/weapon/storage/backpack/satchel_cap
+	name = "captain's satchel"
+	desc = "An exclusive satchel for Nanotrasen officers."
+	icon_state = "satchel-cap"
+	item_state = "captainpack"
+	item_state_slots = null
+
+//ERT backpacks.
+/obj/item/weapon/storage/backpack/ert
+	name = "emergency response team backpack"
+	desc = "A spacious backpack with lots of pockets, used by members of the Nanotrasen Emergency Response Team."
+	icon_state = "ert_commander"
+	item_state_slots = list(
+		slot_l_hand_str = "securitypack",
+		slot_r_hand_str = "securitypack",
+		)
+
+//Commander
+/obj/item/weapon/storage/backpack/ert/commander
+	name = "emergency response team commander backpack"
+	desc = "A spacious backpack with lots of pockets, worn by the commander of a Nanotrasen Emergency Response Team."
+
+//Security
+/obj/item/weapon/storage/backpack/ert/security
+	name = "emergency response team security backpack"
+	desc = "A spacious backpack with lots of pockets, worn by security members of a Nanotrasen Emergency Response Team."
+	icon_state = "ert_security"
+
+//Engineering
+/obj/item/weapon/storage/backpack/ert/engineer
+	name = "emergency response team engineer backpack"
+	desc = "A spacious backpack with lots of pockets, worn by engineering members of a Nanotrasen Emergency Response Team."
+	icon_state = "ert_engineering"
+
+//Medical
+/obj/item/weapon/storage/backpack/ert/medical
+	name = "emergency response team medical backpack"
+	desc = "A spacious backpack with lots of pockets, worn by medical members of a Nanotrasen Emergency Response Team."
+	icon_state = "ert_medical"