// To clarify:
// For use_to_pickup and allow_quick_gather functionality,
// see item/attackby() (/game/objects/items.dm)
// Do not remove this functionality without good reason, cough reagent_containers cough.
// -Sayu


/obj/item/weapon/storage
	name = "storage"
	icon = 'icons/obj/storage.dmi'
	w_class = 3
	var/list/can_hold = new/list() //List of objects which this item can store (if set, it can't store anything else)
	var/list/cant_hold = new/list() //List of objects which this item can't store (in effect only if can_hold isn't set)
	var/list/is_seeing = new/list() //List of mobs which are currently seeing the contents of this item's storage
	var/max_w_class = 2 //Max size of objects that this object can store (in effect only if can_hold isn't set)
	var/max_storage_space = 14 //The sum of the storage costs of all the items in this storage item.
	var/storage_slots = 7 //The number of storage slots in this container.
	var/obj/screen/storage/boxes = null
	var/obj/screen/close/closer = null
	var/use_to_pickup	//Set this to make it possible to use this item in an inverse way, so you can have the item in your hand and click items on the floor to pick them up.
	var/display_contents_with_number	//Set this to make the storage item group contents of the same type and display them as a number.
	var/allow_quick_empty	//Set this variable to allow the object to have the 'empty' verb, which dumps all the contents on the floor.
	var/allow_quick_gather	//Set this variable to allow the object to have the 'toggle mode' verb, which quickly collects all items from a tile.
	var/collection_mode = 1;  //0 = pick one at a time, 1 = pick all on tile
	var/use_sound = "rustle"	//sound played when used. null for no sound.

/obj/item/weapon/storage/Destroy()
	close_all()
	qdel(boxes)
	qdel(closer)
	..()

/obj/item/weapon/storage/MouseDrop(obj/over_object as obj)

	if(!canremove)
		return

	if (ishuman(usr) || issmall(usr)) //so monkeys can take off their backpacks -- Urist

		if (istype(usr.loc,/obj/mecha)) // stops inventory actions in a mech. why?
			return

		if(over_object == usr && Adjacent(usr)) // this must come before the screen objects only block
			src.open(usr)
			return

		if (!( istype(over_object, /obj/screen) ))
			return ..()

		//makes sure that the storage is equipped, so that we can't drag it into our hand from miles away.
		//there's got to be a better way of doing this.
		if (!(src.loc == usr) || (src.loc && src.loc.loc == usr))
			return

		if (( usr.restrained() ) || ( usr.stat ))
			return

		if ((src.loc == usr) && !usr.unEquip(src))
			return

		switch(over_object.name)
			if("r_hand")
				usr.u_equip(src)
				usr.put_in_r_hand(src)
			if("l_hand")
				usr.u_equip(src)
				usr.put_in_l_hand(src)
		src.add_fingerprint(usr)


/obj/item/weapon/storage/proc/return_inv()

	var/list/L = list(  )

	L += src.contents

	for(var/obj/item/weapon/storage/S in src)
		L += S.return_inv()
	for(var/obj/item/weapon/gift/G in src)
		L += G.gift
		if (istype(G.gift, /obj/item/weapon/storage))
			L += G.gift:return_inv()
	return L

/obj/item/weapon/storage/proc/show_to(mob/user as mob)
	if(user.s_active != src)
		for(var/obj/item/I in src)
			if(I.on_found(user))
				return
	if(user.s_active)
		user.s_active.hide_from(user)
	user.client.screen -= src.boxes
	user.client.screen -= src.closer
	user.client.screen -= src.contents
	user.client.screen += src.boxes
	user.client.screen += src.closer
	user.client.screen += src.contents
	user.s_active = src
	is_seeing |= user
	return

/obj/item/weapon/storage/proc/hide_from(mob/user as mob)

	if(!user.client)
		return
	user.client.screen -= src.boxes
	user.client.screen -= src.closer
	user.client.screen -= src.contents
	if(user.s_active == src)
		user.s_active = null
	is_seeing -= user

/obj/item/weapon/storage/proc/open(mob/user as mob)
	if (src.use_sound)
		playsound(src.loc, src.use_sound, 50, 1, -5)

	orient2hud(user)
	if (user.s_active)
		user.s_active.close(user)
	show_to(user)

/obj/item/weapon/storage/proc/close(mob/user as mob)
	src.hide_from(user)
	user.s_active = null
	return

/obj/item/weapon/storage/proc/close_all()
	for(var/mob/M in can_see_contents())
		close(M)
		. = 1

/obj/item/weapon/storage/proc/can_see_contents()
	var/list/cansee = list()
	for(var/mob/M in is_seeing)
		if(M.s_active == src && M.client)
			cansee |= M
		else
			is_seeing -= M
	return cansee

//This proc draws out the inventory and places the items on it. tx and ty are the upper left tile and mx, my are the bottm right.
//The numbers are calculated from the bottom-left The bottom-left slot being 1,1.
/obj/item/weapon/storage/proc/orient_objs(tx, ty, mx, my)
	var/cx = tx
	var/cy = ty
	src.boxes.screen_loc = "[tx]:,[ty] to [mx],[my]"
	for(var/obj/O in src.contents)
		O.screen_loc = "[cx],[cy]"
		O.layer = 20
		cx++
		if (cx > mx)
			cx = tx
			cy--
	src.closer.screen_loc = "[mx+1],[my]"
	return

//This proc draws out the inventory and places the items on it. It uses the standard position.
/obj/item/weapon/storage/proc/standard_orient_objs(var/rows, var/cols, var/list/obj/item/display_contents)
	var/cx = 4
	var/cy = 2+rows
	src.boxes.screen_loc = "4:16,2:16 to [4+cols]:16,[2+rows]:16"

	if(display_contents_with_number)
		for(var/datum/numbered_display/ND in display_contents)
			ND.sample_object.screen_loc = "[cx]:16,[cy]:16"
			ND.sample_object.maptext = "<font color='white'>[(ND.number > 1)? "[ND.number]" : ""]</font>"
			ND.sample_object.layer = 20
			cx++
			if (cx > (4+cols))
				cx = 4
				cy--
	else
		for(var/obj/O in contents)
			O.screen_loc = "[cx]:16,[cy]:16"
			O.maptext = ""
			O.layer = 20
			cx++
			if (cx > (4+cols))
				cx = 4
				cy--
	src.closer.screen_loc = "[4+cols+1]:16,2:16"
	return

/datum/numbered_display
	var/obj/item/sample_object
	var/number

	New(obj/item/sample as obj)
		if(!istype(sample))
			qdel(src)
		sample_object = sample
		number = 1

//This proc determins the size of the inventory to be displayed. Please touch it only if you know what you're doing.
/obj/item/weapon/storage/proc/orient2hud(mob/user as mob)

	var/adjusted_contents = contents.len

	//Numbered contents display
	var/list/datum/numbered_display/numbered_contents
	if(display_contents_with_number)
		numbered_contents = list()
		adjusted_contents = 0
		for(var/obj/item/I in contents)
			var/found = 0
			for(var/datum/numbered_display/ND in numbered_contents)
				if(ND.sample_object.type == I.type)
					ND.number++
					found = 1
					break
			if(!found)
				adjusted_contents++
				numbered_contents.Add( new/datum/numbered_display(I) )

	//var/mob/living/carbon/human/H = user
	var/row_num = 0
	var/col_count = min(7,storage_slots) -1
	if (adjusted_contents > 7)
		row_num = round((adjusted_contents-1) / 7) // 7 is the maximum allowed width.
	src.standard_orient_objs(row_num, col_count, numbered_contents)
	return

//This proc return 1 if the item can be picked up and 0 if it can't.
//Set the stop_messages to stop it from printing messages
/obj/item/weapon/storage/proc/can_be_inserted(obj/item/W as obj, stop_messages = 0)
	if(!istype(W)) return //Not an item

	if(src.loc == W)
		return 0 //Means the item is already in the storage item
	if(contents.len >= storage_slots)
		if(!stop_messages)
			usr << "<span class='notice'>[src] is full, make some space.</span>"
		return 0 //Storage item is full

	if(can_hold.len)
		if(!is_type_in_list(W, can_hold))
			if(!stop_messages && ! istype(W, /obj/item/weapon/hand_labeler))
				usr << "<span class='notice'>[src] cannot hold \the [W].</span>"
			return 0
		var/max_instances = can_hold[W.type]
		if(max_instances && instances_of_type_in_list(W, contents) >= max_instances)
			if(!stop_messages && !istype(W, /obj/item/weapon/hand_labeler))
				usr << "<span class='notice'>[src] has no more space specifically for \the [W].</span>"
			return 0

	if(cant_hold.len && is_type_in_list(W, cant_hold))
		if(!stop_messages)
			usr << "<span class='notice'>[src] cannot hold [W].</span>"
		return 0

	if (W.w_class > max_w_class)
		if(!stop_messages)
			usr << "<span class='notice'>[W] is too big for this [src].</span>"
		return 0

	var/total_storage_space = W.get_storage_cost()
	for(var/obj/item/I in contents)
		total_storage_space += I.get_storage_cost() //Adds up the combined w_classes which will be in the storage item if the item is added to it.

	if(total_storage_space > max_storage_space)
		if(!stop_messages)
			usr << "<span class='notice'>[src] is full, make some space.</span>"
		return 0

	if(W.w_class >= src.w_class && (istype(W, /obj/item/weapon/storage)))
		if(!stop_messages)
			usr << "<span class='notice'>[src] cannot hold [W] as it's a storage item of the same size.</span>"
		return 0 //To prevent the stacking of same sized storage items.

	return 1

//This proc handles items being inserted. It does not perform any checks of whether an item can or can't be inserted. That's done by can_be_inserted()
//The stop_warning parameter will stop the insertion message from being displayed. It is intended for cases where you are inserting multiple items at once,
//such as when picking up all the items on a tile with one click.
/obj/item/weapon/storage/proc/handle_item_insertion(obj/item/W as obj, prevent_warning = 0)
	if(!istype(W)) return 0
	if(usr)
		usr.remove_from_mob(W)
		usr.update_icons()	//update our overlays
	W.loc = src
	W.on_enter_storage(src)
	if(usr)
		if (usr.client && usr.s_active != src)
			usr.client.screen -= W
		W.dropped(usr)
		add_fingerprint(usr)

		if(!prevent_warning)
			for(var/mob/M in viewers(usr, null))
				if (M == usr)
					usr << "<span class='notice'>You put \the [W] into [src].</span>"
				else if (M in range(1)) //If someone is standing close enough, they can tell what it is...
					M.show_message("<span class='notice'>\The [usr] puts [W] into [src].</span>")
				else if (W && W.w_class >= 3) //Otherwise they can only see large or normal items from a distance...
					M.show_message("<span class='notice'>\The [usr] puts [W] into [src].</span>")

		src.orient2hud(usr)
		if(usr.s_active)
			usr.s_active.show_to(usr)
	update_icon()
	return 1

//Call this proc to handle the removal of an item from the storage item. The item will be moved to the atom sent as new_target
/obj/item/weapon/storage/proc/remove_from_storage(obj/item/W as obj, atom/new_location)
	if(!istype(W)) return 0

	if(istype(src, /obj/item/weapon/storage/fancy))
		var/obj/item/weapon/storage/fancy/F = src
		F.update_icon(1)

	for(var/mob/M in range(1, src.loc))
		if (M.s_active == src)
			if (M.client)
				M.client.screen -= W

	if(new_location)
		if(ismob(loc))
			W.dropped(usr)
		if(ismob(new_location))
			W.layer = 20
		else
			W.layer = initial(W.layer)
		W.loc = new_location
	else
		W.loc = get_turf(src)

	if(usr)
		src.orient2hud(usr)
		if(usr.s_active)
			usr.s_active.show_to(usr)
	if(W.maptext)
		W.maptext = ""
	W.on_exit_storage(src)
	update_icon()
	return 1

//This proc is called when you want to place an item into the storage item.
/obj/item/weapon/storage/attackby(obj/item/W as obj, mob/user as mob)
	..()

	if(isrobot(user))
		return //Robots can't interact with storage items.

	if(!can_be_inserted(W))
		return

	if(istype(W, /obj/item/weapon/tray))
		var/obj/item/weapon/tray/T = W
		if(T.calc_carry() > 0)
			if(prob(85))
				user << "<span class='warning'>The tray won't fit in [src].</span>"
				return
			else
				W.loc = user.loc
				if ((user.client && user.s_active != src))
					user.client.screen -= W
				W.dropped(user)
				user << "<span class='warning'>God damnit!</span>"

	W.add_fingerprint(user)
	return handle_item_insertion(W)

/obj/item/weapon/storage/dropped(mob/user as mob)
	return

/obj/item/weapon/storage/attack_hand(mob/user as mob)
	if(ishuman(user))
		var/mob/living/carbon/human/H = user
		if(H.l_store == src && !H.get_active_hand())	//Prevents opening if it's in a pocket.
			H.put_in_hands(src)
			H.l_store = null
			return
		if(H.r_store == src && !H.get_active_hand())
			H.put_in_hands(src)
			H.r_store = null
			return

	if (src.loc == user)
		src.open(user)
	else
		..()
		for(var/mob/M in range(1))
			if (M.s_active == src)
				src.close(M)
	src.add_fingerprint(user)
	return

/obj/item/weapon/storage/verb/toggle_gathering_mode()
	set name = "Switch Gathering Method"
	set category = "Object"

	collection_mode = !collection_mode
	switch (collection_mode)
		if(1)
			usr << "[src] now picks up all items in a tile at once."
		if(0)
			usr << "[src] now picks up one item at a time."


/obj/item/weapon/storage/verb/quick_empty()
	set name = "Empty Contents"
	set category = "Object"

	if((!ishuman(usr) && (src.loc != usr)) || usr.stat || usr.restrained())
		return

	var/turf/T = get_turf(src)
	hide_from(usr)
	for(var/obj/item/I in contents)
		remove_from_storage(I, T)

/obj/item/weapon/storage/New()

	if(allow_quick_empty)
		verbs += /obj/item/weapon/storage/verb/quick_empty
	else
		verbs -= /obj/item/weapon/storage/verb/quick_empty

	if(allow_quick_gather)
		verbs += /obj/item/weapon/storage/verb/toggle_gathering_mode
	else
		verbs -= /obj/item/weapon/storage/verb/toggle_gathering_mode

	src.boxes = new /obj/screen/storage(  )
	src.boxes.name = "storage"
	src.boxes.master = src
	src.boxes.icon_state = "block"
	src.boxes.screen_loc = "7,7 to 10,8"
	src.boxes.layer = 19
	src.closer = new /obj/screen/close(  )
	src.closer.master = src
	src.closer.icon_state = "x"
	src.closer.layer = 20
	orient2hud()
	return

/obj/item/weapon/storage/emp_act(severity)
	if(!istype(src.loc, /mob/living))
		for(var/obj/O in contents)
			O.emp_act(severity)
	..()

/obj/item/weapon/storage/attack_self(mob/user as mob)
	//Clicking on itself will empty it, if it has the verb to do that.
	if(user.get_active_hand() == src)
		if(src.verbs.Find(/obj/item/weapon/storage/verb/quick_empty))
			src.quick_empty()
			return 1

<<<<<<< HEAD
=======
/obj/item/weapon/storage/hear_talk(mob/M as mob, text, verb, datum/language/speaking)
	for (var/atom/A in src)
		if(istype(A,/obj/))
			var/obj/O = A
			O.hear_talk(M, text, verb, speaking)

/obj/item/weapon/storage/proc/make_exact_fit()
	storage_slots = contents.len

	can_hold.Cut()
	max_w_class = 0
	max_storage_space = 0
	for(var/obj/item/I in src)
		can_hold[I.type]++
		max_w_class = max(I.w_class, max_w_class)
		max_storage_space += I.get_storage_cost()

>>>>>>> af13c0d5
//Returns the storage depth of an atom. This is the number of storage items the atom is contained in before reaching toplevel (the area).
//Returns -1 if the atom was not found on container.
/atom/proc/storage_depth(atom/container)
	var/depth = 0
	var/atom/cur_atom = src

	while (cur_atom && !(cur_atom in container.contents))
		if (isarea(cur_atom))
			return -1
		if (istype(cur_atom.loc, /obj/item/weapon/storage))
			depth++
		cur_atom = cur_atom.loc

	if (!cur_atom)
		return -1	//inside something with a null loc.

	return depth

//Like storage depth, but returns the depth to the nearest turf
//Returns -1 if no top level turf (a loc was null somewhere, or a non-turf atom's loc was an area somehow).
/atom/proc/storage_depth_turf()
	var/depth = 0
	var/atom/cur_atom = src

	while (cur_atom && !isturf(cur_atom))
		if (isarea(cur_atom))
			return -1
		if (istype(cur_atom.loc, /obj/item/weapon/storage))
			depth++
		cur_atom = cur_atom.loc

	if (!cur_atom)
		return -1	//inside something with a null loc.

	return depth

/obj/item/proc/get_storage_cost()
	return 2**(w_class-1) //1,2,4,8,16,...
<|MERGE_RESOLUTION|>--- conflicted
+++ resolved
@@ -1,507 +1,498 @@
-// To clarify:
-// For use_to_pickup and allow_quick_gather functionality,
-// see item/attackby() (/game/objects/items.dm)
-// Do not remove this functionality without good reason, cough reagent_containers cough.
-// -Sayu
-
-
-/obj/item/weapon/storage
-	name = "storage"
-	icon = 'icons/obj/storage.dmi'
-	w_class = 3
-	var/list/can_hold = new/list() //List of objects which this item can store (if set, it can't store anything else)
-	var/list/cant_hold = new/list() //List of objects which this item can't store (in effect only if can_hold isn't set)
-	var/list/is_seeing = new/list() //List of mobs which are currently seeing the contents of this item's storage
-	var/max_w_class = 2 //Max size of objects that this object can store (in effect only if can_hold isn't set)
-	var/max_storage_space = 14 //The sum of the storage costs of all the items in this storage item.
-	var/storage_slots = 7 //The number of storage slots in this container.
-	var/obj/screen/storage/boxes = null
-	var/obj/screen/close/closer = null
-	var/use_to_pickup	//Set this to make it possible to use this item in an inverse way, so you can have the item in your hand and click items on the floor to pick them up.
-	var/display_contents_with_number	//Set this to make the storage item group contents of the same type and display them as a number.
-	var/allow_quick_empty	//Set this variable to allow the object to have the 'empty' verb, which dumps all the contents on the floor.
-	var/allow_quick_gather	//Set this variable to allow the object to have the 'toggle mode' verb, which quickly collects all items from a tile.
-	var/collection_mode = 1;  //0 = pick one at a time, 1 = pick all on tile
-	var/use_sound = "rustle"	//sound played when used. null for no sound.
-
-/obj/item/weapon/storage/Destroy()
-	close_all()
-	qdel(boxes)
-	qdel(closer)
-	..()
-
-/obj/item/weapon/storage/MouseDrop(obj/over_object as obj)
-
-	if(!canremove)
-		return
-
-	if (ishuman(usr) || issmall(usr)) //so monkeys can take off their backpacks -- Urist
-
-		if (istype(usr.loc,/obj/mecha)) // stops inventory actions in a mech. why?
-			return
-
-		if(over_object == usr && Adjacent(usr)) // this must come before the screen objects only block
-			src.open(usr)
-			return
-
-		if (!( istype(over_object, /obj/screen) ))
-			return ..()
-
-		//makes sure that the storage is equipped, so that we can't drag it into our hand from miles away.
-		//there's got to be a better way of doing this.
-		if (!(src.loc == usr) || (src.loc && src.loc.loc == usr))
-			return
-
-		if (( usr.restrained() ) || ( usr.stat ))
-			return
-
-		if ((src.loc == usr) && !usr.unEquip(src))
-			return
-
-		switch(over_object.name)
-			if("r_hand")
-				usr.u_equip(src)
-				usr.put_in_r_hand(src)
-			if("l_hand")
-				usr.u_equip(src)
-				usr.put_in_l_hand(src)
-		src.add_fingerprint(usr)
-
-
-/obj/item/weapon/storage/proc/return_inv()
-
-	var/list/L = list(  )
-
-	L += src.contents
-
-	for(var/obj/item/weapon/storage/S in src)
-		L += S.return_inv()
-	for(var/obj/item/weapon/gift/G in src)
-		L += G.gift
-		if (istype(G.gift, /obj/item/weapon/storage))
-			L += G.gift:return_inv()
-	return L
-
-/obj/item/weapon/storage/proc/show_to(mob/user as mob)
-	if(user.s_active != src)
-		for(var/obj/item/I in src)
-			if(I.on_found(user))
-				return
-	if(user.s_active)
-		user.s_active.hide_from(user)
-	user.client.screen -= src.boxes
-	user.client.screen -= src.closer
-	user.client.screen -= src.contents
-	user.client.screen += src.boxes
-	user.client.screen += src.closer
-	user.client.screen += src.contents
-	user.s_active = src
-	is_seeing |= user
-	return
-
-/obj/item/weapon/storage/proc/hide_from(mob/user as mob)
-
-	if(!user.client)
-		return
-	user.client.screen -= src.boxes
-	user.client.screen -= src.closer
-	user.client.screen -= src.contents
-	if(user.s_active == src)
-		user.s_active = null
-	is_seeing -= user
-
-/obj/item/weapon/storage/proc/open(mob/user as mob)
-	if (src.use_sound)
-		playsound(src.loc, src.use_sound, 50, 1, -5)
-
-	orient2hud(user)
-	if (user.s_active)
-		user.s_active.close(user)
-	show_to(user)
-
-/obj/item/weapon/storage/proc/close(mob/user as mob)
-	src.hide_from(user)
-	user.s_active = null
-	return
-
-/obj/item/weapon/storage/proc/close_all()
-	for(var/mob/M in can_see_contents())
-		close(M)
-		. = 1
-
-/obj/item/weapon/storage/proc/can_see_contents()
-	var/list/cansee = list()
-	for(var/mob/M in is_seeing)
-		if(M.s_active == src && M.client)
-			cansee |= M
-		else
-			is_seeing -= M
-	return cansee
-
-//This proc draws out the inventory and places the items on it. tx and ty are the upper left tile and mx, my are the bottm right.
-//The numbers are calculated from the bottom-left The bottom-left slot being 1,1.
-/obj/item/weapon/storage/proc/orient_objs(tx, ty, mx, my)
-	var/cx = tx
-	var/cy = ty
-	src.boxes.screen_loc = "[tx]:,[ty] to [mx],[my]"
-	for(var/obj/O in src.contents)
-		O.screen_loc = "[cx],[cy]"
-		O.layer = 20
-		cx++
-		if (cx > mx)
-			cx = tx
-			cy--
-	src.closer.screen_loc = "[mx+1],[my]"
-	return
-
-//This proc draws out the inventory and places the items on it. It uses the standard position.
-/obj/item/weapon/storage/proc/standard_orient_objs(var/rows, var/cols, var/list/obj/item/display_contents)
-	var/cx = 4
-	var/cy = 2+rows
-	src.boxes.screen_loc = "4:16,2:16 to [4+cols]:16,[2+rows]:16"
-
-	if(display_contents_with_number)
-		for(var/datum/numbered_display/ND in display_contents)
-			ND.sample_object.screen_loc = "[cx]:16,[cy]:16"
-			ND.sample_object.maptext = "<font color='white'>[(ND.number > 1)? "[ND.number]" : ""]</font>"
-			ND.sample_object.layer = 20
-			cx++
-			if (cx > (4+cols))
-				cx = 4
-				cy--
-	else
-		for(var/obj/O in contents)
-			O.screen_loc = "[cx]:16,[cy]:16"
-			O.maptext = ""
-			O.layer = 20
-			cx++
-			if (cx > (4+cols))
-				cx = 4
-				cy--
-	src.closer.screen_loc = "[4+cols+1]:16,2:16"
-	return
-
-/datum/numbered_display
-	var/obj/item/sample_object
-	var/number
-
-	New(obj/item/sample as obj)
-		if(!istype(sample))
-			qdel(src)
-		sample_object = sample
-		number = 1
-
-//This proc determins the size of the inventory to be displayed. Please touch it only if you know what you're doing.
-/obj/item/weapon/storage/proc/orient2hud(mob/user as mob)
-
-	var/adjusted_contents = contents.len
-
-	//Numbered contents display
-	var/list/datum/numbered_display/numbered_contents
-	if(display_contents_with_number)
-		numbered_contents = list()
-		adjusted_contents = 0
-		for(var/obj/item/I in contents)
-			var/found = 0
-			for(var/datum/numbered_display/ND in numbered_contents)
-				if(ND.sample_object.type == I.type)
-					ND.number++
-					found = 1
-					break
-			if(!found)
-				adjusted_contents++
-				numbered_contents.Add( new/datum/numbered_display(I) )
-
-	//var/mob/living/carbon/human/H = user
-	var/row_num = 0
-	var/col_count = min(7,storage_slots) -1
-	if (adjusted_contents > 7)
-		row_num = round((adjusted_contents-1) / 7) // 7 is the maximum allowed width.
-	src.standard_orient_objs(row_num, col_count, numbered_contents)
-	return
-
-//This proc return 1 if the item can be picked up and 0 if it can't.
-//Set the stop_messages to stop it from printing messages
-/obj/item/weapon/storage/proc/can_be_inserted(obj/item/W as obj, stop_messages = 0)
-	if(!istype(W)) return //Not an item
-
-	if(src.loc == W)
-		return 0 //Means the item is already in the storage item
-	if(contents.len >= storage_slots)
-		if(!stop_messages)
-			usr << "<span class='notice'>[src] is full, make some space.</span>"
-		return 0 //Storage item is full
-
-	if(can_hold.len)
-		if(!is_type_in_list(W, can_hold))
-			if(!stop_messages && ! istype(W, /obj/item/weapon/hand_labeler))
-				usr << "<span class='notice'>[src] cannot hold \the [W].</span>"
-			return 0
-		var/max_instances = can_hold[W.type]
-		if(max_instances && instances_of_type_in_list(W, contents) >= max_instances)
-			if(!stop_messages && !istype(W, /obj/item/weapon/hand_labeler))
-				usr << "<span class='notice'>[src] has no more space specifically for \the [W].</span>"
-			return 0
-
-	if(cant_hold.len && is_type_in_list(W, cant_hold))
-		if(!stop_messages)
-			usr << "<span class='notice'>[src] cannot hold [W].</span>"
-		return 0
-
-	if (W.w_class > max_w_class)
-		if(!stop_messages)
-			usr << "<span class='notice'>[W] is too big for this [src].</span>"
-		return 0
-
-	var/total_storage_space = W.get_storage_cost()
-	for(var/obj/item/I in contents)
-		total_storage_space += I.get_storage_cost() //Adds up the combined w_classes which will be in the storage item if the item is added to it.
-
-	if(total_storage_space > max_storage_space)
-		if(!stop_messages)
-			usr << "<span class='notice'>[src] is full, make some space.</span>"
-		return 0
-
-	if(W.w_class >= src.w_class && (istype(W, /obj/item/weapon/storage)))
-		if(!stop_messages)
-			usr << "<span class='notice'>[src] cannot hold [W] as it's a storage item of the same size.</span>"
-		return 0 //To prevent the stacking of same sized storage items.
-
-	return 1
-
-//This proc handles items being inserted. It does not perform any checks of whether an item can or can't be inserted. That's done by can_be_inserted()
-//The stop_warning parameter will stop the insertion message from being displayed. It is intended for cases where you are inserting multiple items at once,
-//such as when picking up all the items on a tile with one click.
-/obj/item/weapon/storage/proc/handle_item_insertion(obj/item/W as obj, prevent_warning = 0)
-	if(!istype(W)) return 0
-	if(usr)
-		usr.remove_from_mob(W)
-		usr.update_icons()	//update our overlays
-	W.loc = src
-	W.on_enter_storage(src)
-	if(usr)
-		if (usr.client && usr.s_active != src)
-			usr.client.screen -= W
-		W.dropped(usr)
-		add_fingerprint(usr)
-
-		if(!prevent_warning)
-			for(var/mob/M in viewers(usr, null))
-				if (M == usr)
-					usr << "<span class='notice'>You put \the [W] into [src].</span>"
-				else if (M in range(1)) //If someone is standing close enough, they can tell what it is...
-					M.show_message("<span class='notice'>\The [usr] puts [W] into [src].</span>")
-				else if (W && W.w_class >= 3) //Otherwise they can only see large or normal items from a distance...
-					M.show_message("<span class='notice'>\The [usr] puts [W] into [src].</span>")
-
-		src.orient2hud(usr)
-		if(usr.s_active)
-			usr.s_active.show_to(usr)
-	update_icon()
-	return 1
-
-//Call this proc to handle the removal of an item from the storage item. The item will be moved to the atom sent as new_target
-/obj/item/weapon/storage/proc/remove_from_storage(obj/item/W as obj, atom/new_location)
-	if(!istype(W)) return 0
-
-	if(istype(src, /obj/item/weapon/storage/fancy))
-		var/obj/item/weapon/storage/fancy/F = src
-		F.update_icon(1)
-
-	for(var/mob/M in range(1, src.loc))
-		if (M.s_active == src)
-			if (M.client)
-				M.client.screen -= W
-
-	if(new_location)
-		if(ismob(loc))
-			W.dropped(usr)
-		if(ismob(new_location))
-			W.layer = 20
-		else
-			W.layer = initial(W.layer)
-		W.loc = new_location
-	else
-		W.loc = get_turf(src)
-
-	if(usr)
-		src.orient2hud(usr)
-		if(usr.s_active)
-			usr.s_active.show_to(usr)
-	if(W.maptext)
-		W.maptext = ""
-	W.on_exit_storage(src)
-	update_icon()
-	return 1
-
-//This proc is called when you want to place an item into the storage item.
-/obj/item/weapon/storage/attackby(obj/item/W as obj, mob/user as mob)
-	..()
-
-	if(isrobot(user))
-		return //Robots can't interact with storage items.
-
-	if(!can_be_inserted(W))
-		return
-
-	if(istype(W, /obj/item/weapon/tray))
-		var/obj/item/weapon/tray/T = W
-		if(T.calc_carry() > 0)
-			if(prob(85))
-				user << "<span class='warning'>The tray won't fit in [src].</span>"
-				return
-			else
-				W.loc = user.loc
-				if ((user.client && user.s_active != src))
-					user.client.screen -= W
-				W.dropped(user)
-				user << "<span class='warning'>God damnit!</span>"
-
-	W.add_fingerprint(user)
-	return handle_item_insertion(W)
-
-/obj/item/weapon/storage/dropped(mob/user as mob)
-	return
-
-/obj/item/weapon/storage/attack_hand(mob/user as mob)
-	if(ishuman(user))
-		var/mob/living/carbon/human/H = user
-		if(H.l_store == src && !H.get_active_hand())	//Prevents opening if it's in a pocket.
-			H.put_in_hands(src)
-			H.l_store = null
-			return
-		if(H.r_store == src && !H.get_active_hand())
-			H.put_in_hands(src)
-			H.r_store = null
-			return
-
-	if (src.loc == user)
-		src.open(user)
-	else
-		..()
-		for(var/mob/M in range(1))
-			if (M.s_active == src)
-				src.close(M)
-	src.add_fingerprint(user)
-	return
-
-/obj/item/weapon/storage/verb/toggle_gathering_mode()
-	set name = "Switch Gathering Method"
-	set category = "Object"
-
-	collection_mode = !collection_mode
-	switch (collection_mode)
-		if(1)
-			usr << "[src] now picks up all items in a tile at once."
-		if(0)
-			usr << "[src] now picks up one item at a time."
-
-
-/obj/item/weapon/storage/verb/quick_empty()
-	set name = "Empty Contents"
-	set category = "Object"
-
-	if((!ishuman(usr) && (src.loc != usr)) || usr.stat || usr.restrained())
-		return
-
-	var/turf/T = get_turf(src)
-	hide_from(usr)
-	for(var/obj/item/I in contents)
-		remove_from_storage(I, T)
-
-/obj/item/weapon/storage/New()
-
-	if(allow_quick_empty)
-		verbs += /obj/item/weapon/storage/verb/quick_empty
-	else
-		verbs -= /obj/item/weapon/storage/verb/quick_empty
-
-	if(allow_quick_gather)
-		verbs += /obj/item/weapon/storage/verb/toggle_gathering_mode
-	else
-		verbs -= /obj/item/weapon/storage/verb/toggle_gathering_mode
-
-	src.boxes = new /obj/screen/storage(  )
-	src.boxes.name = "storage"
-	src.boxes.master = src
-	src.boxes.icon_state = "block"
-	src.boxes.screen_loc = "7,7 to 10,8"
-	src.boxes.layer = 19
-	src.closer = new /obj/screen/close(  )
-	src.closer.master = src
-	src.closer.icon_state = "x"
-	src.closer.layer = 20
-	orient2hud()
-	return
-
-/obj/item/weapon/storage/emp_act(severity)
-	if(!istype(src.loc, /mob/living))
-		for(var/obj/O in contents)
-			O.emp_act(severity)
-	..()
-
-/obj/item/weapon/storage/attack_self(mob/user as mob)
-	//Clicking on itself will empty it, if it has the verb to do that.
-	if(user.get_active_hand() == src)
-		if(src.verbs.Find(/obj/item/weapon/storage/verb/quick_empty))
-			src.quick_empty()
-			return 1
-
-<<<<<<< HEAD
-=======
-/obj/item/weapon/storage/hear_talk(mob/M as mob, text, verb, datum/language/speaking)
-	for (var/atom/A in src)
-		if(istype(A,/obj/))
-			var/obj/O = A
-			O.hear_talk(M, text, verb, speaking)
-
-/obj/item/weapon/storage/proc/make_exact_fit()
-	storage_slots = contents.len
-
-	can_hold.Cut()
-	max_w_class = 0
-	max_storage_space = 0
-	for(var/obj/item/I in src)
-		can_hold[I.type]++
-		max_w_class = max(I.w_class, max_w_class)
-		max_storage_space += I.get_storage_cost()
-
->>>>>>> af13c0d5
-//Returns the storage depth of an atom. This is the number of storage items the atom is contained in before reaching toplevel (the area).
-//Returns -1 if the atom was not found on container.
-/atom/proc/storage_depth(atom/container)
-	var/depth = 0
-	var/atom/cur_atom = src
-
-	while (cur_atom && !(cur_atom in container.contents))
-		if (isarea(cur_atom))
-			return -1
-		if (istype(cur_atom.loc, /obj/item/weapon/storage))
-			depth++
-		cur_atom = cur_atom.loc
-
-	if (!cur_atom)
-		return -1	//inside something with a null loc.
-
-	return depth
-
-//Like storage depth, but returns the depth to the nearest turf
-//Returns -1 if no top level turf (a loc was null somewhere, or a non-turf atom's loc was an area somehow).
-/atom/proc/storage_depth_turf()
-	var/depth = 0
-	var/atom/cur_atom = src
-
-	while (cur_atom && !isturf(cur_atom))
-		if (isarea(cur_atom))
-			return -1
-		if (istype(cur_atom.loc, /obj/item/weapon/storage))
-			depth++
-		cur_atom = cur_atom.loc
-
-	if (!cur_atom)
-		return -1	//inside something with a null loc.
-
-	return depth
-
-/obj/item/proc/get_storage_cost()
-	return 2**(w_class-1) //1,2,4,8,16,...
+// To clarify:
+// For use_to_pickup and allow_quick_gather functionality,
+// see item/attackby() (/game/objects/items.dm)
+// Do not remove this functionality without good reason, cough reagent_containers cough.
+// -Sayu
+
+
+/obj/item/weapon/storage
+	name = "storage"
+	icon = 'icons/obj/storage.dmi'
+	w_class = 3
+	var/list/can_hold = new/list() //List of objects which this item can store (if set, it can't store anything else)
+	var/list/cant_hold = new/list() //List of objects which this item can't store (in effect only if can_hold isn't set)
+	var/list/is_seeing = new/list() //List of mobs which are currently seeing the contents of this item's storage
+	var/max_w_class = 2 //Max size of objects that this object can store (in effect only if can_hold isn't set)
+	var/max_storage_space = 14 //The sum of the storage costs of all the items in this storage item.
+	var/storage_slots = 7 //The number of storage slots in this container.
+	var/obj/screen/storage/boxes = null
+	var/obj/screen/close/closer = null
+	var/use_to_pickup	//Set this to make it possible to use this item in an inverse way, so you can have the item in your hand and click items on the floor to pick them up.
+	var/display_contents_with_number	//Set this to make the storage item group contents of the same type and display them as a number.
+	var/allow_quick_empty	//Set this variable to allow the object to have the 'empty' verb, which dumps all the contents on the floor.
+	var/allow_quick_gather	//Set this variable to allow the object to have the 'toggle mode' verb, which quickly collects all items from a tile.
+	var/collection_mode = 1;  //0 = pick one at a time, 1 = pick all on tile
+	var/use_sound = "rustle"	//sound played when used. null for no sound.
+
+/obj/item/weapon/storage/Destroy()
+	close_all()
+	qdel(boxes)
+	qdel(closer)
+	..()
+
+/obj/item/weapon/storage/MouseDrop(obj/over_object as obj)
+
+	if(!canremove)
+		return
+
+	if (ishuman(usr) || issmall(usr)) //so monkeys can take off their backpacks -- Urist
+
+		if (istype(usr.loc,/obj/mecha)) // stops inventory actions in a mech. why?
+			return
+
+		if(over_object == usr && Adjacent(usr)) // this must come before the screen objects only block
+			src.open(usr)
+			return
+
+		if (!( istype(over_object, /obj/screen) ))
+			return ..()
+
+		//makes sure that the storage is equipped, so that we can't drag it into our hand from miles away.
+		//there's got to be a better way of doing this.
+		if (!(src.loc == usr) || (src.loc && src.loc.loc == usr))
+			return
+
+		if (( usr.restrained() ) || ( usr.stat ))
+			return
+
+		if ((src.loc == usr) && !usr.unEquip(src))
+			return
+
+		switch(over_object.name)
+			if("r_hand")
+				usr.u_equip(src)
+				usr.put_in_r_hand(src)
+			if("l_hand")
+				usr.u_equip(src)
+				usr.put_in_l_hand(src)
+		src.add_fingerprint(usr)
+
+
+/obj/item/weapon/storage/proc/return_inv()
+
+	var/list/L = list(  )
+
+	L += src.contents
+
+	for(var/obj/item/weapon/storage/S in src)
+		L += S.return_inv()
+	for(var/obj/item/weapon/gift/G in src)
+		L += G.gift
+		if (istype(G.gift, /obj/item/weapon/storage))
+			L += G.gift:return_inv()
+	return L
+
+/obj/item/weapon/storage/proc/show_to(mob/user as mob)
+	if(user.s_active != src)
+		for(var/obj/item/I in src)
+			if(I.on_found(user))
+				return
+	if(user.s_active)
+		user.s_active.hide_from(user)
+	user.client.screen -= src.boxes
+	user.client.screen -= src.closer
+	user.client.screen -= src.contents
+	user.client.screen += src.boxes
+	user.client.screen += src.closer
+	user.client.screen += src.contents
+	user.s_active = src
+	is_seeing |= user
+	return
+
+/obj/item/weapon/storage/proc/hide_from(mob/user as mob)
+
+	if(!user.client)
+		return
+	user.client.screen -= src.boxes
+	user.client.screen -= src.closer
+	user.client.screen -= src.contents
+	if(user.s_active == src)
+		user.s_active = null
+	is_seeing -= user
+
+/obj/item/weapon/storage/proc/open(mob/user as mob)
+	if (src.use_sound)
+		playsound(src.loc, src.use_sound, 50, 1, -5)
+
+	orient2hud(user)
+	if (user.s_active)
+		user.s_active.close(user)
+	show_to(user)
+
+/obj/item/weapon/storage/proc/close(mob/user as mob)
+	src.hide_from(user)
+	user.s_active = null
+	return
+
+/obj/item/weapon/storage/proc/close_all()
+	for(var/mob/M in can_see_contents())
+		close(M)
+		. = 1
+
+/obj/item/weapon/storage/proc/can_see_contents()
+	var/list/cansee = list()
+	for(var/mob/M in is_seeing)
+		if(M.s_active == src && M.client)
+			cansee |= M
+		else
+			is_seeing -= M
+	return cansee
+
+//This proc draws out the inventory and places the items on it. tx and ty are the upper left tile and mx, my are the bottm right.
+//The numbers are calculated from the bottom-left The bottom-left slot being 1,1.
+/obj/item/weapon/storage/proc/orient_objs(tx, ty, mx, my)
+	var/cx = tx
+	var/cy = ty
+	src.boxes.screen_loc = "[tx]:,[ty] to [mx],[my]"
+	for(var/obj/O in src.contents)
+		O.screen_loc = "[cx],[cy]"
+		O.layer = 20
+		cx++
+		if (cx > mx)
+			cx = tx
+			cy--
+	src.closer.screen_loc = "[mx+1],[my]"
+	return
+
+//This proc draws out the inventory and places the items on it. It uses the standard position.
+/obj/item/weapon/storage/proc/standard_orient_objs(var/rows, var/cols, var/list/obj/item/display_contents)
+	var/cx = 4
+	var/cy = 2+rows
+	src.boxes.screen_loc = "4:16,2:16 to [4+cols]:16,[2+rows]:16"
+
+	if(display_contents_with_number)
+		for(var/datum/numbered_display/ND in display_contents)
+			ND.sample_object.screen_loc = "[cx]:16,[cy]:16"
+			ND.sample_object.maptext = "<font color='white'>[(ND.number > 1)? "[ND.number]" : ""]</font>"
+			ND.sample_object.layer = 20
+			cx++
+			if (cx > (4+cols))
+				cx = 4
+				cy--
+	else
+		for(var/obj/O in contents)
+			O.screen_loc = "[cx]:16,[cy]:16"
+			O.maptext = ""
+			O.layer = 20
+			cx++
+			if (cx > (4+cols))
+				cx = 4
+				cy--
+	src.closer.screen_loc = "[4+cols+1]:16,2:16"
+	return
+
+/datum/numbered_display
+	var/obj/item/sample_object
+	var/number
+
+	New(obj/item/sample as obj)
+		if(!istype(sample))
+			qdel(src)
+		sample_object = sample
+		number = 1
+
+//This proc determins the size of the inventory to be displayed. Please touch it only if you know what you're doing.
+/obj/item/weapon/storage/proc/orient2hud(mob/user as mob)
+
+	var/adjusted_contents = contents.len
+
+	//Numbered contents display
+	var/list/datum/numbered_display/numbered_contents
+	if(display_contents_with_number)
+		numbered_contents = list()
+		adjusted_contents = 0
+		for(var/obj/item/I in contents)
+			var/found = 0
+			for(var/datum/numbered_display/ND in numbered_contents)
+				if(ND.sample_object.type == I.type)
+					ND.number++
+					found = 1
+					break
+			if(!found)
+				adjusted_contents++
+				numbered_contents.Add( new/datum/numbered_display(I) )
+
+	//var/mob/living/carbon/human/H = user
+	var/row_num = 0
+	var/col_count = min(7,storage_slots) -1
+	if (adjusted_contents > 7)
+		row_num = round((adjusted_contents-1) / 7) // 7 is the maximum allowed width.
+	src.standard_orient_objs(row_num, col_count, numbered_contents)
+	return
+
+//This proc return 1 if the item can be picked up and 0 if it can't.
+//Set the stop_messages to stop it from printing messages
+/obj/item/weapon/storage/proc/can_be_inserted(obj/item/W as obj, stop_messages = 0)
+	if(!istype(W)) return //Not an item
+
+	if(src.loc == W)
+		return 0 //Means the item is already in the storage item
+	if(contents.len >= storage_slots)
+		if(!stop_messages)
+			usr << "<span class='notice'>[src] is full, make some space.</span>"
+		return 0 //Storage item is full
+
+	if(can_hold.len)
+		if(!is_type_in_list(W, can_hold))
+			if(!stop_messages && ! istype(W, /obj/item/weapon/hand_labeler))
+				usr << "<span class='notice'>[src] cannot hold \the [W].</span>"
+			return 0
+		var/max_instances = can_hold[W.type]
+		if(max_instances && instances_of_type_in_list(W, contents) >= max_instances)
+			if(!stop_messages && !istype(W, /obj/item/weapon/hand_labeler))
+				usr << "<span class='notice'>[src] has no more space specifically for \the [W].</span>"
+			return 0
+
+	if(cant_hold.len && is_type_in_list(W, cant_hold))
+		if(!stop_messages)
+			usr << "<span class='notice'>[src] cannot hold [W].</span>"
+		return 0
+
+	if (W.w_class > max_w_class)
+		if(!stop_messages)
+			usr << "<span class='notice'>[W] is too big for this [src].</span>"
+		return 0
+
+	var/total_storage_space = W.get_storage_cost()
+	for(var/obj/item/I in contents)
+		total_storage_space += I.get_storage_cost() //Adds up the combined w_classes which will be in the storage item if the item is added to it.
+
+	if(total_storage_space > max_storage_space)
+		if(!stop_messages)
+			usr << "<span class='notice'>[src] is full, make some space.</span>"
+		return 0
+
+	if(W.w_class >= src.w_class && (istype(W, /obj/item/weapon/storage)))
+		if(!stop_messages)
+			usr << "<span class='notice'>[src] cannot hold [W] as it's a storage item of the same size.</span>"
+		return 0 //To prevent the stacking of same sized storage items.
+
+	return 1
+
+//This proc handles items being inserted. It does not perform any checks of whether an item can or can't be inserted. That's done by can_be_inserted()
+//The stop_warning parameter will stop the insertion message from being displayed. It is intended for cases where you are inserting multiple items at once,
+//such as when picking up all the items on a tile with one click.
+/obj/item/weapon/storage/proc/handle_item_insertion(obj/item/W as obj, prevent_warning = 0)
+	if(!istype(W)) return 0
+	if(usr)
+		usr.remove_from_mob(W)
+		usr.update_icons()	//update our overlays
+	W.loc = src
+	W.on_enter_storage(src)
+	if(usr)
+		if (usr.client && usr.s_active != src)
+			usr.client.screen -= W
+		W.dropped(usr)
+		add_fingerprint(usr)
+
+		if(!prevent_warning)
+			for(var/mob/M in viewers(usr, null))
+				if (M == usr)
+					usr << "<span class='notice'>You put \the [W] into [src].</span>"
+				else if (M in range(1)) //If someone is standing close enough, they can tell what it is...
+					M.show_message("<span class='notice'>\The [usr] puts [W] into [src].</span>")
+				else if (W && W.w_class >= 3) //Otherwise they can only see large or normal items from a distance...
+					M.show_message("<span class='notice'>\The [usr] puts [W] into [src].</span>")
+
+		src.orient2hud(usr)
+		if(usr.s_active)
+			usr.s_active.show_to(usr)
+	update_icon()
+	return 1
+
+//Call this proc to handle the removal of an item from the storage item. The item will be moved to the atom sent as new_target
+/obj/item/weapon/storage/proc/remove_from_storage(obj/item/W as obj, atom/new_location)
+	if(!istype(W)) return 0
+
+	if(istype(src, /obj/item/weapon/storage/fancy))
+		var/obj/item/weapon/storage/fancy/F = src
+		F.update_icon(1)
+
+	for(var/mob/M in range(1, src.loc))
+		if (M.s_active == src)
+			if (M.client)
+				M.client.screen -= W
+
+	if(new_location)
+		if(ismob(loc))
+			W.dropped(usr)
+		if(ismob(new_location))
+			W.layer = 20
+		else
+			W.layer = initial(W.layer)
+		W.loc = new_location
+	else
+		W.loc = get_turf(src)
+
+	if(usr)
+		src.orient2hud(usr)
+		if(usr.s_active)
+			usr.s_active.show_to(usr)
+	if(W.maptext)
+		W.maptext = ""
+	W.on_exit_storage(src)
+	update_icon()
+	return 1
+
+//This proc is called when you want to place an item into the storage item.
+/obj/item/weapon/storage/attackby(obj/item/W as obj, mob/user as mob)
+	..()
+
+	if(isrobot(user))
+		return //Robots can't interact with storage items.
+
+	if(!can_be_inserted(W))
+		return
+
+	if(istype(W, /obj/item/weapon/tray))
+		var/obj/item/weapon/tray/T = W
+		if(T.calc_carry() > 0)
+			if(prob(85))
+				user << "<span class='warning'>The tray won't fit in [src].</span>"
+				return
+			else
+				W.loc = user.loc
+				if ((user.client && user.s_active != src))
+					user.client.screen -= W
+				W.dropped(user)
+				user << "<span class='warning'>God damnit!</span>"
+
+	W.add_fingerprint(user)
+	return handle_item_insertion(W)
+
+/obj/item/weapon/storage/dropped(mob/user as mob)
+	return
+
+/obj/item/weapon/storage/attack_hand(mob/user as mob)
+	if(ishuman(user))
+		var/mob/living/carbon/human/H = user
+		if(H.l_store == src && !H.get_active_hand())	//Prevents opening if it's in a pocket.
+			H.put_in_hands(src)
+			H.l_store = null
+			return
+		if(H.r_store == src && !H.get_active_hand())
+			H.put_in_hands(src)
+			H.r_store = null
+			return
+
+	if (src.loc == user)
+		src.open(user)
+	else
+		..()
+		for(var/mob/M in range(1))
+			if (M.s_active == src)
+				src.close(M)
+	src.add_fingerprint(user)
+	return
+
+/obj/item/weapon/storage/verb/toggle_gathering_mode()
+	set name = "Switch Gathering Method"
+	set category = "Object"
+
+	collection_mode = !collection_mode
+	switch (collection_mode)
+		if(1)
+			usr << "[src] now picks up all items in a tile at once."
+		if(0)
+			usr << "[src] now picks up one item at a time."
+
+
+/obj/item/weapon/storage/verb/quick_empty()
+	set name = "Empty Contents"
+	set category = "Object"
+
+	if((!ishuman(usr) && (src.loc != usr)) || usr.stat || usr.restrained())
+		return
+
+	var/turf/T = get_turf(src)
+	hide_from(usr)
+	for(var/obj/item/I in contents)
+		remove_from_storage(I, T)
+
+/obj/item/weapon/storage/New()
+
+	if(allow_quick_empty)
+		verbs += /obj/item/weapon/storage/verb/quick_empty
+	else
+		verbs -= /obj/item/weapon/storage/verb/quick_empty
+
+	if(allow_quick_gather)
+		verbs += /obj/item/weapon/storage/verb/toggle_gathering_mode
+	else
+		verbs -= /obj/item/weapon/storage/verb/toggle_gathering_mode
+
+	src.boxes = new /obj/screen/storage(  )
+	src.boxes.name = "storage"
+	src.boxes.master = src
+	src.boxes.icon_state = "block"
+	src.boxes.screen_loc = "7,7 to 10,8"
+	src.boxes.layer = 19
+	src.closer = new /obj/screen/close(  )
+	src.closer.master = src
+	src.closer.icon_state = "x"
+	src.closer.layer = 20
+	orient2hud()
+	return
+
+/obj/item/weapon/storage/emp_act(severity)
+	if(!istype(src.loc, /mob/living))
+		for(var/obj/O in contents)
+			O.emp_act(severity)
+	..()
+
+/obj/item/weapon/storage/attack_self(mob/user as mob)
+	//Clicking on itself will empty it, if it has the verb to do that.
+	if(user.get_active_hand() == src)
+		if(src.verbs.Find(/obj/item/weapon/storage/verb/quick_empty))
+			src.quick_empty()
+			return 1
+
+/obj/item/weapon/storage/proc/make_exact_fit()
+	storage_slots = contents.len
+
+	can_hold.Cut()
+	max_w_class = 0
+	max_storage_space = 0
+	for(var/obj/item/I in src)
+		can_hold[I.type]++
+		max_w_class = max(I.w_class, max_w_class)
+		max_storage_space += I.get_storage_cost()
+
+//Returns the storage depth of an atom. This is the number of storage items the atom is contained in before reaching toplevel (the area).
+//Returns -1 if the atom was not found on container.
+/atom/proc/storage_depth(atom/container)
+	var/depth = 0
+	var/atom/cur_atom = src
+
+	while (cur_atom && !(cur_atom in container.contents))
+		if (isarea(cur_atom))
+			return -1
+		if (istype(cur_atom.loc, /obj/item/weapon/storage))
+			depth++
+		cur_atom = cur_atom.loc
+
+	if (!cur_atom)
+		return -1	//inside something with a null loc.
+
+	return depth
+
+//Like storage depth, but returns the depth to the nearest turf
+//Returns -1 if no top level turf (a loc was null somewhere, or a non-turf atom's loc was an area somehow).
+/atom/proc/storage_depth_turf()
+	var/depth = 0
+	var/atom/cur_atom = src
+
+	while (cur_atom && !isturf(cur_atom))
+		if (isarea(cur_atom))
+			return -1
+		if (istype(cur_atom.loc, /obj/item/weapon/storage))
+			depth++
+		cur_atom = cur_atom.loc
+
+	if (!cur_atom)
+		return -1	//inside something with a null loc.
+
+	return depth
+
+/obj/item/proc/get_storage_cost()
+	return 2**(w_class-1) //1,2,4,8,16,...