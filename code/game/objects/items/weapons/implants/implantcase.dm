--- conflicted
+++ resolved
@@ -1,166 +1,161 @@
-//This file was auto-corrected by findeclaration.exe on 25.5.2012 20:42:32
-
-/obj/item/weapon/implantcase
-	name = "glass case"
-	desc = "A case containing an implant."
-	icon = 'icons/obj/items.dmi'
-	icon_state = "implantcase-0"
-	item_state = "implantcase"
-	throw_speed = 1
-	throw_range = 5
-	w_class = 1.0
-	var/obj/item/weapon/implant/imp = null
-
-/obj/item/weapon/implantcase/proc/update()
-	if (src.imp)
-		src.icon_state = text("implantcase-[]", src.imp.implant_color)
-	else
-		src.icon_state = "implantcase-0"
-	return
-
-/obj/item/weapon/implantcase/attackby(obj/item/weapon/I as obj, mob/user as mob)
-	..()
-	if (istype(I, /obj/item/weapon/pen))
-		var/t = input(user, "What would you like the label to be?", text("[]", src.name), null)  as text
-		if (user.get_active_hand() != I)
-			return
-		if((!in_range(src, usr) && src.loc != user))
-			return
-		t = sanitizeSafe(t, MAX_NAME_LEN)
-		if(t)
-			src.name = text("Glass Case - '[]'", t)
-		else
-			src.name = "Glass Case"
-	else if(istype(I, /obj/item/weapon/reagent_containers/syringe))
-		if(!src.imp)	return
-		if(!src.imp.allow_reagents)	return
-		if(src.imp.reagents.total_volume >= src.imp.reagents.maximum_volume)
-			user << "<span class='warning'>\The [src] is full.</span>"
-		else
-			spawn(5)
-<<<<<<< HEAD
-				I.reagents.trans_to_mob(src.imp, 5)
-				user << "<span class='notice'>You inject 5 units of the solution. The syringe now contains [I.reagents.total_volume] units.</span>"
-=======
-				I.reagents.trans_to_obj(src.imp, 5)
-				user << "\blue You inject 5 units of the solution. The syringe now contains [I.reagents.total_volume] units."
->>>>>>> 7b1656f4
-	else if (istype(I, /obj/item/weapon/implanter))
-		var/obj/item/weapon/implanter/M = I
-		if (M.imp)
-			if ((src.imp || M.imp.implanted))
-				return
-			M.imp.loc = src
-			src.imp = M.imp
-			M.imp = null
-			src.update()
-			M.update()
-		else
-			if (src.imp)
-				if (M.imp)
-					return
-				src.imp.loc = M
-				M.imp = src.imp
-				src.imp = null
-				update()
-			M.update()
-	return
-
-
-/obj/item/weapon/implantcase/tracking
-	name = "glass case - 'tracking'"
-	desc = "A case containing a tracking implant."
-	icon_state = "implantcase-b"
-
-/obj/item/weapon/implantcase/tracking/New()
-	src.imp = new /obj/item/weapon/implant/tracking( src )
-	..()
-	return
-
-
-/obj/item/weapon/implantcase/explosive
-	name = "glass case - 'explosive'"
-	desc = "A case containing an explosive implant."
-	icon_state = "implantcase-r"
-
-/obj/item/weapon/implantcase/explosive/New()
-	src.imp = new /obj/item/weapon/implant/explosive( src )
-	..()
-	return
-
-
-/obj/item/weapon/implantcase/chem
-	name = "glass case - 'chem'"
-	desc = "A case containing a chemical implant."
-	icon_state = "implantcase-b"
-
-/obj/item/weapon/implantcase/chem/New()
-	src.imp = new /obj/item/weapon/implant/chem( src )
-	..()
-	return
-
-
-/obj/item/weapon/implantcase/loyalty
-	name = "glass case - 'loyalty'"
-	desc = "A case containing a loyalty implant."
-	icon_state = "implantcase-r"
-
-/obj/item/weapon/implantcase/loyalty/New()
-	src.imp = new /obj/item/weapon/implant/loyalty( src )
-	..()
-	return
-
-
-/obj/item/weapon/implantcase/death_alarm
-	name = "glass case - 'death alarm'"
-	desc = "A case containing a death alarm implant."
-	icon_state = "implantcase-b"
-
-/obj/item/weapon/implantcase/death_alarm/New()
-	src.imp = new /obj/item/weapon/implant/death_alarm( src )
-	..()
-	return
-
-
-/obj/item/weapon/implantcase/freedom
-	name = "glass case - 'freedom'"
-	desc = "A case containing a freedom implant."
-	icon_state = "implantcase-r"
-
-/obj/item/weapon/implantcase/freedom/New()
-	src.imp = new /obj/item/weapon/implant/freedom( src )
-	..()
-	return
-
-
-/obj/item/weapon/implantcase/adrenalin
-	name = "glass case - 'adrenalin'"
-	desc = "A case containing an adrenalin implant."
-	icon_state = "implantcase-b"
-
-/obj/item/weapon/implantcase/adrenalin/New()
-	src.imp = new /obj/item/weapon/implant/adrenalin( src )
-	..()
-	return
-
-
-/obj/item/weapon/implantcase/dexplosive
-	name = "glass case - 'explosive'"
-	desc = "A case containing an explosive."
-	icon_state = "implantcase-r"
-
-/obj/item/weapon/implantcase/dexplosive/New()
-	src.imp = new /obj/item/weapon/implant/dexplosive( src )
-	..()
-	return
-
-
-/obj/item/weapon/implantcase/health
-	name = "glass case - 'health'"
-	desc = "A case containing a health tracking implant."
-	icon_state = "implantcase-b"
-
-/obj/item/weapon/implantcase/health/New()
-	src.imp = new /obj/item/weapon/implant/health( src )
-	..()
-	return
+//This file was auto-corrected by findeclaration.exe on 25.5.2012 20:42:32
+
+/obj/item/weapon/implantcase
+	name = "glass case"
+	desc = "A case containing an implant."
+	icon = 'icons/obj/items.dmi'
+	icon_state = "implantcase-0"
+	item_state = "implantcase"
+	throw_speed = 1
+	throw_range = 5
+	w_class = 1.0
+	var/obj/item/weapon/implant/imp = null
+
+/obj/item/weapon/implantcase/proc/update()
+	if (src.imp)
+		src.icon_state = text("implantcase-[]", src.imp.implant_color)
+	else
+		src.icon_state = "implantcase-0"
+	return
+
+/obj/item/weapon/implantcase/attackby(obj/item/weapon/I as obj, mob/user as mob)
+	..()
+	if (istype(I, /obj/item/weapon/pen))
+		var/t = input(user, "What would you like the label to be?", text("[]", src.name), null)  as text
+		if (user.get_active_hand() != I)
+			return
+		if((!in_range(src, usr) && src.loc != user))
+			return
+		t = sanitizeSafe(t, MAX_NAME_LEN)
+		if(t)
+			src.name = text("Glass Case - '[]'", t)
+		else
+			src.name = "Glass Case"
+	else if(istype(I, /obj/item/weapon/reagent_containers/syringe))
+		if(!src.imp)	return
+		if(!src.imp.allow_reagents)	return
+		if(src.imp.reagents.total_volume >= src.imp.reagents.maximum_volume)
+			user << "<span class='warning'>\The [src] is full.</span>"
+		else
+			spawn(5)
+				I.reagents.trans_to_obj(src.imp, 5)
+				user << "<span class='notice'>You inject 5 units of the solution. The syringe now contains [I.reagents.total_volume] units.</span>"
+	else if (istype(I, /obj/item/weapon/implanter))
+		var/obj/item/weapon/implanter/M = I
+		if (M.imp)
+			if ((src.imp || M.imp.implanted))
+				return
+			M.imp.loc = src
+			src.imp = M.imp
+			M.imp = null
+			src.update()
+			M.update()
+		else
+			if (src.imp)
+				if (M.imp)
+					return
+				src.imp.loc = M
+				M.imp = src.imp
+				src.imp = null
+				update()
+			M.update()
+	return
+
+
+/obj/item/weapon/implantcase/tracking
+	name = "glass case - 'tracking'"
+	desc = "A case containing a tracking implant."
+	icon_state = "implantcase-b"
+
+/obj/item/weapon/implantcase/tracking/New()
+	src.imp = new /obj/item/weapon/implant/tracking( src )
+	..()
+	return
+
+
+/obj/item/weapon/implantcase/explosive
+	name = "glass case - 'explosive'"
+	desc = "A case containing an explosive implant."
+	icon_state = "implantcase-r"
+
+/obj/item/weapon/implantcase/explosive/New()
+	src.imp = new /obj/item/weapon/implant/explosive( src )
+	..()
+	return
+
+
+/obj/item/weapon/implantcase/chem
+	name = "glass case - 'chem'"
+	desc = "A case containing a chemical implant."
+	icon_state = "implantcase-b"
+
+/obj/item/weapon/implantcase/chem/New()
+	src.imp = new /obj/item/weapon/implant/chem( src )
+	..()
+	return
+
+
+/obj/item/weapon/implantcase/loyalty
+	name = "glass case - 'loyalty'"
+	desc = "A case containing a loyalty implant."
+	icon_state = "implantcase-r"
+
+/obj/item/weapon/implantcase/loyalty/New()
+	src.imp = new /obj/item/weapon/implant/loyalty( src )
+	..()
+	return
+
+
+/obj/item/weapon/implantcase/death_alarm
+	name = "glass case - 'death alarm'"
+	desc = "A case containing a death alarm implant."
+	icon_state = "implantcase-b"
+
+/obj/item/weapon/implantcase/death_alarm/New()
+	src.imp = new /obj/item/weapon/implant/death_alarm( src )
+	..()
+	return
+
+
+/obj/item/weapon/implantcase/freedom
+	name = "glass case - 'freedom'"
+	desc = "A case containing a freedom implant."
+	icon_state = "implantcase-r"
+
+/obj/item/weapon/implantcase/freedom/New()
+	src.imp = new /obj/item/weapon/implant/freedom( src )
+	..()
+	return
+
+
+/obj/item/weapon/implantcase/adrenalin
+	name = "glass case - 'adrenalin'"
+	desc = "A case containing an adrenalin implant."
+	icon_state = "implantcase-b"
+
+/obj/item/weapon/implantcase/adrenalin/New()
+	src.imp = new /obj/item/weapon/implant/adrenalin( src )
+	..()
+	return
+
+
+/obj/item/weapon/implantcase/dexplosive
+	name = "glass case - 'explosive'"
+	desc = "A case containing an explosive."
+	icon_state = "implantcase-r"
+
+/obj/item/weapon/implantcase/dexplosive/New()
+	src.imp = new /obj/item/weapon/implant/dexplosive( src )
+	..()
+	return
+
+
+/obj/item/weapon/implantcase/health
+	name = "glass case - 'health'"
+	desc = "A case containing a health tracking implant."
+	icon_state = "implantcase-b"
+
+/obj/item/weapon/implantcase/health/New()
+	src.imp = new /obj/item/weapon/implant/health( src )
+	..()
+	return