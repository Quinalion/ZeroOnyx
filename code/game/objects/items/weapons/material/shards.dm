// Glass shards

/obj/item/weapon/material/shard
	name = "shard"
	icon = 'icons/obj/shards.dmi'
	desc = "Made of nothing. How does this even exist?" // set based on material, if this desc is visible it's a bug (shards default to being made of glass)
	icon_state = "large"
	sharp = 1
	edge = 1
	w_class = 2
	force_divisor = 0.2 // 6 with hardness 30 (glass)
	thrown_force_divisor = 0.4 // 4 with weight 15 (glass)
	item_state = "shard-glass"
	attack_verb = list("stabbed", "slashed", "sliced", "cut")
	default_material = "glass"
	unbreakable = 1 //It's already broken.
	drops_debris = 0

/obj/item/weapon/material/shard/suicide_act(mob/user)
	viewers(user) << pick("<span class='danger'>\The [user] is slitting \his wrists with \the [src]! It looks like \he's trying to commit suicide.</span>",
	                      "<span class='danger'>\The [user] is slitting \his throat with \the [src]! It looks like \he's trying to commit suicide.</span>")
	return (BRUTELOSS)

/obj/item/weapon/material/shard/set_material(var/new_material)
	..(new_material)
	if(!istype(material))
		return

	icon_state = "[material.shard_icon][pick("large", "medium", "small")]"
	pixel_x = rand(-8, 8)
	pixel_y = rand(-8, 8)
	update_icon()

	if(material.shard_type)
		name = "[material.display_name] [material.shard_type]"
		desc = "A small piece of [material.display_name]. It looks sharp, you wouldn't want to step on it barefoot. Could probably be used as ... a throwing weapon?"
		switch(material.shard_type)
			if(SHARD_SPLINTER, SHARD_SHRAPNEL)
				gender = PLURAL
			else
				gender = NEUTER
	else
		qdel(src)

/obj/item/weapon/material/shard/update_icon()
	if(material)
		color = material.icon_colour
		// 1-(1-x)^2, so that glass shards with 0.3 opacity end up somewhat visible at 0.51 opacity
		alpha = 255 * (1 - (1 - material.opacity)*(1 - material.opacity))
	else
		color = "#ffffff"
		alpha = 255

/obj/item/weapon/material/shard/attackby(obj/item/weapon/W as obj, mob/user as mob)
	if(istype(W, /obj/item/weapon/weldingtool) && material.shard_can_repair)
		var/obj/item/weapon/weldingtool/WT = W
		if(WT.remove_fuel(0, user))
			material.place_sheet(loc)
			qdel(src)
			return
	return ..()

/obj/item/weapon/material/shard/Crossed(AM as mob|obj)
<<<<<<< HEAD
	..()
	
	if(ismob(AM))
=======
	if(isliving(AM))
>>>>>>> 88250ad5
		var/mob/M = AM
		
		if(M.buckled) //wheelchairs, office chairs, rollerbeds
			return
		
		M << "<span class='danger'>You step on \the [src]!</span>"
		playsound(src.loc, 'sound/effects/glass_step.ogg', 50, 1) // not sure how to handle metal shards with sounds
		if(ishuman(M))
			var/mob/living/carbon/human/H = M

			if(H.species.siemens_coefficient<0.5) //Thick skin.
				return

			if( H.shoes || ( H.wear_suit && (H.wear_suit.body_parts_covered & FEET) ) )
				return
			
			var/list/check = list("l_foot", "r_foot")
			while(check.len)
				var/picked = pick(check)
				var/obj/item/organ/external/affecting = H.get_organ(picked)
				if(affecting)
					if(affecting.status & ORGAN_ROBOT)
						return
					if(affecting.take_damage(5, 0))
						H.UpdateDamageIcon()
					H.updatehealth()
					if(!(H.species.flags & NO_PAIN))
						H.Weaken(3)
					return
				check -= picked
			return

// Preset types - left here for the code that uses them
/obj/item/weapon/material/shard/shrapnel/New(loc)
	..(loc, "steel")

/obj/item/weapon/material/shard/phoron/New(loc)
	..(loc, "phglass")
<|MERGE_RESOLUTION|>--- conflicted
+++ resolved
@@ -1,108 +1,103 @@
-// Glass shards
-
-/obj/item/weapon/material/shard
-	name = "shard"
-	icon = 'icons/obj/shards.dmi'
-	desc = "Made of nothing. How does this even exist?" // set based on material, if this desc is visible it's a bug (shards default to being made of glass)
-	icon_state = "large"
-	sharp = 1
-	edge = 1
-	w_class = 2
-	force_divisor = 0.2 // 6 with hardness 30 (glass)
-	thrown_force_divisor = 0.4 // 4 with weight 15 (glass)
-	item_state = "shard-glass"
-	attack_verb = list("stabbed", "slashed", "sliced", "cut")
-	default_material = "glass"
-	unbreakable = 1 //It's already broken.
-	drops_debris = 0
-
-/obj/item/weapon/material/shard/suicide_act(mob/user)
-	viewers(user) << pick("<span class='danger'>\The [user] is slitting \his wrists with \the [src]! It looks like \he's trying to commit suicide.</span>",
-	                      "<span class='danger'>\The [user] is slitting \his throat with \the [src]! It looks like \he's trying to commit suicide.</span>")
-	return (BRUTELOSS)
-
-/obj/item/weapon/material/shard/set_material(var/new_material)
-	..(new_material)
-	if(!istype(material))
-		return
-
-	icon_state = "[material.shard_icon][pick("large", "medium", "small")]"
-	pixel_x = rand(-8, 8)
-	pixel_y = rand(-8, 8)
-	update_icon()
-
-	if(material.shard_type)
-		name = "[material.display_name] [material.shard_type]"
-		desc = "A small piece of [material.display_name]. It looks sharp, you wouldn't want to step on it barefoot. Could probably be used as ... a throwing weapon?"
-		switch(material.shard_type)
-			if(SHARD_SPLINTER, SHARD_SHRAPNEL)
-				gender = PLURAL
-			else
-				gender = NEUTER
-	else
-		qdel(src)
-
-/obj/item/weapon/material/shard/update_icon()
-	if(material)
-		color = material.icon_colour
-		// 1-(1-x)^2, so that glass shards with 0.3 opacity end up somewhat visible at 0.51 opacity
-		alpha = 255 * (1 - (1 - material.opacity)*(1 - material.opacity))
-	else
-		color = "#ffffff"
-		alpha = 255
-
-/obj/item/weapon/material/shard/attackby(obj/item/weapon/W as obj, mob/user as mob)
-	if(istype(W, /obj/item/weapon/weldingtool) && material.shard_can_repair)
-		var/obj/item/weapon/weldingtool/WT = W
-		if(WT.remove_fuel(0, user))
-			material.place_sheet(loc)
-			qdel(src)
-			return
-	return ..()
-
-/obj/item/weapon/material/shard/Crossed(AM as mob|obj)
-<<<<<<< HEAD
-	..()
-	
-	if(ismob(AM))
-=======
-	if(isliving(AM))
->>>>>>> 88250ad5
-		var/mob/M = AM
-		
-		if(M.buckled) //wheelchairs, office chairs, rollerbeds
-			return
-		
-		M << "<span class='danger'>You step on \the [src]!</span>"
-		playsound(src.loc, 'sound/effects/glass_step.ogg', 50, 1) // not sure how to handle metal shards with sounds
-		if(ishuman(M))
-			var/mob/living/carbon/human/H = M
-
-			if(H.species.siemens_coefficient<0.5) //Thick skin.
-				return
-
-			if( H.shoes || ( H.wear_suit && (H.wear_suit.body_parts_covered & FEET) ) )
-				return
-			
-			var/list/check = list("l_foot", "r_foot")
-			while(check.len)
-				var/picked = pick(check)
-				var/obj/item/organ/external/affecting = H.get_organ(picked)
-				if(affecting)
-					if(affecting.status & ORGAN_ROBOT)
-						return
-					if(affecting.take_damage(5, 0))
-						H.UpdateDamageIcon()
-					H.updatehealth()
-					if(!(H.species.flags & NO_PAIN))
-						H.Weaken(3)
-					return
-				check -= picked
-			return
-
-// Preset types - left here for the code that uses them
-/obj/item/weapon/material/shard/shrapnel/New(loc)
-	..(loc, "steel")
-
-/obj/item/weapon/material/shard/phoron/New(loc)
-	..(loc, "phglass")
+// Glass shards
+
+/obj/item/weapon/material/shard
+	name = "shard"
+	icon = 'icons/obj/shards.dmi'
+	desc = "Made of nothing. How does this even exist?" // set based on material, if this desc is visible it's a bug (shards default to being made of glass)
+	icon_state = "large"
+	sharp = 1
+	edge = 1
+	w_class = 2
+	force_divisor = 0.2 // 6 with hardness 30 (glass)
+	thrown_force_divisor = 0.4 // 4 with weight 15 (glass)
+	item_state = "shard-glass"
+	attack_verb = list("stabbed", "slashed", "sliced", "cut")
+	default_material = "glass"
+	unbreakable = 1 //It's already broken.
+	drops_debris = 0
+
+/obj/item/weapon/material/shard/suicide_act(mob/user)
+	viewers(user) << pick("<span class='danger'>\The [user] is slitting \his wrists with \the [src]! It looks like \he's trying to commit suicide.</span>",
+	                      "<span class='danger'>\The [user] is slitting \his throat with \the [src]! It looks like \he's trying to commit suicide.</span>")
+	return (BRUTELOSS)
+
+/obj/item/weapon/material/shard/set_material(var/new_material)
+	..(new_material)
+	if(!istype(material))
+		return
+
+	icon_state = "[material.shard_icon][pick("large", "medium", "small")]"
+	pixel_x = rand(-8, 8)
+	pixel_y = rand(-8, 8)
+	update_icon()
+
+	if(material.shard_type)
+		name = "[material.display_name] [material.shard_type]"
+		desc = "A small piece of [material.display_name]. It looks sharp, you wouldn't want to step on it barefoot. Could probably be used as ... a throwing weapon?"
+		switch(material.shard_type)
+			if(SHARD_SPLINTER, SHARD_SHRAPNEL)
+				gender = PLURAL
+			else
+				gender = NEUTER
+	else
+		qdel(src)
+
+/obj/item/weapon/material/shard/update_icon()
+	if(material)
+		color = material.icon_colour
+		// 1-(1-x)^2, so that glass shards with 0.3 opacity end up somewhat visible at 0.51 opacity
+		alpha = 255 * (1 - (1 - material.opacity)*(1 - material.opacity))
+	else
+		color = "#ffffff"
+		alpha = 255
+
+/obj/item/weapon/material/shard/attackby(obj/item/weapon/W as obj, mob/user as mob)
+	if(istype(W, /obj/item/weapon/weldingtool) && material.shard_can_repair)
+		var/obj/item/weapon/weldingtool/WT = W
+		if(WT.remove_fuel(0, user))
+			material.place_sheet(loc)
+			qdel(src)
+			return
+	return ..()
+
+/obj/item/weapon/material/shard/Crossed(AM as mob|obj)
+	..()
+	if(isliving(AM))
+		var/mob/M = AM
+		
+		if(M.buckled) //wheelchairs, office chairs, rollerbeds
+			return
+		
+		M << "<span class='danger'>You step on \the [src]!</span>"
+		playsound(src.loc, 'sound/effects/glass_step.ogg', 50, 1) // not sure how to handle metal shards with sounds
+		if(ishuman(M))
+			var/mob/living/carbon/human/H = M
+
+			if(H.species.siemens_coefficient<0.5) //Thick skin.
+				return
+
+			if( H.shoes || ( H.wear_suit && (H.wear_suit.body_parts_covered & FEET) ) )
+				return
+			
+			var/list/check = list("l_foot", "r_foot")
+			while(check.len)
+				var/picked = pick(check)
+				var/obj/item/organ/external/affecting = H.get_organ(picked)
+				if(affecting)
+					if(affecting.status & ORGAN_ROBOT)
+						return
+					if(affecting.take_damage(5, 0))
+						H.UpdateDamageIcon()
+					H.updatehealth()
+					if(!(H.species.flags & NO_PAIN))
+						H.Weaken(3)
+					return
+				check -= picked
+			return
+
+// Preset types - left here for the code that uses them
+/obj/item/weapon/material/shard/shrapnel/New(loc)
+	..(loc, "steel")
+
+/obj/item/weapon/material/shard/phoron/New(loc)
+	..(loc, "phglass")