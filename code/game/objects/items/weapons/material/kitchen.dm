--- conflicted
+++ resolved
@@ -1,130 +1,118 @@
-/obj/item/weapon/material/kitchen
-	icon = 'icons/obj/kitchen.dmi'
-
-/*
- * Utensils
- */
-/obj/item/weapon/material/kitchen/utensil
-	w_class = 1
-	thrown_force_divisor = 1
-	origin_tech = "materials=1"
-	attack_verb = list("attacked", "stabbed", "poked")
-	sharp = 1
-	edge = 1
-	force_divisor = 0.1 // 6 when wielded with hardness 60 (steel)
-	thrown_force_divisor = 0.25 // 5 when thrown with weight 20 (steel)
-	var/loaded      //Descriptive string for currently loaded food object.
-
-/obj/item/weapon/material/kitchen/utensil/New()
-	..()
-	if (prob(60))
-		src.pixel_y = rand(0, 4)
-	create_reagents(5)
-	return
-
-/obj/item/weapon/material/kitchen/utensil/attack(mob/living/carbon/M as mob, mob/living/carbon/user as mob)
-	if(!istype(M))
-		return ..()
-
-	if(user.a_intent != I_HELP)
-		if(user.zone_sel.selecting == "head" || user.zone_sel.selecting == "eyes")
-			if((CLUMSY in user.mutations) && prob(50))
-				M = user
-			return eyestab(M,user)
-		else
-			return ..()
-
-	if(!M.can_eat(src))
-		return
-
-	if (reagents.total_volume > 0)
-		reagents.trans_to_mob(M, reagents.total_volume, CHEM_INGEST)
-		if(M == user)
-			M.visible_message("<span class='notice'>\The [user] eats some [loaded] from \the [src].</span>")
-		else
-			M.visible_message("<span class='notice'>\The [user] feeds some [loaded] to \the [M] with \the [src].</span>")
-		playsound(M.loc,'sound/items/eatfood.ogg', rand(10,40), 1)
-		overlays.Cut()
-		return
-	else
-		user << "<span class='warning'>You don't have anything on \the [src].</span>"	//if we have help intent and no food scooped up DON'T STAB OURSELVES WITH THE FORK GODDAMNIT
-		return
-
-/obj/item/weapon/material/kitchen/utensil/fork
-	name = "fork"
-	desc = "It's a fork. Sure is pointy."
-	icon_state = "fork"
-
-/obj/item/weapon/material/kitchen/utensil/fork/plastic
-	default_material = "plastic"
-
-/obj/item/weapon/material/kitchen/utensil/spoon
-	name = "spoon"
-	desc = "It's a spoon. You can see your own upside-down face in it."
-	icon_state = "spoon"
-	attack_verb = list("attacked", "poked")
-	edge = 0
-	sharp = 0
-	force_divisor = 0.1 //2 when wielded with weight 20 (steel)
-
-/obj/item/weapon/material/kitchen/utensil/spoon/plastic
-	default_material = "plastic"
-
-/*
- * Knives
- */
-/obj/item/weapon/material/kitchen/utensil/knife
-	name = "knife"
-	desc = "A knife for eating with. Can cut through any food."
-	icon_state = "knife"
-	force_divisor = 0.1 // 6 when wielded with hardness 60 (steel)
-
-/obj/item/weapon/material/kitchen/utensil/knife/attack(target as mob, mob/living/user as mob)
-	if ((CLUMSY in user.mutations) && prob(50))
-<<<<<<< HEAD
-		user << "<span class='warning'>You accidentally cut yourself with the [src].</span>"
-=======
-		user << "<span class='warning'>You accidentally cut yourself with \the [src].</span>"
->>>>>>> 1cb22399
-		user.take_organ_damage(20)
-		return
-	return ..()
-
-/obj/item/weapon/material/kitchen/utensil/knife/attack(target as mob, mob/living/user as mob)
-	if ((CLUMSY in user.mutations) && prob(50))
-<<<<<<< HEAD
-		user << "<span class='warning'>You somehow managed to cut yourself with the [src].</span>"
-=======
-		user << "<span class='warning'>You somehow managed to cut yourself with \the [src].</span>"
->>>>>>> 1cb22399
-		user.take_organ_damage(20)
-		return
-	return ..()
-
-/obj/item/weapon/material/kitchen/utensil/knife/plastic
-	default_material = "plastic"
-
-/*
- * Rolling Pins
- */
-
-/obj/item/weapon/material/kitchen/rollingpin
-	name = "rolling pin"
-	desc = "Used to knock out the Bartender."
-	icon_state = "rolling_pin"
-	attack_verb = list("bashed", "battered", "bludgeoned", "thrashed", "whacked")
-	default_material = "wood"
-	force_divisor = 0.7 // 10 when wielded with weight 15 (wood)
-	thrown_force_divisor = 1 // as above
-
-/obj/item/weapon/material/kitchen/rollingpin/attack(mob/living/M as mob, mob/living/user as mob)
-	if ((CLUMSY in user.mutations) && prob(50))
-<<<<<<< HEAD
-		user << "<span class='warning'>The [src] slips out of your hand and hits your head.</span>"
-=======
-		user << "<span class='warning'>\The [src] slips out of your hand and hits your head.</span>"
->>>>>>> 1cb22399
-		user.take_organ_damage(10)
-		user.Paralyse(2)
-		return
-	return ..()
+/obj/item/weapon/material/kitchen
+	icon = 'icons/obj/kitchen.dmi'
+
+/*
+ * Utensils
+ */
+/obj/item/weapon/material/kitchen/utensil
+	w_class = 1
+	thrown_force_divisor = 1
+	origin_tech = "materials=1"
+	attack_verb = list("attacked", "stabbed", "poked")
+	sharp = 1
+	edge = 1
+	force_divisor = 0.1 // 6 when wielded with hardness 60 (steel)
+	thrown_force_divisor = 0.25 // 5 when thrown with weight 20 (steel)
+	var/loaded      //Descriptive string for currently loaded food object.
+
+/obj/item/weapon/material/kitchen/utensil/New()
+	..()
+	if (prob(60))
+		src.pixel_y = rand(0, 4)
+	create_reagents(5)
+	return
+
+/obj/item/weapon/material/kitchen/utensil/attack(mob/living/carbon/M as mob, mob/living/carbon/user as mob)
+	if(!istype(M))
+		return ..()
+
+	if(user.a_intent != I_HELP)
+		if(user.zone_sel.selecting == "head" || user.zone_sel.selecting == "eyes")
+			if((CLUMSY in user.mutations) && prob(50))
+				M = user
+			return eyestab(M,user)
+		else
+			return ..()
+
+	if(!M.can_eat(src))
+		return
+
+	if (reagents.total_volume > 0)
+		reagents.trans_to_mob(M, reagents.total_volume, CHEM_INGEST)
+		if(M == user)
+			M.visible_message("<span class='notice'>\The [user] eats some [loaded] from \the [src].</span>")
+		else
+			M.visible_message("<span class='notice'>\The [user] feeds some [loaded] to \the [M] with \the [src].</span>")
+		playsound(M.loc,'sound/items/eatfood.ogg', rand(10,40), 1)
+		overlays.Cut()
+		return
+	else
+		user << "<span class='warning'>You don't have anything on \the [src].</span>"	//if we have help intent and no food scooped up DON'T STAB OURSELVES WITH THE FORK GODDAMNIT
+		return
+
+/obj/item/weapon/material/kitchen/utensil/fork
+	name = "fork"
+	desc = "It's a fork. Sure is pointy."
+	icon_state = "fork"
+
+/obj/item/weapon/material/kitchen/utensil/fork/plastic
+	default_material = "plastic"
+
+/obj/item/weapon/material/kitchen/utensil/spoon
+	name = "spoon"
+	desc = "It's a spoon. You can see your own upside-down face in it."
+	icon_state = "spoon"
+	attack_verb = list("attacked", "poked")
+	edge = 0
+	sharp = 0
+	force_divisor = 0.1 //2 when wielded with weight 20 (steel)
+
+/obj/item/weapon/material/kitchen/utensil/spoon/plastic
+	default_material = "plastic"
+
+/*
+ * Knives
+ */
+/obj/item/weapon/material/kitchen/utensil/knife
+	name = "knife"
+	desc = "A knife for eating with. Can cut through any food."
+	icon_state = "knife"
+	force_divisor = 0.1 // 6 when wielded with hardness 60 (steel)
+
+/obj/item/weapon/material/kitchen/utensil/knife/attack(target as mob, mob/living/user as mob)
+	if ((CLUMSY in user.mutations) && prob(50))
+		user << "<span class='warning'>You accidentally cut yourself with \the [src].</span>"
+		user.take_organ_damage(20)
+		return
+	return ..()
+
+/obj/item/weapon/material/kitchen/utensil/knife/attack(target as mob, mob/living/user as mob)
+	if ((CLUMSY in user.mutations) && prob(50))
+		user << "<span class='warning'>You somehow managed to cut yourself with \the [src].</span>"
+		user.take_organ_damage(20)
+		return
+	return ..()
+
+/obj/item/weapon/material/kitchen/utensil/knife/plastic
+	default_material = "plastic"
+
+/*
+ * Rolling Pins
+ */
+
+/obj/item/weapon/material/kitchen/rollingpin
+	name = "rolling pin"
+	desc = "Used to knock out the Bartender."
+	icon_state = "rolling_pin"
+	attack_verb = list("bashed", "battered", "bludgeoned", "thrashed", "whacked")
+	default_material = "wood"
+	force_divisor = 0.7 // 10 when wielded with weight 15 (wood)
+	thrown_force_divisor = 1 // as above
+
+/obj/item/weapon/material/kitchen/rollingpin/attack(mob/living/M as mob, mob/living/user as mob)
+	if ((CLUMSY in user.mutations) && prob(50))
+		user << "<span class='warning'>\The [src] slips out of your hand and hits your head.</span>"
+		user.take_organ_damage(10)
+		user.Paralyse(2)
+		return
+	return ..()