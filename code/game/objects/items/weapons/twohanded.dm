/* Two-handed Weapons
 * Contains:
 * 		Twohanded
 *		Fireaxe
 *		Double-Bladed Energy Swords
 */

/*##################################################################
##################### TWO HANDED WEAPONS BE HERE~ -Agouri :3 ########
####################################################################*/

//Rewrote TwoHanded weapons stuff and put it all here. Just copypasta fireaxe to make new ones ~Carn
//This rewrite means we don't have two variables for EVERY item which are used only by a few weapons.
//It also tidies stuff up elsewhere.

/*
 * Twohanded
 */
/obj/item/weapon/twohanded
	var/wielded = 0
	var/force_wielded = 0
	var/wieldsound = null
	var/unwieldsound = null
	var/base_icon

/obj/item/weapon/twohanded/proc/unwield()
	wielded = 0
	force = initial(force)
	name = "[initial(name)]"
	update_icon()

/obj/item/weapon/twohanded/proc/wield()
	wielded = 1
	force = force_wielded
	name = "[initial(name)] (Wielded)"
	update_icon()

/obj/item/weapon/twohanded/New()
	..()
	update_icon()

/obj/item/weapon/twohanded/mob_can_equip(M as mob, slot)
	//Cannot equip wielded items.
	if(wielded)
		M << "<span class='warning'>Unwield the [initial(name)] first!</span>"
		return 0

	return ..()

/obj/item/weapon/twohanded/dropped(mob/user as mob)
	//handles unwielding a twohanded weapon when dropped as well as clearing up the offhand
	if(user)
		var/obj/item/weapon/twohanded/O = user.get_inactive_hand()
		if(istype(O))
			O.unwield()
	return	unwield()

/obj/item/weapon/twohanded/update_icon()
	icon_state = "[base_icon][wielded]"
	item_state = icon_state

/obj/item/weapon/twohanded/pickup(mob/user)
	unwield()

/obj/item/weapon/twohanded/attack_self(mob/user as mob)

	..()

	if(istype(user, /mob/living/carbon/human))
		var/mob/living/carbon/human/H = user
		if(H.species.is_small)
			user << "<span class='warning'>It's too heavy for you to wield fully.</span>"
			return
	else
		return

	if(wielded) //Trying to unwield it
		unwield()
		user << "<span class='notice'>You are now carrying the [name] with one hand.</span>"
		if (src.unwieldsound)
			playsound(src.loc, unwieldsound, 50, 1)

		var/obj/item/weapon/twohanded/offhand/O = user.get_inactive_hand()
		if(O && istype(O))
			O.unwield()

	else //Trying to wield it
		if(user.get_inactive_hand())
			user << "<span class='warning'>You need your other hand to be empty</span>"
			return
		wield()
		user << "<span class='notice'>You grab the [initial(name)] with both hands.</span>"
		if (src.wieldsound)
			playsound(src.loc, wieldsound, 50, 1)

		var/obj/item/weapon/twohanded/offhand/O = new(user) ////Let's reserve his other hand~
		O.name = "[initial(name)] - offhand"
		O.desc = "Your second grip on the [initial(name)]"
		user.put_in_inactive_hand(O)

	if(istype(user,/mob/living/carbon/human))
		var/mob/living/carbon/human/H = user
		H.update_inv_l_hand()
		H.update_inv_r_hand()

	return

///////////OFFHAND///////////////
/obj/item/weapon/twohanded/offhand
	w_class = 5.0
	icon_state = "offhand"
	name = "offhand"

	unwield()
		qdel(src)

	wield()
		qdel(src)

/obj/item/weapon/twohanded/offhand/update_icon()
	return

/*
 * Fireaxe
 */
/obj/item/weapon/twohanded/fireaxe  // DEM AXES MAN, marker -Agouri
	icon_state = "fireaxe0"
	base_icon = "fireaxe"
	name = "fire axe"
	desc = "Truly, the weapon of a madman. Who would think to fight fire with an axe?"
	force = 15
	sharp = 1
	edge = 1
	w_class = 4.0
	slot_flags = SLOT_BACK
	force_wielded = 30
	attack_verb = list("attacked", "chopped", "cleaved", "torn", "cut")

/obj/item/weapon/twohanded/fireaxe/afterattack(atom/A as mob|obj|turf|area, mob/user as mob, proximity)
	if(!proximity) return
	..()
	if(A && wielded)
		if(istype(A,/obj/structure/window))
			var/obj/structure/window/W = A
<<<<<<< HEAD

			new /obj/item/weapon/shard( W.loc )
			if(W.reinf) PoolOrNew(/obj/item/stack/rods, W.loc)

			if (W.dir == SOUTHWEST)
				new /obj/item/weapon/shard( W.loc )
				if(W.reinf) PoolOrNew(/obj/item/stack/rods, W.loc)
		qdel(A)

=======
			W.shatter()
		else if(istype(A,/obj/structure/grille))
			del(A)
		else if(istype(A,/obj/effect/plant))
			var/obj/effect/plant/P = A
			P.die_off()
>>>>>>> a7d72940

/*
 * Double-Bladed Energy Swords - Cheridan
 */
/obj/item/weapon/twohanded/dualsaber
	icon_state = "dualsaber0"
	base_icon = "dualsaber"
	name = "double-bladed energy sword"
	desc = "Handle with care."
	force = 3
	throwforce = 5.0
	throw_speed = 1
	throw_range = 5
	w_class = 2.0
	force_wielded = 30
	wieldsound = 'sound/weapons/saberon.ogg'
	unwieldsound = 'sound/weapons/saberoff.ogg'
	flags = NOSHIELD
	origin_tech = "magnets=3;syndicate=4"
	attack_verb = list("attacked", "slashed", "stabbed", "sliced", "torn", "ripped", "diced", "cut")
	sharp = 1
	edge = 1

/obj/item/weapon/twohanded/dualsaber/attack(target as mob, mob/living/user as mob)
	..()
	if((CLUMSY in user.mutations) && (wielded) &&prob(40))
		user << "\red You twirl around a bit before losing your balance and impaling yourself on the [src]."
		user.take_organ_damage(20,25)
		return
	if((wielded) && prob(50))
		spawn(0)
			for(var/i in list(1,2,4,8,4,2,1,2,4,8,4,2))
				user.set_dir(i)
				sleep(1)

/obj/item/weapon/twohanded/dualsaber/IsShield()
	if(wielded)
		return 1
	else
		return 0

//spears, bay edition
/obj/item/weapon/twohanded/spear
	icon_state = "spearglass0"
	base_icon = "spearglass"
	name = "spear"
	desc = "A haphazardly-constructed yet still deadly weapon of ancient design."
	force = 10
	w_class = 4.0
	slot_flags = SLOT_BACK
	force_wielded = 22 // Was 13, Buffed - RR
	throwforce = 20
	throw_speed = 3
	edge = 0
	sharp = 1
	flags = NOSHIELD
	hitsound = 'sound/weapons/bladeslice.ogg'
	attack_verb = list("attacked", "poked", "jabbed", "torn", "gored")

/obj/item/weapon/twohanded/baseballbat
	name = "wooden bat"
	desc = "HOME RUN!"
	icon_state = "woodbat0"
	base_icon = "woodbat"
	item_state = "woodbat"
	sharp = 0
	edge = 0
	w_class = 3
	force = 10
	throw_speed = 3
	throw_range = 7
	throwforce = 7
	attack_verb = list("smashed", "beaten", "slammed", "smacked", "struck", "battered", "bonked")
	hitsound = 'sound/weapons/genhit3.ogg'
	force_wielded = 20

/obj/item/weapon/twohanded/baseballbat/metal
	name = "metal bat"
	desc = "A shiny metal bat."
	icon_state = "metalbat0"
	base_icon = "metalbat"
	item_state = "metalbat"
	force = 15
	w_class = 3.0
	force_wielded = 25<|MERGE_RESOLUTION|>--- conflicted
+++ resolved
@@ -1,247 +1,238 @@
-/* Two-handed Weapons
- * Contains:
- * 		Twohanded
- *		Fireaxe
- *		Double-Bladed Energy Swords
- */
-
-/*##################################################################
-##################### TWO HANDED WEAPONS BE HERE~ -Agouri :3 ########
-####################################################################*/
-
-//Rewrote TwoHanded weapons stuff and put it all here. Just copypasta fireaxe to make new ones ~Carn
-//This rewrite means we don't have two variables for EVERY item which are used only by a few weapons.
-//It also tidies stuff up elsewhere.
-
-/*
- * Twohanded
- */
-/obj/item/weapon/twohanded
-	var/wielded = 0
-	var/force_wielded = 0
-	var/wieldsound = null
-	var/unwieldsound = null
-	var/base_icon
-
-/obj/item/weapon/twohanded/proc/unwield()
-	wielded = 0
-	force = initial(force)
-	name = "[initial(name)]"
-	update_icon()
-
-/obj/item/weapon/twohanded/proc/wield()
-	wielded = 1
-	force = force_wielded
-	name = "[initial(name)] (Wielded)"
-	update_icon()
-
-/obj/item/weapon/twohanded/New()
-	..()
-	update_icon()
-
-/obj/item/weapon/twohanded/mob_can_equip(M as mob, slot)
-	//Cannot equip wielded items.
-	if(wielded)
-		M << "<span class='warning'>Unwield the [initial(name)] first!</span>"
-		return 0
-
-	return ..()
-
-/obj/item/weapon/twohanded/dropped(mob/user as mob)
-	//handles unwielding a twohanded weapon when dropped as well as clearing up the offhand
-	if(user)
-		var/obj/item/weapon/twohanded/O = user.get_inactive_hand()
-		if(istype(O))
-			O.unwield()
-	return	unwield()
-
-/obj/item/weapon/twohanded/update_icon()
-	icon_state = "[base_icon][wielded]"
-	item_state = icon_state
-
-/obj/item/weapon/twohanded/pickup(mob/user)
-	unwield()
-
-/obj/item/weapon/twohanded/attack_self(mob/user as mob)
-
-	..()
-
-	if(istype(user, /mob/living/carbon/human))
-		var/mob/living/carbon/human/H = user
-		if(H.species.is_small)
-			user << "<span class='warning'>It's too heavy for you to wield fully.</span>"
-			return
-	else
-		return
-
-	if(wielded) //Trying to unwield it
-		unwield()
-		user << "<span class='notice'>You are now carrying the [name] with one hand.</span>"
-		if (src.unwieldsound)
-			playsound(src.loc, unwieldsound, 50, 1)
-
-		var/obj/item/weapon/twohanded/offhand/O = user.get_inactive_hand()
-		if(O && istype(O))
-			O.unwield()
-
-	else //Trying to wield it
-		if(user.get_inactive_hand())
-			user << "<span class='warning'>You need your other hand to be empty</span>"
-			return
-		wield()
-		user << "<span class='notice'>You grab the [initial(name)] with both hands.</span>"
-		if (src.wieldsound)
-			playsound(src.loc, wieldsound, 50, 1)
-
-		var/obj/item/weapon/twohanded/offhand/O = new(user) ////Let's reserve his other hand~
-		O.name = "[initial(name)] - offhand"
-		O.desc = "Your second grip on the [initial(name)]"
-		user.put_in_inactive_hand(O)
-
-	if(istype(user,/mob/living/carbon/human))
-		var/mob/living/carbon/human/H = user
-		H.update_inv_l_hand()
-		H.update_inv_r_hand()
-
-	return
-
-///////////OFFHAND///////////////
-/obj/item/weapon/twohanded/offhand
-	w_class = 5.0
-	icon_state = "offhand"
-	name = "offhand"
-
-	unwield()
-		qdel(src)
-
-	wield()
-		qdel(src)
-
-/obj/item/weapon/twohanded/offhand/update_icon()
-	return
-
-/*
- * Fireaxe
- */
-/obj/item/weapon/twohanded/fireaxe  // DEM AXES MAN, marker -Agouri
-	icon_state = "fireaxe0"
-	base_icon = "fireaxe"
-	name = "fire axe"
-	desc = "Truly, the weapon of a madman. Who would think to fight fire with an axe?"
-	force = 15
-	sharp = 1
-	edge = 1
-	w_class = 4.0
-	slot_flags = SLOT_BACK
-	force_wielded = 30
-	attack_verb = list("attacked", "chopped", "cleaved", "torn", "cut")
-
-/obj/item/weapon/twohanded/fireaxe/afterattack(atom/A as mob|obj|turf|area, mob/user as mob, proximity)
-	if(!proximity) return
-	..()
-	if(A && wielded)
-		if(istype(A,/obj/structure/window))
-			var/obj/structure/window/W = A
-<<<<<<< HEAD
-
-			new /obj/item/weapon/shard( W.loc )
-			if(W.reinf) PoolOrNew(/obj/item/stack/rods, W.loc)
-
-			if (W.dir == SOUTHWEST)
-				new /obj/item/weapon/shard( W.loc )
-				if(W.reinf) PoolOrNew(/obj/item/stack/rods, W.loc)
-		qdel(A)
-
-=======
-			W.shatter()
-		else if(istype(A,/obj/structure/grille))
-			del(A)
-		else if(istype(A,/obj/effect/plant))
-			var/obj/effect/plant/P = A
-			P.die_off()
->>>>>>> a7d72940
-
-/*
- * Double-Bladed Energy Swords - Cheridan
- */
-/obj/item/weapon/twohanded/dualsaber
-	icon_state = "dualsaber0"
-	base_icon = "dualsaber"
-	name = "double-bladed energy sword"
-	desc = "Handle with care."
-	force = 3
-	throwforce = 5.0
-	throw_speed = 1
-	throw_range = 5
-	w_class = 2.0
-	force_wielded = 30
-	wieldsound = 'sound/weapons/saberon.ogg'
-	unwieldsound = 'sound/weapons/saberoff.ogg'
-	flags = NOSHIELD
-	origin_tech = "magnets=3;syndicate=4"
-	attack_verb = list("attacked", "slashed", "stabbed", "sliced", "torn", "ripped", "diced", "cut")
-	sharp = 1
-	edge = 1
-
-/obj/item/weapon/twohanded/dualsaber/attack(target as mob, mob/living/user as mob)
-	..()
-	if((CLUMSY in user.mutations) && (wielded) &&prob(40))
-		user << "\red You twirl around a bit before losing your balance and impaling yourself on the [src]."
-		user.take_organ_damage(20,25)
-		return
-	if((wielded) && prob(50))
-		spawn(0)
-			for(var/i in list(1,2,4,8,4,2,1,2,4,8,4,2))
-				user.set_dir(i)
-				sleep(1)
-
-/obj/item/weapon/twohanded/dualsaber/IsShield()
-	if(wielded)
-		return 1
-	else
-		return 0
-
-//spears, bay edition
-/obj/item/weapon/twohanded/spear
-	icon_state = "spearglass0"
-	base_icon = "spearglass"
-	name = "spear"
-	desc = "A haphazardly-constructed yet still deadly weapon of ancient design."
-	force = 10
-	w_class = 4.0
-	slot_flags = SLOT_BACK
-	force_wielded = 22 // Was 13, Buffed - RR
-	throwforce = 20
-	throw_speed = 3
-	edge = 0
-	sharp = 1
-	flags = NOSHIELD
-	hitsound = 'sound/weapons/bladeslice.ogg'
-	attack_verb = list("attacked", "poked", "jabbed", "torn", "gored")
-
-/obj/item/weapon/twohanded/baseballbat
-	name = "wooden bat"
-	desc = "HOME RUN!"
-	icon_state = "woodbat0"
-	base_icon = "woodbat"
-	item_state = "woodbat"
-	sharp = 0
-	edge = 0
-	w_class = 3
-	force = 10
-	throw_speed = 3
-	throw_range = 7
-	throwforce = 7
-	attack_verb = list("smashed", "beaten", "slammed", "smacked", "struck", "battered", "bonked")
-	hitsound = 'sound/weapons/genhit3.ogg'
-	force_wielded = 20
-
-/obj/item/weapon/twohanded/baseballbat/metal
-	name = "metal bat"
-	desc = "A shiny metal bat."
-	icon_state = "metalbat0"
-	base_icon = "metalbat"
-	item_state = "metalbat"
-	force = 15
-	w_class = 3.0
+/* Two-handed Weapons
+ * Contains:
+ * 		Twohanded
+ *		Fireaxe
+ *		Double-Bladed Energy Swords
+ */
+
+/*##################################################################
+##################### TWO HANDED WEAPONS BE HERE~ -Agouri :3 ########
+####################################################################*/
+
+//Rewrote TwoHanded weapons stuff and put it all here. Just copypasta fireaxe to make new ones ~Carn
+//This rewrite means we don't have two variables for EVERY item which are used only by a few weapons.
+//It also tidies stuff up elsewhere.
+
+/*
+ * Twohanded
+ */
+/obj/item/weapon/twohanded
+	var/wielded = 0
+	var/force_wielded = 0
+	var/wieldsound = null
+	var/unwieldsound = null
+	var/base_icon
+
+/obj/item/weapon/twohanded/proc/unwield()
+	wielded = 0
+	force = initial(force)
+	name = "[initial(name)]"
+	update_icon()
+
+/obj/item/weapon/twohanded/proc/wield()
+	wielded = 1
+	force = force_wielded
+	name = "[initial(name)] (Wielded)"
+	update_icon()
+
+/obj/item/weapon/twohanded/New()
+	..()
+	update_icon()
+
+/obj/item/weapon/twohanded/mob_can_equip(M as mob, slot)
+	//Cannot equip wielded items.
+	if(wielded)
+		M << "<span class='warning'>Unwield the [initial(name)] first!</span>"
+		return 0
+
+	return ..()
+
+/obj/item/weapon/twohanded/dropped(mob/user as mob)
+	//handles unwielding a twohanded weapon when dropped as well as clearing up the offhand
+	if(user)
+		var/obj/item/weapon/twohanded/O = user.get_inactive_hand()
+		if(istype(O))
+			O.unwield()
+	return	unwield()
+
+/obj/item/weapon/twohanded/update_icon()
+	icon_state = "[base_icon][wielded]"
+	item_state = icon_state
+
+/obj/item/weapon/twohanded/pickup(mob/user)
+	unwield()
+
+/obj/item/weapon/twohanded/attack_self(mob/user as mob)
+
+	..()
+
+	if(istype(user, /mob/living/carbon/human))
+		var/mob/living/carbon/human/H = user
+		if(H.species.is_small)
+			user << "<span class='warning'>It's too heavy for you to wield fully.</span>"
+			return
+	else
+		return
+
+	if(wielded) //Trying to unwield it
+		unwield()
+		user << "<span class='notice'>You are now carrying the [name] with one hand.</span>"
+		if (src.unwieldsound)
+			playsound(src.loc, unwieldsound, 50, 1)
+
+		var/obj/item/weapon/twohanded/offhand/O = user.get_inactive_hand()
+		if(O && istype(O))
+			O.unwield()
+
+	else //Trying to wield it
+		if(user.get_inactive_hand())
+			user << "<span class='warning'>You need your other hand to be empty</span>"
+			return
+		wield()
+		user << "<span class='notice'>You grab the [initial(name)] with both hands.</span>"
+		if (src.wieldsound)
+			playsound(src.loc, wieldsound, 50, 1)
+
+		var/obj/item/weapon/twohanded/offhand/O = new(user) ////Let's reserve his other hand~
+		O.name = "[initial(name)] - offhand"
+		O.desc = "Your second grip on the [initial(name)]"
+		user.put_in_inactive_hand(O)
+
+	if(istype(user,/mob/living/carbon/human))
+		var/mob/living/carbon/human/H = user
+		H.update_inv_l_hand()
+		H.update_inv_r_hand()
+
+	return
+
+///////////OFFHAND///////////////
+/obj/item/weapon/twohanded/offhand
+	w_class = 5.0
+	icon_state = "offhand"
+	name = "offhand"
+
+	unwield()
+		qdel(src)
+
+	wield()
+		qdel(src)
+
+/obj/item/weapon/twohanded/offhand/update_icon()
+	return
+
+/*
+ * Fireaxe
+ */
+/obj/item/weapon/twohanded/fireaxe  // DEM AXES MAN, marker -Agouri
+	icon_state = "fireaxe0"
+	base_icon = "fireaxe"
+	name = "fire axe"
+	desc = "Truly, the weapon of a madman. Who would think to fight fire with an axe?"
+	force = 15
+	sharp = 1
+	edge = 1
+	w_class = 4.0
+	slot_flags = SLOT_BACK
+	force_wielded = 30
+	attack_verb = list("attacked", "chopped", "cleaved", "torn", "cut")
+
+/obj/item/weapon/twohanded/fireaxe/afterattack(atom/A as mob|obj|turf|area, mob/user as mob, proximity)
+	if(!proximity) return
+	..()
+	if(A && wielded)
+		if(istype(A,/obj/structure/window))
+			var/obj/structure/window/W = A
+			W.shatter()
+		else if(istype(A,/obj/structure/grille))
+			del(A)
+		else if(istype(A,/obj/effect/plant))
+			var/obj/effect/plant/P = A
+			P.die_off()
+
+			if(W.reinf) PoolOrNew(/obj/item/stack/rods, W.loc)
+				if(W.reinf) PoolOrNew(/obj/item/stack/rods, W.loc)
+		qdel(A)
+/*
+ * Double-Bladed Energy Swords - Cheridan
+ */
+/obj/item/weapon/twohanded/dualsaber
+	icon_state = "dualsaber0"
+	base_icon = "dualsaber"
+	name = "double-bladed energy sword"
+	desc = "Handle with care."
+	force = 3
+	throwforce = 5.0
+	throw_speed = 1
+	throw_range = 5
+	w_class = 2.0
+	force_wielded = 30
+	wieldsound = 'sound/weapons/saberon.ogg'
+	unwieldsound = 'sound/weapons/saberoff.ogg'
+	flags = NOSHIELD
+	origin_tech = "magnets=3;syndicate=4"
+	attack_verb = list("attacked", "slashed", "stabbed", "sliced", "torn", "ripped", "diced", "cut")
+	sharp = 1
+	edge = 1
+
+/obj/item/weapon/twohanded/dualsaber/attack(target as mob, mob/living/user as mob)
+	..()
+	if((CLUMSY in user.mutations) && (wielded) &&prob(40))
+		user << "\red You twirl around a bit before losing your balance and impaling yourself on the [src]."
+		user.take_organ_damage(20,25)
+		return
+	if((wielded) && prob(50))
+		spawn(0)
+			for(var/i in list(1,2,4,8,4,2,1,2,4,8,4,2))
+				user.set_dir(i)
+				sleep(1)
+
+/obj/item/weapon/twohanded/dualsaber/IsShield()
+	if(wielded)
+		return 1
+	else
+		return 0
+
+//spears, bay edition
+/obj/item/weapon/twohanded/spear
+	icon_state = "spearglass0"
+	base_icon = "spearglass"
+	name = "spear"
+	desc = "A haphazardly-constructed yet still deadly weapon of ancient design."
+	force = 10
+	w_class = 4.0
+	slot_flags = SLOT_BACK
+	force_wielded = 22 // Was 13, Buffed - RR
+	throwforce = 20
+	throw_speed = 3
+	edge = 0
+	sharp = 1
+	flags = NOSHIELD
+	hitsound = 'sound/weapons/bladeslice.ogg'
+	attack_verb = list("attacked", "poked", "jabbed", "torn", "gored")
+
+/obj/item/weapon/twohanded/baseballbat
+	name = "wooden bat"
+	desc = "HOME RUN!"
+	icon_state = "woodbat0"
+	base_icon = "woodbat"
+	item_state = "woodbat"
+	sharp = 0
+	edge = 0
+	w_class = 3
+	force = 10
+	throw_speed = 3
+	throw_range = 7
+	throwforce = 7
+	attack_verb = list("smashed", "beaten", "slammed", "smacked", "struck", "battered", "bonked")
+	hitsound = 'sound/weapons/genhit3.ogg'
+	force_wielded = 20
+
+/obj/item/weapon/twohanded/baseballbat/metal
+	name = "metal bat"
+	desc = "A shiny metal bat."
+	icon_state = "metalbat0"
+	base_icon = "metalbat"
+	item_state = "metalbat"
+	force = 15
+	w_class = 3.0
 	force_wielded = 25