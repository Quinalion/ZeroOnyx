#ifndef T_BOARD
#error T_BOARD macro is not defined but we need it! 
#endif

/obj/item/weapon/circuitboard/miningdrill
	name = T_BOARD("mining drill head")
	build_path = "/obj/machinery/mining/drill"
	board_type = "machine"
<<<<<<< HEAD
	origin_tech = list(TECH_DATA = 1, TECH_ENGINERING = 1)
	frame_desc = "Requires 1 capacitor, 1 cell, 1 matter bin, and 1 micro laser."
=======
	origin_tech = "programming=1;engineering=1"
>>>>>>> 284d1cc1
	req_components = list(
							"/obj/item/weapon/stock_parts/capacitor" = 1,
							"/obj/item/weapon/cell" = 1,
							"/obj/item/weapon/stock_parts/matter_bin" = 1,
							"/obj/item/weapon/stock_parts/micro_laser" = 1)<|MERGE_RESOLUTION|>--- conflicted
+++ resolved
@@ -6,12 +6,7 @@
 	name = T_BOARD("mining drill head")
 	build_path = "/obj/machinery/mining/drill"
 	board_type = "machine"
-<<<<<<< HEAD
 	origin_tech = list(TECH_DATA = 1, TECH_ENGINERING = 1)
-	frame_desc = "Requires 1 capacitor, 1 cell, 1 matter bin, and 1 micro laser."
-=======
-	origin_tech = "programming=1;engineering=1"
->>>>>>> 284d1cc1
 	req_components = list(
 							"/obj/item/weapon/stock_parts/capacitor" = 1,
 							"/obj/item/weapon/cell" = 1,
