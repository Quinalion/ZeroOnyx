#ifndef T_BOARD
#error T_BOARD macro is not defined but we need it! 
#endif

/obj/item/weapon/circuitboard/unary_atmos
	board_type = "machine"

/obj/item/weapon/circuitboard/unary_atmos/construct(var/obj/machinery/atmospherics/unary/U)
	//TODO: Move this stuff into the relevant constructor when pipe/construction.dm is cleaned up.
	U.initialize()
	U.build_network()
	if (U.node)
		U.node.initialize()
		U.node.build_network()

/obj/item/weapon/circuitboard/unary_atmos/heater
	name = T_BOARD("gas heating system")
	build_path = "/obj/machinery/atmospherics/unary/heater"
<<<<<<< HEAD
	origin_tech = list(TECH_POWER = 2, TECH_ENGINERING = 1)
	frame_desc = "Requires 5 Pieces of Cable, 1 Matter Bin, and 2 Capacitors."
=======
	origin_tech = "powerstorage=2;engineering=1"
>>>>>>> 284d1cc1
	req_components = list(
							"/obj/item/stack/cable_coil" = 5,
							"/obj/item/weapon/stock_parts/matter_bin" = 1,
							"/obj/item/weapon/stock_parts/capacitor" = 2)

/obj/item/weapon/circuitboard/unary_atmos/cooler
	name = T_BOARD("gas cooling system")
	build_path = "/obj/machinery/atmospherics/unary/freezer"
<<<<<<< HEAD
	origin_tech = list(TECH_MAGNET = 2, TECH_ENGINERING = 2)
	frame_desc = "Requires 2 Pieces of Cable, 1 Matter Bin, 1 Micro Manipulator, and 2 Capacitors."
=======
	origin_tech = "magnets=2;engineering=2"
>>>>>>> 284d1cc1
	req_components = list(
							"/obj/item/stack/cable_coil" = 2,
							"/obj/item/weapon/stock_parts/matter_bin" = 1,
							"/obj/item/weapon/stock_parts/capacitor" = 2,
							"/obj/item/weapon/stock_parts/manipulator" = 1)<|MERGE_RESOLUTION|>--- conflicted
+++ resolved
@@ -16,12 +16,7 @@
 /obj/item/weapon/circuitboard/unary_atmos/heater
 	name = T_BOARD("gas heating system")
 	build_path = "/obj/machinery/atmospherics/unary/heater"
-<<<<<<< HEAD
 	origin_tech = list(TECH_POWER = 2, TECH_ENGINERING = 1)
-	frame_desc = "Requires 5 Pieces of Cable, 1 Matter Bin, and 2 Capacitors."
-=======
-	origin_tech = "powerstorage=2;engineering=1"
->>>>>>> 284d1cc1
 	req_components = list(
 							"/obj/item/stack/cable_coil" = 5,
 							"/obj/item/weapon/stock_parts/matter_bin" = 1,
@@ -30,12 +25,7 @@
 /obj/item/weapon/circuitboard/unary_atmos/cooler
 	name = T_BOARD("gas cooling system")
 	build_path = "/obj/machinery/atmospherics/unary/freezer"
-<<<<<<< HEAD
 	origin_tech = list(TECH_MAGNET = 2, TECH_ENGINERING = 2)
-	frame_desc = "Requires 2 Pieces of Cable, 1 Matter Bin, 1 Micro Manipulator, and 2 Capacitors."
-=======
-	origin_tech = "magnets=2;engineering=2"
->>>>>>> 284d1cc1
 	req_components = list(
 							"/obj/item/stack/cable_coil" = 2,
 							"/obj/item/weapon/stock_parts/matter_bin" = 1,
