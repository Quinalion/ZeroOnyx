/obj/item/weapon/mop
	desc = "The world of janitalia wouldn't be complete without a mop."
	name = "mop"
	icon = 'icons/obj/janitor.dmi'
	icon_state = "mop"
	force = 3.0
	throwforce = 10.0
	throw_speed = 5
	throw_range = 10
	w_class = 3.0
	attack_verb = list("mopped", "bashed", "bludgeoned", "whacked")
	var/mopping = 0
	var/mopcount = 0


/obj/item/weapon/mop/New()
	create_reagents(5)

/turf/proc/clean(atom/source)
	if(source.reagents.has_reagent("water", 1))
		clean_blood()
		if(istype(src, /turf/simulated))
			var/turf/simulated/T = src
			T.dirt = 0
		for(var/obj/effect/O in src)
			if(istype(O,/obj/effect/rune) || istype(O,/obj/effect/decal/cleanable) || istype(O,/obj/effect/overlay))
<<<<<<< HEAD
				del(O)
	source.reagents.trans_to_turf(src, 1, 10)	//10 is the multiplier for the reaction effect. probably needed to wet the floor properly.
=======
				qdel(O)
	source.reagents.reaction(src, TOUCH, 10)	//10 is the multiplier for the reaction effect. probably needed to wet the floor properly.
	source.reagents.remove_any(1)				//reaction() doesn't use up the reagents

>>>>>>> bf432706

/obj/item/weapon/mop/afterattack(atom/A, mob/user, proximity)
	if(!proximity) return
	if(istype(A, /turf) || istype(A, /obj/effect/decal/cleanable) || istype(A, /obj/effect/overlay) || istype(A, /obj/effect/rune))
		if(reagents.total_volume < 1)
			user << "<span class='notice'>Your mop is dry!</span>"
			return

		user.visible_message("<span class='warning'>[user] begins to clean \the [get_turf(A)].</span>")

		if(do_after(user, 40))
			var/turf/T = get_turf(A)
			if(T)
				T.clean(src)
			user << "<span class='notice'>You have finished mopping!</span>"


/obj/effect/attackby(obj/item/I, mob/user)
	if(istype(I, /obj/item/weapon/mop) || istype(I, /obj/item/weapon/soap))
		return
	..()
<|MERGE_RESOLUTION|>--- conflicted
+++ resolved
@@ -1,56 +1,49 @@
-/obj/item/weapon/mop
-	desc = "The world of janitalia wouldn't be complete without a mop."
-	name = "mop"
-	icon = 'icons/obj/janitor.dmi'
-	icon_state = "mop"
-	force = 3.0
-	throwforce = 10.0
-	throw_speed = 5
-	throw_range = 10
-	w_class = 3.0
-	attack_verb = list("mopped", "bashed", "bludgeoned", "whacked")
-	var/mopping = 0
-	var/mopcount = 0
-
-
-/obj/item/weapon/mop/New()
-	create_reagents(5)
-
-/turf/proc/clean(atom/source)
-	if(source.reagents.has_reagent("water", 1))
-		clean_blood()
-		if(istype(src, /turf/simulated))
-			var/turf/simulated/T = src
-			T.dirt = 0
-		for(var/obj/effect/O in src)
-			if(istype(O,/obj/effect/rune) || istype(O,/obj/effect/decal/cleanable) || istype(O,/obj/effect/overlay))
-<<<<<<< HEAD
-				del(O)
+/obj/item/weapon/mop
+	desc = "The world of janitalia wouldn't be complete without a mop."
+	name = "mop"
+	icon = 'icons/obj/janitor.dmi'
+	icon_state = "mop"
+	force = 3.0
+	throwforce = 10.0
+	throw_speed = 5
+	throw_range = 10
+	w_class = 3.0
+	attack_verb = list("mopped", "bashed", "bludgeoned", "whacked")
+	var/mopping = 0
+	var/mopcount = 0
+
+
+/obj/item/weapon/mop/New()
+	create_reagents(5)
+
+/turf/proc/clean(atom/source)
+	if(source.reagents.has_reagent("water", 1))
+		clean_blood()
+		if(istype(src, /turf/simulated))
+			var/turf/simulated/T = src
+			T.dirt = 0
+		for(var/obj/effect/O in src)
+			if(istype(O,/obj/effect/rune) || istype(O,/obj/effect/decal/cleanable) || istype(O,/obj/effect/overlay))
+				qdel(O)
 	source.reagents.trans_to_turf(src, 1, 10)	//10 is the multiplier for the reaction effect. probably needed to wet the floor properly.
-=======
-				qdel(O)
-	source.reagents.reaction(src, TOUCH, 10)	//10 is the multiplier for the reaction effect. probably needed to wet the floor properly.
-	source.reagents.remove_any(1)				//reaction() doesn't use up the reagents
-
->>>>>>> bf432706
-
-/obj/item/weapon/mop/afterattack(atom/A, mob/user, proximity)
-	if(!proximity) return
-	if(istype(A, /turf) || istype(A, /obj/effect/decal/cleanable) || istype(A, /obj/effect/overlay) || istype(A, /obj/effect/rune))
-		if(reagents.total_volume < 1)
-			user << "<span class='notice'>Your mop is dry!</span>"
-			return
-
-		user.visible_message("<span class='warning'>[user] begins to clean \the [get_turf(A)].</span>")
-
-		if(do_after(user, 40))
-			var/turf/T = get_turf(A)
-			if(T)
-				T.clean(src)
-			user << "<span class='notice'>You have finished mopping!</span>"
-
-
-/obj/effect/attackby(obj/item/I, mob/user)
-	if(istype(I, /obj/item/weapon/mop) || istype(I, /obj/item/weapon/soap))
-		return
-	..()
+
+/obj/item/weapon/mop/afterattack(atom/A, mob/user, proximity)
+	if(!proximity) return
+	if(istype(A, /turf) || istype(A, /obj/effect/decal/cleanable) || istype(A, /obj/effect/overlay) || istype(A, /obj/effect/rune))
+		if(reagents.total_volume < 1)
+			user << "<span class='notice'>Your mop is dry!</span>"
+			return
+
+		user.visible_message("<span class='warning'>[user] begins to clean \the [get_turf(A)].</span>")
+
+		if(do_after(user, 40))
+			var/turf/T = get_turf(A)
+			if(T)
+				T.clean(src)
+			user << "<span class='notice'>You have finished mopping!</span>"
+
+
+/obj/effect/attackby(obj/item/I, mob/user)
+	if(istype(I, /obj/item/weapon/mop) || istype(I, /obj/item/weapon/soap))
+		return
+	..()