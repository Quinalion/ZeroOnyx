//This file was auto-corrected by findeclaration.exe on 25.5.2012 20:42:32

/obj/item/weapon/tank/jetpack
	name = "jetpack (empty)"
	desc = "A tank of compressed gas for use as propulsion in zero-gravity areas. Use with caution."
	icon_state = "jetpack"
	w_class = 4.0
	item_state = "jetpack"
	distribute_pressure = ONE_ATMOSPHERE*O2STANDARD
	var/datum/effect/effect/system/ion_trail_follow/ion_trail
	var/on = 0.0
	var/stabilization_on = 0
	var/volume_rate = 500              //Needed for borg jetpack transfer
	action_button_name = "Toggle Jetpack"

/obj/item/weapon/tank/jetpack/New()
	..()
	src.ion_trail = new /datum/effect/effect/system/ion_trail_follow()
	src.ion_trail.set_up(src)

/obj/item/weapon/tank/jetpack/Destroy()
	qdel(ion_trail)
	..()

<<<<<<< HEAD
	if(air_contents.gas["oxygen"] < 10)
		user << text("<span class='danger'>The meter on \the [src] indicates you are almost out of air!</span>")
=======
/obj/item/weapon/tank/jetpack/examine(mob/user)
	. = ..()
	if(air_contents.total_moles < 5)
		user << "<span class='danger'>The meter on \the [src] indicates you are almost out of gas!</span>"
>>>>>>> 6a61269e
		playsound(user, 'sound/effects/alert.ogg', 50, 1)

/obj/item/weapon/tank/jetpack/verb/toggle_rockets()
	set name = "Toggle Jetpack Stabilization"
	set category = "Object"
	src.stabilization_on = !( src.stabilization_on )
	usr << "You toggle the stabilization [stabilization_on? "on":"off"]."

/obj/item/weapon/tank/jetpack/verb/toggle()
	set name = "Toggle Jetpack"
	set category = "Object"

	on = !on
	if(on)
		icon_state = "[icon_state]-on"
		ion_trail.start()
	else
		icon_state = initial(icon_state)
		ion_trail.stop()

	if (ismob(usr))
		var/mob/M = usr
		M.update_inv_back()
		M.update_action_buttons()

	usr << "You toggle the thrusters [on? "on":"off"]."

/obj/item/weapon/tank/jetpack/proc/allow_thrust(num, mob/living/user as mob)
	if(!(src.on))
		return 0
	if((num < 0.005 || src.air_contents.total_moles < num))
		src.ion_trail.stop()
		return 0

	var/datum/gas_mixture/G = src.air_contents.remove(num)

	var/allgases = G.gas["carbon_dioxide"] + G.gas["nitrogen"] + G.gas["oxygen"] + G.gas["phoron"]
	if(allgases >= 0.005)
		return 1

	qdel(G)
	return

/obj/item/weapon/tank/jetpack/ui_action_click()
	toggle()


/obj/item/weapon/tank/jetpack/void
	name = "void jetpack (oxygen)"
	desc = "It works well in a void."
	icon_state = "jetpack-void"
	item_state =  "jetpack-void"

/obj/item/weapon/tank/jetpack/void/New()
	..()
	air_contents.adjust_gas("oxygen", (6*ONE_ATMOSPHERE)*volume/(R_IDEAL_GAS_EQUATION*T20C))
	return

/obj/item/weapon/tank/jetpack/oxygen
	name = "jetpack (oxygen)"
	desc = "A tank of compressed oxygen for use as propulsion in zero-gravity areas. Use with caution."
	icon_state = "jetpack"
	item_state = "jetpack"

/obj/item/weapon/tank/jetpack/oxygen/New()
	..()
	air_contents.adjust_gas("oxygen", (6*ONE_ATMOSPHERE)*volume/(R_IDEAL_GAS_EQUATION*T20C))
	return

/obj/item/weapon/tank/jetpack/carbondioxide
	name = "jetpack (carbon dioxide)"
	desc = "A tank of compressed carbon dioxide for use as propulsion in zero-gravity areas. Painted black to indicate that it should not be used as a source for internals."
	distribute_pressure = 0
	icon_state = "jetpack-black"
	item_state =  "jetpack-black"

/obj/item/weapon/tank/jetpack/carbondioxide/New()
	..()
	air_contents.adjust_gas("carbon_dioxide", (6*ONE_ATMOSPHERE)*volume/(R_IDEAL_GAS_EQUATION*T20C))
	return

<<<<<<< HEAD
/obj/item/weapon/tank/jetpack/carbondioxide/examine(mob/user)
	if(!..(0))
		return

	if(air_contents.gas["carbon_dioxide"] < 10)
		user << text("<span class='danger'>The meter on \the [src] indicates you are almost out of carbon dioxide!</span>")
		playsound(user, 'sound/effects/alert.ogg', 50, 1)
	return

=======
>>>>>>> 6a61269e
/obj/item/weapon/tank/jetpack/rig
	name = "jetpack"
	var/obj/item/weapon/rig/holder

/obj/item/weapon/tank/jetpack/rig/examine()
	usr << "It's a jetpack. If you can see this, report it on the bug tracker."
	return 0

/obj/item/weapon/tank/jetpack/rig/allow_thrust(num, mob/living/user as mob)

	if(!(src.on))
		return 0

	if(!istype(holder) || !holder.air_supply)
		return 0

	var/obj/item/weapon/tank/pressure_vessel = holder.air_supply

	if((num < 0.005 || pressure_vessel.air_contents.total_moles < num))
		src.ion_trail.stop()
		return 0

	var/datum/gas_mixture/G = pressure_vessel.air_contents.remove(num)

	var/allgases = G.gas["carbon_dioxide"] + G.gas["nitrogen"] + G.gas["oxygen"] + G.gas["phoron"]
	if(allgases >= 0.005)
		return 1
	qdel(G)
	return
<|MERGE_RESOLUTION|>--- conflicted
+++ resolved
@@ -1,155 +1,138 @@
-//This file was auto-corrected by findeclaration.exe on 25.5.2012 20:42:32
-
-/obj/item/weapon/tank/jetpack
-	name = "jetpack (empty)"
-	desc = "A tank of compressed gas for use as propulsion in zero-gravity areas. Use with caution."
-	icon_state = "jetpack"
-	w_class = 4.0
-	item_state = "jetpack"
-	distribute_pressure = ONE_ATMOSPHERE*O2STANDARD
-	var/datum/effect/effect/system/ion_trail_follow/ion_trail
-	var/on = 0.0
-	var/stabilization_on = 0
-	var/volume_rate = 500              //Needed for borg jetpack transfer
-	action_button_name = "Toggle Jetpack"
-
-/obj/item/weapon/tank/jetpack/New()
-	..()
-	src.ion_trail = new /datum/effect/effect/system/ion_trail_follow()
-	src.ion_trail.set_up(src)
-
-/obj/item/weapon/tank/jetpack/Destroy()
-	qdel(ion_trail)
-	..()
-
-<<<<<<< HEAD
-	if(air_contents.gas["oxygen"] < 10)
-		user << text("<span class='danger'>The meter on \the [src] indicates you are almost out of air!</span>")
-=======
-/obj/item/weapon/tank/jetpack/examine(mob/user)
-	. = ..()
-	if(air_contents.total_moles < 5)
-		user << "<span class='danger'>The meter on \the [src] indicates you are almost out of gas!</span>"
->>>>>>> 6a61269e
-		playsound(user, 'sound/effects/alert.ogg', 50, 1)
-
-/obj/item/weapon/tank/jetpack/verb/toggle_rockets()
-	set name = "Toggle Jetpack Stabilization"
-	set category = "Object"
-	src.stabilization_on = !( src.stabilization_on )
-	usr << "You toggle the stabilization [stabilization_on? "on":"off"]."
-
-/obj/item/weapon/tank/jetpack/verb/toggle()
-	set name = "Toggle Jetpack"
-	set category = "Object"
-
-	on = !on
-	if(on)
-		icon_state = "[icon_state]-on"
-		ion_trail.start()
-	else
-		icon_state = initial(icon_state)
-		ion_trail.stop()
-
-	if (ismob(usr))
-		var/mob/M = usr
-		M.update_inv_back()
-		M.update_action_buttons()
-
-	usr << "You toggle the thrusters [on? "on":"off"]."
-
-/obj/item/weapon/tank/jetpack/proc/allow_thrust(num, mob/living/user as mob)
-	if(!(src.on))
-		return 0
-	if((num < 0.005 || src.air_contents.total_moles < num))
-		src.ion_trail.stop()
-		return 0
-
-	var/datum/gas_mixture/G = src.air_contents.remove(num)
-
-	var/allgases = G.gas["carbon_dioxide"] + G.gas["nitrogen"] + G.gas["oxygen"] + G.gas["phoron"]
-	if(allgases >= 0.005)
-		return 1
-
-	qdel(G)
-	return
-
-/obj/item/weapon/tank/jetpack/ui_action_click()
-	toggle()
-
-
-/obj/item/weapon/tank/jetpack/void
-	name = "void jetpack (oxygen)"
-	desc = "It works well in a void."
-	icon_state = "jetpack-void"
-	item_state =  "jetpack-void"
-
-/obj/item/weapon/tank/jetpack/void/New()
-	..()
-	air_contents.adjust_gas("oxygen", (6*ONE_ATMOSPHERE)*volume/(R_IDEAL_GAS_EQUATION*T20C))
-	return
-
-/obj/item/weapon/tank/jetpack/oxygen
-	name = "jetpack (oxygen)"
-	desc = "A tank of compressed oxygen for use as propulsion in zero-gravity areas. Use with caution."
-	icon_state = "jetpack"
-	item_state = "jetpack"
-
-/obj/item/weapon/tank/jetpack/oxygen/New()
-	..()
-	air_contents.adjust_gas("oxygen", (6*ONE_ATMOSPHERE)*volume/(R_IDEAL_GAS_EQUATION*T20C))
-	return
-
-/obj/item/weapon/tank/jetpack/carbondioxide
-	name = "jetpack (carbon dioxide)"
-	desc = "A tank of compressed carbon dioxide for use as propulsion in zero-gravity areas. Painted black to indicate that it should not be used as a source for internals."
-	distribute_pressure = 0
-	icon_state = "jetpack-black"
-	item_state =  "jetpack-black"
-
-/obj/item/weapon/tank/jetpack/carbondioxide/New()
-	..()
-	air_contents.adjust_gas("carbon_dioxide", (6*ONE_ATMOSPHERE)*volume/(R_IDEAL_GAS_EQUATION*T20C))
-	return
-
-<<<<<<< HEAD
-/obj/item/weapon/tank/jetpack/carbondioxide/examine(mob/user)
-	if(!..(0))
-		return
-
-	if(air_contents.gas["carbon_dioxide"] < 10)
-		user << text("<span class='danger'>The meter on \the [src] indicates you are almost out of carbon dioxide!</span>")
-		playsound(user, 'sound/effects/alert.ogg', 50, 1)
-	return
-
-=======
->>>>>>> 6a61269e
-/obj/item/weapon/tank/jetpack/rig
-	name = "jetpack"
-	var/obj/item/weapon/rig/holder
-
-/obj/item/weapon/tank/jetpack/rig/examine()
-	usr << "It's a jetpack. If you can see this, report it on the bug tracker."
-	return 0
-
-/obj/item/weapon/tank/jetpack/rig/allow_thrust(num, mob/living/user as mob)
-
-	if(!(src.on))
-		return 0
-
-	if(!istype(holder) || !holder.air_supply)
-		return 0
-
-	var/obj/item/weapon/tank/pressure_vessel = holder.air_supply
-
-	if((num < 0.005 || pressure_vessel.air_contents.total_moles < num))
-		src.ion_trail.stop()
-		return 0
-
-	var/datum/gas_mixture/G = pressure_vessel.air_contents.remove(num)
-
-	var/allgases = G.gas["carbon_dioxide"] + G.gas["nitrogen"] + G.gas["oxygen"] + G.gas["phoron"]
-	if(allgases >= 0.005)
-		return 1
-	qdel(G)
-	return
+//This file was auto-corrected by findeclaration.exe on 25.5.2012 20:42:32
+
+/obj/item/weapon/tank/jetpack
+	name = "jetpack (empty)"
+	desc = "A tank of compressed gas for use as propulsion in zero-gravity areas. Use with caution."
+	icon_state = "jetpack"
+	w_class = 4.0
+	item_state = "jetpack"
+	distribute_pressure = ONE_ATMOSPHERE*O2STANDARD
+	var/datum/effect/effect/system/ion_trail_follow/ion_trail
+	var/on = 0.0
+	var/stabilization_on = 0
+	var/volume_rate = 500              //Needed for borg jetpack transfer
+	action_button_name = "Toggle Jetpack"
+
+/obj/item/weapon/tank/jetpack/New()
+	..()
+	src.ion_trail = new /datum/effect/effect/system/ion_trail_follow()
+	src.ion_trail.set_up(src)
+
+/obj/item/weapon/tank/jetpack/Destroy()
+	qdel(ion_trail)
+	..()
+
+/obj/item/weapon/tank/jetpack/examine(mob/user)
+	. = ..()
+	if(air_contents.total_moles < 5)
+		user << "<span class='danger'>The meter on \the [src] indicates you are almost out of gas!</span>"
+		playsound(user, 'sound/effects/alert.ogg', 50, 1)
+
+/obj/item/weapon/tank/jetpack/verb/toggle_rockets()
+	set name = "Toggle Jetpack Stabilization"
+	set category = "Object"
+	src.stabilization_on = !( src.stabilization_on )
+	usr << "You toggle the stabilization [stabilization_on? "on":"off"]."
+
+/obj/item/weapon/tank/jetpack/verb/toggle()
+	set name = "Toggle Jetpack"
+	set category = "Object"
+
+	on = !on
+	if(on)
+		icon_state = "[icon_state]-on"
+		ion_trail.start()
+	else
+		icon_state = initial(icon_state)
+		ion_trail.stop()
+
+	if (ismob(usr))
+		var/mob/M = usr
+		M.update_inv_back()
+		M.update_action_buttons()
+
+	usr << "You toggle the thrusters [on? "on":"off"]."
+
+/obj/item/weapon/tank/jetpack/proc/allow_thrust(num, mob/living/user as mob)
+	if(!(src.on))
+		return 0
+	if((num < 0.005 || src.air_contents.total_moles < num))
+		src.ion_trail.stop()
+		return 0
+
+	var/datum/gas_mixture/G = src.air_contents.remove(num)
+
+	var/allgases = G.gas["carbon_dioxide"] + G.gas["nitrogen"] + G.gas["oxygen"] + G.gas["phoron"]
+	if(allgases >= 0.005)
+		return 1
+
+	qdel(G)
+	return
+
+/obj/item/weapon/tank/jetpack/ui_action_click()
+	toggle()
+
+
+/obj/item/weapon/tank/jetpack/void
+	name = "void jetpack (oxygen)"
+	desc = "It works well in a void."
+	icon_state = "jetpack-void"
+	item_state =  "jetpack-void"
+
+/obj/item/weapon/tank/jetpack/void/New()
+	..()
+	air_contents.adjust_gas("oxygen", (6*ONE_ATMOSPHERE)*volume/(R_IDEAL_GAS_EQUATION*T20C))
+	return
+
+/obj/item/weapon/tank/jetpack/oxygen
+	name = "jetpack (oxygen)"
+	desc = "A tank of compressed oxygen for use as propulsion in zero-gravity areas. Use with caution."
+	icon_state = "jetpack"
+	item_state = "jetpack"
+
+/obj/item/weapon/tank/jetpack/oxygen/New()
+	..()
+	air_contents.adjust_gas("oxygen", (6*ONE_ATMOSPHERE)*volume/(R_IDEAL_GAS_EQUATION*T20C))
+	return
+
+/obj/item/weapon/tank/jetpack/carbondioxide
+	name = "jetpack (carbon dioxide)"
+	desc = "A tank of compressed carbon dioxide for use as propulsion in zero-gravity areas. Painted black to indicate that it should not be used as a source for internals."
+	distribute_pressure = 0
+	icon_state = "jetpack-black"
+	item_state =  "jetpack-black"
+
+/obj/item/weapon/tank/jetpack/carbondioxide/New()
+	..()
+	air_contents.adjust_gas("carbon_dioxide", (6*ONE_ATMOSPHERE)*volume/(R_IDEAL_GAS_EQUATION*T20C))
+	return
+
+/obj/item/weapon/tank/jetpack/rig
+	name = "jetpack"
+	var/obj/item/weapon/rig/holder
+
+/obj/item/weapon/tank/jetpack/rig/examine()
+	usr << "It's a jetpack. If you can see this, report it on the bug tracker."
+	return 0
+
+/obj/item/weapon/tank/jetpack/rig/allow_thrust(num, mob/living/user as mob)
+
+	if(!(src.on))
+		return 0
+
+	if(!istype(holder) || !holder.air_supply)
+		return 0
+
+	var/obj/item/weapon/tank/pressure_vessel = holder.air_supply
+
+	if((num < 0.005 || pressure_vessel.air_contents.total_moles < num))
+		src.ion_trail.stop()
+		return 0
+
+	var/datum/gas_mixture/G = pressure_vessel.air_contents.remove(num)
+
+	var/allgases = G.gas["carbon_dioxide"] + G.gas["nitrogen"] + G.gas["oxygen"] + G.gas["phoron"]
+	if(allgases >= 0.005)
+		return 1
+	qdel(G)
+	return