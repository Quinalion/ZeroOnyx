#define TANK_MAX_RELEASE_PRESSURE (3*ONE_ATMOSPHERE)
#define TANK_DEFAULT_RELEASE_PRESSURE 24

/obj/item/weapon/tank
	name = "tank"
	icon = 'icons/obj/tank.dmi'
	flags = CONDUCT
	slot_flags = SLOT_BACK
	w_class = 3

	pressure_resistance = ONE_ATMOSPHERE*5

	force = 5.0
	throwforce = 10.0
	throw_speed = 1
	throw_range = 4

	var/datum/gas_mixture/air_contents = null
	var/distribute_pressure = ONE_ATMOSPHERE
	var/integrity = 3
	var/volume = 70
	var/manipulated_by = null		//Used by _onclick/hud/screen_objects.dm internals to determine if someone has messed with our tank or not.
						//If they have and we haven't scanned it with the PDA or gas analyzer then we might just breath whatever they put in it.
/obj/item/weapon/tank/New()
	..()

	src.air_contents = new /datum/gas_mixture()
	src.air_contents.volume = volume //liters
	src.air_contents.temperature = T20C

	processing_objects.Add(src)
	return

/obj/item/weapon/tank/Destroy()
	if(air_contents)
		qdel(air_contents)

	processing_objects.Remove(src)

	..()

/obj/item/weapon/tank/examine(mob/user)
	var/obj/icon = src
	if (istype(src.loc, /obj/item/assembly))
		icon = src.loc
	if (!in_range(src, user))
		if (icon == src) user << "\blue It's \a \icon[icon][src]! If you want any more information you'll need to get closer."
		return

	var/celsius_temperature = src.air_contents.temperature-T0C
	var/descriptive

	if (celsius_temperature < 20)
		descriptive = "cold"
	else if (celsius_temperature < 40)
		descriptive = "room temperature"
	else if (celsius_temperature < 80)
		descriptive = "lukewarm"
	else if (celsius_temperature < 100)
		descriptive = "warm"
	else if (celsius_temperature < 300)
		descriptive = "hot"
	else
		descriptive = "furiously hot"

	user << "\blue \The \icon[icon][src] feels [descriptive]"

	return

/obj/item/weapon/tank/blob_act()
	if(prob(50))
		var/turf/location = src.loc
		if (!( istype(location, /turf) ))
			qdel(src)

		if(src.air_contents)
			location.assume_air(air_contents)

		qdel(src)

/obj/item/weapon/tank/attackby(obj/item/weapon/W as obj, mob/user as mob)
	..()
	var/obj/icon = src

	if (istype(src.loc, /obj/item/assembly))
		icon = src.loc

	if ((istype(W, /obj/item/device/analyzer)) && get_dist(user, src) <= 1)
		for (var/mob/O in viewers(user, null))
			O << "\red [user] has used [W] on \icon[icon] [src]"

		var/pressure = air_contents.return_pressure()
		manipulated_by = user.real_name			//This person is aware of the contents of the tank.
		var/total_moles = air_contents.total_moles

		user << "\blue Results of analysis of \icon[icon]"
		if (total_moles>0)
			user << "\blue Pressure: [round(pressure,0.1)] kPa"
			for(var/g in air_contents.gas)
				user << "\blue [gas_data.name[g]]: [(round(air_contents.gas[g] / total_moles) * 100)]%"
			user << "\blue Temperature: [round(air_contents.temperature-T0C)]&deg;C"
		else
			user << "\blue Tank is empty!"
		src.add_fingerprint(user)
	else if (istype(W,/obj/item/latexballon))
		var/obj/item/latexballon/LB = W
		LB.blow(src)
		src.add_fingerprint(user)

	if(istype(W, /obj/item/device/assembly_holder))
		bomb_assemble(W,user)

/obj/item/weapon/tank/attack_self(mob/user as mob)
	if (!(src.air_contents))
		return

	ui_interact(user)

/obj/item/weapon/tank/ui_interact(mob/user, ui_key = "main", var/datum/nanoui/ui = null, var/force_open = 1)
	var/mob/living/carbon/location = null

	if(istype(loc, /obj/item/weapon/rig))		// check for tanks in rigs
		if(istype(loc.loc, /mob/living/carbon))
			location = loc.loc
	else if(istype(loc, /mob/living/carbon))
		location = loc
	
	var/using_internal
	if(istype(location))
		if(location.internal==src)
			using_internal = 1

	// this is the data which will be sent to the ui
	var/data[0]
	data["tankPressure"] = round(air_contents.return_pressure() ? air_contents.return_pressure() : 0)
	data["releasePressure"] = round(distribute_pressure ? distribute_pressure : 0)
	data["defaultReleasePressure"] = round(TANK_DEFAULT_RELEASE_PRESSURE)
	data["maxReleasePressure"] = round(TANK_MAX_RELEASE_PRESSURE)
	data["valveOpen"] = using_internal ? 1 : 0

	data["maskConnected"] = 0

	if(istype(location))
		var/mask_check = 0

		if(location.internal == src)	// if tank is current internal
			mask_check = 1
		else if(src in location)		// or if tank is in the mobs possession
			if(!location.internal)		// and they do not have any active internals
				mask_check = 1
		else if(istype(src.loc, /obj/item/weapon/rig) && src.loc in location)	// or the rig is in the mobs possession
			if(!location.internal)		// and they do not have any active internals
				mask_check = 1

		if(mask_check)
			if(location.wear_mask && (location.wear_mask.flags & AIRTIGHT))
				data["maskConnected"] = 1
			else if(istype(location, /mob/living/carbon/human))
				var/mob/living/carbon/human/H = location
				if(H.head && (H.head.flags & AIRTIGHT))
					data["maskConnected"] = 1

	// update the ui if it exists, returns null if no ui is passed/found
	ui = nanomanager.try_update_ui(user, src, ui_key, ui, data, force_open)
	if (!ui)
		// the ui does not exist, so we'll create a new() one
        // for a list of parameters and their descriptions see the code docs in \code\modules\nano\nanoui.dm
		ui = new(user, src, ui_key, "tanks.tmpl", "Tank", 500, 300)
		// when the ui is first opened this is the data it will use
		ui.set_initial_data(data)
		// open the new ui window
		ui.open()
		// auto update every Master Controller tick
		ui.set_auto_update(1)

/obj/item/weapon/tank/Topic(href, href_list)
	..()
	if (usr.stat|| usr.restrained())
		return 0
	if (src.loc != usr)
		return 0

	if (href_list["dist_p"])
		if (href_list["dist_p"] == "reset")
			src.distribute_pressure = TANK_DEFAULT_RELEASE_PRESSURE
		else if (href_list["dist_p"] == "max")
			src.distribute_pressure = TANK_MAX_RELEASE_PRESSURE
		else
			var/cp = text2num(href_list["dist_p"])
			src.distribute_pressure += cp
		src.distribute_pressure = min(max(round(src.distribute_pressure), 0), TANK_MAX_RELEASE_PRESSURE)
	if (href_list["stat"])
		if(istype(loc,/mob/living/carbon))
			var/mob/living/carbon/location = loc
			if(location.internal == src)
				location.internal = null
				location.internals.icon_state = "internal0"
				usr << "\blue You close the tank release valve."
				if (location.internals)
					location.internals.icon_state = "internal0"
			else

				var/can_open_valve
				if(location.wear_mask && (location.wear_mask.flags & AIRTIGHT))
					can_open_valve = 1
				else if(istype(location,/mob/living/carbon/human))
					var/mob/living/carbon/human/H = location
					if(H.head && (H.head.flags & AIRTIGHT))
						can_open_valve = 1

				if(can_open_valve)
					location.internal = src
					usr << "\blue You open \the [src] valve."
					if (location.internals)
						location.internals.icon_state = "internal1"
				else
					usr << "\blue You need something to connect to \the [src]."

	src.add_fingerprint(usr)
	return 1


/obj/item/weapon/tank/remove_air(amount)
	return air_contents.remove(amount)

/obj/item/weapon/tank/return_air()
	return air_contents

/obj/item/weapon/tank/assume_air(datum/gas_mixture/giver)
	air_contents.merge(giver)

	check_status()
	return 1

/obj/item/weapon/tank/proc/remove_air_volume(volume_to_return)
	if(!air_contents)
		return null

	var/tank_pressure = air_contents.return_pressure()
	if(tank_pressure < distribute_pressure)
		distribute_pressure = tank_pressure

	var/moles_needed = distribute_pressure*volume_to_return/(R_IDEAL_GAS_EQUATION*air_contents.temperature)

	return remove_air(moles_needed)

/obj/item/weapon/tank/process()
	//Allow for reactions
	air_contents.react() //cooking up air tanks - add phoron and oxygen, then heat above PHORON_MINIMUM_BURN_TEMPERATURE
	check_status()


/obj/item/weapon/tank/proc/check_status()
	//Handle exploding, leaking, and rupturing of the tank

	if(!air_contents)
		return 0

	var/pressure = air_contents.return_pressure()
	if(pressure > TANK_FRAGMENT_PRESSURE)
		if(!istype(src.loc,/obj/item/device/transfer_valve))
			message_admins("Explosive tank rupture! last key to touch the tank was [src.fingerprintslast].")
			log_game("Explosive tank rupture! last key to touch the tank was [src.fingerprintslast].")

		//Give the gas a chance to build up more pressure through reacting
		air_contents.react()
		air_contents.react()
		air_contents.react()

		pressure = air_contents.return_pressure()
		var/range = (pressure-TANK_FRAGMENT_PRESSURE)/TANK_FRAGMENT_SCALE

<<<<<<< HEAD
		explosion(epicenter, round(range*0.25), round(range*0.5), round(range), round(range*1.5))
		qdel(src)
=======
		explosion(
			get_turf(loc), 
			round(min(BOMBCAP_DVSTN_RADIUS, range*0.25)), 
			round(min(BOMBCAP_HEAVY_RADIUS, range*0.50)), 
			round(min(BOMBCAP_LIGHT_RADIUS, range*1.00)), 
			round(min(BOMBCAP_FLASH_RADIUS, range*1.50)), 
			)
		del(src)
>>>>>>> ddc1f888

	else if(pressure > TANK_RUPTURE_PRESSURE)
		//world << "\blue[x],[y] tank is rupturing: [pressure] kPa, integrity [integrity]"
		if(integrity <= 0)
			var/turf/simulated/T = get_turf(src)
			if(!T)
				return
			T.assume_air(air_contents)
			playsound(src.loc, 'sound/effects/spray.ogg', 10, 1, -3)
			qdel(src)
		else
			integrity--

	else if(pressure > TANK_LEAK_PRESSURE)
		//world << "\blue[x],[y] tank is leaking: [pressure] kPa, integrity [integrity]"
		if(integrity <= 0)
			var/turf/simulated/T = get_turf(src)
			if(!T)
				return
			var/datum/gas_mixture/leaked_gas = air_contents.remove_ratio(0.25)
			T.assume_air(leaked_gas)
		else
			integrity--

	else if(integrity < 3)
		integrity++
<|MERGE_RESOLUTION|>--- conflicted
+++ resolved
@@ -1,311 +1,306 @@
-#define TANK_MAX_RELEASE_PRESSURE (3*ONE_ATMOSPHERE)
-#define TANK_DEFAULT_RELEASE_PRESSURE 24
-
-/obj/item/weapon/tank
-	name = "tank"
-	icon = 'icons/obj/tank.dmi'
-	flags = CONDUCT
-	slot_flags = SLOT_BACK
-	w_class = 3
-
-	pressure_resistance = ONE_ATMOSPHERE*5
-
-	force = 5.0
-	throwforce = 10.0
-	throw_speed = 1
-	throw_range = 4
-
-	var/datum/gas_mixture/air_contents = null
-	var/distribute_pressure = ONE_ATMOSPHERE
-	var/integrity = 3
-	var/volume = 70
-	var/manipulated_by = null		//Used by _onclick/hud/screen_objects.dm internals to determine if someone has messed with our tank or not.
-						//If they have and we haven't scanned it with the PDA or gas analyzer then we might just breath whatever they put in it.
-/obj/item/weapon/tank/New()
-	..()
-
-	src.air_contents = new /datum/gas_mixture()
-	src.air_contents.volume = volume //liters
-	src.air_contents.temperature = T20C
-
-	processing_objects.Add(src)
-	return
-
-/obj/item/weapon/tank/Destroy()
-	if(air_contents)
-		qdel(air_contents)
-
-	processing_objects.Remove(src)
-
-	..()
-
-/obj/item/weapon/tank/examine(mob/user)
-	var/obj/icon = src
-	if (istype(src.loc, /obj/item/assembly))
-		icon = src.loc
-	if (!in_range(src, user))
-		if (icon == src) user << "\blue It's \a \icon[icon][src]! If you want any more information you'll need to get closer."
-		return
-
-	var/celsius_temperature = src.air_contents.temperature-T0C
-	var/descriptive
-
-	if (celsius_temperature < 20)
-		descriptive = "cold"
-	else if (celsius_temperature < 40)
-		descriptive = "room temperature"
-	else if (celsius_temperature < 80)
-		descriptive = "lukewarm"
-	else if (celsius_temperature < 100)
-		descriptive = "warm"
-	else if (celsius_temperature < 300)
-		descriptive = "hot"
-	else
-		descriptive = "furiously hot"
-
-	user << "\blue \The \icon[icon][src] feels [descriptive]"
-
-	return
-
-/obj/item/weapon/tank/blob_act()
-	if(prob(50))
-		var/turf/location = src.loc
-		if (!( istype(location, /turf) ))
-			qdel(src)
-
-		if(src.air_contents)
-			location.assume_air(air_contents)
-
-		qdel(src)
-
-/obj/item/weapon/tank/attackby(obj/item/weapon/W as obj, mob/user as mob)
-	..()
-	var/obj/icon = src
-
-	if (istype(src.loc, /obj/item/assembly))
-		icon = src.loc
-
-	if ((istype(W, /obj/item/device/analyzer)) && get_dist(user, src) <= 1)
-		for (var/mob/O in viewers(user, null))
-			O << "\red [user] has used [W] on \icon[icon] [src]"
-
-		var/pressure = air_contents.return_pressure()
-		manipulated_by = user.real_name			//This person is aware of the contents of the tank.
-		var/total_moles = air_contents.total_moles
-
-		user << "\blue Results of analysis of \icon[icon]"
-		if (total_moles>0)
-			user << "\blue Pressure: [round(pressure,0.1)] kPa"
-			for(var/g in air_contents.gas)
-				user << "\blue [gas_data.name[g]]: [(round(air_contents.gas[g] / total_moles) * 100)]%"
-			user << "\blue Temperature: [round(air_contents.temperature-T0C)]&deg;C"
-		else
-			user << "\blue Tank is empty!"
-		src.add_fingerprint(user)
-	else if (istype(W,/obj/item/latexballon))
-		var/obj/item/latexballon/LB = W
-		LB.blow(src)
-		src.add_fingerprint(user)
-
-	if(istype(W, /obj/item/device/assembly_holder))
-		bomb_assemble(W,user)
-
-/obj/item/weapon/tank/attack_self(mob/user as mob)
-	if (!(src.air_contents))
-		return
-
-	ui_interact(user)
-
-/obj/item/weapon/tank/ui_interact(mob/user, ui_key = "main", var/datum/nanoui/ui = null, var/force_open = 1)
-	var/mob/living/carbon/location = null
-
-	if(istype(loc, /obj/item/weapon/rig))		// check for tanks in rigs
-		if(istype(loc.loc, /mob/living/carbon))
-			location = loc.loc
-	else if(istype(loc, /mob/living/carbon))
-		location = loc
-	
-	var/using_internal
-	if(istype(location))
-		if(location.internal==src)
-			using_internal = 1
-
-	// this is the data which will be sent to the ui
-	var/data[0]
-	data["tankPressure"] = round(air_contents.return_pressure() ? air_contents.return_pressure() : 0)
-	data["releasePressure"] = round(distribute_pressure ? distribute_pressure : 0)
-	data["defaultReleasePressure"] = round(TANK_DEFAULT_RELEASE_PRESSURE)
-	data["maxReleasePressure"] = round(TANK_MAX_RELEASE_PRESSURE)
-	data["valveOpen"] = using_internal ? 1 : 0
-
-	data["maskConnected"] = 0
-
-	if(istype(location))
-		var/mask_check = 0
-
-		if(location.internal == src)	// if tank is current internal
-			mask_check = 1
-		else if(src in location)		// or if tank is in the mobs possession
-			if(!location.internal)		// and they do not have any active internals
-				mask_check = 1
-		else if(istype(src.loc, /obj/item/weapon/rig) && src.loc in location)	// or the rig is in the mobs possession
-			if(!location.internal)		// and they do not have any active internals
-				mask_check = 1
-
-		if(mask_check)
-			if(location.wear_mask && (location.wear_mask.flags & AIRTIGHT))
-				data["maskConnected"] = 1
-			else if(istype(location, /mob/living/carbon/human))
-				var/mob/living/carbon/human/H = location
-				if(H.head && (H.head.flags & AIRTIGHT))
-					data["maskConnected"] = 1
-
-	// update the ui if it exists, returns null if no ui is passed/found
-	ui = nanomanager.try_update_ui(user, src, ui_key, ui, data, force_open)
-	if (!ui)
-		// the ui does not exist, so we'll create a new() one
-        // for a list of parameters and their descriptions see the code docs in \code\modules\nano\nanoui.dm
-		ui = new(user, src, ui_key, "tanks.tmpl", "Tank", 500, 300)
-		// when the ui is first opened this is the data it will use
-		ui.set_initial_data(data)
-		// open the new ui window
-		ui.open()
-		// auto update every Master Controller tick
-		ui.set_auto_update(1)
-
-/obj/item/weapon/tank/Topic(href, href_list)
-	..()
-	if (usr.stat|| usr.restrained())
-		return 0
-	if (src.loc != usr)
-		return 0
-
-	if (href_list["dist_p"])
-		if (href_list["dist_p"] == "reset")
-			src.distribute_pressure = TANK_DEFAULT_RELEASE_PRESSURE
-		else if (href_list["dist_p"] == "max")
-			src.distribute_pressure = TANK_MAX_RELEASE_PRESSURE
-		else
-			var/cp = text2num(href_list["dist_p"])
-			src.distribute_pressure += cp
-		src.distribute_pressure = min(max(round(src.distribute_pressure), 0), TANK_MAX_RELEASE_PRESSURE)
-	if (href_list["stat"])
-		if(istype(loc,/mob/living/carbon))
-			var/mob/living/carbon/location = loc
-			if(location.internal == src)
-				location.internal = null
-				location.internals.icon_state = "internal0"
-				usr << "\blue You close the tank release valve."
-				if (location.internals)
-					location.internals.icon_state = "internal0"
-			else
-
-				var/can_open_valve
-				if(location.wear_mask && (location.wear_mask.flags & AIRTIGHT))
-					can_open_valve = 1
-				else if(istype(location,/mob/living/carbon/human))
-					var/mob/living/carbon/human/H = location
-					if(H.head && (H.head.flags & AIRTIGHT))
-						can_open_valve = 1
-
-				if(can_open_valve)
-					location.internal = src
-					usr << "\blue You open \the [src] valve."
-					if (location.internals)
-						location.internals.icon_state = "internal1"
-				else
-					usr << "\blue You need something to connect to \the [src]."
-
-	src.add_fingerprint(usr)
-	return 1
-
-
-/obj/item/weapon/tank/remove_air(amount)
-	return air_contents.remove(amount)
-
-/obj/item/weapon/tank/return_air()
-	return air_contents
-
-/obj/item/weapon/tank/assume_air(datum/gas_mixture/giver)
-	air_contents.merge(giver)
-
-	check_status()
-	return 1
-
-/obj/item/weapon/tank/proc/remove_air_volume(volume_to_return)
-	if(!air_contents)
-		return null
-
-	var/tank_pressure = air_contents.return_pressure()
-	if(tank_pressure < distribute_pressure)
-		distribute_pressure = tank_pressure
-
-	var/moles_needed = distribute_pressure*volume_to_return/(R_IDEAL_GAS_EQUATION*air_contents.temperature)
-
-	return remove_air(moles_needed)
-
-/obj/item/weapon/tank/process()
-	//Allow for reactions
-	air_contents.react() //cooking up air tanks - add phoron and oxygen, then heat above PHORON_MINIMUM_BURN_TEMPERATURE
-	check_status()
-
-
-/obj/item/weapon/tank/proc/check_status()
-	//Handle exploding, leaking, and rupturing of the tank
-
-	if(!air_contents)
-		return 0
-
-	var/pressure = air_contents.return_pressure()
-	if(pressure > TANK_FRAGMENT_PRESSURE)
-		if(!istype(src.loc,/obj/item/device/transfer_valve))
-			message_admins("Explosive tank rupture! last key to touch the tank was [src.fingerprintslast].")
-			log_game("Explosive tank rupture! last key to touch the tank was [src.fingerprintslast].")
-
-		//Give the gas a chance to build up more pressure through reacting
-		air_contents.react()
-		air_contents.react()
-		air_contents.react()
-
-		pressure = air_contents.return_pressure()
-		var/range = (pressure-TANK_FRAGMENT_PRESSURE)/TANK_FRAGMENT_SCALE
-
-<<<<<<< HEAD
-		explosion(epicenter, round(range*0.25), round(range*0.5), round(range), round(range*1.5))
-		qdel(src)
-=======
-		explosion(
-			get_turf(loc), 
-			round(min(BOMBCAP_DVSTN_RADIUS, range*0.25)), 
-			round(min(BOMBCAP_HEAVY_RADIUS, range*0.50)), 
-			round(min(BOMBCAP_LIGHT_RADIUS, range*1.00)), 
-			round(min(BOMBCAP_FLASH_RADIUS, range*1.50)), 
-			)
-		del(src)
->>>>>>> ddc1f888
-
-	else if(pressure > TANK_RUPTURE_PRESSURE)
-		//world << "\blue[x],[y] tank is rupturing: [pressure] kPa, integrity [integrity]"
-		if(integrity <= 0)
-			var/turf/simulated/T = get_turf(src)
-			if(!T)
-				return
-			T.assume_air(air_contents)
-			playsound(src.loc, 'sound/effects/spray.ogg', 10, 1, -3)
-			qdel(src)
-		else
-			integrity--
-
-	else if(pressure > TANK_LEAK_PRESSURE)
-		//world << "\blue[x],[y] tank is leaking: [pressure] kPa, integrity [integrity]"
-		if(integrity <= 0)
-			var/turf/simulated/T = get_turf(src)
-			if(!T)
-				return
-			var/datum/gas_mixture/leaked_gas = air_contents.remove_ratio(0.25)
-			T.assume_air(leaked_gas)
-		else
-			integrity--
-
-	else if(integrity < 3)
-		integrity++
+#define TANK_MAX_RELEASE_PRESSURE (3*ONE_ATMOSPHERE)
+#define TANK_DEFAULT_RELEASE_PRESSURE 24
+
+/obj/item/weapon/tank
+	name = "tank"
+	icon = 'icons/obj/tank.dmi'
+	flags = CONDUCT
+	slot_flags = SLOT_BACK
+	w_class = 3
+
+	pressure_resistance = ONE_ATMOSPHERE*5
+
+	force = 5.0
+	throwforce = 10.0
+	throw_speed = 1
+	throw_range = 4
+
+	var/datum/gas_mixture/air_contents = null
+	var/distribute_pressure = ONE_ATMOSPHERE
+	var/integrity = 3
+	var/volume = 70
+	var/manipulated_by = null		//Used by _onclick/hud/screen_objects.dm internals to determine if someone has messed with our tank or not.
+						//If they have and we haven't scanned it with the PDA or gas analyzer then we might just breath whatever they put in it.
+/obj/item/weapon/tank/New()
+	..()
+
+	src.air_contents = new /datum/gas_mixture()
+	src.air_contents.volume = volume //liters
+	src.air_contents.temperature = T20C
+
+	processing_objects.Add(src)
+	return
+
+/obj/item/weapon/tank/Destroy()
+	if(air_contents)
+		qdel(air_contents)
+
+	processing_objects.Remove(src)
+
+	..()
+
+/obj/item/weapon/tank/examine(mob/user)
+	var/obj/icon = src
+	if (istype(src.loc, /obj/item/assembly))
+		icon = src.loc
+	if (!in_range(src, user))
+		if (icon == src) user << "\blue It's \a \icon[icon][src]! If you want any more information you'll need to get closer."
+		return
+
+	var/celsius_temperature = src.air_contents.temperature-T0C
+	var/descriptive
+
+	if (celsius_temperature < 20)
+		descriptive = "cold"
+	else if (celsius_temperature < 40)
+		descriptive = "room temperature"
+	else if (celsius_temperature < 80)
+		descriptive = "lukewarm"
+	else if (celsius_temperature < 100)
+		descriptive = "warm"
+	else if (celsius_temperature < 300)
+		descriptive = "hot"
+	else
+		descriptive = "furiously hot"
+
+	user << "\blue \The \icon[icon][src] feels [descriptive]"
+
+	return
+
+/obj/item/weapon/tank/blob_act()
+	if(prob(50))
+		var/turf/location = src.loc
+		if (!( istype(location, /turf) ))
+			qdel(src)
+
+		if(src.air_contents)
+			location.assume_air(air_contents)
+
+		qdel(src)
+
+/obj/item/weapon/tank/attackby(obj/item/weapon/W as obj, mob/user as mob)
+	..()
+	var/obj/icon = src
+
+	if (istype(src.loc, /obj/item/assembly))
+		icon = src.loc
+
+	if ((istype(W, /obj/item/device/analyzer)) && get_dist(user, src) <= 1)
+		for (var/mob/O in viewers(user, null))
+			O << "\red [user] has used [W] on \icon[icon] [src]"
+
+		var/pressure = air_contents.return_pressure()
+		manipulated_by = user.real_name			//This person is aware of the contents of the tank.
+		var/total_moles = air_contents.total_moles
+
+		user << "\blue Results of analysis of \icon[icon]"
+		if (total_moles>0)
+			user << "\blue Pressure: [round(pressure,0.1)] kPa"
+			for(var/g in air_contents.gas)
+				user << "\blue [gas_data.name[g]]: [(round(air_contents.gas[g] / total_moles) * 100)]%"
+			user << "\blue Temperature: [round(air_contents.temperature-T0C)]&deg;C"
+		else
+			user << "\blue Tank is empty!"
+		src.add_fingerprint(user)
+	else if (istype(W,/obj/item/latexballon))
+		var/obj/item/latexballon/LB = W
+		LB.blow(src)
+		src.add_fingerprint(user)
+
+	if(istype(W, /obj/item/device/assembly_holder))
+		bomb_assemble(W,user)
+
+/obj/item/weapon/tank/attack_self(mob/user as mob)
+	if (!(src.air_contents))
+		return
+
+	ui_interact(user)
+
+/obj/item/weapon/tank/ui_interact(mob/user, ui_key = "main", var/datum/nanoui/ui = null, var/force_open = 1)
+	var/mob/living/carbon/location = null
+
+	if(istype(loc, /obj/item/weapon/rig))		// check for tanks in rigs
+		if(istype(loc.loc, /mob/living/carbon))
+			location = loc.loc
+	else if(istype(loc, /mob/living/carbon))
+		location = loc
+	
+	var/using_internal
+	if(istype(location))
+		if(location.internal==src)
+			using_internal = 1
+
+	// this is the data which will be sent to the ui
+	var/data[0]
+	data["tankPressure"] = round(air_contents.return_pressure() ? air_contents.return_pressure() : 0)
+	data["releasePressure"] = round(distribute_pressure ? distribute_pressure : 0)
+	data["defaultReleasePressure"] = round(TANK_DEFAULT_RELEASE_PRESSURE)
+	data["maxReleasePressure"] = round(TANK_MAX_RELEASE_PRESSURE)
+	data["valveOpen"] = using_internal ? 1 : 0
+
+	data["maskConnected"] = 0
+
+	if(istype(location))
+		var/mask_check = 0
+
+		if(location.internal == src)	// if tank is current internal
+			mask_check = 1
+		else if(src in location)		// or if tank is in the mobs possession
+			if(!location.internal)		// and they do not have any active internals
+				mask_check = 1
+		else if(istype(src.loc, /obj/item/weapon/rig) && src.loc in location)	// or the rig is in the mobs possession
+			if(!location.internal)		// and they do not have any active internals
+				mask_check = 1
+
+		if(mask_check)
+			if(location.wear_mask && (location.wear_mask.flags & AIRTIGHT))
+				data["maskConnected"] = 1
+			else if(istype(location, /mob/living/carbon/human))
+				var/mob/living/carbon/human/H = location
+				if(H.head && (H.head.flags & AIRTIGHT))
+					data["maskConnected"] = 1
+
+	// update the ui if it exists, returns null if no ui is passed/found
+	ui = nanomanager.try_update_ui(user, src, ui_key, ui, data, force_open)
+	if (!ui)
+		// the ui does not exist, so we'll create a new() one
+        // for a list of parameters and their descriptions see the code docs in \code\modules\nano\nanoui.dm
+		ui = new(user, src, ui_key, "tanks.tmpl", "Tank", 500, 300)
+		// when the ui is first opened this is the data it will use
+		ui.set_initial_data(data)
+		// open the new ui window
+		ui.open()
+		// auto update every Master Controller tick
+		ui.set_auto_update(1)
+
+/obj/item/weapon/tank/Topic(href, href_list)
+	..()
+	if (usr.stat|| usr.restrained())
+		return 0
+	if (src.loc != usr)
+		return 0
+
+	if (href_list["dist_p"])
+		if (href_list["dist_p"] == "reset")
+			src.distribute_pressure = TANK_DEFAULT_RELEASE_PRESSURE
+		else if (href_list["dist_p"] == "max")
+			src.distribute_pressure = TANK_MAX_RELEASE_PRESSURE
+		else
+			var/cp = text2num(href_list["dist_p"])
+			src.distribute_pressure += cp
+		src.distribute_pressure = min(max(round(src.distribute_pressure), 0), TANK_MAX_RELEASE_PRESSURE)
+	if (href_list["stat"])
+		if(istype(loc,/mob/living/carbon))
+			var/mob/living/carbon/location = loc
+			if(location.internal == src)
+				location.internal = null
+				location.internals.icon_state = "internal0"
+				usr << "\blue You close the tank release valve."
+				if (location.internals)
+					location.internals.icon_state = "internal0"
+			else
+
+				var/can_open_valve
+				if(location.wear_mask && (location.wear_mask.flags & AIRTIGHT))
+					can_open_valve = 1
+				else if(istype(location,/mob/living/carbon/human))
+					var/mob/living/carbon/human/H = location
+					if(H.head && (H.head.flags & AIRTIGHT))
+						can_open_valve = 1
+
+				if(can_open_valve)
+					location.internal = src
+					usr << "\blue You open \the [src] valve."
+					if (location.internals)
+						location.internals.icon_state = "internal1"
+				else
+					usr << "\blue You need something to connect to \the [src]."
+
+	src.add_fingerprint(usr)
+	return 1
+
+
+/obj/item/weapon/tank/remove_air(amount)
+	return air_contents.remove(amount)
+
+/obj/item/weapon/tank/return_air()
+	return air_contents
+
+/obj/item/weapon/tank/assume_air(datum/gas_mixture/giver)
+	air_contents.merge(giver)
+
+	check_status()
+	return 1
+
+/obj/item/weapon/tank/proc/remove_air_volume(volume_to_return)
+	if(!air_contents)
+		return null
+
+	var/tank_pressure = air_contents.return_pressure()
+	if(tank_pressure < distribute_pressure)
+		distribute_pressure = tank_pressure
+
+	var/moles_needed = distribute_pressure*volume_to_return/(R_IDEAL_GAS_EQUATION*air_contents.temperature)
+
+	return remove_air(moles_needed)
+
+/obj/item/weapon/tank/process()
+	//Allow for reactions
+	air_contents.react() //cooking up air tanks - add phoron and oxygen, then heat above PHORON_MINIMUM_BURN_TEMPERATURE
+	check_status()
+
+
+/obj/item/weapon/tank/proc/check_status()
+	//Handle exploding, leaking, and rupturing of the tank
+
+	if(!air_contents)
+		return 0
+
+	var/pressure = air_contents.return_pressure()
+	if(pressure > TANK_FRAGMENT_PRESSURE)
+		if(!istype(src.loc,/obj/item/device/transfer_valve))
+			message_admins("Explosive tank rupture! last key to touch the tank was [src.fingerprintslast].")
+			log_game("Explosive tank rupture! last key to touch the tank was [src.fingerprintslast].")
+
+		//Give the gas a chance to build up more pressure through reacting
+		air_contents.react()
+		air_contents.react()
+		air_contents.react()
+
+		pressure = air_contents.return_pressure()
+		var/range = (pressure-TANK_FRAGMENT_PRESSURE)/TANK_FRAGMENT_SCALE
+
+		explosion(
+			get_turf(loc), 
+			round(min(BOMBCAP_DVSTN_RADIUS, range*0.25)), 
+			round(min(BOMBCAP_HEAVY_RADIUS, range*0.50)), 
+			round(min(BOMBCAP_LIGHT_RADIUS, range*1.00)), 
+			round(min(BOMBCAP_FLASH_RADIUS, range*1.50)), 
+			)
+		qdel(src)
+
+	else if(pressure > TANK_RUPTURE_PRESSURE)
+		//world << "\blue[x],[y] tank is rupturing: [pressure] kPa, integrity [integrity]"
+		if(integrity <= 0)
+			var/turf/simulated/T = get_turf(src)
+			if(!T)
+				return
+			T.assume_air(air_contents)
+			playsound(src.loc, 'sound/effects/spray.ogg', 10, 1, -3)
+			qdel(src)
+		else
+			integrity--
+
+	else if(pressure > TANK_LEAK_PRESSURE)
+		//world << "\blue[x],[y] tank is leaking: [pressure] kPa, integrity [integrity]"
+		if(integrity <= 0)
+			var/turf/simulated/T = get_turf(src)
+			if(!T)
+				return
+			var/datum/gas_mixture/leaked_gas = air_contents.remove_ratio(0.25)
+			T.assume_air(leaked_gas)
+		else
+			integrity--
+
+	else if(integrity < 3)
+		integrity++