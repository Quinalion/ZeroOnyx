--- conflicted
+++ resolved
@@ -1,780 +1,524 @@
-/* This is an attempt to make some easily reusable "particle" type effect, to stop the code
-constantly having to be rewritten. An item like the jetpack that uses the ion_trail_follow system, just has one
-defined, then set up when it is created with New(). Then this same system can just be reused each time
-it needs to create more trails.A beaker could have a steam_trail_follow system set up, then the steam
-would spawn and follow the beaker, even if it is carried or thrown.
-*/
+/* This is an attempt to make some easily reusable "particle" type effect, to stop the code
+constantly having to be rewritten. An item like the jetpack that uses the ion_trail_follow system, just has one
+defined, then set up when it is created with New(). Then this same system can just be reused each time
+it needs to create more trails.A beaker could have a steam_trail_follow system set up, then the steam
+would spawn and follow the beaker, even if it is carried or thrown.
+*/
+
+
+/obj/effect/effect
+	name = "effect"
+	icon = 'icons/effects/effects.dmi'
+	mouse_opacity = 0
+	unacidable = 1//So effect are not targeted by alien acid.
+	pass_flags = PASSTABLE | PASSGRILLE
+
+/obj/effect/Destroy()
+	if(reagents)
+		reagents.delete()
+	return ..()
 
+/datum/effect/effect/system
+	var/number = 3
+	var/cardinals = 0
+	var/turf/location
+	var/atom/holder
+	var/setup = 0
+
+	proc/set_up(n = 3, c = 0, turf/loc)
+		if(n > 10)
+			n = 10
+		number = n
+		cardinals = c
+		location = loc
+		setup = 1
+
+	proc/attach(atom/atom)
+		holder = atom
+
+	proc/start()
+
+
+/////////////////////////////////////////////
+// GENERIC STEAM SPREAD SYSTEM
+
+//Usage: set_up(number of bits of steam, use North/South/East/West only, spawn location)
+// The attach(atom/atom) proc is optional, and can be called to attach the effect
+// to something, like a smoking beaker, so then you can just call start() and the steam
+// will always spawn at the items location, even if it's moved.
+
+/* Example:
+var/datum/effect/system/steam_spread/steam = new /datum/effect/system/steam_spread() -- creates new system
+steam.set_up(5, 0, mob.loc) -- sets up variables
+OPTIONAL: steam.attach(mob)
+steam.start() -- spawns the effect
+*/
+/////////////////////////////////////////////
+/obj/effect/effect/steam
+	name = "steam"
+	icon = 'icons/effects/effects.dmi'
+	icon_state = "extinguish"
+	density = 0
+
+/datum/effect/effect/system/steam_spread
+
+	set_up(n = 3, c = 0, turf/loc)
+		if(n > 10)
+			n = 10
+		number = n
+		cardinals = c
+		location = loc
+
+	start()
+		var/i = 0
+		for(i=0, i<src.number, i++)
+			spawn(0)
+				if(holder)
+					src.location = get_turf(holder)
+				var/obj/effect/effect/steam/steam = PoolOrNew(/obj/effect/effect/steam, src.location)
+				var/direction
+				if(src.cardinals)
+					direction = pick(cardinal)
+				else
+					direction = pick(alldirs)
+				for(i=0, i<pick(1,2,3), i++)
+					sleep(5)
+					step(steam,direction)
+				spawn(20)
+					qdel(steam)
+
+/////////////////////////////////////////////
+//SPARK SYSTEM (like steam system)
+// The attach(atom/atom) proc is optional, and can be called to attach the effect
+// to something, like the RCD, so then you can just call start() and the sparks
+// will always spawn at the items location.
+/////////////////////////////////////////////
+
+/obj/effect/effect/sparks
+	name = "sparks"
+	icon_state = "sparks"
+	var/amount = 6.0
+	anchored = 1.0
+	mouse_opacity = 0
+
+/obj/effect/effect/sparks/New()
+	..()
+	playsound(src.loc, "sparks", 100, 1)
+	var/turf/T = src.loc
+	if (istype(T, /turf))
+		T.hotspot_expose(1000,100)
+	spawn (100)
+		qdel(src)
+	return
+
+/obj/effect/effect/sparks/Destroy()
+	var/turf/T = src.loc
+	if (istype(T, /turf))
+		T.hotspot_expose(1000,100)
+	return ..()
+
+/obj/effect/effect/sparks/Move()
+	..()
+	var/turf/T = src.loc
+	if (istype(T, /turf))
+		T.hotspot_expose(1000,100)
+	return
+
+/datum/effect/effect/system/spark_spread
+	var/total_sparks = 0 // To stop it being spammed and lagging!
+
+	set_up(n = 3, c = 0, loca)
+		if(n > 10)
+			n = 10
+		number = n
+		cardinals = c
+		if(istype(loca, /turf/))
+			location = loca
+		else
+			location = get_turf(loca)
+
+	start()
+		var/i = 0
+		for(i=0, i<src.number, i++)
+			if(src.total_sparks > 20)
+				return
+			spawn(0)
+				if(holder)
+					src.location = get_turf(holder)
+				var/obj/effect/effect/sparks/sparks = PoolOrNew(/obj/effect/effect/sparks, src.location)
+				src.total_sparks++
+				var/direction
+				if(src.cardinals)
+					direction = pick(cardinal)
+				else
+					direction = pick(alldirs)
+				for(i=0, i<pick(1,2,3), i++)
+					sleep(5)
+					step(sparks,direction)
+				spawn(20)
+					if(sparks)
+						qdel(sparks)
+					src.total_sparks--
+
+
+
+/////////////////////////////////////////////
+//// SMOKE SYSTEMS
+// direct can be optinally added when set_up, to make the smoke always travel in one direction
+// in case you wanted a vent to always smoke north for example
+/////////////////////////////////////////////
+
+
+/obj/effect/effect/smoke
+	name = "smoke"
+	icon_state = "smoke"
+	opacity = 1
+	anchored = 0.0
+	mouse_opacity = 0
+	var/amount = 6.0
+	var/time_to_live = 100
+
+	//Remove this bit to use the old smoke
+	icon = 'icons/effects/96x96.dmi'
+	pixel_x = -32
+	pixel_y = -32
+
+/obj/effect/effect/smoke/New()
+	..()
+	spawn (time_to_live)
+		qdel(src)
+	return
+
+/obj/effect/effect/smoke/Crossed(mob/living/carbon/M as mob )
+	..()
+	if(istype(M))
+		affect(M)
+
+/obj/effect/effect/smoke/proc/affect(var/mob/living/carbon/M)
+	if (istype(M))
+		return 0
+	if (M.internal != null)
+		if(M.wear_mask && (M.wear_mask.flags & AIRTIGHT))
+			return 0
+		if(istype(M,/mob/living/carbon/human))
+			var/mob/living/carbon/human/H = M
+			if(H.head && (H.head.flags & AIRTIGHT))
+				return 0
+		return 0
+	return 1
+
+/////////////////////////////////////////////
+// Illumination
+/////////////////////////////////////////////
+
+/obj/effect/effect/smoke/illumination
+	name = "illumination"
+	opacity = 0
+	icon = 'icons/effects/effects.dmi'
+	icon_state = "sparks"
+
+/obj/effect/effect/smoke/illumination/New(var/newloc, var/brightness=15, var/lifetime=10)
+	time_to_live=lifetime
+	..()
+	SetLuminosity(brightness)
+
+/////////////////////////////////////////////
+// Bad smoke
+/////////////////////////////////////////////
+
+/obj/effect/effect/smoke/bad
+	time_to_live = 200
+
+/obj/effect/effect/smoke/bad/Move()
+	..()
+	for(var/mob/living/carbon/M in get_turf(src))
+		affect(M)
+
+/obj/effect/effect/smoke/bad/affect(var/mob/living/carbon/M)
+	if (!..())
+		return 0
+	M.drop_item()
+	M.adjustOxyLoss(1)
+	if (M.coughedtime != 1)
+		M.coughedtime = 1
+		M.emote("cough")
+		spawn ( 20 )
+			M.coughedtime = 0
+
+/obj/effect/effect/smoke/bad/CanPass(atom/movable/mover, turf/target, height=0, air_group=0)
+	if(air_group || (height==0)) return 1
+	if(istype(mover, /obj/item/projectile/beam))
+		var/obj/item/projectile/beam/B = mover
+		B.damage = (B.damage/2)
+	return 1
+/////////////////////////////////////////////
+// Sleep smoke
+/////////////////////////////////////////////
+
+/obj/effect/effect/smoke/sleepy
+
+/obj/effect/effect/smoke/sleepy/Move()
+	..()
+	for(var/mob/living/carbon/M in get_turf(src))
+		affect(M)
+
+/obj/effect/effect/smoke/sleepy/affect(mob/living/carbon/M as mob )
+	if (!..())
+		return 0
+
+	M.drop_item()
+	M:sleeping += 1
+	if (M.coughedtime != 1)
+		M.coughedtime = 1
+		M.emote("cough")
+		spawn ( 20 )
+			M.coughedtime = 0
+/////////////////////////////////////////////
+// Mustard Gas
+/////////////////////////////////////////////
+
+
+/obj/effect/effect/smoke/mustard
+	name = "mustard gas"
+	icon_state = "mustard"
+
+/obj/effect/effect/smoke/mustard/Move()
+	..()
+	for(var/mob/living/carbon/human/R in get_turf(src))
+		affect(R)
+
+/obj/effect/effect/smoke/mustard/affect(var/mob/living/carbon/human/R)
+	if (!..())
+		return 0
+	if (R.wear_suit != null)
+		return 0
+
+	R.burn_skin(0.75)
+	if (R.coughedtime != 1)
+		R.coughedtime = 1
+		R.emote("gasp")
+		spawn (20)
+			R.coughedtime = 0
+	R.updatehealth()
+	return
+
+/////////////////////////////////////////////
+// Smoke spread
+/////////////////////////////////////////////
+
+/datum/effect/effect/system/smoke_spread
+	var/total_smoke = 0 // To stop it being spammed and lagging!
+	var/direction
+	var/smoke_type = /obj/effect/effect/smoke
+
+/datum/effect/effect/system/smoke_spread/set_up(n = 5, c = 0, loca, direct)
+	if(n > 10)
+		n = 10
+	number = n
+	cardinals = c
+	if(istype(loca, /turf/))
+		location = loca
+	else
+		location = get_turf(loca)
+	if(direct)
+		direction = direct
+
+/datum/effect/effect/system/smoke_spread/start()
+	var/i = 0
+	for(i=0, i<src.number, i++)
+		if(src.total_smoke > 20)
+			return
+		spawn(0)
+			if(holder)
+				src.location = get_turf(holder)
+			var/obj/effect/effect/smoke/smoke = PoolOrNew(smoke_type, src.location)
+			src.total_smoke++
+			var/direction = src.direction
+			if(!direction)
+				if(src.cardinals)
+					direction = pick(cardinal)
+				else
+					direction = pick(alldirs)
+			for(i=0, i<pick(0,1,1,1,2,2,2,3), i++)
+				sleep(10)
+				step(smoke,direction)
+			spawn(smoke.time_to_live*0.75+rand(10,30))
+				if (smoke) qdel(smoke)
+				src.total_smoke--
+
+
+/datum/effect/effect/system/smoke_spread/bad
+	smoke_type = /obj/effect/effect/smoke/bad
+
+/datum/effect/effect/system/smoke_spread/sleepy
+	smoke_type = /obj/effect/effect/smoke/sleepy
+
+
+/datum/effect/effect/system/smoke_spread/mustard
+	smoke_type = /obj/effect/effect/smoke/mustard
+
+
+/////////////////////////////////////////////
+//////// Attach an Ion trail to any object, that spawns when it moves (like for the jetpack)
+/// just pass in the object to attach it to in set_up
+/// Then do start() to start it and stop() to stop it, obviously
+/// and don't call start() in a loop that will be repeated otherwise it'll get spammed!
+/////////////////////////////////////////////
+
+/obj/effect/effect/ion_trails
+	name = "ion trails"
+	icon_state = "ion_trails"
+	anchored = 1.0
+
+/datum/effect/effect/system/ion_trail_follow
+	var/turf/oldposition
+	var/processing = 1
+	var/on = 1
+
+	set_up(atom/atom)
+		attach(atom)
+		oldposition = get_turf(atom)
+
+	start()
+		if(!src.on)
+			src.on = 1
+			src.processing = 1
+		if(src.processing)
+			src.processing = 0
+			spawn(0)
+				var/turf/T = get_turf(src.holder)
+				if(T != src.oldposition)
+					if(istype(T, /turf/space))
+						var/obj/effect/effect/ion_trails/I = PoolOrNew(/obj/effect/effect/ion_trails, src.oldposition)
+						src.oldposition = T
+						I.set_dir(src.holder.dir)
+						flick("ion_fade", I)
+						I.icon_state = "blank"
+						spawn( 20 )
+							qdel(I)
+					spawn(2)
+						if(src.on)
+							src.processing = 1
+							src.start()
+				else
+					spawn(2)
+						if(src.on)
+							src.processing = 1
+							src.start()
+
+	proc/stop()
+		src.processing = 0
+		src.on = 0
+
+
+
+
+/////////////////////////////////////////////
+//////// Attach a steam trail to an object (eg. a reacting beaker) that will follow it
+// even if it's carried of thrown.
+/////////////////////////////////////////////
+
+/datum/effect/effect/system/steam_trail_follow
+	var/turf/oldposition
+	var/processing = 1
+	var/on = 1
+
+	set_up(atom/atom)
+		attach(atom)
+		oldposition = get_turf(atom)
+
+	start()
+		if(!src.on)
+			src.on = 1
+			src.processing = 1
+		if(src.processing)
+			src.processing = 0
+			spawn(0)
+				if(src.number < 3)
+					var/obj/effect/effect/steam/I = PoolOrNew(/obj/effect/effect/steam, src.oldposition)
+					src.number++
+					src.oldposition = get_turf(holder)
+					I.set_dir(src.holder.dir)
+					spawn(10)
+						qdel(I)
+						src.number--
+					spawn(2)
+						if(src.on)
+							src.processing = 1
+							src.start()
+				else
+					spawn(2)
+						if(src.on)
+							src.processing = 1
+							src.start()
+
+	proc/stop()
+		src.processing = 0
+		src.on = 0
 
-/obj/effect/effect
-	name = "effect"
-	icon = 'icons/effects/effects.dmi'
-	mouse_opacity = 0
-	unacidable = 1//So effect are not targeted by alien acid.
-	pass_flags = PASSTABLE | PASSGRILLE
-
-<<<<<<< HEAD
-/obj/effect/proc/delete()
-	loc = null
-=======
-/obj/effect/effect/water
-	name = "water"
-	icon = 'icons/effects/effects.dmi'
-	icon_state = "extinguish"
-	var/life = 15.0
-	mouse_opacity = 0
-
-/obj/effect/Destroy()
->>>>>>> bf432706
-	if(reagents)
-		reagents.delete()
-	return ..()
-
-<<<<<<< HEAD
-=======
-/obj/effect/effect/water/Move(turf/newloc)
-	//var/turf/T = src.loc
-	//if (istype(T, /turf))
-	//	T.firelevel = 0 //TODO: FIX
-	if (--src.life < 1)
-		//SN src = null
-		qdel(src)
-	if(newloc.density)
-		return 0
-	.=..()
-
-/obj/effect/effect/water/Bump(atom/A)
-	if(reagents)
-		reagents.reaction(A)
-	return ..()
-
-
->>>>>>> bf432706
-/datum/effect/effect/system
-	var/number = 3
-	var/cardinals = 0
-	var/turf/location
-	var/atom/holder
-	var/setup = 0
-
-	proc/set_up(n = 3, c = 0, turf/loc)
-		if(n > 10)
-			n = 10
-		number = n
-		cardinals = c
-		location = loc
-		setup = 1
-
-	proc/attach(atom/atom)
-		holder = atom
-
-	proc/start()
-
-
-/////////////////////////////////////////////
-// GENERIC STEAM SPREAD SYSTEM
-
-//Usage: set_up(number of bits of steam, use North/South/East/West only, spawn location)
-// The attach(atom/atom) proc is optional, and can be called to attach the effect
-// to something, like a smoking beaker, so then you can just call start() and the steam
-// will always spawn at the items location, even if it's moved.
-
-/* Example:
-var/datum/effect/system/steam_spread/steam = new /datum/effect/system/steam_spread() -- creates new system
-steam.set_up(5, 0, mob.loc) -- sets up variables
-OPTIONAL: steam.attach(mob)
-steam.start() -- spawns the effect
-*/
-/////////////////////////////////////////////
-/obj/effect/effect/steam
-	name = "steam"
-	icon = 'icons/effects/effects.dmi'
-	icon_state = "extinguish"
-	density = 0
-
-/datum/effect/effect/system/steam_spread
-
-	set_up(n = 3, c = 0, turf/loc)
-		if(n > 10)
-			n = 10
-		number = n
-		cardinals = c
-		location = loc
-
-	start()
-		var/i = 0
-		for(i=0, i<src.number, i++)
-			spawn(0)
-				if(holder)
-					src.location = get_turf(holder)
-				var/obj/effect/effect/steam/steam = PoolOrNew(/obj/effect/effect/steam, src.location)
-				var/direction
-				if(src.cardinals)
-					direction = pick(cardinal)
-				else
-					direction = pick(alldirs)
-				for(i=0, i<pick(1,2,3), i++)
-					sleep(5)
-					step(steam,direction)
-				spawn(20)
-					qdel(steam)
-
-/////////////////////////////////////////////
-//SPARK SYSTEM (like steam system)
-// The attach(atom/atom) proc is optional, and can be called to attach the effect
-// to something, like the RCD, so then you can just call start() and the sparks
-// will always spawn at the items location.
-/////////////////////////////////////////////
-
-/obj/effect/effect/sparks
-	name = "sparks"
-	icon_state = "sparks"
-	var/amount = 6.0
-	anchored = 1.0
-	mouse_opacity = 0
-
-/obj/effect/effect/sparks/New()
-	..()
-	playsound(src.loc, "sparks", 100, 1)
-	var/turf/T = src.loc
-	if (istype(T, /turf))
-		T.hotspot_expose(1000,100)
-	spawn (100)
-		qdel(src)
-	return
-
-/obj/effect/effect/sparks/Destroy()
-	var/turf/T = src.loc
-	if (istype(T, /turf))
-		T.hotspot_expose(1000,100)
-	return ..()
-
-/obj/effect/effect/sparks/Move()
-	..()
-	var/turf/T = src.loc
-	if (istype(T, /turf))
-		T.hotspot_expose(1000,100)
-	return
-
-/datum/effect/effect/system/spark_spread
-	var/total_sparks = 0 // To stop it being spammed and lagging!
-
-	set_up(n = 3, c = 0, loca)
-		if(n > 10)
-			n = 10
-		number = n
-		cardinals = c
-		if(istype(loca, /turf/))
-			location = loca
-		else
-			location = get_turf(loca)
-
-	start()
-		var/i = 0
-		for(i=0, i<src.number, i++)
-			if(src.total_sparks > 20)
-				return
-			spawn(0)
-				if(holder)
-					src.location = get_turf(holder)
-				var/obj/effect/effect/sparks/sparks = PoolOrNew(/obj/effect/effect/sparks, src.location)
-				src.total_sparks++
-				var/direction
-				if(src.cardinals)
-					direction = pick(cardinal)
-				else
-					direction = pick(alldirs)
-				for(i=0, i<pick(1,2,3), i++)
-					sleep(5)
-					step(sparks,direction)
-				spawn(20)
-					if(sparks)
-						qdel(sparks)
-					src.total_sparks--
-
-
-
-/////////////////////////////////////////////
-//// SMOKE SYSTEMS
-// direct can be optinally added when set_up, to make the smoke always travel in one direction
-// in case you wanted a vent to always smoke north for example
-/////////////////////////////////////////////
-
-
-/obj/effect/effect/smoke
-	name = "smoke"
-	icon_state = "smoke"
-	opacity = 1
-	anchored = 0.0
-	mouse_opacity = 0
-	var/amount = 6.0
-	var/time_to_live = 100
-
-	//Remove this bit to use the old smoke
-	icon = 'icons/effects/96x96.dmi'
-	pixel_x = -32
-	pixel_y = -32
-
-/obj/effect/effect/smoke/New()
-	..()
-	spawn (time_to_live)
-		qdel(src)
-	return
-
-/obj/effect/effect/smoke/Crossed(mob/living/carbon/M as mob )
-	..()
-	if(istype(M))
-		affect(M)
-
-/obj/effect/effect/smoke/proc/affect(var/mob/living/carbon/M)
-	if (istype(M))
-		return 0
-	if (M.internal != null)
-		if(M.wear_mask && (M.wear_mask.flags & AIRTIGHT))
-			return 0
-		if(istype(M,/mob/living/carbon/human))
-			var/mob/living/carbon/human/H = M
-			if(H.head && (H.head.flags & AIRTIGHT))
-				return 0
-		return 0
-	return 1
-
-/////////////////////////////////////////////
-// Illumination
-/////////////////////////////////////////////
-
-/obj/effect/effect/smoke/illumination
-	name = "illumination"
-	opacity = 0
-	icon = 'icons/effects/effects.dmi'
-	icon_state = "sparks"
-
-/obj/effect/effect/smoke/illumination/New(var/newloc, var/brightness=15, var/lifetime=10)
-	time_to_live=lifetime
-	..()
-	SetLuminosity(brightness)
-
-/////////////////////////////////////////////
-// Bad smoke
-/////////////////////////////////////////////
-
-/obj/effect/effect/smoke/bad
-	time_to_live = 200
-
-/obj/effect/effect/smoke/bad/Move()
-	..()
-	for(var/mob/living/carbon/M in get_turf(src))
-		affect(M)
-
-/obj/effect/effect/smoke/bad/affect(var/mob/living/carbon/M)
-	if (!..())
-		return 0
-	M.drop_item()
-	M.adjustOxyLoss(1)
-	if (M.coughedtime != 1)
-		M.coughedtime = 1
-		M.emote("cough")
-		spawn ( 20 )
-			M.coughedtime = 0
-
-/obj/effect/effect/smoke/bad/CanPass(atom/movable/mover, turf/target, height=0, air_group=0)
-	if(air_group || (height==0)) return 1
-	if(istype(mover, /obj/item/projectile/beam))
-		var/obj/item/projectile/beam/B = mover
-		B.damage = (B.damage/2)
-	return 1
-/////////////////////////////////////////////
-// Sleep smoke
-/////////////////////////////////////////////
-
-/obj/effect/effect/smoke/sleepy
-
-/obj/effect/effect/smoke/sleepy/Move()
-	..()
-	for(var/mob/living/carbon/M in get_turf(src))
-		affect(M)
-
-/obj/effect/effect/smoke/sleepy/affect(mob/living/carbon/M as mob )
-	if (!..())
-		return 0
-
-	M.drop_item()
-	M:sleeping += 1
-	if (M.coughedtime != 1)
-		M.coughedtime = 1
-		M.emote("cough")
-		spawn ( 20 )
-			M.coughedtime = 0
-/////////////////////////////////////////////
-// Mustard Gas
-/////////////////////////////////////////////
-
-
-/obj/effect/effect/smoke/mustard
-	name = "mustard gas"
-	icon_state = "mustard"
-
-/obj/effect/effect/smoke/mustard/Move()
-	..()
-	for(var/mob/living/carbon/human/R in get_turf(src))
-		affect(R)
-
-/obj/effect/effect/smoke/mustard/affect(var/mob/living/carbon/human/R)
-	if (!..())
-		return 0
-	if (R.wear_suit != null)
-		return 0
-
-	R.burn_skin(0.75)
-	if (R.coughedtime != 1)
-		R.coughedtime = 1
-		R.emote("gasp")
-		spawn (20)
-			R.coughedtime = 0
-	R.updatehealth()
-	return
-
-/////////////////////////////////////////////
-// Smoke spread
-/////////////////////////////////////////////
-
-/datum/effect/effect/system/smoke_spread
-	var/total_smoke = 0 // To stop it being spammed and lagging!
-	var/direction
-	var/smoke_type = /obj/effect/effect/smoke
-
-/datum/effect/effect/system/smoke_spread/set_up(n = 5, c = 0, loca, direct)
-	if(n > 10)
-		n = 10
-	number = n
-	cardinals = c
-	if(istype(loca, /turf/))
-		location = loca
-	else
-		location = get_turf(loca)
-	if(direct)
-		direction = direct
-
-/datum/effect/effect/system/smoke_spread/start()
-	var/i = 0
-	for(i=0, i<src.number, i++)
-		if(src.total_smoke > 20)
-			return
-		spawn(0)
-			if(holder)
-				src.location = get_turf(holder)
-			var/obj/effect/effect/smoke/smoke = PoolOrNew(smoke_type, src.location)
-			src.total_smoke++
-			var/direction = src.direction
-			if(!direction)
-				if(src.cardinals)
-					direction = pick(cardinal)
-				else
-					direction = pick(alldirs)
-			for(i=0, i<pick(0,1,1,1,2,2,2,3), i++)
-				sleep(10)
-				step(smoke,direction)
-			spawn(smoke.time_to_live*0.75+rand(10,30))
-				if (smoke) qdel(smoke)
-				src.total_smoke--
-
-
-/datum/effect/effect/system/smoke_spread/bad
-	smoke_type = /obj/effect/effect/smoke/bad
-
-/datum/effect/effect/system/smoke_spread/sleepy
-	smoke_type = /obj/effect/effect/smoke/sleepy
-
-
-/datum/effect/effect/system/smoke_spread/mustard
-	smoke_type = /obj/effect/effect/smoke/mustard
-
-
-/////////////////////////////////////////////
-//////// Attach an Ion trail to any object, that spawns when it moves (like for the jetpack)
-/// just pass in the object to attach it to in set_up
-/// Then do start() to start it and stop() to stop it, obviously
-/// and don't call start() in a loop that will be repeated otherwise it'll get spammed!
-/////////////////////////////////////////////
-
-/obj/effect/effect/ion_trails
-	name = "ion trails"
-	icon_state = "ion_trails"
-	anchored = 1.0
-
-/datum/effect/effect/system/ion_trail_follow
-	var/turf/oldposition
-	var/processing = 1
-	var/on = 1
-
-	set_up(atom/atom)
-		attach(atom)
-		oldposition = get_turf(atom)
-
-	start()
-		if(!src.on)
-			src.on = 1
-			src.processing = 1
-		if(src.processing)
-			src.processing = 0
-			spawn(0)
-				var/turf/T = get_turf(src.holder)
-				if(T != src.oldposition)
-					if(istype(T, /turf/space))
-						var/obj/effect/effect/ion_trails/I = PoolOrNew(/obj/effect/effect/ion_trails, src.oldposition)
-						src.oldposition = T
-						I.set_dir(src.holder.dir)
-						flick("ion_fade", I)
-						I.icon_state = "blank"
-						spawn( 20 )
-							qdel(I)
-					spawn(2)
-						if(src.on)
-							src.processing = 1
-							src.start()
-				else
-					spawn(2)
-						if(src.on)
-							src.processing = 1
-							src.start()
-
-	proc/stop()
-		src.processing = 0
-		src.on = 0
-
-
-
-
-/////////////////////////////////////////////
-//////// Attach a steam trail to an object (eg. a reacting beaker) that will follow it
-// even if it's carried of thrown.
-/////////////////////////////////////////////
-
-/datum/effect/effect/system/steam_trail_follow
-	var/turf/oldposition
-	var/processing = 1
-	var/on = 1
-
-	set_up(atom/atom)
-		attach(atom)
-		oldposition = get_turf(atom)
-
-	start()
-		if(!src.on)
-			src.on = 1
-			src.processing = 1
-		if(src.processing)
-			src.processing = 0
-			spawn(0)
-				if(src.number < 3)
-					var/obj/effect/effect/steam/I = PoolOrNew(/obj/effect/effect/steam, src.oldposition)
-					src.number++
-					src.oldposition = get_turf(holder)
-					I.set_dir(src.holder.dir)
-					spawn(10)
-						qdel(I)
-						src.number--
-					spawn(2)
-						if(src.on)
-							src.processing = 1
-							src.start()
-				else
-					spawn(2)
-						if(src.on)
-							src.processing = 1
-							src.start()
-
-	proc/stop()
-		src.processing = 0
-		src.on = 0
-
-<<<<<<< HEAD
-=======
-
-
-// Foam
-// Similar to smoke, but spreads out more
-// metal foams leave behind a foamed metal wall
-
-/obj/effect/effect/foam
-	name = "foam"
-	icon_state = "foam"
-	opacity = 0
-	anchored = 1
-	density = 0
-	layer = OBJ_LAYER + 0.9
-	mouse_opacity = 0
-	var/amount = 3
-	var/expand = 1
-	animate_movement = 0
-	var/metal = 0
-
-
-/obj/effect/effect/foam/New(loc, var/ismetal=0)
-	..(loc)
-	icon_state = "[ismetal ? "m":""]foam"
-	metal = ismetal
-	playsound(src, 'sound/effects/bubbles2.ogg', 80, 1, -3)
-	spawn(3 + metal*3)
-		process()
-		checkReagents()
-	spawn(120)
-		processing_objects.Remove(src)
-		sleep(30)
-
-		if(metal)
-			var/obj/structure/foamedmetal/M = PoolOrNew(/obj/structure/foamedmetal, src.loc)
-			M.metal = metal
-			M.updateicon()
-
-		flick("[icon_state]-disolve", src)
-		sleep(5)
-		qdel(src)
-	return
-
-// transfer any reagents to the floor
-/obj/effect/effect/foam/proc/checkReagents()
-	if(!metal && reagents)
-		for(var/atom/A in src.loc.contents)
-			if(A == src)
-				continue
-			reagents.reaction(A, 1, 1)
-
-/obj/effect/effect/foam/process()
-	if(--amount < 0)
-		return
-
-
-	for(var/direction in cardinal)
-
-
-		var/turf/T = get_step(src,direction)
-		if(!T)
-			continue
-
-		if(!T.Enter(src))
-			continue
-
-		var/obj/effect/effect/foam/F = locate() in T
-		if(F)
-			continue
-
-		F = PoolOrNew(/obj/effect/effect/foam, list(T, metal))
-		F.amount = amount
-		if(!metal)
-			F.create_reagents(10)
-			if (reagents)
-				for(var/datum/reagent/R in reagents.reagent_list)
-					F.reagents.add_reagent(R.id, 1, safety = 1)		//added safety check since reagents in the foam have already had a chance to react
-
-// foam disolves when heated
-// except metal foams
-/obj/effect/effect/foam/fire_act(datum/gas_mixture/air, exposed_temperature, exposed_volume)
-	if(!metal && prob(max(0, exposed_temperature - 475)))
-		flick("[icon_state]-disolve", src)
-
-		spawn(5)
-			qdel(src)
-
-
-/obj/effect/effect/foam/Crossed(var/atom/movable/AM)
-	if(metal)
-		return
-	if(istype(AM, /mob/living))
-		var/mob/living/M = AM
-		M.slip("the foam",6)
-
-/datum/effect/effect/system/foam_spread
-	var/amount = 5				// the size of the foam spread.
-	var/list/carried_reagents	// the IDs of reagents present when the foam was mixed
-	var/metal = 0				// 0=foam, 1=metalfoam, 2=ironfoam
-
-
-
-
-	set_up(amt=5, loca, var/datum/reagents/carry = null, var/metalfoam = 0)
-		amount = round(sqrt(amt / 3), 1)
-		if(istype(loca, /turf/))
-			location = loca
-		else
-			location = get_turf(loca)
-
-		carried_reagents = list()
-		metal = metalfoam
-
-
-		// bit of a hack here. Foam carries along any reagent also present in the glass it is mixed
-		// with (defaults to water if none is present). Rather than actually transfer the reagents,
-		// this makes a list of the reagent ids and spawns 1 unit of that reagent when the foam disolves.
-
-
-		if(carry && !metal)
-			for(var/datum/reagent/R in carry.reagent_list)
-				carried_reagents += R.id
-
-	start()
-		spawn(0)
-			var/obj/effect/effect/foam/F = locate() in location
-			if(F)
-				F.amount += amount
-				return
-
-			F = PoolOrNew(/obj/effect/effect/foam, list(src.location, metal))
-			F.amount = amount
-
-			if(!metal)			// don't carry other chemicals if a metal foam
-				F.create_reagents(10)
-
-				if(carried_reagents)
-					for(var/id in carried_reagents)
-						F.reagents.add_reagent(id, 1, null, 1) //makes a safety call because all reagents should have already reacted anyway
-				else
-					F.reagents.add_reagent("water", 1, safety = 1)
-
-// wall formed by metal foams
-// dense and opaque, but easy to break
-
-/obj/structure/foamedmetal
-	icon = 'icons/effects/effects.dmi'
-	icon_state = "metalfoam"
-	density = 1
-	opacity = 1 	// changed in New()
-	anchored = 1
-	name = "foamed metal"
-	desc = "A lightweight foamed metal wall."
-	var/metal = 1		// 1=aluminum, 2=iron
-
-	New()
-		..()
-		update_nearby_tiles(1)
-
-
-
-	Destroy()
-
-		density = 0
-		update_nearby_tiles(1)
-		..()
-
-	proc/updateicon()
-		if(metal == 1)
-			icon_state = "metalfoam"
-		else
-			icon_state = "ironfoam"
-
-
-	ex_act(severity)
-		qdel(src)
-
-	blob_act()
-		qdel(src)
-
-	bullet_act()
-		if(metal==1 || prob(50))
-			qdel(src)
-
-	attack_hand(var/mob/user)
-		if ((HULK in user.mutations) || (prob(75 - metal*25)))
-			user << "\blue You smash through the metal foam wall."
-			for(var/mob/O in oviewers(user))
-				if ((O.client && !( O.blinded )))
-					O << "\red [user] smashes through the foamed metal."
-
-			qdel(src)
-		else
-			user << "\blue You hit the metal foam but bounce off it."
-		return
-
-
-	attackby(var/obj/item/I, var/mob/user)
-
-		if (istype(I, /obj/item/weapon/grab))
-			var/obj/item/weapon/grab/G = I
-			G.affecting.loc = src.loc
-			for(var/mob/O in viewers(src))
-				if (O.client)
-					O << "\red [G.assailant] smashes [G.affecting] through the foamed metal wall."
-			qdel(I)
-			qdel(src)
-			return
-
-		if(prob(I.force*20 - metal*25))
-			user << "\blue You smash through the foamed metal with \the [I]."
-			for(var/mob/O in oviewers(user))
-				if ((O.client && !( O.blinded )))
-					O << "\red [user] smashes through the foamed metal."
-			qdel(src)
-		else
-			user << "\blue You hit the metal foam to no effect."
-
-	CanPass(atom/movable/mover, turf/target, height=1.5, air_group = 0)
-		if(air_group) return 0
-		return !density
-
->>>>>>> bf432706
-/datum/effect/effect/system/reagents_explosion
-	var/amount 						// TNT equivalent
-	var/flashing = 0			// does explosion creates flash effect?
-	var/flashing_factor = 0		// factor of how powerful the flash effect relatively to the explosion
-
-	set_up (amt, loc, flash = 0, flash_fact = 0)
-		amount = amt
-		if(istype(loc, /turf/))
-			location = loc
-		else
-			location = get_turf(loc)
-
-		flashing = flash
-		flashing_factor = flash_fact
-
-		return
-
-	start()
-		if (amount <= 2)
-			var/datum/effect/effect/system/spark_spread/s = PoolOrNew(/datum/effect/effect/system/spark_spread)
-			s.set_up(2, 1, location)
-			s.start()
-
-			for(var/mob/M in viewers(5, location))
-				M << "\red The solution violently explodes."
-			for(var/mob/M in viewers(1, location))
-				if (prob (50 * amount))
-					M << "\red The explosion knocks you down."
-					M.Weaken(rand(1,5))
-			return
-		else
-			var/devastation = -1
-			var/heavy = -1
-			var/light = -1
-			var/flash = -1
-
-			// Clamp all values to max_explosion_range
-			if (round(amount/12) > 0)
-				devastation = min (max_explosion_range, devastation + round(amount/12))
-
-			if (round(amount/6) > 0)
-				heavy = min (max_explosion_range, heavy + round(amount/6))
-
-			if (round(amount/3) > 0)
-				light = min (max_explosion_range, light + round(amount/3))
-
-			if (flash && flashing_factor)
-				flash += (round(amount/4) * flashing_factor)
-
-			for(var/mob/M in viewers(8, location))
-				M << "\red The solution violently explodes."
-
-			explosion(location, devastation, heavy, light, flash)
-
-	proc/holder_damage(var/atom/holder)
-		if(holder)
-			var/dmglevel = 4
-
-			if (round(amount/8) > 0)
-				dmglevel = 1
-			else if (round(amount/4) > 0)
-				dmglevel = 2
-			else if (round(amount/2) > 0)
-				dmglevel = 3
-
-			if(dmglevel<4) holder.ex_act(dmglevel)
+/datum/effect/effect/system/reagents_explosion
+	var/amount 						// TNT equivalent
+	var/flashing = 0			// does explosion creates flash effect?
+	var/flashing_factor = 0		// factor of how powerful the flash effect relatively to the explosion
+
+	set_up (amt, loc, flash = 0, flash_fact = 0)
+		amount = amt
+		if(istype(loc, /turf/))
+			location = loc
+		else
+			location = get_turf(loc)
+
+		flashing = flash
+		flashing_factor = flash_fact
+
+		return
+
+	start()
+		if (amount <= 2)
+			var/datum/effect/effect/system/spark_spread/s = PoolOrNew(/datum/effect/effect/system/spark_spread)
+			s.set_up(2, 1, location)
+			s.start()
+
+			for(var/mob/M in viewers(5, location))
+				M << "\red The solution violently explodes."
+			for(var/mob/M in viewers(1, location))
+				if (prob (50 * amount))
+					M << "\red The explosion knocks you down."
+					M.Weaken(rand(1,5))
+			return
+		else
+			var/devastation = -1
+			var/heavy = -1
+			var/light = -1
+			var/flash = -1
+
+			// Clamp all values to max_explosion_range
+			if (round(amount/12) > 0)
+				devastation = min (max_explosion_range, devastation + round(amount/12))
+
+			if (round(amount/6) > 0)
+				heavy = min (max_explosion_range, heavy + round(amount/6))
+
+			if (round(amount/3) > 0)
+				light = min (max_explosion_range, light + round(amount/3))
+
+			if (flash && flashing_factor)
+				flash += (round(amount/4) * flashing_factor)
+
+			for(var/mob/M in viewers(8, location))
+				M << "\red The solution violently explodes."
+
+			explosion(location, devastation, heavy, light, flash)
+
+	proc/holder_damage(var/atom/holder)
+		if(holder)
+			var/dmglevel = 4
+
+			if (round(amount/8) > 0)
+				dmglevel = 1
+			else if (round(amount/4) > 0)
+				dmglevel = 2
+			else if (round(amount/2) > 0)
+				dmglevel = 3
+
+			if(dmglevel<4) holder.ex_act(dmglevel)