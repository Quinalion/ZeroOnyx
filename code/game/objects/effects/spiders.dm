--- conflicted
+++ resolved
@@ -1,276 +1,254 @@
-//generic procs copied from obj/effect/alien
-/obj/effect/spider
-	name = "web"
-	desc = "it's stringy and sticky"
-	icon = 'icons/effects/effects.dmi'
-	anchored = 1
-	density = 0
-	var/health = 15
-
-//similar to weeds, but only barfed out by nurses manually
-/obj/effect/spider/ex_act(severity)
-	switch(severity)
-		if(1.0)
-			qdel(src)
-		if(2.0)
-			if (prob(50))
-				qdel(src)
-		if(3.0)
-			if (prob(5))
-				qdel(src)
-	return
-
-/obj/effect/spider/attackby(var/obj/item/weapon/W, var/mob/user)
-	if(W.attack_verb.len)
-		visible_message("<span class='warning'>\The [src] have been [pick(W.attack_verb)] with \the [W][(user ? " by [user]." : ".")]</span>")
-	else
-		visible_message("<span class='warning'>\The [src] have been attacked with \the [W][(user ? " by [user]." : ".")]</span>")
-
-	var/damage = W.force / 4.0
-
-	if(istype(W, /obj/item/weapon/weldingtool))
-		var/obj/item/weapon/weldingtool/WT = W
-
-		if(WT.remove_fuel(0, user))
-			damage = 15
-			playsound(loc, 'sound/items/Welder.ogg', 100, 1)
-
-	health -= damage
-	healthcheck()
-
-/obj/effect/spider/bullet_act(var/obj/item/projectile/Proj)
-	..()
-	health -= Proj.damage
-	healthcheck()
-
-/obj/effect/spider/proc/healthcheck()
-	if(health <= 0)
-		qdel(src)
-
-/obj/effect/spider/fire_act(datum/gas_mixture/air, exposed_temperature, exposed_volume)
-	if(exposed_temperature > 300)
-		health -= 5
-		healthcheck()
-
-/obj/effect/spider/stickyweb
-	icon_state = "stickyweb1"
-	New()
-		if(prob(50))
-			icon_state = "stickyweb2"
-
-/obj/effect/spider/stickyweb/CanPass(atom/movable/mover, turf/target, height=0, air_group=0)
-	if(air_group || (height==0)) return 1
-	if(istype(mover, /mob/living/simple_animal/hostile/giant_spider))
-		return 1
-	else if(istype(mover, /mob/living))
-		if(prob(50))
-			mover << "<span class='warning'>You get stuck in \the [src] for a moment.</span>"
-			return 0
-	else if(istype(mover, /obj/item/projectile))
-		return prob(30)
-	return 1
-
-/obj/effect/spider/eggcluster
-	name = "egg cluster"
-	desc = "They seem to pulse slightly with an inner life"
-	icon_state = "eggs"
-	var/amount_grown = 0
-	New()
-		pixel_x = rand(3,-3)
-		pixel_y = rand(3,-3)
-		processing_objects |= src
-
-/obj/effect/spider/eggcluster/New(var/location, var/atom/parent)
-	get_light_and_color(parent)
-	..()
-
-/obj/effect/spider/eggcluster/Destroy()
-	processing_objects -= src
-	if(istype(loc, /obj/item/organ/external))
-		var/obj/item/organ/external/O = loc
-		O.implants -= src
-
-	..()
-
-/obj/effect/spider/eggcluster/process()
-	amount_grown += rand(0,2)
-	if(amount_grown >= 100)
-		var/num = rand(6,24)
-		var/obj/item/organ/external/O = null
-		if(istype(loc, /obj/item/organ/external))
-			O = loc
-
-		for(var/i=0, i<num, i++)
-			var/spiderling = PoolOrNew(/obj/effect/spider/spiderling, list(src.loc, src))
-			if(O)
-				O.implants += spiderling
-		qdel(src)
-
-/obj/effect/spider/spiderling
-	name = "spiderling"
-	desc = "It never stays still for long."
-	icon_state = "spiderling"
-	anchored = 0
-	layer = 2.7
-	health = 3
-	var/last_itch = 0
-	var/amount_grown = -1
-	var/obj/machinery/atmospherics/unary/vent_pump/entry_vent
-	var/travelling_in_vent = 0
-
-/obj/effect/spider/spiderling/New(var/location, var/atom/parent)
-	pixel_x = rand(6,-6)
-	pixel_y = rand(6,-6)
-	processing_objects |= src
-	//50% chance to grow up
-	if(prob(50))
-		amount_grown = 1
-	get_light_and_color(parent)
-	..()
-
-/obj/effect/spider/spiderling/Destroy()
-	processing_objects -= src
-	..()
-
-/obj/effect/spider/spiderling/Bump(atom/user)
-	if(istype(user, /obj/structure/table))
-		src.loc = user.loc
-	else
-		..()
-
-/obj/effect/spider/spiderling/proc/die()
-	visible_message("<span class='alert'>[src] dies!</span>")
-	PoolOrNew(/obj/effect/decal/cleanable/spiderling_remains, src.loc)
-	qdel(src)
-
-/obj/effect/spider/spiderling/healthcheck()
-	if(health <= 0)
-		die()
-
-/obj/effect/spider/spiderling/process()
-	if(travelling_in_vent)
-		if(istype(src.loc, /turf))
-			travelling_in_vent = 0
-			entry_vent = null
-	else if(entry_vent)
-		if(get_dist(src, entry_vent) <= 1)
-			if(entry_vent.network && entry_vent.network.normal_members.len)
-				var/list/vents = list()
-				for(var/obj/machinery/atmospherics/unary/vent_pump/temp_vent in entry_vent.network.normal_members)
-					vents.Add(temp_vent)
-				if(!vents.len)
-					entry_vent = null
-					return
-				var/obj/machinery/atmospherics/unary/vent_pump/exit_vent = pick(vents)
-				/*if(prob(50))
-					src.visible_message("<B>[src] scrambles into the ventillation ducts!</B>")*/
-
-				spawn(rand(20,60))
-					loc = exit_vent
-					var/travel_time = round(get_dist(loc, exit_vent.loc) / 2)
-					spawn(travel_time)
-
-						if(!exit_vent || exit_vent.welded)
-							loc = entry_vent
-							entry_vent = null
-							return
-
-						if(prob(50))
-							src.visible_message("<span class='notice'>You hear something squeezing through the ventilation ducts.</span>",2)
-						sleep(travel_time)
-
-						if(!exit_vent || exit_vent.welded)
-							loc = entry_vent
-							entry_vent = null
-							return
-						loc = exit_vent.loc
-						entry_vent = null
-						var/area/new_area = get_area(loc)
-						if(new_area)
-							new_area.Entered(src)
-			else
-				entry_vent = null
-	//=================
-
-<<<<<<< HEAD
-	else if(prob(25))
-		var/list/nearby = oview(5, src)
-		if(nearby.len)
-			var/target_atom = pick(nearby)
-			walk_to(src, target_atom, 5)
-			if(prob(25))
-				src.visible_message("<span class='notice'>\The [src] skitters[pick(" away"," around","")].</span>")
-	else if(prob(5))
-		//vent crawl!
-		for(var/obj/machinery/atmospherics/unary/vent_pump/v in view(7,src))
-			if(!v.welded)
-				entry_vent = v
-				walk_to(src, entry_vent, 5)
-				break
-
-	if(prob(1))
-		src.visible_message("<span class='notice'>\The [src] chitters.</span>")
-	if(isturf(loc) && amount_grown > 0)
-		amount_grown += rand(0,2)
-=======
-	if(isturf(loc))
-		if(prob(25))
-			var/list/nearby = trange(5, src) - loc
-			if(nearby.len)
-				var/target_atom = pick(nearby)
-				walk_to(src, target_atom, 5)
-				if(prob(25))
-					src.visible_message("<span class='notice'>\The [src] skitters[pick(" away"," around","")].</span>")
-		else if(prob(5))
-			//vent crawl!
-			for(var/obj/machinery/atmospherics/unary/vent_pump/v in view(7,src))
-				if(!v.welded)
-					entry_vent = v
-					walk_to(src, entry_vent, 5)
-					break
-
->>>>>>> dcf7f308
-		if(amount_grown >= 100)
-			var/spawn_type = pick(typesof(/mob/living/simple_animal/hostile/giant_spider))
-			new spawn_type(src.loc, src)
-			qdel(src)
-	else if(isorgan(loc))
-		if(!amount_grown) amount_grown = 1
-		var/obj/item/organ/external/O = loc
-		if(!O.owner || O.owner.stat == DEAD || amount_grown > 80)
-			O.implants -= src
-			src.loc = O.owner ? O.owner.loc : O.loc
-			src.visible_message("<span class='warning'>\A [src] makes its way out of [O.owner ? "[O.owner]'s [O.name]" : "\the [O]"]!</span>")
-			if(O.owner)
-				O.owner.apply_damage(1, BRUTE, O.limb_name)
-		else if(prob(1))
-			O.owner.apply_damage(1, TOX, O.limb_name)
-			if(world.time > last_itch + 30 SECONDS)
-				last_itch = world.time
-				O.owner << "<span class='notice'>Your [O.name] itches...</span>"
-	else if(prob(1))
-		src.visible_message("<span class='notice'>\The [src] skitters.</span>")
-
-	if(amount_grown)
-		amount_grown += rand(0,2)
-
-/obj/effect/decal/cleanable/spiderling_remains
-	name = "spiderling remains"
-	desc = "Green squishy mess."
-	icon = 'icons/effects/effects.dmi'
-	icon_state = "greenshatter"
-
-/obj/effect/spider/cocoon
-	name = "cocoon"
-	desc = "Something wrapped in silky spider web"
-	icon_state = "cocoon1"
-	health = 60
-
-	New()
-		icon_state = pick("cocoon1","cocoon2","cocoon3")
-
-/obj/effect/spider/cocoon/Destroy()
-	src.visible_message("<span class='warning'>\The [src] splits open.</span>")
-	for(var/atom/movable/A in contents)
-		A.loc = src.loc
-	return ..()
+//generic procs copied from obj/effect/alien
+/obj/effect/spider
+	name = "web"
+	desc = "it's stringy and sticky"
+	icon = 'icons/effects/effects.dmi'
+	anchored = 1
+	density = 0
+	var/health = 15
+
+//similar to weeds, but only barfed out by nurses manually
+/obj/effect/spider/ex_act(severity)
+	switch(severity)
+		if(1.0)
+			qdel(src)
+		if(2.0)
+			if (prob(50))
+				qdel(src)
+		if(3.0)
+			if (prob(5))
+				qdel(src)
+	return
+
+/obj/effect/spider/attackby(var/obj/item/weapon/W, var/mob/user)
+	if(W.attack_verb.len)
+		visible_message("<span class='warning'>\The [src] have been [pick(W.attack_verb)] with \the [W][(user ? " by [user]." : ".")]</span>")
+	else
+		visible_message("<span class='warning'>\The [src] have been attacked with \the [W][(user ? " by [user]." : ".")]</span>")
+
+	var/damage = W.force / 4.0
+
+	if(istype(W, /obj/item/weapon/weldingtool))
+		var/obj/item/weapon/weldingtool/WT = W
+
+		if(WT.remove_fuel(0, user))
+			damage = 15
+			playsound(loc, 'sound/items/Welder.ogg', 100, 1)
+
+	health -= damage
+	healthcheck()
+
+/obj/effect/spider/bullet_act(var/obj/item/projectile/Proj)
+	..()
+	health -= Proj.damage
+	healthcheck()
+
+/obj/effect/spider/proc/healthcheck()
+	if(health <= 0)
+		qdel(src)
+
+/obj/effect/spider/fire_act(datum/gas_mixture/air, exposed_temperature, exposed_volume)
+	if(exposed_temperature > 300)
+		health -= 5
+		healthcheck()
+
+/obj/effect/spider/stickyweb
+	icon_state = "stickyweb1"
+	New()
+		if(prob(50))
+			icon_state = "stickyweb2"
+
+/obj/effect/spider/stickyweb/CanPass(atom/movable/mover, turf/target, height=0, air_group=0)
+	if(air_group || (height==0)) return 1
+	if(istype(mover, /mob/living/simple_animal/hostile/giant_spider))
+		return 1
+	else if(istype(mover, /mob/living))
+		if(prob(50))
+			mover << "<span class='warning'>You get stuck in \the [src] for a moment.</span>"
+			return 0
+	else if(istype(mover, /obj/item/projectile))
+		return prob(30)
+	return 1
+
+/obj/effect/spider/eggcluster
+	name = "egg cluster"
+	desc = "They seem to pulse slightly with an inner life"
+	icon_state = "eggs"
+	var/amount_grown = 0
+	New()
+		pixel_x = rand(3,-3)
+		pixel_y = rand(3,-3)
+		processing_objects |= src
+
+/obj/effect/spider/eggcluster/New(var/location, var/atom/parent)
+	get_light_and_color(parent)
+	..()
+
+/obj/effect/spider/eggcluster/Destroy()
+	processing_objects -= src
+	if(istype(loc, /obj/item/organ/external))
+		var/obj/item/organ/external/O = loc
+		O.implants -= src
+
+	..()
+
+/obj/effect/spider/eggcluster/process()
+	amount_grown += rand(0,2)
+	if(amount_grown >= 100)
+		var/num = rand(6,24)
+		var/obj/item/organ/external/O = null
+		if(istype(loc, /obj/item/organ/external))
+			O = loc
+
+		for(var/i=0, i<num, i++)
+			var/spiderling = PoolOrNew(/obj/effect/spider/spiderling, list(src.loc, src))
+			if(O)
+				O.implants += spiderling
+		qdel(src)
+
+/obj/effect/spider/spiderling
+	name = "spiderling"
+	desc = "It never stays still for long."
+	icon_state = "spiderling"
+	anchored = 0
+	layer = 2.7
+	health = 3
+	var/last_itch = 0
+	var/amount_grown = -1
+	var/obj/machinery/atmospherics/unary/vent_pump/entry_vent
+	var/travelling_in_vent = 0
+
+/obj/effect/spider/spiderling/New(var/location, var/atom/parent)
+	pixel_x = rand(6,-6)
+	pixel_y = rand(6,-6)
+	processing_objects |= src
+	//50% chance to grow up
+	if(prob(50))
+		amount_grown = 1
+	get_light_and_color(parent)
+	..()
+
+/obj/effect/spider/spiderling/Destroy()
+	processing_objects -= src
+	..()
+
+/obj/effect/spider/spiderling/Bump(atom/user)
+	if(istype(user, /obj/structure/table))
+		src.loc = user.loc
+	else
+		..()
+
+/obj/effect/spider/spiderling/proc/die()
+	visible_message("<span class='alert'>[src] dies!</span>")
+	PoolOrNew(/obj/effect/decal/cleanable/spiderling_remains, src.loc)
+	qdel(src)
+
+/obj/effect/spider/spiderling/healthcheck()
+	if(health <= 0)
+		die()
+
+/obj/effect/spider/spiderling/process()
+	if(travelling_in_vent)
+		if(istype(src.loc, /turf))
+			travelling_in_vent = 0
+			entry_vent = null
+	else if(entry_vent)
+		if(get_dist(src, entry_vent) <= 1)
+			if(entry_vent.network && entry_vent.network.normal_members.len)
+				var/list/vents = list()
+				for(var/obj/machinery/atmospherics/unary/vent_pump/temp_vent in entry_vent.network.normal_members)
+					vents.Add(temp_vent)
+				if(!vents.len)
+					entry_vent = null
+					return
+				var/obj/machinery/atmospherics/unary/vent_pump/exit_vent = pick(vents)
+				/*if(prob(50))
+					src.visible_message("<B>[src] scrambles into the ventillation ducts!</B>")*/
+
+				spawn(rand(20,60))
+					loc = exit_vent
+					var/travel_time = round(get_dist(loc, exit_vent.loc) / 2)
+					spawn(travel_time)
+
+						if(!exit_vent || exit_vent.welded)
+							loc = entry_vent
+							entry_vent = null
+							return
+
+						if(prob(50))
+							src.visible_message("<span class='notice'>You hear something squeezing through the ventilation ducts.</span>",2)
+						sleep(travel_time)
+
+						if(!exit_vent || exit_vent.welded)
+							loc = entry_vent
+							entry_vent = null
+							return
+						loc = exit_vent.loc
+						entry_vent = null
+						var/area/new_area = get_area(loc)
+						if(new_area)
+							new_area.Entered(src)
+			else
+				entry_vent = null
+	//=================
+
+	if(isturf(loc))
+		if(prob(25))
+			var/list/nearby = trange(5, src) - loc
+			if(nearby.len)
+				var/target_atom = pick(nearby)
+				walk_to(src, target_atom, 5)
+				if(prob(25))
+					src.visible_message("<span class='notice'>\The [src] skitters[pick(" away"," around","")].</span>")
+		else if(prob(5))
+			//vent crawl!
+			for(var/obj/machinery/atmospherics/unary/vent_pump/v in view(7,src))
+				if(!v.welded)
+					entry_vent = v
+					walk_to(src, entry_vent, 5)
+					break
+
+		if(amount_grown >= 100)
+			var/spawn_type = pick(typesof(/mob/living/simple_animal/hostile/giant_spider))
+			new spawn_type(src.loc, src)
+			qdel(src)
+	else if(isorgan(loc))
+		if(!amount_grown) amount_grown = 1
+		var/obj/item/organ/external/O = loc
+		if(!O.owner || O.owner.stat == DEAD || amount_grown > 80)
+			O.implants -= src
+			src.loc = O.owner ? O.owner.loc : O.loc
+			src.visible_message("<span class='warning'>\A [src] makes its way out of [O.owner ? "[O.owner]'s [O.name]" : "\the [O]"]!</span>")
+			if(O.owner)
+				O.owner.apply_damage(1, BRUTE, O.limb_name)
+		else if(prob(1))
+			O.owner.apply_damage(1, TOX, O.limb_name)
+			if(world.time > last_itch + 30 SECONDS)
+				last_itch = world.time
+				O.owner << "<span class='notice'>Your [O.name] itches...</span>"
+	else if(prob(1))
+		src.visible_message("<span class='notice'>\The [src] skitters.</span>")
+
+	if(amount_grown)
+		amount_grown += rand(0,2)
+
+/obj/effect/decal/cleanable/spiderling_remains
+	name = "spiderling remains"
+	desc = "Green squishy mess."
+	icon = 'icons/effects/effects.dmi'
+	icon_state = "greenshatter"
+
+/obj/effect/spider/cocoon
+	name = "cocoon"
+	desc = "Something wrapped in silky spider web"
+	icon_state = "cocoon1"
+	health = 60
+
+	New()
+		icon_state = pick("cocoon1","cocoon2","cocoon3")
+
+/obj/effect/spider/cocoon/Destroy()
+	src.visible_message("<span class='warning'>\The [src] splits open.</span>")
+	for(var/atom/movable/A in contents)
+		A.loc = src.loc
+	return ..()