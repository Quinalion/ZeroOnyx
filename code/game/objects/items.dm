--- conflicted
+++ resolved
@@ -1,611 +1,607 @@
-/obj/item
-	name = "item"
-	icon = 'icons/obj/items.dmi'
-	var/image/blood_overlay = null //this saves our blood splatter overlay, which will be processed not to go over the edges of the sprite
-	var/abstract = 0
-	var/r_speed = 1.0
-	var/health = null
-	var/burn_point = null
-	var/burning = null
-	var/hitsound = null
-	var/w_class = 3.0
-	var/slot_flags = 0		//This is used to determine on which slots an item can fit.
-	var/no_attack_log = 0			//If it's an item we don't want to log attack_logs with, set this to 1
-	pass_flags = PASSTABLE
-	pressure_resistance = 5
-//	causeerrorheresoifixthis
-	var/obj/item/master = null
-
-	var/heat_protection = 0 //flags which determine which body parts are protected from heat. Use the HEAD, UPPER_TORSO, LOWER_TORSO, etc. flags. See setup.dm
-	var/cold_protection = 0 //flags which determine which body parts are protected from cold. Use the HEAD, UPPER_TORSO, LOWER_TORSO, etc. flags. See setup.dm
-	var/max_heat_protection_temperature //Set this variable to determine up to which temperature (IN KELVIN) the item protects against heat damage. Keep at null to disable protection. Only protects areas set by heat_protection flags
-	var/min_cold_protection_temperature //Set this variable to determine down to which temperature (IN KELVIN) the item protects against cold damage. 0 is NOT an acceptable number due to if(varname) tests!! Keep at null to disable protection. Only protects areas set by cold_protection flags
-
-	var/icon_action_button //If this is set, The item will make an action button on the player's HUD when picked up. The button will have the icon_action_button sprite from the screen1_action.dmi file.
-	var/action_button_name //This is the text which gets displayed on the action button. If not set it defaults to 'Use [name]'. Note that icon_action_button needs to be set in order for the action button to appear.
-
-	//Since any item can now be a piece of clothing, this has to be put here so all items share it.
-	var/flags_inv //This flag is used to determine when items in someone's inventory cover others. IE helmets making it so you can't see glasses, etc.
-	var/body_parts_covered = 0 //see setup.dm for appropriate bit flags
-	//var/heat_transfer_coefficient = 1 //0 prevents all transfers, 1 is invisible
-	var/gas_transfer_coefficient = 1 // for leaking gas from turf to mask and vice-versa (for masks right now, but at some point, i'd like to include space helmets)
-	var/permeability_coefficient = 1 // for chemicals/diseases
-	var/siemens_coefficient = 1 // for electrical admittance/conductance (electrocution checks and shit)
-	var/slowdown = 0 // How much clothing is slowing you down. Negative values speeds you up
-	var/canremove = 1 //Mostly for Ninja code at this point but basically will not allow the item to be removed if set to 0. /N
-	var/list/armor = list(melee = 0, bullet = 0, laser = 0,energy = 0, bomb = 0, bio = 0, rad = 0)
-	var/list/allowed = null //suit storage stuff.
-	var/obj/item/device/uplink/hidden/hidden_uplink = null // All items can have an uplink hidden inside, just remember to add the triggers.
-	var/zoomdevicename = null //name used for message when binoculars/scope is used
-	var/zoom = 0 //1 if item is actively being used to zoom. For scoped guns and binoculars.
-
-	var/item_state = null // Used to specify the item state for the on-mob overlays.
-	var/item_state_slots = null //overrides the default item_state for particular slots.
-
-	// Used to specify the icon file to be used when the item is worn. If not set the default icon for that slot will be used.
-	// If icon_override or sprite_sheets are set they will take precendence over this, assuming they apply to the slot in question.
-	// Only slot_l_hand/slot_r_hand are implemented at the moment. Others to be implemented as needed.
-	var/list/item_icons = null
-
-	/* Species-specific sprites, concept stolen from Paradise//vg/.
-	ex:
-	sprite_sheets = list(
-		"Tajara" = 'icons/cat/are/bad'
-		)
-	If index term exists and icon_override is not set, this sprite sheet will be used.
-	*/
-	var/list/sprite_sheets = null
-	var/icon_override = null  //Used to override hardcoded clothing dmis in human clothing proc.
-
-	/* Species-specific sprite sheets for inventory sprites
-	Works similarly to worn sprite_sheets, except the alternate sprites are used when the clothing/refit_for_species() proc is called.
-	*/
-	var/list/sprite_sheets_obj = null
-
-/obj/item/Destroy()
-	if(ismob(loc))
-		var/mob/m = loc
-		m.unEquip(src, 1)
-	return ..()
-
-/obj/item/device
-	icon = 'icons/obj/device.dmi'
-
-//Checks if the item is being held by a mob, and if so, updates the held icons
-/obj/item/proc/update_held_icon()
-	if(ismob(src.loc))
-		var/mob/M = src.loc
-		if(M.l_hand == src)
-			M.update_inv_l_hand()
-		if(M.r_hand == src)
-			M.update_inv_r_hand()
-
-/obj/item/ex_act(severity)
-	switch(severity)
-		if(1.0)
-			qdel(src)
-			return
-		if(2.0)
-			if (prob(50))
-				qdel(src)
-				return
-		if(3.0)
-			if (prob(5))
-				qdel(src)
-				return
-		else
-	return
-
-/obj/item/blob_act()
-	return
-
-//user: The mob that is suiciding
-//damagetype: The type of damage the item will inflict on the user
-//BRUTELOSS = 1
-//FIRELOSS = 2
-//TOXLOSS = 4
-//OXYLOSS = 8
-//Output a creative message and then return the damagetype done
-/obj/item/proc/suicide_act(mob/user)
-	return
-
-/obj/item/verb/move_to_top()
-	set name = "Move To Top"
-	set category = "Object"
-	set src in oview(1)
-
-	if(!istype(src.loc, /turf) || usr.stat || usr.restrained() )
-		return
-
-	var/turf/T = src.loc
-
-	src.loc = null
-
-	src.loc = T
-
-/obj/item/examine(mob/user, var/distance = -1)
-	var/size
-	switch(src.w_class)
-		if(1.0)
-			size = "tiny"
-		if(2.0)
-			size = "small"
-		if(3.0)
-			size = "normal-sized"
-		if(4.0)
-			size = "bulky"
-		if(5.0)
-			size = "huge"
-	return ..(user, distance, "", "It is a [size] item.")
-
-/obj/item/attack_hand(mob/user as mob)
-	if (!user) return
-	if (hasorgans(user))
-		var/mob/living/carbon/human/H = user
-		var/obj/item/organ/external/temp = H.organs_by_name["r_hand"]
-		if (user.hand)
-			temp = H.organs_by_name["l_hand"]
-		if(temp && !temp.is_usable())
-			user << "<span class='notice'>You try to move your [temp.name], but cannot!"
-			return
-
-	if (istype(src.loc, /obj/item/weapon/storage))
-		var/obj/item/weapon/storage/S = src.loc
-		S.remove_from_storage(src)
-
-	src.throwing = 0
-	if (src.loc == user)
-		if(!user.unEquip(src))
-			return
-	else
-		if(isliving(src.loc))
-			return
-		user.next_move = max(user.next_move+2,world.time + 2)
-	user.put_in_active_hand(src)
-	if(src.loc == user)
-		src.pickup(user)
-	return
-
-/obj/item/attack_ai(mob/user as mob)
-	if (istype(src.loc, /obj/item/weapon/robot_module))
-		//If the item is part of a cyborg module, equip it
-		if(!isrobot(user))
-			return
-		var/mob/living/silicon/robot/R = user
-		R.activate_module(src)
-		R.hud_used.update_robot_modules_display()
-
-// Due to storage type consolidation this should get used more now.
-// I have cleaned it up a little, but it could probably use more.  -Sayu
-/obj/item/attackby(obj/item/weapon/W as obj, mob/user as mob)
-	if(istype(W,/obj/item/weapon/storage))
-		var/obj/item/weapon/storage/S = W
-		if(S.use_to_pickup)
-			if(S.collection_mode) //Mode is set to collect all items on a tile and we clicked on a valid one.
-				if(isturf(src.loc))
-					var/list/rejections = list()
-					var/success = 0
-					var/failure = 0
-
-					for(var/obj/item/I in src.loc)
-						if(I.type in rejections) // To limit bag spamming: any given type only complains once
-							continue
-						if(!S.can_be_inserted(I))	// Note can_be_inserted still makes noise when the answer is no
-							rejections += I.type	// therefore full bags are still a little spammy
-							failure = 1
-							continue
-						success = 1
-						S.handle_item_insertion(I, 1)	//The 1 stops the "You put the [src] into [S]" insertion message from being displayed.
-					if(success && !failure)
-						user << "<span class='notice'>You put everything in [S].</span>"
-					else if(success)
-						user << "<span class='notice'>You put some things in [S].</span>"
-					else
-						user << "<span class='notice'>You fail to pick anything up with [S].</span>"
-
-			else if(S.can_be_inserted(src))
-				S.handle_item_insertion(src)
-
-	return
-
-/obj/item/proc/talk_into(mob/M as mob, text)
-	return
-
-/obj/item/proc/moved(mob/user as mob, old_loc as turf)
-	return
-
-// apparently called whenever an item is removed from a slot, container, or anything else.
-/obj/item/proc/dropped(mob/user as mob)
-	..()
-	if(zoom) zoom() //binoculars, scope, etc
-
-// called just as an item is picked up (loc is not yet changed)
-/obj/item/proc/pickup(mob/user)
-	return
-
-// called when this item is removed from a storage item, which is passed on as S. The loc variable is already set to the new destination before this is called.
-/obj/item/proc/on_exit_storage(obj/item/weapon/storage/S as obj)
-	return
-
-// called when this item is added into a storage item, which is passed on as S. The loc variable is already set to the storage item.
-/obj/item/proc/on_enter_storage(obj/item/weapon/storage/S as obj)
-	return
-
-// called when "found" in pockets and storage items. Returns 1 if the search should end.
-/obj/item/proc/on_found(mob/finder as mob)
-	return
-
-// called after an item is placed in an equipment slot
-// user is mob that equipped it
-// slot uses the slot_X defines found in setup.dm
-// for items that can be placed in multiple slots
-// note this isn't called during the initial dressing of a player
-/obj/item/proc/equipped(var/mob/user, var/slot)
-	return
-
-//Defines which slots correspond to which slot flags
-var/list/global/slot_flags_enumeration = list(
-	"[slot_wear_mask]" = SLOT_MASK,
-	"[slot_back]" = SLOT_BACK,
-	"[slot_wear_suit]" = SLOT_OCLOTHING,
-	"[slot_gloves]" = SLOT_GLOVES,
-	"[slot_shoes]" = SLOT_FEET,
-	"[slot_belt]" = SLOT_BELT,
-	"[slot_glasses]" = SLOT_EYES,
-	"[slot_head]" = SLOT_HEAD,
-	"[slot_l_ear]" = SLOT_EARS|SLOT_TWOEARS,
-	"[slot_r_ear]" = SLOT_EARS|SLOT_TWOEARS,
-	"[slot_w_uniform]" = SLOT_ICLOTHING,
-	"[slot_wear_id]" = SLOT_ID,
-	"[slot_tie]" = SLOT_TIE,
-	)
-
-//the mob M is attempting to equip this item into the slot passed through as 'slot'. Return 1 if it can do this and 0 if it can't.
-//If you are making custom procs but would like to retain partial or complete functionality of this one, include a 'return ..()' to where you want this to happen.
-//Set disable_warning to 1 if you wish it to not give you outputs.
-//Should probably move the bulk of this into mob code some time, as most of it is related to the definition of slots and not item-specific
-/obj/item/proc/mob_can_equip(M as mob, slot, disable_warning = 0)
-	if(!slot) return 0
-	if(!M) return 0
-
-	if(!ishuman(M)) return 0
-	
-	var/mob/living/carbon/human/H = M
-	var/list/mob_equip = list()
-	if(H.species.hud && H.species.hud.equip_slots)
-		mob_equip = H.species.hud.equip_slots
-
-	if(H.species && !(slot in mob_equip))
-		return 0
-	
-	//First check if the item can be equipped to the desired slot.
-	if("[slot]" in slot_flags_enumeration)
-		var/req_flags = slot_flags_enumeration["[slot]"]
-		if(!(req_flags & slot_flags))
-			return 0
-	
-	//Next check that the slot is free
-	if(H.get_equipped_item(slot))
-		return 0
-	
-	//Next check if the slot is accessible.
-	var/mob/_user = disable_warning? null : H
-	if(!H.slot_is_accessible(slot, src, _user))
-		return 0
-	
-	//Lastly, check special rules for the desired slot.
-	switch(slot)
-		if(slot_l_ear, slot_r_ear)
-			var/slot_other_ear = (slot == slot_l_ear)? slot_r_ear : slot_l_ear
-			if( (w_class > 1) && !(slot_flags & SLOT_EARS) )
-				return 0
-			if( (slot_flags & SLOT_TWOEARS) && H.get_equipped_item(slot_other_ear) )
-				return 0
-		if(slot_wear_id)
-			if(!H.w_uniform && (slot_w_uniform in mob_equip))
-				if(!disable_warning)
-					H << "<span class='warning'>You need a jumpsuit before you can attach this [name].</span>"
-				return 0
-		if(slot_l_store, slot_r_store)
-			if(!H.w_uniform && (slot_w_uniform in mob_equip))
-				if(!disable_warning)
-					H << "<span class='warning'>You need a jumpsuit before you can attach this [name].</span>"
-				return 0
-			if(slot_flags & SLOT_DENYPOCKET)
-				return 0
-			if( w_class > 2 && !(slot_flags & SLOT_POCKET) )
-				return 0
-		if(slot_s_store)
-			if(!H.wear_suit && (slot_wear_suit in mob_equip))
-				if(!disable_warning)
-					H << "<span class='warning'>You need a suit before you can attach this [name].</span>"
-				return 0
-			if(!H.wear_suit.allowed)
-				if(!disable_warning)
-					usr << "<span class='warning'>You somehow have a suit with no defined allowed items for suit storage, stop that.</span>"
-				return 0
-			if( !(istype(src, /obj/item/device/pda) || istype(src, /obj/item/weapon/pen) || is_type_in_list(src, H.wear_suit.allowed)) )
-				return 0
-		if(slot_handcuffed)
-			if(!istype(src, /obj/item/weapon/handcuffs))
-				return 0
-		if(slot_legcuffed)
-			if(!istype(src, /obj/item/weapon/legcuffs))
-				return 0
-		if(slot_in_backpack) //used entirely for equipping spawned mobs or at round start
-			var/allow = 0
-			if(H.back && istype(H.back, /obj/item/weapon/storage/backpack))
-				var/obj/item/weapon/storage/backpack/B = H.back
-				if(B.contents.len < B.storage_slots && w_class <= B.max_w_class)
-					allow = 1
-			if(!allow)
-				return 0
-		if(slot_tie)
-			if(!H.w_uniform && (slot_w_uniform in mob_equip))
-				if(!disable_warning)
-					H << "<span class='warning'>You need a jumpsuit before you can attach this [name].</span>"
-				return 0
-			var/obj/item/clothing/under/uniform = H.w_uniform
-			if(uniform.accessories.len && !uniform.can_attach_accessory(src))
-				if (!disable_warning)
-					H << "<span class='warning'>You already have an accessory of this type attached to your [uniform].</span>"
-				return 0
-	return 1
-
-/obj/item/proc/mob_can_unequip(mob/M, slot, disable_warning = 0)
-	if(!slot) return 0
-	if(!M) return 0
-	
-	if(!canremove)
-		return 0
-	if(!M.slot_is_accessible(slot, src, disable_warning? null : M))
-		return 0
-	return 1
-
-/obj/item/verb/verb_pickup()
-	set src in oview(1)
-	set category = "Object"
-	set name = "Pick up"
-
-	if(!(usr)) //BS12 EDIT
-		return
-	if(!usr.canmove || usr.stat || usr.restrained() || !Adjacent(usr))
-		return
-	if((!istype(usr, /mob/living/carbon)) || (istype(usr, /mob/living/carbon/brain)))//Is humanoid, and is not a brain
-		usr << "\red You can't pick things up!"
-		return
-	if( usr.stat || usr.restrained() )//Is not asleep/dead and is not restrained
-		usr << "\red You can't pick things up!"
-		return
-	if(src.anchored) //Object isn't anchored
-		usr << "\red You can't pick that up!"
-		return
-	if(!usr.hand && usr.r_hand) //Right hand is not full
-		usr << "\red Your right hand is full."
-		return
-	if(usr.hand && usr.l_hand) //Left hand is not full
-		usr << "\red Your left hand is full."
-		return
-	if(!istype(src.loc, /turf)) //Object is on a turf
-		usr << "\red You can't pick that up!"
-		return
-	//All checks are done, time to pick it up!
-	usr.UnarmedAttack(src)
-	return
-
-
-//This proc is executed when someone clicks the on-screen UI button. To make the UI button show, set the 'icon_action_button' to the icon_state of the image of the button in screen1_action.dmi
-//The default action is attack_self().
-//Checks before we get to here are: mob is alive, mob is not restrained, paralyzed, asleep, resting, laying, item is on the mob.
-/obj/item/proc/ui_action_click()
-	if( src in usr )
-		attack_self(usr)
-
-
-/obj/item/proc/IsShield()
-	return 0
-
-/obj/item/proc/get_loc_turf()
-	var/atom/L = loc
-	while(L && !istype(L, /turf/))
-		L = L.loc
-	return loc
-
-/obj/item/proc/eyestab(mob/living/carbon/M as mob, mob/living/carbon/user as mob)
-
-	var/mob/living/carbon/human/H = M
-	if(istype(H) && ( \
-			(H.head && H.head.flags & HEADCOVERSEYES) || \
-			(H.wear_mask && H.wear_mask.flags & MASKCOVERSEYES) || \
-			(H.glasses && H.glasses.flags & GLASSESCOVERSEYES) \
-		))
-		// you can't stab someone in the eyes wearing a mask!
-		user << "\red You're going to need to remove the eye covering first."
-		return
-
-	if(!M.has_eyes())
-		user << "\red You cannot locate any eyes on [M]!"
-		return
-
-	user.attack_log += "\[[time_stamp()]\]<font color='red'> Attacked [M.name] ([M.ckey]) with [src.name] (INTENT: [uppertext(user.a_intent)])</font>"
-	M.attack_log += "\[[time_stamp()]\]<font color='orange'> Attacked by [user.name] ([user.ckey]) with [src.name] (INTENT: [uppertext(user.a_intent)])</font>"
-	msg_admin_attack("[user.name] ([user.ckey]) attacked [M.name] ([M.ckey]) with [src.name] (INTENT: [uppertext(user.a_intent)]) (<A HREF='?_src_=holder;adminplayerobservecoodjump=1;X=[user.x];Y=[user.y];Z=[user.z]'>JMP</a>)") //BS12 EDIT ALG
-
-	src.add_fingerprint(user)
-	//if((CLUMSY in user.mutations) && prob(50))
-	//	M = user
-		/*
-		M << "\red You stab yourself in the eye."
-		M.sdisabilities |= BLIND
-		M.weakened += 4
-		M.adjustBruteLoss(10)
-		*/
-
-	if(istype(H))
-
-		var/obj/item/organ/eyes/eyes = H.internal_organs_by_name["eyes"]
-
-		if(H != user)
-			for(var/mob/O in (viewers(M) - user - M))
-				O.show_message("\red [M] has been stabbed in the eye with [src] by [user].", 1)
-			M << "\red [user] stabs you in the eye with [src]!"
-			user << "\red You stab [M] in the eye with [src]!"
-		else
-			user.visible_message( \
-				"\red [user] has stabbed themself with [src]!", \
-				"\red You stab yourself in the eyes with [src]!" \
-			)
-
-		eyes.damage += rand(3,4)
-		if(eyes.damage >= eyes.min_bruised_damage)
-			if(M.stat != 2)
-				if(eyes.robotic <= 1) //robot eyes bleeding might be a bit silly
-					M << "\red Your eyes start to bleed profusely!"
-			if(prob(50))
-				if(M.stat != 2)
-					M << "\red You drop what you're holding and clutch at your eyes!"
-					M.drop_item()
-				M.eye_blurry += 10
-				M.Paralyse(1)
-				M.Weaken(4)
-			if (eyes.damage >= eyes.min_broken_damage)
-				if(M.stat != 2)
-					M << "\red You go blind!"
-		var/obj/item/organ/external/affecting = H.get_organ("head")
-		if(affecting.take_damage(7))
-			M:UpdateDamageIcon()
-	else
-		M.take_organ_damage(7)
-	M.eye_blurry += rand(3,4)
-	return
-
-/obj/item/clean_blood()
-	. = ..()
-	if(blood_overlay)
-		overlays.Remove(blood_overlay)
-	if(istype(src, /obj/item/clothing/gloves))
-		var/obj/item/clothing/gloves/G = src
-		G.transfer_blood = 0
-
-
-/obj/item/add_blood(mob/living/carbon/human/M as mob)
-	if (!..())
-		return 0
-
-	if(istype(src, /obj/item/weapon/melee/energy))
-		return
-
-	//if we haven't made our blood_overlay already
-	if( !blood_overlay )
-		generate_blood_overlay()
-
-	//apply the blood-splatter overlay if it isn't already in there
-	if(!blood_DNA.len)
-		blood_overlay.color = blood_color
-		overlays += blood_overlay
-
-	//if this blood isn't already in the list, add it
-	if(istype(M))
-		if(blood_DNA[M.dna.unique_enzymes])
-			return 0 //already bloodied with this blood. Cannot add more.
-		blood_DNA[M.dna.unique_enzymes] = M.dna.b_type
-	return 1 //we applied blood to the item
-
-/obj/item/proc/generate_blood_overlay()
-	if(blood_overlay)
-		return
-
-	var/icon/I = new /icon(icon, icon_state)
-	I.Blend(new /icon('icons/effects/blood.dmi', rgb(255,255,255)),ICON_ADD) //fills the icon_state with white (except where it's transparent)
-	I.Blend(new /icon('icons/effects/blood.dmi', "itemblood"),ICON_MULTIPLY) //adds blood and the remaining white areas become transparant
-
-	//not sure if this is worth it. It attaches the blood_overlay to every item of the same type if they don't have one already made.
-	for(var/obj/item/A in world)
-		if(A.type == type && !A.blood_overlay)
-			A.blood_overlay = image(I)
-
-/obj/item/proc/showoff(mob/user)
-	for (var/mob/M in view(user))
-		M.show_message("[user] holds up [src]. <a HREF=?src=\ref[M];lookitem=\ref[src]>Take a closer look.</a>",1)
-
-/mob/living/carbon/verb/showoff()
-	set name = "Show Held Item"
-	set category = "Object"
-
-	var/obj/item/I = get_active_hand()
-	if(I && !I.abstract)
-		I.showoff(src)
-
-/*
-For zooming with scope or binoculars. This is called from
-modules/mob/mob_movement.dm if you move you will be zoomed out
-modules/mob/living/carbon/human/life.dm if you die, you will be zoomed out.
-*/
-//Looking through a scope or binoculars should /not/ improve your periphereal vision. Still, increase viewsize a tiny bit so that sniping isn't as restricted to NSEW
-/obj/item/proc/zoom(var/tileoffset = 14,var/viewsize = 9) //tileoffset is client view offset in the direction the user is facing. viewsize is how far out this thing zooms. 7 is normal view
-
-	var/devicename
-
-	if(zoomdevicename)
-		devicename = zoomdevicename
-	else
-		devicename = src.name
-
-	var/cannotzoom
-
-	if(usr.stat || !(istype(usr,/mob/living/carbon/human)))
-		usr << "You are unable to focus through the [devicename]"
-		cannotzoom = 1
-	else if(!zoom && global_hud.darkMask[1] in usr.client.screen)
-		usr << "Your visor gets in the way of looking through the [devicename]"
-		cannotzoom = 1
-	else if(!zoom && usr.get_active_hand() != src)
-		usr << "You are too distracted to look through the [devicename], perhaps if it was in your active hand this might work better"
-		cannotzoom = 1
-
-	if(!zoom && !cannotzoom)
-		if(usr.hud_used.hud_shown)
-			usr.toggle_zoom_hud()	// If the user has already limited their HUD this avoids them having a HUD when they zoom in
-		usr.client.view = viewsize
-		zoom = 1
-
-		var/tilesize = 32
-		var/viewoffset = tilesize * tileoffset
-
-		switch(usr.dir)
-			if (NORTH)
-				usr.client.pixel_x = 0
-				usr.client.pixel_y = viewoffset
-			if (SOUTH)
-				usr.client.pixel_x = 0
-				usr.client.pixel_y = -viewoffset
-			if (EAST)
-				usr.client.pixel_x = viewoffset
-				usr.client.pixel_y = 0
-			if (WEST)
-				usr.client.pixel_x = -viewoffset
-				usr.client.pixel_y = 0
-
-		usr.visible_message("[usr] peers through the [zoomdevicename ? "[zoomdevicename] of the [src.name]" : "[src.name]"].")
-
-	else
-		usr.client.view = world.view
-		if(!usr.hud_used.hud_shown)
-			usr.toggle_zoom_hud()
-		zoom = 0
-
-		usr.client.pixel_x = 0
-		usr.client.pixel_y = 0
-
-		if(!cannotzoom)
-			usr.visible_message("[zoomdevicename ? "[usr] looks up from the [src.name]" : "[usr] lowers the [src.name]"].")
-
-<<<<<<< HEAD
-	return
-
-/obj/item/proc/pwr_drain()
-	return 0 // Process Kill
-=======
-	return
-
->>>>>>> c90bca52
+/obj/item
+	name = "item"
+	icon = 'icons/obj/items.dmi'
+	var/image/blood_overlay = null //this saves our blood splatter overlay, which will be processed not to go over the edges of the sprite
+	var/abstract = 0
+	var/r_speed = 1.0
+	var/health = null
+	var/burn_point = null
+	var/burning = null
+	var/hitsound = null
+	var/w_class = 3.0
+	var/slot_flags = 0		//This is used to determine on which slots an item can fit.
+	var/no_attack_log = 0			//If it's an item we don't want to log attack_logs with, set this to 1
+	pass_flags = PASSTABLE
+	pressure_resistance = 5
+//	causeerrorheresoifixthis
+	var/obj/item/master = null
+
+	var/heat_protection = 0 //flags which determine which body parts are protected from heat. Use the HEAD, UPPER_TORSO, LOWER_TORSO, etc. flags. See setup.dm
+	var/cold_protection = 0 //flags which determine which body parts are protected from cold. Use the HEAD, UPPER_TORSO, LOWER_TORSO, etc. flags. See setup.dm
+	var/max_heat_protection_temperature //Set this variable to determine up to which temperature (IN KELVIN) the item protects against heat damage. Keep at null to disable protection. Only protects areas set by heat_protection flags
+	var/min_cold_protection_temperature //Set this variable to determine down to which temperature (IN KELVIN) the item protects against cold damage. 0 is NOT an acceptable number due to if(varname) tests!! Keep at null to disable protection. Only protects areas set by cold_protection flags
+
+	var/icon_action_button //If this is set, The item will make an action button on the player's HUD when picked up. The button will have the icon_action_button sprite from the screen1_action.dmi file.
+	var/action_button_name //This is the text which gets displayed on the action button. If not set it defaults to 'Use [name]'. Note that icon_action_button needs to be set in order for the action button to appear.
+
+	//Since any item can now be a piece of clothing, this has to be put here so all items share it.
+	var/flags_inv //This flag is used to determine when items in someone's inventory cover others. IE helmets making it so you can't see glasses, etc.
+	var/body_parts_covered = 0 //see setup.dm for appropriate bit flags
+	//var/heat_transfer_coefficient = 1 //0 prevents all transfers, 1 is invisible
+	var/gas_transfer_coefficient = 1 // for leaking gas from turf to mask and vice-versa (for masks right now, but at some point, i'd like to include space helmets)
+	var/permeability_coefficient = 1 // for chemicals/diseases
+	var/siemens_coefficient = 1 // for electrical admittance/conductance (electrocution checks and shit)
+	var/slowdown = 0 // How much clothing is slowing you down. Negative values speeds you up
+	var/canremove = 1 //Mostly for Ninja code at this point but basically will not allow the item to be removed if set to 0. /N
+	var/list/armor = list(melee = 0, bullet = 0, laser = 0,energy = 0, bomb = 0, bio = 0, rad = 0)
+	var/list/allowed = null //suit storage stuff.
+	var/obj/item/device/uplink/hidden/hidden_uplink = null // All items can have an uplink hidden inside, just remember to add the triggers.
+	var/zoomdevicename = null //name used for message when binoculars/scope is used
+	var/zoom = 0 //1 if item is actively being used to zoom. For scoped guns and binoculars.
+
+	var/item_state = null // Used to specify the item state for the on-mob overlays.
+	var/item_state_slots = null //overrides the default item_state for particular slots.
+
+	// Used to specify the icon file to be used when the item is worn. If not set the default icon for that slot will be used.
+	// If icon_override or sprite_sheets are set they will take precendence over this, assuming they apply to the slot in question.
+	// Only slot_l_hand/slot_r_hand are implemented at the moment. Others to be implemented as needed.
+	var/list/item_icons = null
+
+	/* Species-specific sprites, concept stolen from Paradise//vg/.
+	ex:
+	sprite_sheets = list(
+		"Tajara" = 'icons/cat/are/bad'
+		)
+	If index term exists and icon_override is not set, this sprite sheet will be used.
+	*/
+	var/list/sprite_sheets = null
+	var/icon_override = null  //Used to override hardcoded clothing dmis in human clothing proc.
+
+	/* Species-specific sprite sheets for inventory sprites
+	Works similarly to worn sprite_sheets, except the alternate sprites are used when the clothing/refit_for_species() proc is called.
+	*/
+	var/list/sprite_sheets_obj = null
+
+/obj/item/Destroy()
+	if(ismob(loc))
+		var/mob/m = loc
+		m.unEquip(src, 1)
+	return ..()
+
+/obj/item/device
+	icon = 'icons/obj/device.dmi'
+
+//Checks if the item is being held by a mob, and if so, updates the held icons
+/obj/item/proc/update_held_icon()
+	if(ismob(src.loc))
+		var/mob/M = src.loc
+		if(M.l_hand == src)
+			M.update_inv_l_hand()
+		if(M.r_hand == src)
+			M.update_inv_r_hand()
+
+/obj/item/ex_act(severity)
+	switch(severity)
+		if(1.0)
+			qdel(src)
+			return
+		if(2.0)
+			if (prob(50))
+				qdel(src)
+				return
+		if(3.0)
+			if (prob(5))
+				qdel(src)
+				return
+		else
+	return
+
+/obj/item/blob_act()
+	return
+
+//user: The mob that is suiciding
+//damagetype: The type of damage the item will inflict on the user
+//BRUTELOSS = 1
+//FIRELOSS = 2
+//TOXLOSS = 4
+//OXYLOSS = 8
+//Output a creative message and then return the damagetype done
+/obj/item/proc/suicide_act(mob/user)
+	return
+
+/obj/item/verb/move_to_top()
+	set name = "Move To Top"
+	set category = "Object"
+	set src in oview(1)
+
+	if(!istype(src.loc, /turf) || usr.stat || usr.restrained() )
+		return
+
+	var/turf/T = src.loc
+
+	src.loc = null
+
+	src.loc = T
+
+/obj/item/examine(mob/user, var/distance = -1)
+	var/size
+	switch(src.w_class)
+		if(1.0)
+			size = "tiny"
+		if(2.0)
+			size = "small"
+		if(3.0)
+			size = "normal-sized"
+		if(4.0)
+			size = "bulky"
+		if(5.0)
+			size = "huge"
+	return ..(user, distance, "", "It is a [size] item.")
+
+/obj/item/attack_hand(mob/user as mob)
+	if (!user) return
+	if (hasorgans(user))
+		var/mob/living/carbon/human/H = user
+		var/obj/item/organ/external/temp = H.organs_by_name["r_hand"]
+		if (user.hand)
+			temp = H.organs_by_name["l_hand"]
+		if(temp && !temp.is_usable())
+			user << "<span class='notice'>You try to move your [temp.name], but cannot!"
+			return
+
+	if (istype(src.loc, /obj/item/weapon/storage))
+		var/obj/item/weapon/storage/S = src.loc
+		S.remove_from_storage(src)
+
+	src.throwing = 0
+	if (src.loc == user)
+		if(!user.unEquip(src))
+			return
+	else
+		if(isliving(src.loc))
+			return
+		user.next_move = max(user.next_move+2,world.time + 2)
+	user.put_in_active_hand(src)
+	if(src.loc == user)
+		src.pickup(user)
+	return
+
+/obj/item/attack_ai(mob/user as mob)
+	if (istype(src.loc, /obj/item/weapon/robot_module))
+		//If the item is part of a cyborg module, equip it
+		if(!isrobot(user))
+			return
+		var/mob/living/silicon/robot/R = user
+		R.activate_module(src)
+		R.hud_used.update_robot_modules_display()
+
+// Due to storage type consolidation this should get used more now.
+// I have cleaned it up a little, but it could probably use more.  -Sayu
+/obj/item/attackby(obj/item/weapon/W as obj, mob/user as mob)
+	if(istype(W,/obj/item/weapon/storage))
+		var/obj/item/weapon/storage/S = W
+		if(S.use_to_pickup)
+			if(S.collection_mode) //Mode is set to collect all items on a tile and we clicked on a valid one.
+				if(isturf(src.loc))
+					var/list/rejections = list()
+					var/success = 0
+					var/failure = 0
+
+					for(var/obj/item/I in src.loc)
+						if(I.type in rejections) // To limit bag spamming: any given type only complains once
+							continue
+						if(!S.can_be_inserted(I))	// Note can_be_inserted still makes noise when the answer is no
+							rejections += I.type	// therefore full bags are still a little spammy
+							failure = 1
+							continue
+						success = 1
+						S.handle_item_insertion(I, 1)	//The 1 stops the "You put the [src] into [S]" insertion message from being displayed.
+					if(success && !failure)
+						user << "<span class='notice'>You put everything in [S].</span>"
+					else if(success)
+						user << "<span class='notice'>You put some things in [S].</span>"
+					else
+						user << "<span class='notice'>You fail to pick anything up with [S].</span>"
+
+			else if(S.can_be_inserted(src))
+				S.handle_item_insertion(src)
+
+	return
+
+/obj/item/proc/talk_into(mob/M as mob, text)
+	return
+
+/obj/item/proc/moved(mob/user as mob, old_loc as turf)
+	return
+
+// apparently called whenever an item is removed from a slot, container, or anything else.
+/obj/item/proc/dropped(mob/user as mob)
+	..()
+	if(zoom) zoom() //binoculars, scope, etc
+
+// called just as an item is picked up (loc is not yet changed)
+/obj/item/proc/pickup(mob/user)
+	return
+
+// called when this item is removed from a storage item, which is passed on as S. The loc variable is already set to the new destination before this is called.
+/obj/item/proc/on_exit_storage(obj/item/weapon/storage/S as obj)
+	return
+
+// called when this item is added into a storage item, which is passed on as S. The loc variable is already set to the storage item.
+/obj/item/proc/on_enter_storage(obj/item/weapon/storage/S as obj)
+	return
+
+// called when "found" in pockets and storage items. Returns 1 if the search should end.
+/obj/item/proc/on_found(mob/finder as mob)
+	return
+
+// called after an item is placed in an equipment slot
+// user is mob that equipped it
+// slot uses the slot_X defines found in setup.dm
+// for items that can be placed in multiple slots
+// note this isn't called during the initial dressing of a player
+/obj/item/proc/equipped(var/mob/user, var/slot)
+	return
+
+//Defines which slots correspond to which slot flags
+var/list/global/slot_flags_enumeration = list(
+	"[slot_wear_mask]" = SLOT_MASK,
+	"[slot_back]" = SLOT_BACK,
+	"[slot_wear_suit]" = SLOT_OCLOTHING,
+	"[slot_gloves]" = SLOT_GLOVES,
+	"[slot_shoes]" = SLOT_FEET,
+	"[slot_belt]" = SLOT_BELT,
+	"[slot_glasses]" = SLOT_EYES,
+	"[slot_head]" = SLOT_HEAD,
+	"[slot_l_ear]" = SLOT_EARS|SLOT_TWOEARS,
+	"[slot_r_ear]" = SLOT_EARS|SLOT_TWOEARS,
+	"[slot_w_uniform]" = SLOT_ICLOTHING,
+	"[slot_wear_id]" = SLOT_ID,
+	"[slot_tie]" = SLOT_TIE,
+	)
+
+//the mob M is attempting to equip this item into the slot passed through as 'slot'. Return 1 if it can do this and 0 if it can't.
+//If you are making custom procs but would like to retain partial or complete functionality of this one, include a 'return ..()' to where you want this to happen.
+//Set disable_warning to 1 if you wish it to not give you outputs.
+//Should probably move the bulk of this into mob code some time, as most of it is related to the definition of slots and not item-specific
+/obj/item/proc/mob_can_equip(M as mob, slot, disable_warning = 0)
+	if(!slot) return 0
+	if(!M) return 0
+
+	if(!ishuman(M)) return 0
+
+	var/mob/living/carbon/human/H = M
+	var/list/mob_equip = list()
+	if(H.species.hud && H.species.hud.equip_slots)
+		mob_equip = H.species.hud.equip_slots
+
+	if(H.species && !(slot in mob_equip))
+		return 0
+
+	//First check if the item can be equipped to the desired slot.
+	if("[slot]" in slot_flags_enumeration)
+		var/req_flags = slot_flags_enumeration["[slot]"]
+		if(!(req_flags & slot_flags))
+			return 0
+
+	//Next check that the slot is free
+	if(H.get_equipped_item(slot))
+		return 0
+
+	//Next check if the slot is accessible.
+	var/mob/_user = disable_warning? null : H
+	if(!H.slot_is_accessible(slot, src, _user))
+		return 0
+
+	//Lastly, check special rules for the desired slot.
+	switch(slot)
+		if(slot_l_ear, slot_r_ear)
+			var/slot_other_ear = (slot == slot_l_ear)? slot_r_ear : slot_l_ear
+			if( (w_class > 1) && !(slot_flags & SLOT_EARS) )
+				return 0
+			if( (slot_flags & SLOT_TWOEARS) && H.get_equipped_item(slot_other_ear) )
+				return 0
+		if(slot_wear_id)
+			if(!H.w_uniform && (slot_w_uniform in mob_equip))
+				if(!disable_warning)
+					H << "<span class='warning'>You need a jumpsuit before you can attach this [name].</span>"
+				return 0
+		if(slot_l_store, slot_r_store)
+			if(!H.w_uniform && (slot_w_uniform in mob_equip))
+				if(!disable_warning)
+					H << "<span class='warning'>You need a jumpsuit before you can attach this [name].</span>"
+				return 0
+			if(slot_flags & SLOT_DENYPOCKET)
+				return 0
+			if( w_class > 2 && !(slot_flags & SLOT_POCKET) )
+				return 0
+		if(slot_s_store)
+			if(!H.wear_suit && (slot_wear_suit in mob_equip))
+				if(!disable_warning)
+					H << "<span class='warning'>You need a suit before you can attach this [name].</span>"
+				return 0
+			if(!H.wear_suit.allowed)
+				if(!disable_warning)
+					usr << "<span class='warning'>You somehow have a suit with no defined allowed items for suit storage, stop that.</span>"
+				return 0
+			if( !(istype(src, /obj/item/device/pda) || istype(src, /obj/item/weapon/pen) || is_type_in_list(src, H.wear_suit.allowed)) )
+				return 0
+		if(slot_handcuffed)
+			if(!istype(src, /obj/item/weapon/handcuffs))
+				return 0
+		if(slot_legcuffed)
+			if(!istype(src, /obj/item/weapon/legcuffs))
+				return 0
+		if(slot_in_backpack) //used entirely for equipping spawned mobs or at round start
+			var/allow = 0
+			if(H.back && istype(H.back, /obj/item/weapon/storage/backpack))
+				var/obj/item/weapon/storage/backpack/B = H.back
+				if(B.contents.len < B.storage_slots && w_class <= B.max_w_class)
+					allow = 1
+			if(!allow)
+				return 0
+		if(slot_tie)
+			if(!H.w_uniform && (slot_w_uniform in mob_equip))
+				if(!disable_warning)
+					H << "<span class='warning'>You need a jumpsuit before you can attach this [name].</span>"
+				return 0
+			var/obj/item/clothing/under/uniform = H.w_uniform
+			if(uniform.accessories.len && !uniform.can_attach_accessory(src))
+				if (!disable_warning)
+					H << "<span class='warning'>You already have an accessory of this type attached to your [uniform].</span>"
+				return 0
+	return 1
+
+/obj/item/proc/mob_can_unequip(mob/M, slot, disable_warning = 0)
+	if(!slot) return 0
+	if(!M) return 0
+
+	if(!canremove)
+		return 0
+	if(!M.slot_is_accessible(slot, src, disable_warning? null : M))
+		return 0
+	return 1
+
+/obj/item/verb/verb_pickup()
+	set src in oview(1)
+	set category = "Object"
+	set name = "Pick up"
+
+	if(!(usr)) //BS12 EDIT
+		return
+	if(!usr.canmove || usr.stat || usr.restrained() || !Adjacent(usr))
+		return
+	if((!istype(usr, /mob/living/carbon)) || (istype(usr, /mob/living/carbon/brain)))//Is humanoid, and is not a brain
+		usr << "\red You can't pick things up!"
+		return
+	if( usr.stat || usr.restrained() )//Is not asleep/dead and is not restrained
+		usr << "\red You can't pick things up!"
+		return
+	if(src.anchored) //Object isn't anchored
+		usr << "\red You can't pick that up!"
+		return
+	if(!usr.hand && usr.r_hand) //Right hand is not full
+		usr << "\red Your right hand is full."
+		return
+	if(usr.hand && usr.l_hand) //Left hand is not full
+		usr << "\red Your left hand is full."
+		return
+	if(!istype(src.loc, /turf)) //Object is on a turf
+		usr << "\red You can't pick that up!"
+		return
+	//All checks are done, time to pick it up!
+	usr.UnarmedAttack(src)
+	return
+
+
+//This proc is executed when someone clicks the on-screen UI button. To make the UI button show, set the 'icon_action_button' to the icon_state of the image of the button in screen1_action.dmi
+//The default action is attack_self().
+//Checks before we get to here are: mob is alive, mob is not restrained, paralyzed, asleep, resting, laying, item is on the mob.
+/obj/item/proc/ui_action_click()
+	if( src in usr )
+		attack_self(usr)
+
+
+/obj/item/proc/IsShield()
+	return 0
+
+/obj/item/proc/get_loc_turf()
+	var/atom/L = loc
+	while(L && !istype(L, /turf/))
+		L = L.loc
+	return loc
+
+/obj/item/proc/eyestab(mob/living/carbon/M as mob, mob/living/carbon/user as mob)
+
+	var/mob/living/carbon/human/H = M
+	if(istype(H) && ( \
+			(H.head && H.head.flags & HEADCOVERSEYES) || \
+			(H.wear_mask && H.wear_mask.flags & MASKCOVERSEYES) || \
+			(H.glasses && H.glasses.flags & GLASSESCOVERSEYES) \
+		))
+		// you can't stab someone in the eyes wearing a mask!
+		user << "\red You're going to need to remove the eye covering first."
+		return
+
+	if(!M.has_eyes())
+		user << "\red You cannot locate any eyes on [M]!"
+		return
+
+	user.attack_log += "\[[time_stamp()]\]<font color='red'> Attacked [M.name] ([M.ckey]) with [src.name] (INTENT: [uppertext(user.a_intent)])</font>"
+	M.attack_log += "\[[time_stamp()]\]<font color='orange'> Attacked by [user.name] ([user.ckey]) with [src.name] (INTENT: [uppertext(user.a_intent)])</font>"
+	msg_admin_attack("[user.name] ([user.ckey]) attacked [M.name] ([M.ckey]) with [src.name] (INTENT: [uppertext(user.a_intent)]) (<A HREF='?_src_=holder;adminplayerobservecoodjump=1;X=[user.x];Y=[user.y];Z=[user.z]'>JMP</a>)") //BS12 EDIT ALG
+
+	src.add_fingerprint(user)
+	//if((CLUMSY in user.mutations) && prob(50))
+	//	M = user
+		/*
+		M << "\red You stab yourself in the eye."
+		M.sdisabilities |= BLIND
+		M.weakened += 4
+		M.adjustBruteLoss(10)
+		*/
+
+	if(istype(H))
+
+		var/obj/item/organ/eyes/eyes = H.internal_organs_by_name["eyes"]
+
+		if(H != user)
+			for(var/mob/O in (viewers(M) - user - M))
+				O.show_message("\red [M] has been stabbed in the eye with [src] by [user].", 1)
+			M << "\red [user] stabs you in the eye with [src]!"
+			user << "\red You stab [M] in the eye with [src]!"
+		else
+			user.visible_message( \
+				"\red [user] has stabbed themself with [src]!", \
+				"\red You stab yourself in the eyes with [src]!" \
+			)
+
+		eyes.damage += rand(3,4)
+		if(eyes.damage >= eyes.min_bruised_damage)
+			if(M.stat != 2)
+				if(eyes.robotic <= 1) //robot eyes bleeding might be a bit silly
+					M << "\red Your eyes start to bleed profusely!"
+			if(prob(50))
+				if(M.stat != 2)
+					M << "\red You drop what you're holding and clutch at your eyes!"
+					M.drop_item()
+				M.eye_blurry += 10
+				M.Paralyse(1)
+				M.Weaken(4)
+			if (eyes.damage >= eyes.min_broken_damage)
+				if(M.stat != 2)
+					M << "\red You go blind!"
+		var/obj/item/organ/external/affecting = H.get_organ("head")
+		if(affecting.take_damage(7))
+			M:UpdateDamageIcon()
+	else
+		M.take_organ_damage(7)
+	M.eye_blurry += rand(3,4)
+	return
+
+/obj/item/clean_blood()
+	. = ..()
+	if(blood_overlay)
+		overlays.Remove(blood_overlay)
+	if(istype(src, /obj/item/clothing/gloves))
+		var/obj/item/clothing/gloves/G = src
+		G.transfer_blood = 0
+
+
+/obj/item/add_blood(mob/living/carbon/human/M as mob)
+	if (!..())
+		return 0
+
+	if(istype(src, /obj/item/weapon/melee/energy))
+		return
+
+	//if we haven't made our blood_overlay already
+	if( !blood_overlay )
+		generate_blood_overlay()
+
+	//apply the blood-splatter overlay if it isn't already in there
+	if(!blood_DNA.len)
+		blood_overlay.color = blood_color
+		overlays += blood_overlay
+
+	//if this blood isn't already in the list, add it
+	if(istype(M))
+		if(blood_DNA[M.dna.unique_enzymes])
+			return 0 //already bloodied with this blood. Cannot add more.
+		blood_DNA[M.dna.unique_enzymes] = M.dna.b_type
+	return 1 //we applied blood to the item
+
+/obj/item/proc/generate_blood_overlay()
+	if(blood_overlay)
+		return
+
+	var/icon/I = new /icon(icon, icon_state)
+	I.Blend(new /icon('icons/effects/blood.dmi', rgb(255,255,255)),ICON_ADD) //fills the icon_state with white (except where it's transparent)
+	I.Blend(new /icon('icons/effects/blood.dmi', "itemblood"),ICON_MULTIPLY) //adds blood and the remaining white areas become transparant
+
+	//not sure if this is worth it. It attaches the blood_overlay to every item of the same type if they don't have one already made.
+	for(var/obj/item/A in world)
+		if(A.type == type && !A.blood_overlay)
+			A.blood_overlay = image(I)
+
+/obj/item/proc/showoff(mob/user)
+	for (var/mob/M in view(user))
+		M.show_message("[user] holds up [src]. <a HREF=?src=\ref[M];lookitem=\ref[src]>Take a closer look.</a>",1)
+
+/mob/living/carbon/verb/showoff()
+	set name = "Show Held Item"
+	set category = "Object"
+
+	var/obj/item/I = get_active_hand()
+	if(I && !I.abstract)
+		I.showoff(src)
+
+/*
+For zooming with scope or binoculars. This is called from
+modules/mob/mob_movement.dm if you move you will be zoomed out
+modules/mob/living/carbon/human/life.dm if you die, you will be zoomed out.
+*/
+//Looking through a scope or binoculars should /not/ improve your periphereal vision. Still, increase viewsize a tiny bit so that sniping isn't as restricted to NSEW
+/obj/item/proc/zoom(var/tileoffset = 14,var/viewsize = 9) //tileoffset is client view offset in the direction the user is facing. viewsize is how far out this thing zooms. 7 is normal view
+
+	var/devicename
+
+	if(zoomdevicename)
+		devicename = zoomdevicename
+	else
+		devicename = src.name
+
+	var/cannotzoom
+
+	if(usr.stat || !(istype(usr,/mob/living/carbon/human)))
+		usr << "You are unable to focus through the [devicename]"
+		cannotzoom = 1
+	else if(!zoom && global_hud.darkMask[1] in usr.client.screen)
+		usr << "Your visor gets in the way of looking through the [devicename]"
+		cannotzoom = 1
+	else if(!zoom && usr.get_active_hand() != src)
+		usr << "You are too distracted to look through the [devicename], perhaps if it was in your active hand this might work better"
+		cannotzoom = 1
+
+	if(!zoom && !cannotzoom)
+		if(usr.hud_used.hud_shown)
+			usr.toggle_zoom_hud()	// If the user has already limited their HUD this avoids them having a HUD when they zoom in
+		usr.client.view = viewsize
+		zoom = 1
+
+		var/tilesize = 32
+		var/viewoffset = tilesize * tileoffset
+
+		switch(usr.dir)
+			if (NORTH)
+				usr.client.pixel_x = 0
+				usr.client.pixel_y = viewoffset
+			if (SOUTH)
+				usr.client.pixel_x = 0
+				usr.client.pixel_y = -viewoffset
+			if (EAST)
+				usr.client.pixel_x = viewoffset
+				usr.client.pixel_y = 0
+			if (WEST)
+				usr.client.pixel_x = -viewoffset
+				usr.client.pixel_y = 0
+
+		usr.visible_message("[usr] peers through the [zoomdevicename ? "[zoomdevicename] of the [src.name]" : "[src.name]"].")
+
+	else
+		usr.client.view = world.view
+		if(!usr.hud_used.hud_shown)
+			usr.toggle_zoom_hud()
+		zoom = 0
+
+		usr.client.pixel_x = 0
+		usr.client.pixel_y = 0
+
+		if(!cannotzoom)
+			usr.visible_message("[zoomdevicename ? "[usr] looks up from the [src.name]" : "[usr] lowers the [src.name]"].")
+
+	return
+
+
+/obj/item/proc/pwr_drain()
+	return 0 // Process Kill