/obj/structure
	icon = 'icons/obj/structures.dmi'

	var/climbable
	var/breakable
	var/parts

/obj/structure/proc/destroy()
	if(parts)
		new parts(loc)
	density = 0
	del(src)

/obj/structure/attack_hand(mob/user)
	if(breakable)
		if(HULK in user.mutations)
			user.say(pick(";RAAAAAAAARGH!", ";HNNNNNNNNNGGGGGGH!", ";GWAAAAAAAARRRHHH!", "NNNNNNNNGGGGGGGGHH!", ";AAAAAAARRRGH!" ))
			attack_generic(user,1,"smashes")
		else if(istype(user,/mob/living/carbon/human))
			var/mob/living/carbon/human/H = user
			if(H.species.can_shred(user))
				attack_generic(user,1,"slices")
	return

/obj/structure/blob_act()
	if(prob(50))
		del(src)

/obj/structure/meteorhit(obj/O as obj)
	destroy(src)

/obj/structure/attack_tk()
	return

/obj/structure/ex_act(severity)
	switch(severity)
		if(1.0)
			del(src)
			return
		if(2.0)
			if(prob(50))
				del(src)
				return
		if(3.0)
			return

/obj/structure/meteorhit(obj/O as obj)
	del(src)

/obj/structure/New()
	..()
	if(climbable)
		verbs += /obj/structure/proc/climb_on

/obj/structure/Del()
	..()

/obj/structure/proc/climb_on()

	set name = "Climb structure"
	set desc = "Climbs onto a structure."
	set category = "Object"
	set src in oview(1)

	do_climb(usr)

/obj/structure/MouseDrop_T(mob/target, mob/user)

	var/mob/living/H = user
	if(!istype(H) || target != user) // No making other people climb onto tables.
		return

	do_climb(target)

/obj/structure/proc/can_climb(var/mob/living/user)
	if (!can_touch(user) || !climbable)
		return 0

	var/turf/T = src.loc
	if(!T || !istype(T)) return 0

	if (!user.Adjacent(src))
		user << "\red You can't climb there, the way is blocked."
		return 0

	for(var/obj/O in T.contents)
		if(istype(O,/obj/structure))
			var/obj/structure/S = O
			if(S.climbable)
				continue

		if(O && O.density && !(O.flags & ON_BORDER)) //ON_BORDER structures are handled by the Adjacent() check.
			user << "\red There's \a [O] in the way."
			return 0
	return 1

/obj/structure/proc/do_climb(var/mob/living/user)
	if (!can_climb(user))
		return

	usr.visible_message("<span class='warning'>[user] starts climbing onto \the [src]!</span>")

	if(!do_after(user,50))
		return

	if (!can_climb(user))
		return

	usr.forceMove(get_turf(src))

	if (get_turf(user) == get_turf(src))
		usr.visible_message("<span class='warning'>[user] climbs onto \the [src]!</span>")

/obj/structure/proc/structure_shaken()

	for(var/mob/living/M in get_turf(src))

		if(M.lying) return //No spamming this on people.

		M.Weaken(5)
		M << "\red You topple as \the [src] moves under you!"

		if(prob(25))

			var/damage = rand(15,30)
			var/mob/living/carbon/human/H = M
			if(!istype(H))
				H << "\red You land heavily!"
				M.adjustBruteLoss(damage)
				return

			var/datum/organ/external/affecting

			switch(pick(list("ankle","wrist","head","knee","elbow")))
				if("ankle")
					affecting = H.get_organ(pick("l_foot", "r_foot"))
				if("knee")
					affecting = H.get_organ(pick("l_leg", "r_leg"))
				if("wrist")
					affecting = H.get_organ(pick("l_hand", "r_hand"))
				if("elbow")
					affecting = H.get_organ(pick("l_arm", "r_arm"))
				if("head")
					affecting = H.get_organ("head")

			if(affecting)
				M << "\red You land heavily on your [affecting.display_name]!"
				affecting.take_damage(damage, 0)
				if(affecting.parent)
					affecting.parent.add_autopsy_data("Misadventure", damage)
			else
				H << "\red You land heavily!"
				H.adjustBruteLoss(damage)

			H.UpdateDamageIcon()
			H.updatehealth()
	return

/obj/structure/proc/can_touch(var/mob/user)
	if (!user)
		return 0
	if(!Adjacent(user))
		return 0
	if (user.restrained() || user.buckled)
		user << "<span class='notice'>You need your hands and legs free for this.</span>"
		return 0
	if (user.stat || user.paralysis || user.sleeping || user.lying || user.weakened)
		return 0
	if (issilicon(user))
		user << "<span class='notice'>You need hands for this.</span>"
		return 0
<<<<<<< HEAD
	return 1

/obj/structure/attack_generic(var/mob/user, var/damage, var/attack_verb, var/wallbreaker)
	if(!breakable || !damage || !wallbreaker)
		return 0
	visible_message("<span class='danger'>[user] [attack_verb] the [src] apart!</span>")
	spawn(1) destroy()
	return 1
=======
	return 1

>>>>>>> 6b50ada6
<|MERGE_RESOLUTION|>--- conflicted
+++ resolved
@@ -1,184 +1,179 @@
-/obj/structure
-	icon = 'icons/obj/structures.dmi'
-
-	var/climbable
-	var/breakable
-	var/parts
-
-/obj/structure/proc/destroy()
-	if(parts)
-		new parts(loc)
-	density = 0
-	del(src)
-
-/obj/structure/attack_hand(mob/user)
-	if(breakable)
-		if(HULK in user.mutations)
-			user.say(pick(";RAAAAAAAARGH!", ";HNNNNNNNNNGGGGGGH!", ";GWAAAAAAAARRRHHH!", "NNNNNNNNGGGGGGGGHH!", ";AAAAAAARRRGH!" ))
-			attack_generic(user,1,"smashes")
-		else if(istype(user,/mob/living/carbon/human))
-			var/mob/living/carbon/human/H = user
-			if(H.species.can_shred(user))
-				attack_generic(user,1,"slices")
-	return
-
-/obj/structure/blob_act()
-	if(prob(50))
-		del(src)
-
-/obj/structure/meteorhit(obj/O as obj)
-	destroy(src)
-
-/obj/structure/attack_tk()
-	return
-
-/obj/structure/ex_act(severity)
-	switch(severity)
-		if(1.0)
-			del(src)
-			return
-		if(2.0)
-			if(prob(50))
-				del(src)
-				return
-		if(3.0)
-			return
-
-/obj/structure/meteorhit(obj/O as obj)
-	del(src)
-
-/obj/structure/New()
-	..()
-	if(climbable)
-		verbs += /obj/structure/proc/climb_on
-
-/obj/structure/Del()
-	..()
-
-/obj/structure/proc/climb_on()
-
-	set name = "Climb structure"
-	set desc = "Climbs onto a structure."
-	set category = "Object"
-	set src in oview(1)
-
-	do_climb(usr)
-
-/obj/structure/MouseDrop_T(mob/target, mob/user)
-
-	var/mob/living/H = user
-	if(!istype(H) || target != user) // No making other people climb onto tables.
-		return
-
-	do_climb(target)
-
-/obj/structure/proc/can_climb(var/mob/living/user)
-	if (!can_touch(user) || !climbable)
-		return 0
-
-	var/turf/T = src.loc
-	if(!T || !istype(T)) return 0
-
-	if (!user.Adjacent(src))
-		user << "\red You can't climb there, the way is blocked."
-		return 0
-
-	for(var/obj/O in T.contents)
-		if(istype(O,/obj/structure))
-			var/obj/structure/S = O
-			if(S.climbable)
-				continue
-
-		if(O && O.density && !(O.flags & ON_BORDER)) //ON_BORDER structures are handled by the Adjacent() check.
-			user << "\red There's \a [O] in the way."
-			return 0
-	return 1
-
-/obj/structure/proc/do_climb(var/mob/living/user)
-	if (!can_climb(user))
-		return
-
-	usr.visible_message("<span class='warning'>[user] starts climbing onto \the [src]!</span>")
-
-	if(!do_after(user,50))
-		return
-
-	if (!can_climb(user))
-		return
-
-	usr.forceMove(get_turf(src))
-
-	if (get_turf(user) == get_turf(src))
-		usr.visible_message("<span class='warning'>[user] climbs onto \the [src]!</span>")
-
-/obj/structure/proc/structure_shaken()
-
-	for(var/mob/living/M in get_turf(src))
-
-		if(M.lying) return //No spamming this on people.
-
-		M.Weaken(5)
-		M << "\red You topple as \the [src] moves under you!"
-
-		if(prob(25))
-
-			var/damage = rand(15,30)
-			var/mob/living/carbon/human/H = M
-			if(!istype(H))
-				H << "\red You land heavily!"
-				M.adjustBruteLoss(damage)
-				return
-
-			var/datum/organ/external/affecting
-
-			switch(pick(list("ankle","wrist","head","knee","elbow")))
-				if("ankle")
-					affecting = H.get_organ(pick("l_foot", "r_foot"))
-				if("knee")
-					affecting = H.get_organ(pick("l_leg", "r_leg"))
-				if("wrist")
-					affecting = H.get_organ(pick("l_hand", "r_hand"))
-				if("elbow")
-					affecting = H.get_organ(pick("l_arm", "r_arm"))
-				if("head")
-					affecting = H.get_organ("head")
-
-			if(affecting)
-				M << "\red You land heavily on your [affecting.display_name]!"
-				affecting.take_damage(damage, 0)
-				if(affecting.parent)
-					affecting.parent.add_autopsy_data("Misadventure", damage)
-			else
-				H << "\red You land heavily!"
-				H.adjustBruteLoss(damage)
-
-			H.UpdateDamageIcon()
-			H.updatehealth()
-	return
-
-/obj/structure/proc/can_touch(var/mob/user)
-	if (!user)
-		return 0
-	if(!Adjacent(user))
-		return 0
-	if (user.restrained() || user.buckled)
-		user << "<span class='notice'>You need your hands and legs free for this.</span>"
-		return 0
-	if (user.stat || user.paralysis || user.sleeping || user.lying || user.weakened)
-		return 0
-	if (issilicon(user))
-		user << "<span class='notice'>You need hands for this.</span>"
-		return 0
-<<<<<<< HEAD
-	return 1
-
-/obj/structure/attack_generic(var/mob/user, var/damage, var/attack_verb, var/wallbreaker)
-	if(!breakable || !damage || !wallbreaker)
-		return 0
-	visible_message("<span class='danger'>[user] [attack_verb] the [src] apart!</span>")
-	spawn(1) destroy()
-	return 1
-=======
-	return 1
-
->>>>>>> 6b50ada6
+/obj/structure
+	icon = 'icons/obj/structures.dmi'
+
+	var/climbable
+	var/breakable
+	var/parts
+
+/obj/structure/proc/destroy()
+	if(parts)
+		new parts(loc)
+	density = 0
+	del(src)
+
+/obj/structure/attack_hand(mob/user)
+	if(breakable)
+		if(HULK in user.mutations)
+			user.say(pick(";RAAAAAAAARGH!", ";HNNNNNNNNNGGGGGGH!", ";GWAAAAAAAARRRHHH!", "NNNNNNNNGGGGGGGGHH!", ";AAAAAAARRRGH!" ))
+			attack_generic(user,1,"smashes")
+		else if(istype(user,/mob/living/carbon/human))
+			var/mob/living/carbon/human/H = user
+			if(H.species.can_shred(user))
+				attack_generic(user,1,"slices")
+	return
+
+/obj/structure/blob_act()
+	if(prob(50))
+		del(src)
+
+/obj/structure/meteorhit(obj/O as obj)
+	destroy(src)
+
+/obj/structure/attack_tk()
+	return
+
+/obj/structure/ex_act(severity)
+	switch(severity)
+		if(1.0)
+			del(src)
+			return
+		if(2.0)
+			if(prob(50))
+				del(src)
+				return
+		if(3.0)
+			return
+
+/obj/structure/meteorhit(obj/O as obj)
+	del(src)
+
+/obj/structure/New()
+	..()
+	if(climbable)
+		verbs += /obj/structure/proc/climb_on
+
+/obj/structure/Del()
+	..()
+
+/obj/structure/proc/climb_on()
+
+	set name = "Climb structure"
+	set desc = "Climbs onto a structure."
+	set category = "Object"
+	set src in oview(1)
+
+	do_climb(usr)
+
+/obj/structure/MouseDrop_T(mob/target, mob/user)
+
+	var/mob/living/H = user
+	if(!istype(H) || target != user) // No making other people climb onto tables.
+		return
+
+	do_climb(target)
+
+/obj/structure/proc/can_climb(var/mob/living/user)
+	if (!can_touch(user) || !climbable)
+		return 0
+
+	var/turf/T = src.loc
+	if(!T || !istype(T)) return 0
+
+	if (!user.Adjacent(src))
+		user << "\red You can't climb there, the way is blocked."
+		return 0
+
+	for(var/obj/O in T.contents)
+		if(istype(O,/obj/structure))
+			var/obj/structure/S = O
+			if(S.climbable)
+				continue
+
+		if(O && O.density && !(O.flags & ON_BORDER)) //ON_BORDER structures are handled by the Adjacent() check.
+			user << "\red There's \a [O] in the way."
+			return 0
+	return 1
+
+/obj/structure/proc/do_climb(var/mob/living/user)
+	if (!can_climb(user))
+		return
+
+	usr.visible_message("<span class='warning'>[user] starts climbing onto \the [src]!</span>")
+
+	if(!do_after(user,50))
+		return
+
+	if (!can_climb(user))
+		return
+
+	usr.forceMove(get_turf(src))
+
+	if (get_turf(user) == get_turf(src))
+		usr.visible_message("<span class='warning'>[user] climbs onto \the [src]!</span>")
+
+/obj/structure/proc/structure_shaken()
+
+	for(var/mob/living/M in get_turf(src))
+
+		if(M.lying) return //No spamming this on people.
+
+		M.Weaken(5)
+		M << "\red You topple as \the [src] moves under you!"
+
+		if(prob(25))
+
+			var/damage = rand(15,30)
+			var/mob/living/carbon/human/H = M
+			if(!istype(H))
+				H << "\red You land heavily!"
+				M.adjustBruteLoss(damage)
+				return
+
+			var/datum/organ/external/affecting
+
+			switch(pick(list("ankle","wrist","head","knee","elbow")))
+				if("ankle")
+					affecting = H.get_organ(pick("l_foot", "r_foot"))
+				if("knee")
+					affecting = H.get_organ(pick("l_leg", "r_leg"))
+				if("wrist")
+					affecting = H.get_organ(pick("l_hand", "r_hand"))
+				if("elbow")
+					affecting = H.get_organ(pick("l_arm", "r_arm"))
+				if("head")
+					affecting = H.get_organ("head")
+
+			if(affecting)
+				M << "\red You land heavily on your [affecting.display_name]!"
+				affecting.take_damage(damage, 0)
+				if(affecting.parent)
+					affecting.parent.add_autopsy_data("Misadventure", damage)
+			else
+				H << "\red You land heavily!"
+				H.adjustBruteLoss(damage)
+
+			H.UpdateDamageIcon()
+			H.updatehealth()
+	return
+
+/obj/structure/proc/can_touch(var/mob/user)
+	if (!user)
+		return 0
+	if(!Adjacent(user))
+		return 0
+	if (user.restrained() || user.buckled)
+		user << "<span class='notice'>You need your hands and legs free for this.</span>"
+		return 0
+	if (user.stat || user.paralysis || user.sleeping || user.lying || user.weakened)
+		return 0
+	if (issilicon(user))
+		user << "<span class='notice'>You need hands for this.</span>"
+		return 0
+	return 1
+
+/obj/structure/attack_generic(var/mob/user, var/damage, var/attack_verb, var/wallbreaker)
+	if(!breakable || !damage || !wallbreaker)
+		return 0
+	visible_message("<span class='danger'>[user] [attack_verb] the [src] apart!</span>")
+	spawn(1) destroy()
+	return 1