/obj/item/weapon/stool
	name = "stool"
	desc = "Apply butt."
	icon = 'icons/obj/objects.dmi'
	icon_state = "stool"
	force = 10
	throwforce = 10
	w_class = 5

/obj/item/weapon/stool/attack(mob/M as mob, mob/user as mob)
	if (prob(5) && istype(M,/mob/living))
		user.visible_message("\red [user] breaks [src] over [M]'s back!")
		user.u_equip(src)
		var/obj/item/stack/sheet/metal/m = new/obj/item/stack/sheet/metal
		m.loc = get_turf(src)
		del src
		var/mob/living/T = M
		T.Weaken(10)
		T.apply_damage(20)
		return
	..()

/obj/item/weapon/stool/ex_act(severity)
	switch(severity)
		if(1.0)
			del(src)
			return
		if(2.0)
			if (prob(50))
				del(src)
				return
		if(3.0)
			if (prob(5))
				del(src)
				return

/obj/item/weapon/stool/blob_act()
	if(prob(75))
		new /obj/item/stack/sheet/metal(src.loc)
		del(src)

/obj/item/weapon/stool/attackby(obj/item/weapon/W as obj, mob/user as mob)
	if(istype(W, /obj/item/weapon/wrench))
		playsound(src.loc, 'sound/items/Ratchet.ogg', 50, 1)
		new /obj/item/stack/sheet/metal(src.loc)
		del(src)
<<<<<<< HEAD
	return

/obj/structure/stool/MouseDrop(atom/over_object)
	if (istype(over_object, /mob/living/carbon/human))
		var/mob/living/carbon/human/H = over_object
		if (H==usr && !H.restrained() && !H.stat && in_range(src, over_object))
			var/obj/item/weapon/stool/S = new/obj/item/weapon/stool()
			S.origin = src
			src.loc = S
			H.put_in_hands(S)
			H.visible_message("\red [H] grabs [src] from the floor!", "\red You grab [src] from the floor!")

/obj/item/weapon/stool
	name = "stool"
	desc = "Uh-hoh, bar is heating up."
	icon = 'icons/obj/objects.dmi'
	icon_state = "stool"
	force = 10
	throwforce = 10
	w_class = 5.0
	var/obj/structure/stool/origin = null

/obj/item/weapon/stool/proc/deploy(var/mob/user)

	if(!origin)
		del src

	origin.loc = get_turf(src)

	if(user)
		user.remove_from_mob(src)
		user.visible_message("\blue [user] puts [src] down.", "\blue You put [src] down.")

	del src

/obj/item/weapon/stool/dropped(mob/user as mob)
	..()
	if(istype(loc,/turf/))
		deploy(user)

/obj/item/weapon/stool/attack_self(mob/user as mob)
	..()
	deploy(user)

/obj/item/weapon/stool/attack(mob/M as mob, mob/user as mob)
	if (prob(5) && istype(M,/mob/living))
		user.visible_message("\red [user] breaks [src] over [M]'s back!")
		user.remove_from_mob(src)
		var/obj/item/stack/sheet/metal/m = new/obj/item/stack/sheet/metal
		m.loc = get_turf(src)
		del src
		var/mob/living/T = M
		T.Weaken(10)
		T.apply_damage(20)
		return
=======
>>>>>>> e7b55fa3
	..()
<|MERGE_RESOLUTION|>--- conflicted
+++ resolved
@@ -1,105 +1,47 @@
-/obj/item/weapon/stool
-	name = "stool"
-	desc = "Apply butt."
-	icon = 'icons/obj/objects.dmi'
-	icon_state = "stool"
-	force = 10
-	throwforce = 10
-	w_class = 5
-
-/obj/item/weapon/stool/attack(mob/M as mob, mob/user as mob)
-	if (prob(5) && istype(M,/mob/living))
-		user.visible_message("\red [user] breaks [src] over [M]'s back!")
-		user.u_equip(src)
-		var/obj/item/stack/sheet/metal/m = new/obj/item/stack/sheet/metal
-		m.loc = get_turf(src)
-		del src
-		var/mob/living/T = M
-		T.Weaken(10)
-		T.apply_damage(20)
-		return
-	..()
-
-/obj/item/weapon/stool/ex_act(severity)
-	switch(severity)
-		if(1.0)
-			del(src)
-			return
-		if(2.0)
-			if (prob(50))
-				del(src)
-				return
-		if(3.0)
-			if (prob(5))
-				del(src)
-				return
-
-/obj/item/weapon/stool/blob_act()
-	if(prob(75))
-		new /obj/item/stack/sheet/metal(src.loc)
+/obj/item/weapon/stool
+	name = "stool"
+	desc = "Apply butt."
+	icon = 'icons/obj/objects.dmi'
+	icon_state = "stool"
+	force = 10
+	throwforce = 10
+	w_class = 5
+
+/obj/item/weapon/stool/attack(mob/M as mob, mob/user as mob)
+	if (prob(5) && istype(M,/mob/living))
+		user.visible_message("\red [user] breaks [src] over [M]'s back!")
+		user.remove_from_mob(src)
+		var/obj/item/stack/sheet/metal/m = new/obj/item/stack/sheet/metal
+		m.loc = get_turf(src)
+		del src
+		var/mob/living/T = M
+		T.Weaken(10)
+		T.apply_damage(20)
+		return
+	..()
+
+/obj/item/weapon/stool/ex_act(severity)
+	switch(severity)
+		if(1.0)
+			del(src)
+			return
+		if(2.0)
+			if (prob(50))
+				del(src)
+				return
+		if(3.0)
+			if (prob(5))
+				del(src)
+				return
+
+/obj/item/weapon/stool/blob_act()
+	if(prob(75))
+		new /obj/item/stack/sheet/metal(src.loc)
+		del(src)
+
+/obj/item/weapon/stool/attackby(obj/item/weapon/W as obj, mob/user as mob)
+	if(istype(W, /obj/item/weapon/wrench))
+		playsound(src.loc, 'sound/items/Ratchet.ogg', 50, 1)
+		new /obj/item/stack/sheet/metal(src.loc)
 		del(src)
-
-/obj/item/weapon/stool/attackby(obj/item/weapon/W as obj, mob/user as mob)
-	if(istype(W, /obj/item/weapon/wrench))
-		playsound(src.loc, 'sound/items/Ratchet.ogg', 50, 1)
-		new /obj/item/stack/sheet/metal(src.loc)
-		del(src)
-<<<<<<< HEAD
-	return
-
-/obj/structure/stool/MouseDrop(atom/over_object)
-	if (istype(over_object, /mob/living/carbon/human))
-		var/mob/living/carbon/human/H = over_object
-		if (H==usr && !H.restrained() && !H.stat && in_range(src, over_object))
-			var/obj/item/weapon/stool/S = new/obj/item/weapon/stool()
-			S.origin = src
-			src.loc = S
-			H.put_in_hands(S)
-			H.visible_message("\red [H] grabs [src] from the floor!", "\red You grab [src] from the floor!")
-
-/obj/item/weapon/stool
-	name = "stool"
-	desc = "Uh-hoh, bar is heating up."
-	icon = 'icons/obj/objects.dmi'
-	icon_state = "stool"
-	force = 10
-	throwforce = 10
-	w_class = 5.0
-	var/obj/structure/stool/origin = null
-
-/obj/item/weapon/stool/proc/deploy(var/mob/user)
-
-	if(!origin)
-		del src
-
-	origin.loc = get_turf(src)
-
-	if(user)
-		user.remove_from_mob(src)
-		user.visible_message("\blue [user] puts [src] down.", "\blue You put [src] down.")
-
-	del src
-
-/obj/item/weapon/stool/dropped(mob/user as mob)
-	..()
-	if(istype(loc,/turf/))
-		deploy(user)
-
-/obj/item/weapon/stool/attack_self(mob/user as mob)
-	..()
-	deploy(user)
-
-/obj/item/weapon/stool/attack(mob/M as mob, mob/user as mob)
-	if (prob(5) && istype(M,/mob/living))
-		user.visible_message("\red [user] breaks [src] over [M]'s back!")
-		user.remove_from_mob(src)
-		var/obj/item/stack/sheet/metal/m = new/obj/item/stack/sheet/metal
-		m.loc = get_turf(src)
-		del src
-		var/mob/living/T = M
-		T.Weaken(10)
-		T.apply_damage(20)
-		return
-=======
->>>>>>> e7b55fa3
-	..()
+	..()