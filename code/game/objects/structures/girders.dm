/obj/structure/girder
	icon_state = "girder"
	anchored = 1
	density = 1
	layer = 4

	var/state = 0
	var/health = 200
	var/cover = 50 //how much cover the girder provides against projectiles.
	var/material/reinf_material

/obj/structure/girder/displaced
	icon_state = "displaced"
	anchored = 0
	health = 50
	cover = 25

/obj/structure/girder/attack_generic(var/mob/user, var/damage, var/attack_message = "smashes apart", var/wallbreaker)
	if(!damage || !wallbreaker)
		return 0
	visible_message("<span class='danger'>[user] [attack_message] the [src]!</span>")
	spawn(1) dismantle()
	return 1

/obj/structure/girder/bullet_act(var/obj/item/projectile/Proj)
	//Girders only provide partial cover. There's a chance that the projectiles will just pass through. (unless you are trying to shoot the girder)
	if(Proj.original != src && !prob(cover))
		return -1 //pass through

	//Tasers and the like should not damage girders.
	if(!(Proj.damage_type == BRUTE || Proj.damage_type == BURN))
		return

	var/damage = Proj.damage
	if(!istype(Proj, /obj/item/projectile/beam))
		damage *= 0.4 //non beams do reduced damage

	health -= damage
	..()
	if(health <= 0)
<<<<<<< HEAD
		dismantle()
=======
		new /obj/item/stack/sheet/metal(get_turf(src))
		qdel(src)
>>>>>>> 928b0a8b

	return

/obj/structure/girder/proc/reset_girder()
	cover = initial(cover)
	health = min(health,initial(health))
	state = 0
	icon_state = initial(icon_state)
	if(reinf_material)
		reinforce_girder()

/obj/structure/girder/attackby(obj/item/W as obj, mob/user as mob)
	if(istype(W, /obj/item/weapon/wrench) && state == 0)
		if(anchored && !reinf_material)
			playsound(src.loc, 'sound/items/Ratchet.ogg', 100, 1)
			user << "<span class='notice'>Now disassembling the girder...</span>"
			if(do_after(user,40))
				if(!src) return
				user << "<span class='notice'>You dissasembled the girder!</span>"
				dismantle()
		else if(!anchored)
			playsound(src.loc, 'sound/items/Ratchet.ogg', 100, 1)
			user << "<span class='notice'>Now securing the girder...</span>"
			if(get_turf(user, 40))
<<<<<<< HEAD
				user << "<span class='notice'>You secured the girder!</span>"
				reset_girder()
=======
				user << "\blue You secured the girder!"
				new/obj/structure/girder( src.loc )
				qdel(src)
>>>>>>> 928b0a8b

	else if(istype(W, /obj/item/weapon/pickaxe/plasmacutter))
		user << "<span class='notice'>Now slicing apart the girder...</span>"
		if(do_after(user,30))
			if(!src) return
			user << "<span class='notice'>You slice apart the girder!</span>"
			dismantle()

	else if(istype(W, /obj/item/weapon/pickaxe/diamonddrill))
		user << "<span class='notice'>You drill through the girder!</span>"
		dismantle()

	else if(istype(W, /obj/item/weapon/screwdriver) && state == 2)
		playsound(src.loc, 'sound/items/Screwdriver.ogg', 100, 1)
		user << "<span class='notice'>Now unsecuring support struts...</span>"
		if(do_after(user,40))
			if(!src) return
			user << "<span class='notice'>You unsecured the support struts!</span>"
			state = 1

	else if(istype(W, /obj/item/weapon/wirecutters) && state == 1)
		playsound(src.loc, 'sound/items/Wirecutter.ogg', 100, 1)
		user << "<span class='notice'>Now removing support struts...</span>"
		if(do_after(user,40))
			if(!src) return
<<<<<<< HEAD
			user << "<span class='notice'>You removed the support struts!</span>"
			reinf_material.place_dismantled_product(get_turf(src))
			reinf_material = null
			reset_girder()
=======
			user << "\blue You removed the support struts!"
			new/obj/structure/girder( src.loc )
			qdel(src)
>>>>>>> 928b0a8b

	else if(istype(W, /obj/item/weapon/crowbar) && state == 0 && anchored)
		playsound(src.loc, 'sound/items/Crowbar.ogg', 100, 1)
		user << "<span class='notice'>Now dislodging the girder...</span>"
		if(do_after(user, 40))
			if(!src) return
<<<<<<< HEAD
			user << "<span class='notice'>You dislodged the girder!</span>"
			icon_state = "displaced"
			anchored = 0
			health = 50
			cover = 25
=======
			user << "\blue You dislodged the girder!"
			new/obj/structure/girder/displaced( src.loc )
			qdel(src)
>>>>>>> 928b0a8b

	else if(istype(W, /obj/item/stack/sheet))

		var/obj/item/stack/sheet/S = W
<<<<<<< HEAD
		if(S.get_amount() < 2)
			return ..()
=======
		switch(S.type)

			if(/obj/item/stack/sheet/metal, /obj/item/stack/sheet/metal/cyborg)
				if(!anchored)
					if(S.use(2))
						user << "<span class='notice'>You create a false wall! Push on it to open or close the passage.</span>"
						new /obj/structure/falsewall (src.loc)
						qdel(src)
				else
					if(S.get_amount() < 2) return ..()
					user << "<span class='notice'>Now adding plating...</span>"
					if (do_after(user,40))
						if (S.use(2))
							user << "<span class='notice'>You added the plating!</span>"
							var/turf/Tsrc = get_turf(src)
							Tsrc.ChangeTurf(/turf/simulated/wall)
							for(var/turf/simulated/wall/X in Tsrc.loc)
								if(X)	X.add_hiddenprint(usr)
							qdel(src)
					return

			if(/obj/item/stack/sheet/plasteel, /obj/item/stack/sheet/plasteel/cyborg)
				if(!anchored)
					if(S.use(2))
						user << "\blue You create a false wall! Push on it to open or close the passage."
						new /obj/structure/falserwall (src.loc)
						qdel(src)
				else
					if (src.icon_state == "reinforced") //I cant believe someone would actually write this line of code...
						if(S.get_amount() < 1) return ..()
						user << "<span class='notice'>Now finalising reinforced wall.</span>"
						if(do_after(user, 50))
							if (S.use(1))
								user << "<span class='notice'>Wall fully reinforced!</span>"
								var/turf/Tsrc = get_turf(src)
								Tsrc.ChangeTurf(/turf/simulated/wall/r_wall)
								for(var/turf/simulated/wall/r_wall/X in Tsrc.loc)
									if(X)	X.add_hiddenprint(usr)
								qdel(src)
						return
					else
						if(S.get_amount() < 1) return ..()
						user << "<span class='notice'>Now reinforcing girders...</span>"
						if (do_after(user,60))
							if(S.use(1))
								user << "<span class='notice'>Girders reinforced!</span>"
								new/obj/structure/girder/reinforced( src.loc )
								qdel(src)
						return

		if(S.sheettype)
			var/M = S.sheettype
			// Ugly hack, will suffice for now. Need to fix it upstream as well, may rewrite mineral walls. ~Z
			if(M in list("mhydrogen","osmium","tritium","platinum","iron"))
				user << "You cannot plate the girder in that material."
				return
			if(!anchored)
				if(S.amount < 2) return
				S.use(2)
				user << "\blue You create a false wall! Push on it to open or close the passage."
				var/F = text2path("/obj/structure/falsewall/[M]")
				new F (src.loc)
				qdel(src)
			else
				if(S.amount < 2) return ..()
				user << "\blue Now adding plating..."
				if (do_after(user,40))
					if(!src || !S || S.amount < 2) return
					S.use(2)
					user << "\blue You added the plating!"
					var/turf/Tsrc = get_turf(src)
					Tsrc.ChangeTurf(text2path("/turf/simulated/wall/mineral/[M]"))
					for(var/turf/simulated/wall/mineral/X in Tsrc.loc)
						if(X)	X.add_hiddenprint(usr)
					qdel(src)
				return
>>>>>>> 928b0a8b

		var/material/M = name_to_material[S.sheettype]
		if(!istype(M))
			return ..()

		var/wall_fake
		add_hiddenprint(usr)

		if(M.integrity < 50)
			user << "<span class='notice'>This material is too soft for use in wall construction.</span>"
			return

		user << "<span class='notice'>You begin adding the plating...</span>"

		if(!do_after(user,40) || !S.use(2))
			return

		if(anchored)
			user << "<span class='notice'>You added the plating!</span>"
		else
			user << "<span class='notice'>You create a false wall! Push on it to open or close the passage.</span>"
			wall_fake = 1

		var/turf/Tsrc = get_turf(src)
		Tsrc.ChangeTurf(/turf/simulated/wall)
		var/turf/simulated/wall/T = get_turf(src)
		T.set_material(M, reinf_material)
		if(wall_fake)
			T.can_open = 1
		T.add_hiddenprint(usr)
		del(src)
		return

	else if(istype(W, /obj/item/pipe))
		var/obj/item/pipe/P = W
		if (P.pipe_type in list(0, 1, 5))	//simple pipes, simple bends, and simple manifolds.
			user.drop_item()
			P.loc = src.loc
			user << "<span class='notice'>You fit the pipe into the [src]!"
	else
		..()

/obj/structure/girder/proc/reinforce_girder()
	cover = reinf_material.hardness
	health = 500
	state = 2
	icon_state = "reinforced"

/obj/structure/girder/verb/reinforce_with_material()
	set name = "Reinforce girder"
	set desc = "Reinforce a girder with metal."
	set src in view(1)

	var/mob/living/user = usr
	if(!istype(user) || !(user.l_hand || user.r_hand))
		return

	if(reinf_material)
		user << "\The [src] is already reinforced."
		return

	var/obj/item/stack/sheet/S = user.l_hand
	if(!istype(S))
		S = user.r_hand
	if(!istype(S))
		user << "You cannot plate \the [src] with that."
		return

	if(S.get_amount() < 2)
		user << "There is not enough material here to reinforce the girder."
		return

	var/material/M = name_to_material[S.sheettype]
	if(!istype(M) || M.integrity < 50)
		user << "You cannot reinforce \the [src] with that; it is too soft."
		return

	user << "<span class='notice'>Now reinforcing...</span>"
	if (!do_after(user,40) || !S.use(2))
		return
	user << "<span class='notice'>You added reinforcement!</span>"

	reinf_material = M
	reinforce_girder()


/obj/structure/girder/proc/dismantle()
	new /obj/item/stack/sheet/metal(get_turf(src))
	qdel(src)

/obj/structure/girder/attack_hand(mob/user as mob)
	if (HULK in user.mutations)
		visible_message("<span class='danger'>[user] smashes [src] apart!</span>")
		dismantle()
		return
	return ..()

/obj/structure/girder/blob_act()
	if(prob(40))
		qdel(src)

/obj/structure/girder/ex_act(severity)
	switch(severity)
		if(1.0)
			qdel(src)
			return
		if(2.0)
			if (prob(30))
<<<<<<< HEAD
				dismantle()
			return
		if(3.0)
			if (prob(5))
				dismantle()
=======
				var/remains = pick(/obj/item/stack/rods,/obj/item/stack/sheet/metal)
				new remains(loc)
				qdel(src)
			return
		if(3.0)
			if (prob(5))
				var/remains = pick(/obj/item/stack/rods,/obj/item/stack/sheet/metal)
				new remains(loc)
				qdel(src)
>>>>>>> 928b0a8b
			return
		else
	return

/obj/structure/girder/cult
	icon= 'icons/obj/cult.dmi'
	icon_state= "cultgirder"
	health = 250
	cover = 70

/obj/structure/girder/cult/dismantle()
	new /obj/effect/decal/remains/human(get_turf(src))
	qdel(src)

/obj/structure/girder/cult/attackby(obj/item/W as obj, mob/user as mob)
	if(istype(W, /obj/item/weapon/wrench))
		playsound(src.loc, 'sound/items/Ratchet.ogg', 100, 1)
		user << "<span class='notice'>Now disassembling the girder...</span>"
		if(do_after(user,40))
			user << "<span class='notice'>You dissasembled the girder!</span>"
			dismantle()
	else if(istype(W, /obj/item/weapon/pickaxe/plasmacutter))
		user << "<span class='notice'>Now slicing apart the girder..."
		if(do_after(user,30))
			user << "<span class='notice'>You slice apart the girder!</span>"
		dismantle()
	else if(istype(W, /obj/item/weapon/pickaxe/diamonddrill))
		user << "<span class='notice'>You drill through the girder!</span>"
		new /obj/effect/decal/remains/human(get_turf(src))
<<<<<<< HEAD
		dismantle()

=======
		dismantle()

/obj/structure/cultgirder/blob_act()
	if(prob(40))
		dismantle()

/obj/structure/cultgirder/bullet_act(var/obj/item/projectile/Proj) //No beam check- How else will you destroy the cult girder with silver bullets?????
	//Girders only provide partial cover. There's a chance that the projectiles will just pass through. (unless you are trying to shoot the girder)
	if(Proj.original != src && !prob(cover))
		return -1 //pass through

	//Tasers and the like should not damage cultgirders.
	if(!(Proj.damage_type == BRUTE || Proj.damage_type == BURN))
		return

	health -= Proj.damage
	..()
	if(health <= 0)
		dismantle()
	return

/obj/structure/cultgirder/ex_act(severity)
	switch(severity)
		if(1.0)
			qdel(src)
			return
		if(2.0)
			if (prob(30))
				dismantle()
			return
		if(3.0)
			if (prob(5))
				dismantle()
			return
		else
	return

>>>>>>> 928b0a8b
<|MERGE_RESOLUTION|>--- conflicted
+++ resolved
@@ -1,411 +1,258 @@
-/obj/structure/girder
-	icon_state = "girder"
-	anchored = 1
-	density = 1
-	layer = 4
-
-	var/state = 0
-	var/health = 200
-	var/cover = 50 //how much cover the girder provides against projectiles.
-	var/material/reinf_material
-
-/obj/structure/girder/displaced
-	icon_state = "displaced"
-	anchored = 0
-	health = 50
-	cover = 25
-
-/obj/structure/girder/attack_generic(var/mob/user, var/damage, var/attack_message = "smashes apart", var/wallbreaker)
-	if(!damage || !wallbreaker)
-		return 0
-	visible_message("<span class='danger'>[user] [attack_message] the [src]!</span>")
-	spawn(1) dismantle()
-	return 1
-
-/obj/structure/girder/bullet_act(var/obj/item/projectile/Proj)
-	//Girders only provide partial cover. There's a chance that the projectiles will just pass through. (unless you are trying to shoot the girder)
-	if(Proj.original != src && !prob(cover))
-		return -1 //pass through
-
-	//Tasers and the like should not damage girders.
-	if(!(Proj.damage_type == BRUTE || Proj.damage_type == BURN))
-		return
-
-	var/damage = Proj.damage
-	if(!istype(Proj, /obj/item/projectile/beam))
-		damage *= 0.4 //non beams do reduced damage
-
-	health -= damage
-	..()
-	if(health <= 0)
-<<<<<<< HEAD
-		dismantle()
-=======
-		new /obj/item/stack/sheet/metal(get_turf(src))
-		qdel(src)
->>>>>>> 928b0a8b
-
-	return
-
-/obj/structure/girder/proc/reset_girder()
-	cover = initial(cover)
-	health = min(health,initial(health))
-	state = 0
-	icon_state = initial(icon_state)
-	if(reinf_material)
-		reinforce_girder()
-
-/obj/structure/girder/attackby(obj/item/W as obj, mob/user as mob)
-	if(istype(W, /obj/item/weapon/wrench) && state == 0)
-		if(anchored && !reinf_material)
-			playsound(src.loc, 'sound/items/Ratchet.ogg', 100, 1)
-			user << "<span class='notice'>Now disassembling the girder...</span>"
-			if(do_after(user,40))
-				if(!src) return
-				user << "<span class='notice'>You dissasembled the girder!</span>"
-				dismantle()
-		else if(!anchored)
-			playsound(src.loc, 'sound/items/Ratchet.ogg', 100, 1)
-			user << "<span class='notice'>Now securing the girder...</span>"
-			if(get_turf(user, 40))
-<<<<<<< HEAD
-				user << "<span class='notice'>You secured the girder!</span>"
-				reset_girder()
-=======
-				user << "\blue You secured the girder!"
-				new/obj/structure/girder( src.loc )
-				qdel(src)
->>>>>>> 928b0a8b
-
-	else if(istype(W, /obj/item/weapon/pickaxe/plasmacutter))
-		user << "<span class='notice'>Now slicing apart the girder...</span>"
-		if(do_after(user,30))
-			if(!src) return
-			user << "<span class='notice'>You slice apart the girder!</span>"
-			dismantle()
-
-	else if(istype(W, /obj/item/weapon/pickaxe/diamonddrill))
-		user << "<span class='notice'>You drill through the girder!</span>"
-		dismantle()
-
-	else if(istype(W, /obj/item/weapon/screwdriver) && state == 2)
-		playsound(src.loc, 'sound/items/Screwdriver.ogg', 100, 1)
-		user << "<span class='notice'>Now unsecuring support struts...</span>"
-		if(do_after(user,40))
-			if(!src) return
-			user << "<span class='notice'>You unsecured the support struts!</span>"
-			state = 1
-
-	else if(istype(W, /obj/item/weapon/wirecutters) && state == 1)
-		playsound(src.loc, 'sound/items/Wirecutter.ogg', 100, 1)
-		user << "<span class='notice'>Now removing support struts...</span>"
-		if(do_after(user,40))
-			if(!src) return
-<<<<<<< HEAD
-			user << "<span class='notice'>You removed the support struts!</span>"
-			reinf_material.place_dismantled_product(get_turf(src))
-			reinf_material = null
-			reset_girder()
-=======
-			user << "\blue You removed the support struts!"
-			new/obj/structure/girder( src.loc )
-			qdel(src)
->>>>>>> 928b0a8b
-
-	else if(istype(W, /obj/item/weapon/crowbar) && state == 0 && anchored)
-		playsound(src.loc, 'sound/items/Crowbar.ogg', 100, 1)
-		user << "<span class='notice'>Now dislodging the girder...</span>"
-		if(do_after(user, 40))
-			if(!src) return
-<<<<<<< HEAD
-			user << "<span class='notice'>You dislodged the girder!</span>"
-			icon_state = "displaced"
-			anchored = 0
-			health = 50
-			cover = 25
-=======
-			user << "\blue You dislodged the girder!"
-			new/obj/structure/girder/displaced( src.loc )
-			qdel(src)
->>>>>>> 928b0a8b
-
-	else if(istype(W, /obj/item/stack/sheet))
-
-		var/obj/item/stack/sheet/S = W
-<<<<<<< HEAD
-		if(S.get_amount() < 2)
-			return ..()
-=======
-		switch(S.type)
-
-			if(/obj/item/stack/sheet/metal, /obj/item/stack/sheet/metal/cyborg)
-				if(!anchored)
-					if(S.use(2))
-						user << "<span class='notice'>You create a false wall! Push on it to open or close the passage.</span>"
-						new /obj/structure/falsewall (src.loc)
-						qdel(src)
-				else
-					if(S.get_amount() < 2) return ..()
-					user << "<span class='notice'>Now adding plating...</span>"
-					if (do_after(user,40))
-						if (S.use(2))
-							user << "<span class='notice'>You added the plating!</span>"
-							var/turf/Tsrc = get_turf(src)
-							Tsrc.ChangeTurf(/turf/simulated/wall)
-							for(var/turf/simulated/wall/X in Tsrc.loc)
-								if(X)	X.add_hiddenprint(usr)
-							qdel(src)
-					return
-
-			if(/obj/item/stack/sheet/plasteel, /obj/item/stack/sheet/plasteel/cyborg)
-				if(!anchored)
-					if(S.use(2))
-						user << "\blue You create a false wall! Push on it to open or close the passage."
-						new /obj/structure/falserwall (src.loc)
-						qdel(src)
-				else
-					if (src.icon_state == "reinforced") //I cant believe someone would actually write this line of code...
-						if(S.get_amount() < 1) return ..()
-						user << "<span class='notice'>Now finalising reinforced wall.</span>"
-						if(do_after(user, 50))
-							if (S.use(1))
-								user << "<span class='notice'>Wall fully reinforced!</span>"
-								var/turf/Tsrc = get_turf(src)
-								Tsrc.ChangeTurf(/turf/simulated/wall/r_wall)
-								for(var/turf/simulated/wall/r_wall/X in Tsrc.loc)
-									if(X)	X.add_hiddenprint(usr)
-								qdel(src)
-						return
-					else
-						if(S.get_amount() < 1) return ..()
-						user << "<span class='notice'>Now reinforcing girders...</span>"
-						if (do_after(user,60))
-							if(S.use(1))
-								user << "<span class='notice'>Girders reinforced!</span>"
-								new/obj/structure/girder/reinforced( src.loc )
-								qdel(src)
-						return
-
-		if(S.sheettype)
-			var/M = S.sheettype
-			// Ugly hack, will suffice for now. Need to fix it upstream as well, may rewrite mineral walls. ~Z
-			if(M in list("mhydrogen","osmium","tritium","platinum","iron"))
-				user << "You cannot plate the girder in that material."
-				return
-			if(!anchored)
-				if(S.amount < 2) return
-				S.use(2)
-				user << "\blue You create a false wall! Push on it to open or close the passage."
-				var/F = text2path("/obj/structure/falsewall/[M]")
-				new F (src.loc)
-				qdel(src)
-			else
-				if(S.amount < 2) return ..()
-				user << "\blue Now adding plating..."
-				if (do_after(user,40))
-					if(!src || !S || S.amount < 2) return
-					S.use(2)
-					user << "\blue You added the plating!"
-					var/turf/Tsrc = get_turf(src)
-					Tsrc.ChangeTurf(text2path("/turf/simulated/wall/mineral/[M]"))
-					for(var/turf/simulated/wall/mineral/X in Tsrc.loc)
-						if(X)	X.add_hiddenprint(usr)
-					qdel(src)
-				return
->>>>>>> 928b0a8b
-
-		var/material/M = name_to_material[S.sheettype]
-		if(!istype(M))
-			return ..()
-
-		var/wall_fake
-		add_hiddenprint(usr)
-
-		if(M.integrity < 50)
-			user << "<span class='notice'>This material is too soft for use in wall construction.</span>"
-			return
-
-		user << "<span class='notice'>You begin adding the plating...</span>"
-
-		if(!do_after(user,40) || !S.use(2))
-			return
-
-		if(anchored)
-			user << "<span class='notice'>You added the plating!</span>"
-		else
-			user << "<span class='notice'>You create a false wall! Push on it to open or close the passage.</span>"
-			wall_fake = 1
-
-		var/turf/Tsrc = get_turf(src)
-		Tsrc.ChangeTurf(/turf/simulated/wall)
-		var/turf/simulated/wall/T = get_turf(src)
-		T.set_material(M, reinf_material)
-		if(wall_fake)
-			T.can_open = 1
-		T.add_hiddenprint(usr)
-		del(src)
-		return
-
-	else if(istype(W, /obj/item/pipe))
-		var/obj/item/pipe/P = W
-		if (P.pipe_type in list(0, 1, 5))	//simple pipes, simple bends, and simple manifolds.
-			user.drop_item()
-			P.loc = src.loc
-			user << "<span class='notice'>You fit the pipe into the [src]!"
-	else
-		..()
-
-/obj/structure/girder/proc/reinforce_girder()
-	cover = reinf_material.hardness
-	health = 500
-	state = 2
-	icon_state = "reinforced"
-
-/obj/structure/girder/verb/reinforce_with_material()
-	set name = "Reinforce girder"
-	set desc = "Reinforce a girder with metal."
-	set src in view(1)
-
-	var/mob/living/user = usr
-	if(!istype(user) || !(user.l_hand || user.r_hand))
-		return
-
-	if(reinf_material)
-		user << "\The [src] is already reinforced."
-		return
-
-	var/obj/item/stack/sheet/S = user.l_hand
-	if(!istype(S))
-		S = user.r_hand
-	if(!istype(S))
-		user << "You cannot plate \the [src] with that."
-		return
-
-	if(S.get_amount() < 2)
-		user << "There is not enough material here to reinforce the girder."
-		return
-
-	var/material/M = name_to_material[S.sheettype]
-	if(!istype(M) || M.integrity < 50)
-		user << "You cannot reinforce \the [src] with that; it is too soft."
-		return
-
-	user << "<span class='notice'>Now reinforcing...</span>"
-	if (!do_after(user,40) || !S.use(2))
-		return
-	user << "<span class='notice'>You added reinforcement!</span>"
-
-	reinf_material = M
-	reinforce_girder()
-
-
-/obj/structure/girder/proc/dismantle()
-	new /obj/item/stack/sheet/metal(get_turf(src))
-	qdel(src)
-
-/obj/structure/girder/attack_hand(mob/user as mob)
-	if (HULK in user.mutations)
-		visible_message("<span class='danger'>[user] smashes [src] apart!</span>")
-		dismantle()
-		return
-	return ..()
-
-/obj/structure/girder/blob_act()
-	if(prob(40))
-		qdel(src)
-
-/obj/structure/girder/ex_act(severity)
-	switch(severity)
-		if(1.0)
-			qdel(src)
-			return
-		if(2.0)
-			if (prob(30))
-<<<<<<< HEAD
-				dismantle()
-			return
-		if(3.0)
-			if (prob(5))
-				dismantle()
-=======
-				var/remains = pick(/obj/item/stack/rods,/obj/item/stack/sheet/metal)
-				new remains(loc)
-				qdel(src)
-			return
-		if(3.0)
-			if (prob(5))
-				var/remains = pick(/obj/item/stack/rods,/obj/item/stack/sheet/metal)
-				new remains(loc)
-				qdel(src)
->>>>>>> 928b0a8b
-			return
-		else
-	return
-
-/obj/structure/girder/cult
-	icon= 'icons/obj/cult.dmi'
-	icon_state= "cultgirder"
-	health = 250
-	cover = 70
-
-/obj/structure/girder/cult/dismantle()
-	new /obj/effect/decal/remains/human(get_turf(src))
-	qdel(src)
-
-/obj/structure/girder/cult/attackby(obj/item/W as obj, mob/user as mob)
-	if(istype(W, /obj/item/weapon/wrench))
-		playsound(src.loc, 'sound/items/Ratchet.ogg', 100, 1)
-		user << "<span class='notice'>Now disassembling the girder...</span>"
-		if(do_after(user,40))
-			user << "<span class='notice'>You dissasembled the girder!</span>"
-			dismantle()
-	else if(istype(W, /obj/item/weapon/pickaxe/plasmacutter))
-		user << "<span class='notice'>Now slicing apart the girder..."
-		if(do_after(user,30))
-			user << "<span class='notice'>You slice apart the girder!</span>"
-		dismantle()
-	else if(istype(W, /obj/item/weapon/pickaxe/diamonddrill))
-		user << "<span class='notice'>You drill through the girder!</span>"
-		new /obj/effect/decal/remains/human(get_turf(src))
-<<<<<<< HEAD
-		dismantle()
-
-=======
-		dismantle()
-
-/obj/structure/cultgirder/blob_act()
-	if(prob(40))
-		dismantle()
-
-/obj/structure/cultgirder/bullet_act(var/obj/item/projectile/Proj) //No beam check- How else will you destroy the cult girder with silver bullets?????
-	//Girders only provide partial cover. There's a chance that the projectiles will just pass through. (unless you are trying to shoot the girder)
-	if(Proj.original != src && !prob(cover))
-		return -1 //pass through
-
-	//Tasers and the like should not damage cultgirders.
-	if(!(Proj.damage_type == BRUTE || Proj.damage_type == BURN))
-		return
-
-	health -= Proj.damage
-	..()
-	if(health <= 0)
-		dismantle()
-	return
-
-/obj/structure/cultgirder/ex_act(severity)
-	switch(severity)
-		if(1.0)
-			qdel(src)
-			return
-		if(2.0)
-			if (prob(30))
-				dismantle()
-			return
-		if(3.0)
-			if (prob(5))
-				dismantle()
-			return
-		else
-	return
-
->>>>>>> 928b0a8b
+/obj/structure/girder
+	icon_state = "girder"
+	anchored = 1
+	density = 1
+	layer = 2
+	var/state = 0
+	var/health = 200
+	var/cover = 50 //how much cover the girder provides against projectiles.
+	var/material/reinf_material
+
+/obj/structure/girder/displaced
+	icon_state = "displaced"
+	anchored = 0
+	health = 50
+	cover = 25
+
+/obj/structure/girder/attack_generic(var/mob/user, var/damage, var/attack_message = "smashes apart", var/wallbreaker)
+	if(!damage || !wallbreaker)
+		return 0
+	visible_message("<span class='danger'>[user] [attack_message] the [src]!</span>")
+	spawn(1) dismantle()
+	return 1
+
+/obj/structure/girder/bullet_act(var/obj/item/projectile/Proj)
+	//Girders only provide partial cover. There's a chance that the projectiles will just pass through. (unless you are trying to shoot the girder)
+	if(Proj.original != src && !prob(cover))
+		return -1 //pass through
+
+	//Tasers and the like should not damage girders.
+	if(!(Proj.damage_type == BRUTE || Proj.damage_type == BURN))
+		return
+
+	var/damage = Proj.damage
+	if(!istype(Proj, /obj/item/projectile/beam))
+		damage *= 0.4 //non beams do reduced damage
+
+	health -= damage
+	..()
+	if(health <= 0)
+		dismantle()
+
+	return
+
+/obj/structure/girder/proc/reset_girder()
+	cover = initial(cover)
+	health = min(health,initial(health))
+	state = 0
+	icon_state = initial(icon_state)
+	if(reinf_material)
+		reinforce_girder()
+
+/obj/structure/girder/attackby(obj/item/W as obj, mob/user as mob)
+	if(istype(W, /obj/item/weapon/wrench) && state == 0)
+		if(anchored && !reinf_material)
+			playsound(src.loc, 'sound/items/Ratchet.ogg', 100, 1)
+			user << "<span class='notice'>Now disassembling the girder...</span>"
+			if(do_after(user,40))
+				if(!src) return
+				user << "<span class='notice'>You dissasembled the girder!</span>"
+				dismantle()
+		else if(!anchored)
+			playsound(src.loc, 'sound/items/Ratchet.ogg', 100, 1)
+			user << "<span class='notice'>Now securing the girder...</span>"
+			if(get_turf(user, 40))
+				user << "<span class='notice'>You secured the girder!</span>"
+				reset_girder()
+
+	else if(istype(W, /obj/item/weapon/pickaxe/plasmacutter))
+		user << "<span class='notice'>Now slicing apart the girder...</span>"
+		if(do_after(user,30))
+			if(!src) return
+			user << "<span class='notice'>You slice apart the girder!</span>"
+			dismantle()
+
+	else if(istype(W, /obj/item/weapon/pickaxe/diamonddrill))
+		user << "<span class='notice'>You drill through the girder!</span>"
+		dismantle()
+
+	else if(istype(W, /obj/item/weapon/screwdriver) && state == 2)
+		playsound(src.loc, 'sound/items/Screwdriver.ogg', 100, 1)
+		user << "<span class='notice'>Now unsecuring support struts...</span>"
+		if(do_after(user,40))
+			if(!src) return
+			user << "<span class='notice'>You unsecured the support struts!</span>"
+			state = 1
+
+	else if(istype(W, /obj/item/weapon/wirecutters) && state == 1)
+		playsound(src.loc, 'sound/items/Wirecutter.ogg', 100, 1)
+		user << "<span class='notice'>Now removing support struts...</span>"
+		if(do_after(user,40))
+			if(!src) return
+			user << "<span class='notice'>You removed the support struts!</span>"
+			reinf_material.place_dismantled_product(get_turf(src))
+			reinf_material = null
+			reset_girder()
+
+	else if(istype(W, /obj/item/weapon/crowbar) && state == 0 && anchored)
+		playsound(src.loc, 'sound/items/Crowbar.ogg', 100, 1)
+		user << "<span class='notice'>Now dislodging the girder...</span>"
+		if(do_after(user, 40))
+			if(!src) return
+			user << "<span class='notice'>You dislodged the girder!</span>"
+			icon_state = "displaced"
+			anchored = 0
+			health = 50
+			cover = 25
+
+	else if(istype(W, /obj/item/stack/sheet))
+
+		var/obj/item/stack/sheet/S = W
+		if(S.get_amount() < 2)
+			return ..()
+
+		var/material/M = name_to_material[S.sheettype]
+		if(!istype(M))
+			return ..()
+
+		var/wall_fake
+		add_hiddenprint(usr)
+
+		if(M.integrity < 50)
+			user << "<span class='notice'>This material is too soft for use in wall construction.</span>"
+			return
+
+		user << "<span class='notice'>You begin adding the plating...</span>"
+
+		if(!do_after(user,40) || !S.use(2))
+			return
+
+		if(anchored)
+			user << "<span class='notice'>You added the plating!</span>"
+		else
+			user << "<span class='notice'>You create a false wall! Push on it to open or close the passage.</span>"
+			wall_fake = 1
+
+		var/turf/Tsrc = get_turf(src)
+		Tsrc.ChangeTurf(/turf/simulated/wall)
+		var/turf/simulated/wall/T = get_turf(src)
+		T.set_material(M, reinf_material)
+		if(wall_fake)
+			T.can_open = 1
+		T.add_hiddenprint(usr)
+		del(src)
+		return
+
+	else if(istype(W, /obj/item/pipe))
+		var/obj/item/pipe/P = W
+		if (P.pipe_type in list(0, 1, 5))	//simple pipes, simple bends, and simple manifolds.
+			user.drop_item()
+			P.loc = src.loc
+			user << "<span class='notice'>You fit the pipe into the [src]!"
+	else
+		..()
+
+/obj/structure/girder/proc/reinforce_girder()
+	cover = reinf_material.hardness
+	health = 500
+	state = 2
+	icon_state = "reinforced"
+
+/obj/structure/girder/verb/reinforce_with_material()
+	set name = "Reinforce girder"
+	set desc = "Reinforce a girder with metal."
+	set src in view(1)
+
+	var/mob/living/user = usr
+	if(!istype(user) || !(user.l_hand || user.r_hand))
+		return
+
+	if(reinf_material)
+		user << "\The [src] is already reinforced."
+		return
+
+	var/obj/item/stack/sheet/S = user.l_hand
+	if(!istype(S))
+		S = user.r_hand
+	if(!istype(S))
+		user << "You cannot plate \the [src] with that."
+		return
+
+	if(S.get_amount() < 2)
+		user << "There is not enough material here to reinforce the girder."
+		return
+
+	var/material/M = name_to_material[S.sheettype]
+	if(!istype(M) || M.integrity < 50)
+		user << "You cannot reinforce \the [src] with that; it is too soft."
+		return
+
+	user << "<span class='notice'>Now reinforcing...</span>"
+	if (!do_after(user,40) || !S.use(2))
+		return
+	user << "<span class='notice'>You added reinforcement!</span>"
+
+	reinf_material = M
+	reinforce_girder()
+
+
+/obj/structure/girder/proc/dismantle()
+	new /obj/item/stack/sheet/metal(get_turf(src))
+	qdel(src)
+
+/obj/structure/girder/attack_hand(mob/user as mob)
+	if (HULK in user.mutations)
+		visible_message("<span class='danger'>[user] smashes [src] apart!</span>")
+		dismantle()
+		return
+	return ..()
+
+/obj/structure/girder/blob_act()
+	if(prob(40))
+		qdel(src)
+
+
+/obj/structure/girder/ex_act(severity)
+	switch(severity)
+		if(1.0)
+			qdel(src)
+			return
+		if(2.0)
+			if (prob(30))
+				dismantle()
+			return
+		if(3.0)
+			if (prob(5))
+				dismantle()
+			return
+		else
+	return
+
+/obj/structure/girder/cult
+	icon= 'icons/obj/cult.dmi'
+	icon_state= "cultgirder"
+	health = 250
+	cover = 70
+
+/obj/structure/girder/cult/dismantle()
+	new /obj/effect/decal/remains/human(get_turf(src))
+	del(src)
+
+/obj/structure/girder/cult/attackby(obj/item/W as obj, mob/user as mob)
+	if(istype(W, /obj/item/weapon/wrench))
+		playsound(src.loc, 'sound/items/Ratchet.ogg', 100, 1)
+		user << "<span class='notice'>Now disassembling the girder...</span>"
+		if(do_after(user,40))
+			user << "<span class='notice'>You dissasembled the girder!</span>"
+			dismantle()
+
+	else if(istype(W, /obj/item/weapon/pickaxe/plasmacutter))
+		user << "<span class='notice'>Now slicing apart the girder..."
+		if(do_after(user,30))
+			user << "<span class='notice'>You slice apart the girder!</span>"
+		dismantle()
+
+	else if(istype(W, /obj/item/weapon/pickaxe/diamonddrill))
+		user << "<span class='notice'>You drill through the girder!</span>"
+		new /obj/effect/decal/remains/human(get_turf(src))
+		dismantle()