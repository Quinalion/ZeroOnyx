--- conflicted
+++ resolved
@@ -1,255 +1,246 @@
-/obj/structure/grille
-	name = "grille"
-	desc = "A flimsy lattice of metal rods, with screws to secure it to the floor."
-	icon = 'icons/obj/structures.dmi'
-	icon_state = "grille"
-	density = 1
-	anchored = 1
-	flags = CONDUCT
-	pressure_resistance = 5*ONE_ATMOSPHERE
-	layer = 2.9
-	explosion_resistance = 1
-	var/health = 10
-	var/destroyed = 0
-
-
-/obj/structure/grille/ex_act(severity)
-	qdel(src)
-
-/obj/structure/grille/blob_act()
-	qdel(src)
-
-/obj/structure/grille/update_icon()
-	if(destroyed)
-		icon_state = "[initial(icon_state)]-b"
-	else
-		icon_state = initial(icon_state)
-
-/obj/structure/grille/Bumped(atom/user)
-	if(ismob(user)) shock(user, 70)
-
-/obj/structure/grille/attack_hand(mob/user as mob)
-
-	user.changeNextMove(8)
-	playsound(loc, 'sound/effects/grillehit.ogg', 80, 1)
-	user.do_attack_animation(src)
-
-	var/damage_dealt = 1
-	var/attack_message = "kicks"
-	if(istype(user,/mob/living/carbon/human))
-		var/mob/living/carbon/human/H = user
-		if(H.species.can_shred(H))
-			attack_message = "mangles"
-			damage_dealt = 5
-
-	if(shock(user, 70))
-		return
-
-	if(HULK in user.mutations)
-		damage_dealt += 5
-	else
-		damage_dealt += 1
-
-	attack_generic(user,damage_dealt,attack_message)
-
-/obj/structure/grille/CanPass(atom/movable/mover, turf/target, height=0, air_group=0)
-	if(air_group || (height==0)) return 1
-	if(istype(mover) && mover.checkpass(PASSGRILLE))
-		return 1
-	else
-		if(istype(mover, /obj/item/projectile))
-			return prob(30)
-		else
-			return !density
-
-/obj/structure/grille/bullet_act(var/obj/item/projectile/Proj)
-	if(!Proj)	return
-
-	//Tasers and the like should not damage grilles.
-	if(!(Proj.damage_type == BRUTE || Proj.damage_type == BURN))
-		return
-
-	//Flimsy grilles aren't so great at stopping projectiles. However they can absorb some of the impact
-	var/damage = Proj.damage
-	var/passthrough = 0
-
-	//20% chance that the grille provides a bit more cover than usual. Support structure for example might take up 20% of the grille's area.
-	//If they click on the grille itself then we assume they are aiming at the grille itself and the extra cover behaviour is always used.
-	switch(Proj.damage_type)
-		if(BRUTE)
-			//bullets
-			if(Proj.original == src || prob(20))
-				Proj.damage *= between(0, Proj.damage/60, 0.5)
-				if(prob(max((damage-10)/25, 0))*100)
-					passthrough = 1
-			else
-				Proj.damage *= between(0, Proj.damage/60, 1)
-				passthrough = 1
-		if(BURN)
-			//beams and other projectiles are either blocked completely by grilles or stop half the damage.
-			if(!(Proj.original == src || prob(20)))
-				Proj.damage *= 0.5
-				passthrough = 1
-
-	if(passthrough)
-		. = -1
-		damage = between(0, (damage - Proj.damage)*(Proj.damage_type == BRUTE? 0.4 : 1), 10) //if the bullet passes through then the grille avoids most of the damage
-
-	src.health -= damage*0.2
-	spawn(0) healthcheck() //spawn to make sure we return properly if the grille is deleted
-
-/obj/structure/grille/attackby(obj/item/weapon/W as obj, mob/user as mob)
-	if(iswirecutter(W))
-		if(!shock(user, 100))
-			playsound(loc, 'sound/items/Wirecutter.ogg', 100, 1)
-			PoolOrNew(/obj/item/stack/rods, list(get_turf(src), destroyed ? 1 : 2))
-			qdel(src)
-	else if((isscrewdriver(W)) && (istype(loc, /turf/simulated) || anchored))
-		if(!shock(user, 90))
-			playsound(loc, 'sound/items/Screwdriver.ogg', 100, 1)
-			anchored = !anchored
-			user.visible_message("<span class='notice'>[user] [anchored ? "fastens" : "unfastens"] the grille.</span>", \
-								 "<span class='notice'>You have [anchored ? "fastened the grille to" : "unfastened the grill from"] the floor.</span>")
-			return
-
-//window placing begin //TODO CONVERT PROPERLY TO MATERIAL DATUM
-	else if(istype(W,/obj/item/stack/material))
-		var/obj/item/stack/material/ST = W
-		if(!ST.material.created_window)
-			return 0
-
-		var/dir_to_set = 1
-		if(loc == user.loc)
-			dir_to_set = user.dir
-		else
-			if( ( x == user.x ) || (y == user.y) ) //Only supposed to work for cardinal directions.
-				if( x == user.x )
-					if( y > user.y )
-						dir_to_set = 2
-					else
-						dir_to_set = 1
-				else if( y == user.y )
-					if( x > user.x )
-						dir_to_set = 8
-					else
-						dir_to_set = 4
-			else
-				user << "<span class='notice'>You can't reach.</span>"
-				return //Only works for cardinal direcitons, diagonals aren't supposed to work like this.
-		for(var/obj/structure/window/WINDOW in loc)
-			if(WINDOW.dir == dir_to_set)
-				user << "<span class='notice'>There is already a window facing this way there.</span>"
-				return
-		user << "<span class='notice'>You start placing the window.</span>"
-		if(do_after(user,20))
-			for(var/obj/structure/window/WINDOW in loc)
-				if(WINDOW.dir == dir_to_set)//checking this for a 2nd time to check if a window was made while we were waiting.
-					user << "<span class='notice'>There is already a window facing this way there.</span>"
-					return
-
-			var/wtype = ST.material.created_window
-			if (ST.use(1))
-				var/obj/structure/window/WD = new wtype(loc, dir_to_set, 1)
-				user << "<span class='notice'>You place the [WD] on [src].</span>"
-				WD.update_icon()
-		return
-//window placing end
-<<<<<<< HEAD
-
-	else if(istype(W, /obj/item/weapon/material/shard))
-		user.changeNextMove(8)
-		health -= W.force * 0.1
-	else if(!shock(user, 70))
-		user.changeNextMove(8)
+/obj/structure/grille
+	name = "grille"
+	desc = "A flimsy lattice of metal rods, with screws to secure it to the floor."
+	icon = 'icons/obj/structures.dmi'
+	icon_state = "grille"
+	density = 1
+	anchored = 1
+	flags = CONDUCT
+	pressure_resistance = 5*ONE_ATMOSPHERE
+	layer = 2.9
+	explosion_resistance = 1
+	var/health = 10
+	var/destroyed = 0
+
+
+/obj/structure/grille/ex_act(severity)
+	qdel(src)
+
+/obj/structure/grille/blob_act()
+	qdel(src)
+
+/obj/structure/grille/update_icon()
+	if(destroyed)
+		icon_state = "[initial(icon_state)]-b"
+	else
+		icon_state = initial(icon_state)
+
+/obj/structure/grille/Bumped(atom/user)
+	if(ismob(user)) shock(user, 70)
+
+/obj/structure/grille/attack_hand(mob/user as mob)
+
+	user.changeNextMove(8)
+	playsound(loc, 'sound/effects/grillehit.ogg', 80, 1)
+	user.do_attack_animation(src)
+
+	var/damage_dealt = 1
+	var/attack_message = "kicks"
+	if(istype(user,/mob/living/carbon/human))
+		var/mob/living/carbon/human/H = user
+		if(H.species.can_shred(H))
+			attack_message = "mangles"
+			damage_dealt = 5
+
+	if(shock(user, 70))
+		return
+
+	if(HULK in user.mutations)
+		damage_dealt += 5
+	else
+		damage_dealt += 1
+
+	attack_generic(user,damage_dealt,attack_message)
+
+/obj/structure/grille/CanPass(atom/movable/mover, turf/target, height=0, air_group=0)
+	if(air_group || (height==0)) return 1
+	if(istype(mover) && mover.checkpass(PASSGRILLE))
+		return 1
+	else
+		if(istype(mover, /obj/item/projectile))
+			return prob(30)
+		else
+			return !density
+
+/obj/structure/grille/bullet_act(var/obj/item/projectile/Proj)
+	if(!Proj)	return
+
+	//Tasers and the like should not damage grilles.
+	if(!(Proj.damage_type == BRUTE || Proj.damage_type == BURN))
+		return
+
+	//Flimsy grilles aren't so great at stopping projectiles. However they can absorb some of the impact
+	var/damage = Proj.damage
+	var/passthrough = 0
+
+	//20% chance that the grille provides a bit more cover than usual. Support structure for example might take up 20% of the grille's area.
+	//If they click on the grille itself then we assume they are aiming at the grille itself and the extra cover behaviour is always used.
+	switch(Proj.damage_type)
+		if(BRUTE)
+			//bullets
+			if(Proj.original == src || prob(20))
+				Proj.damage *= between(0, Proj.damage/60, 0.5)
+				if(prob(max((damage-10)/25, 0))*100)
+					passthrough = 1
+			else
+				Proj.damage *= between(0, Proj.damage/60, 1)
+				passthrough = 1
+		if(BURN)
+			//beams and other projectiles are either blocked completely by grilles or stop half the damage.
+			if(!(Proj.original == src || prob(20)))
+				Proj.damage *= 0.5
+				passthrough = 1
+
+	if(passthrough)
+		. = -1
+		damage = between(0, (damage - Proj.damage)*(Proj.damage_type == BRUTE? 0.4 : 1), 10) //if the bullet passes through then the grille avoids most of the damage
+
+	src.health -= damage*0.2
+	spawn(0) healthcheck() //spawn to make sure we return properly if the grille is deleted
+
+/obj/structure/grille/attackby(obj/item/weapon/W as obj, mob/user as mob)
+	if(iswirecutter(W))
+		if(!shock(user, 100))
+			playsound(loc, 'sound/items/Wirecutter.ogg', 100, 1)
+			PoolOrNew(/obj/item/stack/rods, list(get_turf(src), destroyed ? 1 : 2))
+			qdel(src)
+	else if((isscrewdriver(W)) && (istype(loc, /turf/simulated) || anchored))
+		if(!shock(user, 90))
+			playsound(loc, 'sound/items/Screwdriver.ogg', 100, 1)
+			anchored = !anchored
+			user.visible_message("<span class='notice'>[user] [anchored ? "fastens" : "unfastens"] the grille.</span>", \
+								 "<span class='notice'>You have [anchored ? "fastened the grille to" : "unfastened the grill from"] the floor.</span>")
+			return
+
+//window placing begin //TODO CONVERT PROPERLY TO MATERIAL DATUM
+	else if(istype(W,/obj/item/stack/material))
+		var/obj/item/stack/material/ST = W
+		if(!ST.material.created_window)
+			return 0
+
+		var/dir_to_set = 1
+		if(loc == user.loc)
+			dir_to_set = user.dir
+		else
+			if( ( x == user.x ) || (y == user.y) ) //Only supposed to work for cardinal directions.
+				if( x == user.x )
+					if( y > user.y )
+						dir_to_set = 2
+					else
+						dir_to_set = 1
+				else if( y == user.y )
+					if( x > user.x )
+						dir_to_set = 8
+					else
+						dir_to_set = 4
+			else
+				user << "<span class='notice'>You can't reach.</span>"
+				return //Only works for cardinal direcitons, diagonals aren't supposed to work like this.
+		for(var/obj/structure/window/WINDOW in loc)
+			if(WINDOW.dir == dir_to_set)
+				user << "<span class='notice'>There is already a window facing this way there.</span>"
+				return
+		user << "<span class='notice'>You start placing the window.</span>"
+		if(do_after(user,20))
+			for(var/obj/structure/window/WINDOW in loc)
+				if(WINDOW.dir == dir_to_set)//checking this for a 2nd time to check if a window was made while we were waiting.
+					user << "<span class='notice'>There is already a window facing this way there.</span>"
+					return
+
+			var/wtype = ST.material.created_window
+			if (ST.use(1))
+				var/obj/structure/window/WD = new wtype(loc, dir_to_set, 1)
+				user << "<span class='notice'>You place the [WD] on [src].</span>"
+				WD.update_icon()
+		return
+//window placing end
+
+	else if(!(W.flags & CONDUCT) || !shock(user, 70))
+		user.changeNextMove(8)
 		user.do_attack_animation(src)
-=======
-
-	else if(!(W.flags & CONDUCT) || !shock(user, 70))
-		user.do_attack_animation(src)
->>>>>>> 4a2d7b66
-		playsound(loc, 'sound/effects/grillehit.ogg', 80, 1)
-		switch(W.damtype)
-			if("fire")
-				health -= W.force
-			if("brute")
-				health -= W.force * 0.1
-	healthcheck()
-	..()
-	return
-
-
-/obj/structure/grille/proc/healthcheck()
-	if(health <= 0)
-		if(!destroyed)
-			density = 0
-			destroyed = 1
-			update_icon()
-			PoolOrNew(/obj/item/stack/rods, get_turf(src))
-
-		else
-			if(health <= -6)
-				PoolOrNew(/obj/item/stack/rods, get_turf(src))
-				qdel(src)
-				return
-	return
-
-// shock user with probability prb (if all connections & power are working)
-// returns 1 if shocked, 0 otherwise
-
-/obj/structure/grille/proc/shock(mob/user as mob, prb)
-
-	if(!anchored || destroyed)		// anchored/destroyed grilles are never connected
-		return 0
-	if(!prob(prb))
-		return 0
-	if(!in_range(src, user))//To prevent TK and mech users from getting shocked
-		return 0
-	var/turf/T = get_turf(src)
-	var/obj/structure/cable/C = T.get_cable_node()
-	if(C)
-		if(electrocute_mob(user, C, src))
-			if(C.powernet)
-				C.powernet.trigger_warning()
-			var/datum/effect/effect/system/spark_spread/s = new /datum/effect/effect/system/spark_spread
-			s.set_up(3, 1, src)
-			s.start()
-			if(user.stunned)
-				return 1
-		else
-			return 0
-	return 0
-
-/obj/structure/grille/fire_act(datum/gas_mixture/air, exposed_temperature, exposed_volume)
-	if(!destroyed)
-		if(exposed_temperature > T0C + 1500)
-			health -= 1
-			healthcheck()
-	..()
-
-/obj/structure/grille/attack_generic(var/mob/user, var/damage, var/attack_verb)
-	visible_message("<span class='danger'>[user] [attack_verb] the [src]!</span>")
-	user.do_attack_animation(src)
-	health -= damage
-	spawn(1) healthcheck()
-	return 1
-
-// Used in mapping to avoid
-/obj/structure/grille/broken
-	destroyed = 1
-	icon_state = "grille-b"
-	density = 0
-	New()
-		..()
-		health = rand(-5, -1) //In the destroyed but not utterly threshold.
-		healthcheck() //Send this to healthcheck just in case we want to do something else with it.
-
-/obj/structure/grille/cult
-	name = "cult grille"
-	desc = "A matrice built out of an unknown material, with some sort of force field blocking air around it"
-	icon_state = "grillecult"
-	health = 40 //Make it strong enough to avoid people breaking in too easily
-
-/obj/structure/grille/cult/CanPass(atom/movable/mover, turf/target, height = 1.5, air_group = 0)
-	if(air_group)
-		return 0 //Make sure air doesn't drain
-	..()
+		playsound(loc, 'sound/effects/grillehit.ogg', 80, 1)
+		switch(W.damtype)
+			if("fire")
+				health -= W.force
+			if("brute")
+				health -= W.force * 0.1
+	healthcheck()
+	..()
+	return
+
+
+/obj/structure/grille/proc/healthcheck()
+	if(health <= 0)
+		if(!destroyed)
+			density = 0
+			destroyed = 1
+			update_icon()
+			PoolOrNew(/obj/item/stack/rods, get_turf(src))
+
+		else
+			if(health <= -6)
+				PoolOrNew(/obj/item/stack/rods, get_turf(src))
+				qdel(src)
+				return
+	return
+
+// shock user with probability prb (if all connections & power are working)
+// returns 1 if shocked, 0 otherwise
+
+/obj/structure/grille/proc/shock(mob/user as mob, prb)
+
+	if(!anchored || destroyed)		// anchored/destroyed grilles are never connected
+		return 0
+	if(!prob(prb))
+		return 0
+	if(!in_range(src, user))//To prevent TK and mech users from getting shocked
+		return 0
+	var/turf/T = get_turf(src)
+	var/obj/structure/cable/C = T.get_cable_node()
+	if(C)
+		if(electrocute_mob(user, C, src))
+			if(C.powernet)
+				C.powernet.trigger_warning()
+			var/datum/effect/effect/system/spark_spread/s = new /datum/effect/effect/system/spark_spread
+			s.set_up(3, 1, src)
+			s.start()
+			if(user.stunned)
+				return 1
+		else
+			return 0
+	return 0
+
+/obj/structure/grille/fire_act(datum/gas_mixture/air, exposed_temperature, exposed_volume)
+	if(!destroyed)
+		if(exposed_temperature > T0C + 1500)
+			health -= 1
+			healthcheck()
+	..()
+
+/obj/structure/grille/attack_generic(var/mob/user, var/damage, var/attack_verb)
+	visible_message("<span class='danger'>[user] [attack_verb] the [src]!</span>")
+	user.do_attack_animation(src)
+	health -= damage
+	spawn(1) healthcheck()
+	return 1
+
+// Used in mapping to avoid
+/obj/structure/grille/broken
+	destroyed = 1
+	icon_state = "grille-b"
+	density = 0
+	New()
+		..()
+		health = rand(-5, -1) //In the destroyed but not utterly threshold.
+		healthcheck() //Send this to healthcheck just in case we want to do something else with it.
+
+/obj/structure/grille/cult
+	name = "cult grille"
+	desc = "A matrice built out of an unknown material, with some sort of force field blocking air around it"
+	icon_state = "grillecult"
+	health = 40 //Make it strong enough to avoid people breaking in too easily
+
+/obj/structure/grille/cult/CanPass(atom/movable/mover, turf/target, height = 1.5, air_group = 0)
+	if(air_group)
+		return 0 //Make sure air doesn't drain
+	..()