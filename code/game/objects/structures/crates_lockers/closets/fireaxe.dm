//I still dont think this should be a closet but whatever
/obj/structure/closet/fireaxecabinet
	name = "fire axe cabinet"
	desc = "There is small label that reads \"For Emergency use only\" along with details for safe use of the axe. As if."
	var/obj/item/weapon/material/twohanded/fireaxe/fireaxe
	icon_state = "fireaxe1000"
	icon_closed = "fireaxe1000"
	icon_opened = "fireaxe1100"
	anchored = 1
	density = 0
	var/localopened = 0 //Setting this to keep it from behaviouring like a normal closet and obstructing movement in the map. -Agouri
	opened = 1
	var/hitstaken = 0
	var/locked = 1
	var/smashed = 0

	New()
		..()
		fireaxe = new /obj/item/weapon/material/twohanded/fireaxe(src)

	attackby(var/obj/item/O as obj, var/mob/user as mob)  //Marker -Agouri
		//..() //That's very useful, Erro

		var/hasaxe = 0       //gonna come in handy later~
		if(fireaxe)
			hasaxe = 1

		if (isrobot(usr) || src.locked)
			if(istype(O, /obj/item/device/multitool))
				user << "<span class='warning'>Resetting circuitry...</span>"
				playsound(user, 'sound/machines/lockreset.ogg', 50, 1)
				if(do_after(user, 20))
					src.locked = 0
					user << "<span class = 'caution'> You disable the locking modules.</span>"
					update_icon()
				return
			else if(istype(O, /obj/item/weapon))
				var/obj/item/weapon/W = O
				if(src.smashed || src.localopened)
					if(localopened)
						localopened = 0
						icon_state = text("fireaxe[][][][]closing",hasaxe,src.localopened,src.hitstaken,src.smashed)
						spawn(10) update_icon()
					return
				else
					playsound(user, 'sound/effects/Glasshit.ogg', 100, 1) //We don't want this playing every time
				if(W.force < 15)
					user << "<span class='notice'>The cabinet's protective glass glances off the hit.</span>"
				else
					src.hitstaken++
					if(src.hitstaken == 4)
						playsound(user, 'sound/effects/Glassbr3.ogg', 100, 1) //Break cabinet, receive goodies. Cabinet's fucked for life after that.
						src.smashed = 1
						src.locked = 0
						src.localopened = 1
				update_icon()
			return
		if (istype(O, /obj/item/weapon/material/twohanded/fireaxe) && src.localopened)
			if(!fireaxe)
				if(O:wielded)
					user << "<span class='warning'>Unwield the axe first.</span>"
					return
				fireaxe = O
				user.remove_from_mob(O)
				src.contents += O
				user << "<span class='notice'>You place the fire axe back in the [src.name].</span>"
				update_icon()
			else
				if(src.smashed)
					return
				else
					localopened = !localopened
					if(localopened)
						icon_state = text("fireaxe[][][][]opening",hasaxe,src.localopened,src.hitstaken,src.smashed)
						spawn(10) update_icon()
					else
						icon_state = text("fireaxe[][][][]closing",hasaxe,src.localopened,src.hitstaken,src.smashed)
						spawn(10) update_icon()
		else
			if(src.smashed)
				return
			if(istype(O, /obj/item/device/multitool))
				if(localopened)
					localopened = 0
					icon_state = text("fireaxe[][][][]closing",hasaxe,src.localopened,src.hitstaken,src.smashed)
					spawn(10) update_icon()
					return
				else
					user << "<span class='warning'>Resetting circuitry...</span>"
					sleep(50)
					src.locked = 1
					user << "<span class='notice'>You re-enable the locking modules.</span>"
					playsound(user, 'sound/machines/lockenable.ogg', 50, 1)
					if(do_after(user,20))
						src.locked = 1
						user << "<span class = 'caution'> You re-enable the locking modules.</span>"
					return
			else
				localopened = !localopened
				if(localopened)
					icon_state = text("fireaxe[][][][]opening",hasaxe,src.localopened,src.hitstaken,src.smashed)
					spawn(10) update_icon()
				else
					icon_state = text("fireaxe[][][][]closing",hasaxe,src.localopened,src.hitstaken,src.smashed)
					spawn(10) update_icon()




	attack_hand(mob/user as mob)

		var/hasaxe = 0
		if(fireaxe)
			hasaxe = 1

		if(src.locked)
			user <<"<span class='warning'>The cabinet won't budge!</span>"
			return
		if(localopened)
			if(fireaxe)
				user.put_in_hands(fireaxe)
				fireaxe = null
				user << "<span class='notice'>You take the fire axe from the [name].</span>"
				src.add_fingerprint(user)
				update_icon()
			else
				if(src.smashed)
					return
				else
					localopened = !localopened
					if(localopened)
						src.icon_state = text("fireaxe[][][][]opening",hasaxe,src.localopened,src.hitstaken,src.smashed)
						spawn(10) update_icon()
					else
						src.icon_state = text("fireaxe[][][][]closing",hasaxe,src.localopened,src.hitstaken,src.smashed)
						spawn(10) update_icon()

		else
			localopened = !localopened //I'm pretty sure we don't need an if(src.smashed) in here. In case I'm wrong and it fucks up teh cabinet, **MARKER**. -Agouri
			if(localopened)
				src.icon_state = text("fireaxe[][][][]opening",hasaxe,src.localopened,src.hitstaken,src.smashed)
				spawn(10) update_icon()
			else
				src.icon_state = text("fireaxe[][][][]closing",hasaxe,src.localopened,src.hitstaken,src.smashed)
				spawn(10) update_icon()

	attack_tk(mob/user as mob)
		if(localopened && fireaxe)
<<<<<<< HEAD
			fireaxe.loc = loc
=======
			fireaxe.forceMove(loc)
>>>>>>> 26d0a356
			user << "<span class='notice'>You telekinetically remove the fire axe.</span>"
			fireaxe = null
			update_icon()
			return
		attack_hand(user)

	verb/toggle_openness() //nice name, huh? HUH?! -Erro //YEAH -Agouri
		set name = "Open/Close"
		set category = "Object"

		if (isrobot(usr) || src.locked || src.smashed)
			if(src.locked)
				usr << "<span class='warning'>The cabinet won't budge!</span>"
			else if(src.smashed)
				usr << "<span class='notice'>The protective glass is broken!</span>"
			return

		localopened = !localopened
		update_icon()

	verb/remove_fire_axe()
		set name = "Remove Fire Axe"
		set category = "Object"

		if (isrobot(usr))
			return

		if (localopened)
			if(fireaxe)
				usr.put_in_hands(fireaxe)
				fireaxe = null
				usr << "<span class='notice'>You take the Fire axe from the [name].</span>"
			else
				usr << "<span class='notice'>The [src.name] is empty.</span>"
		else
			usr << "<span class='notice'>The [src.name] is closed.</span>"
		update_icon()

	attack_ai(mob/user as mob)
		if(src.smashed)
			user << "<span class='warning'>The security of the cabinet is compromised.</span>"
			return
		else
			locked = !locked
			if(locked)
				user << "<span class='warning'>Cabinet locked.</span>"
			else
				user << "<span class='notice'>Cabinet unlocked.</span>"
			return

	update_icon() //Template: fireaxe[has fireaxe][is opened][hits taken][is smashed]. If you want the opening or closing animations, add "opening" or "closing" right after the numbers
		var/hasaxe = 0
		if(fireaxe)
			hasaxe = 1
		icon_state = text("fireaxe[][][][]",hasaxe,src.localopened,src.hitstaken,src.smashed)

	open()
		return

	close()
		return<|MERGE_RESOLUTION|>--- conflicted
+++ resolved
@@ -146,11 +146,7 @@
 
 	attack_tk(mob/user as mob)
 		if(localopened && fireaxe)
-<<<<<<< HEAD
-			fireaxe.loc = loc
-=======
 			fireaxe.forceMove(loc)
->>>>>>> 26d0a356
 			user << "<span class='notice'>You telekinetically remove the fire axe.</span>"
 			fireaxe = null
 			update_icon()
