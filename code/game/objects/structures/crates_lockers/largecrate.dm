--- conflicted
+++ resolved
@@ -1,81 +1,76 @@
-/obj/structure/largecrate
-	name = "large crate"
-	desc = "A hefty wooden crate."
-	icon = 'icons/obj/storage.dmi'
-	icon_state = "densecrate"
-	density = 1
-
-/obj/structure/largecrate/attack_hand(mob/user as mob)
-	user << "<span class='notice'>You need a crowbar to pry this open!</span>"
-	return
-
-/obj/structure/largecrate/attackby(obj/item/weapon/W as obj, mob/user as mob)
-	if(istype(W, /obj/item/weapon/crowbar))
-		new /obj/item/stack/material/wood(src)
-		var/turf/T = get_turf(src)
-<<<<<<< HEAD
-		for(var/atom/movable/AM in contents)
-			if(AM.simulated) AM.loc = T
-=======
-		for(var/atom/movable/M in contents)
-			M.loc = T
->>>>>>> f6b9e7fb
-		user.visible_message("<span class='notice'>[user] pries \the [src] open.</span>", \
-							 "<span class='notice'>You pry open \the [src].</span>", \
-							 "<span class='notice'>You hear splitting wood.</span>")
-		qdel(src)
-	else
-		return attack_hand(user)
-
-/obj/structure/largecrate/mule
-	name = "MULE crate"
-
-/obj/structure/largecrate/hoverpod
-	name = "\improper Hoverpod assembly crate"
-	desc = "It comes in a box for the fabricator's sake. Where does the wood come from? ... And why is it lighter?"
-	icon_state = "mulecrate"
-
-/obj/structure/largecrate/hoverpod/attackby(obj/item/weapon/W as obj, mob/user as mob)
-	if(istype(W, /obj/item/weapon/crowbar))
-		var/obj/item/mecha_parts/mecha_equipment/ME
-		var/obj/mecha/working/hoverpod/H = new (loc)
-
-		ME = new /obj/item/mecha_parts/mecha_equipment/tool/hydraulic_clamp
-		ME.attach(H)
-		ME = new /obj/item/mecha_parts/mecha_equipment/tool/passenger
-		ME.attach(H)
-	..()
-
-/obj/structure/largecrate/animal
-	icon_state = "mulecrate"
-	var/held_count = 1
-	var/held_type
-
-/obj/structure/largecrate/animal/New()
-	..()
-	for(var/i = 1;i<=held_count;i++)
-		new held_type(src)
-
-/obj/structure/largecrate/animal/corgi
-	name = "corgi carrier"
-	held_type = /mob/living/simple_animal/corgi
-
-/obj/structure/largecrate/animal/cow
-	name = "cow crate"
-	held_type = /mob/living/simple_animal/cow
-
-/obj/structure/largecrate/animal/goat
-	name = "goat crate"
-	held_type = /mob/living/simple_animal/hostile/retaliate/goat
-
-/obj/structure/largecrate/animal/cat
-	name = "cat carrier"
-	held_type = /mob/living/simple_animal/cat
-
-/obj/structure/largecrate/animal/cat/bones
-	held_type = /mob/living/simple_animal/cat/fluff/bones
-
-/obj/structure/largecrate/animal/chick
-	name = "chicken crate"
-	held_count = 5
-	held_type = /mob/living/simple_animal/chick
+/obj/structure/largecrate
+	name = "large crate"
+	desc = "A hefty wooden crate."
+	icon = 'icons/obj/storage.dmi'
+	icon_state = "densecrate"
+	density = 1
+
+/obj/structure/largecrate/attack_hand(mob/user as mob)
+	user << "<span class='notice'>You need a crowbar to pry this open!</span>"
+	return
+
+/obj/structure/largecrate/attackby(obj/item/weapon/W as obj, mob/user as mob)
+	if(istype(W, /obj/item/weapon/crowbar))
+		new /obj/item/stack/material/wood(src)
+		var/turf/T = get_turf(src)
+		for(var/atom/movable/AM in contents)
+			if(AM.simulated) AM.forceMove(T)
+		user.visible_message("<span class='notice'>[user] pries \the [src] open.</span>", \
+							 "<span class='notice'>You pry open \the [src].</span>", \
+							 "<span class='notice'>You hear splitting wood.</span>")
+		qdel(src)
+	else
+		return attack_hand(user)
+
+/obj/structure/largecrate/mule
+	name = "MULE crate"
+
+/obj/structure/largecrate/hoverpod
+	name = "\improper Hoverpod assembly crate"
+	desc = "It comes in a box for the fabricator's sake. Where does the wood come from? ... And why is it lighter?"
+	icon_state = "mulecrate"
+
+/obj/structure/largecrate/hoverpod/attackby(obj/item/weapon/W as obj, mob/user as mob)
+	if(istype(W, /obj/item/weapon/crowbar))
+		var/obj/item/mecha_parts/mecha_equipment/ME
+		var/obj/mecha/working/hoverpod/H = new (loc)
+
+		ME = new /obj/item/mecha_parts/mecha_equipment/tool/hydraulic_clamp
+		ME.attach(H)
+		ME = new /obj/item/mecha_parts/mecha_equipment/tool/passenger
+		ME.attach(H)
+	..()
+
+/obj/structure/largecrate/animal
+	icon_state = "mulecrate"
+	var/held_count = 1
+	var/held_type
+
+/obj/structure/largecrate/animal/New()
+	..()
+	for(var/i = 1;i<=held_count;i++)
+		new held_type(src)
+
+/obj/structure/largecrate/animal/corgi
+	name = "corgi carrier"
+	held_type = /mob/living/simple_animal/corgi
+
+/obj/structure/largecrate/animal/cow
+	name = "cow crate"
+	held_type = /mob/living/simple_animal/cow
+
+/obj/structure/largecrate/animal/goat
+	name = "goat crate"
+	held_type = /mob/living/simple_animal/hostile/retaliate/goat
+
+/obj/structure/largecrate/animal/cat
+	name = "cat carrier"
+	held_type = /mob/living/simple_animal/cat
+
+/obj/structure/largecrate/animal/cat/bones
+	held_type = /mob/living/simple_animal/cat/fluff/bones
+
+/obj/structure/largecrate/animal/chick
+	name = "chicken crate"
+	held_count = 5
+	held_type = /mob/living/simple_animal/chick