--- conflicted
+++ resolved
@@ -1,142 +1,138 @@
-//TODO: Flash range does nothing currently
-
-///// Z-Level Stuff
-proc/explosion(turf/epicenter, devastation_range, heavy_impact_range, light_impact_range, flash_range, adminlog = 1, z_transfer = 1)
-///// Z-Level Stuff
-	src = null	//so we don't abort once src is deleted
-	spawn(0)
-		if(config.use_recursive_explosions)
-			var/power = devastation_range * 2 + heavy_impact_range + light_impact_range //The ranges add up, ie light 14 includes both heavy 7 and devestation 3. So this calculation means devestation counts for 4, heavy for 2 and light for 1 power, giving us a cap of 27 power.
-			explosion_rec(epicenter, power)
-			return
-
-		var/start = world.timeofday
-		epicenter = get_turf(epicenter)
-		if(!epicenter) return
-
-///// Z-Level Stuff
-		if(z_transfer && (devastation_range > 0 || heavy_impact_range > 0))
-			//transfer the explosion in both directions
-			explosion_z_transfer(epicenter, devastation_range, heavy_impact_range, light_impact_range, flash_range)
-///// Z-Level Stuff
-
-		var/max_range = max(devastation_range, heavy_impact_range, light_impact_range, flash_range)
-		//playsound(epicenter, 'sound/effects/explosionfar.ogg', 100, 1, round(devastation_range*2,1) )
-		//playsound(epicenter, "explosion", 100, 1, round(devastation_range,1) )
-
-// Play sounds; we want sounds to be different depending on distance so we will manually do it ourselves.
-
-// Stereo users will also hear the direction of the explosion!
-
-// Calculate far explosion sound range. Only allow the sound effect for heavy/devastating explosions.
-
-// 3/7/14 will calculate to 80 + 35
-		var/far_dist = 0
-		far_dist += heavy_impact_range * 5
-		far_dist += devastation_range * 20
-		var/frequency = get_rand_frequency()
-		for(var/mob/M in player_list)
-			// Double check for client
-			if(M && M.client)
-				var/turf/M_turf = get_turf(M)
-				if(M_turf && M_turf.z == epicenter.z)
-					var/dist = get_dist(M_turf, epicenter)
-					// If inside the blast radius + world.view - 2
-					if(dist <= round(max_range + world.view - 2, 1))
-						M.playsound_local(epicenter, get_sfx("explosion"), 100, 1, frequency, falloff = 5) // get_sfx() is so that everyone gets the same sound
-
-						//You hear a far explosion if you're outside the blast radius. Small bombs shouldn't be heard all over the station.
-
-					else if(dist <= far_dist)
-						var/far_volume = Clamp(far_dist, 30, 50) // Volume is based on explosion size and dist
-						far_volume += (dist <= far_dist * 0.5 ? 50 : 0) // add 50 volume if the mob is pretty close to the explosion
-						M.playsound_local(epicenter, 'sound/effects/explosionfar.ogg', far_volume, 1, frequency, falloff = 5)
-
-		var/close = range(world.view+round(devastation_range,1), epicenter)
-		// to all distanced mobs play a different sound
-		for(var/mob/M in world) if(M.z == epicenter.z) if(!(M in close))
-			// check if the mob can hear
-			if(M.ear_deaf <= 0 || !M.ear_deaf) if(!istype(M.loc,/turf/space))
-				M << 'sound/effects/explosionfar.ogg'
-		if(adminlog)
-			message_admins("Explosion with size ([devastation_range], [heavy_impact_range], [light_impact_range]) in area [epicenter.loc.name] ([epicenter.x],[epicenter.y],[epicenter.z]) (<A HREF='?_src_=holder;adminplayerobservecoodjump=1;X=[epicenter.x];Y=[epicenter.y];Z=[epicenter.z]'>JMP</a>)")
-			log_game("Explosion with size ([devastation_range], [heavy_impact_range], [light_impact_range]) in area [epicenter.loc.name] ")
-
-//		var/lighting_controller_was_processing = lighting_controller.processing	//Pause the lighting updates for a bit
-//		lighting_controller.processing = 0
-
-
-		var/approximate_intensity = (devastation_range * 3) + (heavy_impact_range * 2) + light_impact_range
-		var/powernet_rebuild_was_deferred_already = defer_powernet_rebuild
-		// Large enough explosion. For performance reasons, powernets will be rebuilt manually
-		if(!defer_powernet_rebuild && (approximate_intensity > 25))
-			defer_powernet_rebuild = 1
-
-		if(heavy_impact_range > 1)
-			var/datum/effect/system/explosion/E = new/datum/effect/system/explosion()
-			E.set_up(epicenter)
-			E.start()
-
-		var/x0 = epicenter.x
-		var/y0 = epicenter.y
-		var/z0 = epicenter.z
-
-<<<<<<< HEAD
-		for(var/turf/T in trange(max_range, epicenter))
-=======
-		for(var/turf/T in range(epicenter, max_range))
->>>>>>> e0ed7c3e
-			var/dist = sqrt((T.x - x0)**2 + (T.y - y0)**2)
-
-			if(dist < devastation_range)		dist = 1
-			else if(dist < heavy_impact_range)	dist = 2
-			else if(dist < light_impact_range)	dist = 3
-			else								continue
-
-			T.ex_act(dist)
-			if(T)
-				for(var/atom_movable in T.contents)	//bypass type checking since only atom/movable can be contained by turfs anyway
-					var/atom/movable/AM = atom_movable
-					if(AM && AM.simulated)	AM.ex_act(dist)
-
-		var/took = (world.timeofday-start)/10
-		//You need to press the DebugGame verb to see these now....they were getting annoying and we've collected a fair bit of data. Just -test- changes  to explosion code using this please so we can compare
-		if(Debug2)	world.log << "## DEBUG: Explosion([x0],[y0],[z0])(d[devastation_range],h[heavy_impact_range],l[light_impact_range]): Took [took] seconds."
-
-		//Machines which report explosions.
-		for(var/i,i<=doppler_arrays.len,i++)
-			var/obj/machinery/doppler_array/Array = doppler_arrays[i]
-			if(Array)
-				Array.sense_explosion(x0,y0,z0,devastation_range,heavy_impact_range,light_impact_range,took)
-
-		sleep(8)
-
-//		if(!lighting_controller.processing)	lighting_controller.processing = lighting_controller_was_processing
-		if(!powernet_rebuild_was_deferred_already && defer_powernet_rebuild)
-			makepowernets()
-			defer_powernet_rebuild = 0
-
-	return 1
-
-
-
-proc/secondaryexplosion(turf/epicenter, range)
-	for(var/turf/tile in range(range, epicenter))
-		tile.ex_act(2)
-
-///// Z-Level Stuff
-proc/explosion_z_transfer(turf/epicenter, devastation_range, heavy_impact_range, light_impact_range, flash_range, up = 1, down = 1)
-	var/turf/controllerlocation = locate(1, 1, epicenter.z)
-	for(var/obj/effect/landmark/zcontroller/controller in controllerlocation)
-		if(controller.down)
-			//start the child explosion, no admin log and no additional transfers
-			explosion(locate(epicenter.x, epicenter.y, controller.down_target), max(devastation_range - 2, 0), max(heavy_impact_range - 2, 0), max(light_impact_range - 2, 0), max(flash_range - 2, 0), 0, 0)
-			if(devastation_range - 2 > 0 || heavy_impact_range - 2 > 0) //only transfer further if the explosion is still big enough
-				explosion(locate(epicenter.x, epicenter.y, controller.down_target), max(devastation_range - 2, 0), max(heavy_impact_range - 2, 0), max(light_impact_range - 2, 0), max(flash_range - 2, 0), 0, 1)
-
-		if(controller.up)
-			//start the child explosion, no admin log and no additional transfers
-			explosion(locate(epicenter.x, epicenter.y, controller.up_target), max(devastation_range - 2, 0), max(heavy_impact_range - 2, 0), max(light_impact_range - 2, 0), max(flash_range - 2, 0), 0, 0)
-			if(devastation_range - 2 > 0 || heavy_impact_range - 2 > 0) //only transfer further if the explosion is still big enough
-				explosion(locate(epicenter.x, epicenter.y, controller.up_target), max(devastation_range - 2, 0), max(heavy_impact_range - 2, 0), max(light_impact_range - 2, 0), max(flash_range - 2, 0), 1, 0)
-///// Z-Level Stuff
+//TODO: Flash range does nothing currently
+
+///// Z-Level Stuff
+proc/explosion(turf/epicenter, devastation_range, heavy_impact_range, light_impact_range, flash_range, adminlog = 1, z_transfer = 1)
+///// Z-Level Stuff
+	src = null	//so we don't abort once src is deleted
+	spawn(0)
+		if(config.use_recursive_explosions)
+			var/power = devastation_range * 2 + heavy_impact_range + light_impact_range //The ranges add up, ie light 14 includes both heavy 7 and devestation 3. So this calculation means devestation counts for 4, heavy for 2 and light for 1 power, giving us a cap of 27 power.
+			explosion_rec(epicenter, power)
+			return
+
+		var/start = world.timeofday
+		epicenter = get_turf(epicenter)
+		if(!epicenter) return
+
+///// Z-Level Stuff
+		if(z_transfer && (devastation_range > 0 || heavy_impact_range > 0))
+			//transfer the explosion in both directions
+			explosion_z_transfer(epicenter, devastation_range, heavy_impact_range, light_impact_range, flash_range)
+///// Z-Level Stuff
+
+		var/max_range = max(devastation_range, heavy_impact_range, light_impact_range, flash_range)
+		//playsound(epicenter, 'sound/effects/explosionfar.ogg', 100, 1, round(devastation_range*2,1) )
+		//playsound(epicenter, "explosion", 100, 1, round(devastation_range,1) )
+
+// Play sounds; we want sounds to be different depending on distance so we will manually do it ourselves.
+
+// Stereo users will also hear the direction of the explosion!
+
+// Calculate far explosion sound range. Only allow the sound effect for heavy/devastating explosions.
+
+// 3/7/14 will calculate to 80 + 35
+		var/far_dist = 0
+		far_dist += heavy_impact_range * 5
+		far_dist += devastation_range * 20
+		var/frequency = get_rand_frequency()
+		for(var/mob/M in player_list)
+			// Double check for client
+			if(M && M.client)
+				var/turf/M_turf = get_turf(M)
+				if(M_turf && M_turf.z == epicenter.z)
+					var/dist = get_dist(M_turf, epicenter)
+					// If inside the blast radius + world.view - 2
+					if(dist <= round(max_range + world.view - 2, 1))
+						M.playsound_local(epicenter, get_sfx("explosion"), 100, 1, frequency, falloff = 5) // get_sfx() is so that everyone gets the same sound
+
+						//You hear a far explosion if you're outside the blast radius. Small bombs shouldn't be heard all over the station.
+
+					else if(dist <= far_dist)
+						var/far_volume = Clamp(far_dist, 30, 50) // Volume is based on explosion size and dist
+						far_volume += (dist <= far_dist * 0.5 ? 50 : 0) // add 50 volume if the mob is pretty close to the explosion
+						M.playsound_local(epicenter, 'sound/effects/explosionfar.ogg', far_volume, 1, frequency, falloff = 5)
+
+		var/close = range(world.view+round(devastation_range,1), epicenter)
+		// to all distanced mobs play a different sound
+		for(var/mob/M in world) if(M.z == epicenter.z) if(!(M in close))
+			// check if the mob can hear
+			if(M.ear_deaf <= 0 || !M.ear_deaf) if(!istype(M.loc,/turf/space))
+				M << 'sound/effects/explosionfar.ogg'
+		if(adminlog)
+			message_admins("Explosion with size ([devastation_range], [heavy_impact_range], [light_impact_range]) in area [epicenter.loc.name] ([epicenter.x],[epicenter.y],[epicenter.z]) (<A HREF='?_src_=holder;adminplayerobservecoodjump=1;X=[epicenter.x];Y=[epicenter.y];Z=[epicenter.z]'>JMP</a>)")
+			log_game("Explosion with size ([devastation_range], [heavy_impact_range], [light_impact_range]) in area [epicenter.loc.name] ")
+
+//		var/lighting_controller_was_processing = lighting_controller.processing	//Pause the lighting updates for a bit
+//		lighting_controller.processing = 0
+
+
+		var/approximate_intensity = (devastation_range * 3) + (heavy_impact_range * 2) + light_impact_range
+		var/powernet_rebuild_was_deferred_already = defer_powernet_rebuild
+		// Large enough explosion. For performance reasons, powernets will be rebuilt manually
+		if(!defer_powernet_rebuild && (approximate_intensity > 25))
+			defer_powernet_rebuild = 1
+
+		if(heavy_impact_range > 1)
+			var/datum/effect/system/explosion/E = new/datum/effect/system/explosion()
+			E.set_up(epicenter)
+			E.start()
+
+		var/x0 = epicenter.x
+		var/y0 = epicenter.y
+		var/z0 = epicenter.z
+
+		for(var/turf/T in trange(max_range, epicenter))
+			var/dist = sqrt((T.x - x0)**2 + (T.y - y0)**2)
+
+			if(dist < devastation_range)		dist = 1
+			else if(dist < heavy_impact_range)	dist = 2
+			else if(dist < light_impact_range)	dist = 3
+			else								continue
+
+			T.ex_act(dist)
+			if(T)
+				for(var/atom_movable in T.contents)	//bypass type checking since only atom/movable can be contained by turfs anyway
+					var/atom/movable/AM = atom_movable
+					if(AM && AM.simulated)	AM.ex_act(dist)
+
+		var/took = (world.timeofday-start)/10
+		//You need to press the DebugGame verb to see these now....they were getting annoying and we've collected a fair bit of data. Just -test- changes  to explosion code using this please so we can compare
+		if(Debug2)	world.log << "## DEBUG: Explosion([x0],[y0],[z0])(d[devastation_range],h[heavy_impact_range],l[light_impact_range]): Took [took] seconds."
+
+		//Machines which report explosions.
+		for(var/i,i<=doppler_arrays.len,i++)
+			var/obj/machinery/doppler_array/Array = doppler_arrays[i]
+			if(Array)
+				Array.sense_explosion(x0,y0,z0,devastation_range,heavy_impact_range,light_impact_range,took)
+
+		sleep(8)
+
+//		if(!lighting_controller.processing)	lighting_controller.processing = lighting_controller_was_processing
+		if(!powernet_rebuild_was_deferred_already && defer_powernet_rebuild)
+			makepowernets()
+			defer_powernet_rebuild = 0
+
+	return 1
+
+
+
+proc/secondaryexplosion(turf/epicenter, range)
+	for(var/turf/tile in range(range, epicenter))
+		tile.ex_act(2)
+
+///// Z-Level Stuff
+proc/explosion_z_transfer(turf/epicenter, devastation_range, heavy_impact_range, light_impact_range, flash_range, up = 1, down = 1)
+	var/turf/controllerlocation = locate(1, 1, epicenter.z)
+	for(var/obj/effect/landmark/zcontroller/controller in controllerlocation)
+		if(controller.down)
+			//start the child explosion, no admin log and no additional transfers
+			explosion(locate(epicenter.x, epicenter.y, controller.down_target), max(devastation_range - 2, 0), max(heavy_impact_range - 2, 0), max(light_impact_range - 2, 0), max(flash_range - 2, 0), 0, 0)
+			if(devastation_range - 2 > 0 || heavy_impact_range - 2 > 0) //only transfer further if the explosion is still big enough
+				explosion(locate(epicenter.x, epicenter.y, controller.down_target), max(devastation_range - 2, 0), max(heavy_impact_range - 2, 0), max(light_impact_range - 2, 0), max(flash_range - 2, 0), 0, 1)
+
+		if(controller.up)
+			//start the child explosion, no admin log and no additional transfers
+			explosion(locate(epicenter.x, epicenter.y, controller.up_target), max(devastation_range - 2, 0), max(heavy_impact_range - 2, 0), max(light_impact_range - 2, 0), max(flash_range - 2, 0), 0, 0)
+			if(devastation_range - 2 > 0 || heavy_impact_range - 2 > 0) //only transfer further if the explosion is still big enough
+				explosion(locate(epicenter.x, epicenter.y, controller.up_target), max(devastation_range - 2, 0), max(heavy_impact_range - 2, 0), max(light_impact_range - 2, 0), max(flash_range - 2, 0), 1, 0)
+///// Z-Level Stuff