--- conflicted
+++ resolved
@@ -1,2287 +1,2272 @@
-/*
-
-### This file contains a list of all the areas in your station. Format is as follows:
-
-/area/CATEGORY/OR/DESCRIPTOR/NAME 	(you can make as many subdivisions as you want)
-	name = "NICE NAME" 				(not required but makes things really nice)
-	icon = "ICON FILENAME" 			(defaults to areas.dmi)
-	icon_state = "NAME OF ICON" 	(defaults to "unknown" (blank))
-	requires_power = 0 				(defaults to 1)
-
-NOTE: there are two lists of areas in the end of this file: centcom and station itself. Please maintain these lists valid. --rastaf0
-
-*/
-
-
-
-/area
-	var/fire = null
-	var/atmos = 1
-	var/atmosalm = 0
-	var/poweralm = 1
-	var/party = null
-	level = null
-	name = "Unknown"
-	icon = 'icons/turf/areas.dmi'
-	icon_state = "unknown"
-	layer = 10
-	luminosity = 0
-	mouse_opacity = 0
-	var/lightswitch = 1
-
-	var/eject = null
-
-	var/debug = 0
-	var/requires_power = 1
-	var/always_unpowered = 0	//this gets overriden to 1 for space in area/New()
-
-	var/power_equip = 1
-	var/power_light = 1
-	var/power_environ = 1
-	var/used_equip = 0
-	var/used_light = 0
-	var/used_environ = 0
-
-	var/has_gravity = 1
-	var/obj/machinery/power/apc/apc = null
-	var/no_air = null
-//	var/list/lights				// list of all lights on this area
-	var/list/all_doors = list()		//Added by Strumpetplaya - Alarm Change - Contains a list of doors adjacent to this area
-	var/air_doors_activated = 0
-	var/list/ambience = list('sound/ambience/ambigen1.ogg','sound/ambience/ambigen3.ogg','sound/ambience/ambigen4.ogg','sound/ambience/ambigen5.ogg','sound/ambience/ambigen6.ogg','sound/ambience/ambigen7.ogg','sound/ambience/ambigen8.ogg','sound/ambience/ambigen9.ogg','sound/ambience/ambigen10.ogg','sound/ambience/ambigen11.ogg','sound/ambience/ambigen12.ogg','sound/ambience/ambigen14.ogg')
-	var/list/forced_ambience = null
-	var/sound_env = STANDARD_STATION
-	var/turf/base_turf //The base turf type of the area, which can be used to override the z-level's base turf
-
-/*Adding a wizard area teleport list because motherfucking lag -- Urist*/
-/*I am far too lazy to make it a proper list of areas so I'll just make it run the usual telepot routine at the start of the game*/
-var/list/teleportlocs = list()
-
-/hook/startup/proc/setupTeleportLocs()
-	for(var/area/AR in world)
-		if(istype(AR, /area/shuttle) || istype(AR, /area/syndicate_station) || istype(AR, /area/wizard_station)) continue
-		if(teleportlocs.Find(AR.name)) continue
-		var/turf/picked = pick_area_turf(AR.type, list(/proc/is_station_turf))
-		if (picked)
-			teleportlocs += AR.name
-			teleportlocs[AR.name] = AR
-
-	teleportlocs = sortAssoc(teleportlocs)
-
-	return 1
-
-var/list/ghostteleportlocs = list()
-
-/hook/startup/proc/setupGhostTeleportLocs()
-	for(var/area/AR in world)
-		if(ghostteleportlocs.Find(AR.name)) continue
-		if(istype(AR, /area/turret_protected/aisat) || istype(AR, /area/derelict) || istype(AR, /area/tdome) || istype(AR, /area/shuttle/specops/centcom))
-			ghostteleportlocs += AR.name
-			ghostteleportlocs[AR.name] = AR
-		var/turf/picked = pick_area_turf(AR.type, list(/proc/is_station_turf))
-		if (picked)
-			ghostteleportlocs += AR.name
-			ghostteleportlocs[AR.name] = AR
-
-	ghostteleportlocs = sortAssoc(ghostteleportlocs)
-
-	return 1
-
-/*-----------------------------------------------------------------------------*/
-
-/////////
-//SPACE//
-/////////
-
-/area/space
-	name = "\improper Space"
-	icon_state = "space"
-	requires_power = 1
-	always_unpowered = 1
-	lighting_use_dynamic = 1
-	power_light = 0
-	power_equip = 0
-	power_environ = 0
-	ambience = list('sound/ambience/ambispace.ogg','sound/music/title2.ogg','sound/music/space.ogg','sound/music/main.ogg','sound/music/traitor.ogg')
-
-area/space/atmosalert()
-	return
-
-/area/space/fire_alert()
-	return
-
-/area/space/fire_reset()
-	return
-
-/area/space/readyalert()
-	return
-
-/area/space/partyalert()
-	return
-
-/area/turret_protected/
-
-/area/arrival
-	requires_power = 0
-
-/area/arrival/start
-	name = "\improper Arrival Area"
-	icon_state = "start"
-
-/area/admin
-	name = "\improper Admin room"
-	icon_state = "start"
-
-
-
-////////////
-//SHUTTLES//
-////////////
-//shuttle areas must contain at least two areas in a subgroup if you want to move a shuttle from one
-//place to another. Look at escape shuttle for example.
-//All shuttles should now be under shuttle since we have smooth-wall code.
-
-/area/shuttle
-	requires_power = 0
-	sound_env = SMALL_ENCLOSED
-	base_turf = /turf/space
-
-/area/shuttle/arrival
-	name = "\improper Arrival Shuttle"
-
-/area/shuttle/arrival/pre_game
-	icon_state = "shuttle2"
-
-/area/shuttle/arrival/station
-	icon_state = "shuttle"
-
-/area/shuttle/escape
-	name = "\improper Emergency Shuttle"
-<<<<<<< HEAD
-=======
-	flags = RAD_SHIELDED
-	music = "music/escape.ogg"
->>>>>>> c9b7a8ec
-
-/area/shuttle/escape/station
-	name = "\improper Emergency Shuttle Station"
-	icon_state = "shuttle2"
-
-/area/shuttle/escape/centcom
-	name = "\improper Emergency Shuttle Centcom"
-	icon_state = "shuttle"
-
-/area/shuttle/escape/transit // the area to pass through for 3 minute transit
-	name = "\improper Emergency Shuttle Transit"
-	icon_state = "shuttle"
-
-/area/shuttle/escape_pod1
-	name = "\improper Escape Pod One"
-<<<<<<< HEAD
-=======
-	music = "music/escape.ogg"
-	flags = RAD_SHIELDED
->>>>>>> c9b7a8ec
-
-/area/shuttle/escape_pod1/station
-	icon_state = "shuttle2"
-
-/area/shuttle/escape_pod1/centcom
-	icon_state = "shuttle"
-
-/area/shuttle/escape_pod1/transit
-	icon_state = "shuttle"
-
-/area/shuttle/escape_pod2
-	name = "\improper Escape Pod Two"
-<<<<<<< HEAD
-=======
-	music = "music/escape.ogg"
-	flags = RAD_SHIELDED
->>>>>>> c9b7a8ec
-
-/area/shuttle/escape_pod2/station
-	icon_state = "shuttle2"
-
-/area/shuttle/escape_pod2/centcom
-	icon_state = "shuttle"
-
-/area/shuttle/escape_pod2/transit
-	icon_state = "shuttle"
-
-/area/shuttle/escape_pod3
-	name = "\improper Escape Pod Three"
-<<<<<<< HEAD
-=======
-	music = "music/escape.ogg"
-	flags = RAD_SHIELDED
->>>>>>> c9b7a8ec
-
-/area/shuttle/escape_pod3/station
-	icon_state = "shuttle2"
-
-/area/shuttle/escape_pod3/centcom
-	icon_state = "shuttle"
-
-/area/shuttle/escape_pod3/transit
-	icon_state = "shuttle"
-
-/area/shuttle/escape_pod5 //Pod 4 was lost to meteors
-	name = "\improper Escape Pod Five"
-<<<<<<< HEAD
-=======
-	music = "music/escape.ogg"
-	flags = RAD_SHIELDED
->>>>>>> c9b7a8ec
-
-/area/shuttle/escape_pod5/station
-	icon_state = "shuttle2"
-
-/area/shuttle/escape_pod5/centcom
-	icon_state = "shuttle"
-
-/area/shuttle/escape_pod5/transit
-	icon_state = "shuttle"
-
-/area/shuttle/mining
-	name = "\improper Mining Shuttle"
-
-/area/shuttle/mining/station
-	icon_state = "shuttle2"
-
-/area/shuttle/mining/outpost
-	icon_state = "shuttle"
-
-/area/shuttle/transport1/centcom
-	icon_state = "shuttle"
-	name = "\improper Transport Shuttle Centcom"
-
-/area/shuttle/transport1/station
-	icon_state = "shuttle"
-	name = "\improper Transport Shuttle"
-
-/area/shuttle/alien/base
-	icon_state = "shuttle"
-	name = "\improper Alien Shuttle Base"
-	requires_power = 1
-
-/area/shuttle/alien/mine
-	icon_state = "shuttle"
-	name = "\improper Alien Shuttle Mine"
-	requires_power = 1
-
-/area/shuttle/prison/
-	name = "\improper Prison Shuttle"
-
-/area/shuttle/prison/station
-	icon_state = "shuttle"
-
-/area/shuttle/prison/prison
-	icon_state = "shuttle2"
-
-/area/shuttle/specops/centcom
-	name = "\improper Special Ops Shuttle"
-	flags = RAD_SHIELDED
-
-/area/shuttle/specops/centcom
-	icon_state = "shuttlered"
-
-/area/shuttle/specops/station
-	icon_state = "shuttlered2"
-
-/area/shuttle/syndicate_elite
-	name = "\improper Merc Elite Shuttle"
-	flags = RAD_SHIELDED
-
-/area/shuttle/syndicate_elite/mothership
-	icon_state = "shuttlered"
-
-/area/shuttle/syndicate_elite/station
-	icon_state = "shuttlered2"
-
-/area/shuttle/administration
-	flags = RAD_SHIELDED
-
-/area/shuttle/administration/centcom
-	name = "\improper Administration Shuttle Centcom"
-	icon_state = "shuttlered"
-
-/area/shuttle/administration/station
-	name = "\improper Administration Shuttle"
-	icon_state = "shuttlered2"
-
-/area/shuttle/thunderdome
-	name = "honk"
-
-/area/shuttle/thunderdome/grnshuttle
-	name = "\improper Thunderdome GRN Shuttle"
-	icon_state = "green"
-
-/area/shuttle/thunderdome/grnshuttle/dome
-	name = "\improper GRN Shuttle"
-	icon_state = "shuttlegrn"
-
-/area/shuttle/thunderdome/grnshuttle/station
-	name = "\improper GRN Station"
-	icon_state = "shuttlegrn2"
-
-/area/shuttle/thunderdome/redshuttle
-	name = "\improper Thunderdome RED Shuttle"
-	icon_state = "red"
-
-/area/shuttle/thunderdome/redshuttle/dome
-	name = "\improper RED Shuttle"
-	icon_state = "shuttlered"
-
-/area/shuttle/thunderdome/redshuttle/station
-	name = "\improper RED Station"
-	icon_state = "shuttlered2"
-// === Trying to remove these areas:
-
-/area/shuttle/research
-	name = "\improper Research Shuttle"
-
-/area/shuttle/research/station
-	icon_state = "shuttle2"
-
-/area/shuttle/research/outpost
-	icon_state = "shuttle"
-
-/area/airtunnel1/      // referenced in airtunnel.dm:759
-
-/area/dummy/           // Referenced in engine.dm:261
-
-// === end remove
-
-/area/alien
-	name = "\improper Alien base"
-	icon_state = "yellow"
-	requires_power = 0
-
-// CENTCOM
-
-/area/centcom
-	name = "\improper Centcom"
-	icon_state = "centcom"
-	requires_power = 0
-	lighting_use_dynamic = 0
-
-/area/centcom/control
-	name = "\improper Centcom Control"
-
-/area/centcom/evac
-	name = "\improper Centcom Emergency Shuttle"
-
-/area/centcom/suppy
-	name = "\improper Centcom Supply Shuttle"
-
-/area/centcom/ferry
-	name = "\improper Centcom Transport Shuttle"
-
-/area/centcom/shuttle
-	name = "\improper Centcom Administration Shuttle"
-
-/area/centcom/test
-	name = "\improper Centcom Testing Facility"
-
-/area/centcom/living
-	name = "\improper Centcom Living Quarters"
-
-/area/centcom/specops
-	name = "\improper Centcom Special Ops"
-
-/area/centcom/creed
-	name = "Creed's Office"
-
-/area/centcom/holding
-	name = "\improper Holding Facility"
-
-//SYNDICATES
-
-/area/syndicate_mothership
-	name = "\improper Mercenary Base"
-	icon_state = "syndie-ship"
-	requires_power = 0
-	lighting_use_dynamic = 0
-
-/area/syndicate_mothership/control
-	name = "\improper Mercenary Control Room"
-	icon_state = "syndie-control"
-
-/area/syndicate_mothership/elite_squad
-	name = "\improper Elite Mercenary Squad"
-	icon_state = "syndie-elite"
-
-//EXTRA
-
-/area/asteroid					// -- TLE
-	name = "\improper Moon"
-	icon_state = "asteroid"
-	requires_power = 0
-	sound_env = ASTEROID
-
-/area/asteroid/cave				// -- TLE
-	name = "\improper Moon - Underground"
-	icon_state = "cave"
-	requires_power = 0
-	sound_env = ASTEROID
-
-/area/asteroid/artifactroom
-	name = "\improper Moon - Artifact"
-	icon_state = "cave"
-	sound_env = SMALL_ENCLOSED
-
-
-
-
-
-
-
-
-
-
-
-
-
-
-
-/area/planet/clown
-	name = "\improper Clown Planet"
-	icon_state = "honk"
-	requires_power = 0
-
-/area/tdome
-	name = "\improper Thunderdome"
-	icon_state = "thunder"
-	requires_power = 0
-	lighting_use_dynamic = 0
-	sound_env = ARENA
-
-/area/tdome/tdome1
-	name = "\improper Thunderdome (Team 1)"
-	icon_state = "green"
-
-/area/tdome/tdome2
-	name = "\improper Thunderdome (Team 2)"
-	icon_state = "yellow"
-
-/area/tdome/tdomeadmin
-	name = "\improper Thunderdome (Admin.)"
-	icon_state = "purple"
-
-/area/tdome/tdomeobserve
-	name = "\improper Thunderdome (Observer.)"
-	icon_state = "purple"
-
-//ACTORS GUILD
-/area/acting
-	name = "\improper Centcom Acting Guild"
-	icon_state = "red"
-	lighting_use_dynamic = 0
-	requires_power = 0
-
-/area/acting/backstage
-	name = "\improper Backstage"
-
-/area/acting/stage
-	name = "\improper Stage"
-	lighting_use_dynamic = 1
-	icon_state = "yellow"
-
-
-//ENEMY
-
-//names are used
-/area/syndicate_station
-	name = "\improper Independant Station"
-	icon_state = "yellow"
-	requires_power = 0
-	flags = RAD_SHIELDED
-
-/area/syndicate_station/start
-	name = "\improper Mercenary Forward Operating Base"
-	icon_state = "yellow"
-
-/area/syndicate_station/southwest
-	name = "\improper south-west of SS13"
-	icon_state = "southwest"
-
-/area/syndicate_station/northwest
-	name = "\improper north-west of SS13"
-	icon_state = "northwest"
-
-/area/syndicate_station/northeast
-	name = "\improper north-east of SS13"
-	icon_state = "northeast"
-
-/area/syndicate_station/southeast
-	name = "\improper south-east of SS13"
-	icon_state = "southeast"
-
-/area/syndicate_station/north
-	name = "\improper north of SS13"
-	icon_state = "north"
-
-/area/syndicate_station/south
-	name = "\improper south of SS13"
-	icon_state = "south"
-
-/area/syndicate_station/commssat
-	name = "\improper south of the communication satellite"
-	icon_state = "south"
-
-/area/syndicate_station/mining
-	name = "\improper northeast of the mining station"
-	icon_state = "north"
-
-/area/syndicate_station/arrivals_dock
-	name = "\improper docked with station"
-	icon_state = "shuttle"
-
-/area/syndicate_station/maint_dock
-	name = "\improper docked with station"
-	icon_state = "shuttle"
-
-/area/syndicate_station/transit
-	name = "\improper hyperspace"
-	icon_state = "shuttle"
-
-/area/wizard_station
-	name = "\improper Wizard's Den"
-	icon_state = "yellow"
-	requires_power = 0
-	lighting_use_dynamic = 0
-
-/area/skipjack_station
-	name = "\improper Skipjack"
-	icon_state = "yellow"
-	requires_power = 0
-
-/area/skipjack_station/start
-	name = "\improper Skipjack"
-	icon_state = "yellow"
-
-/area/skipjack_station/transit
-	name = "\improper hyperspace"
-	icon_state = "shuttle"
-
-/area/skipjack_station/southwest_solars
-	name = "\improper aft port solars"
-	icon_state = "southwest"
-
-/area/skipjack_station/northwest_solars
-	name = "\improper fore port solars"
-	icon_state = "northwest"
-
-/area/skipjack_station/northeast_solars
-	name = "\improper fore starboard solars"
-	icon_state = "northeast"
-
-/area/skipjack_station/southeast_solars
-	name = "\improper aft starboard solars"
-	icon_state = "southeast"
-
-/area/skipjack_station/mining
-	name = "\improper south of mining station"
-	icon_state = "north"
-
-//PRISON
-/area/prison
-	name = "\improper Prison Station"
-	icon_state = "brig"
-
-/area/prison/arrival_airlock
-	name = "\improper Prison Station Airlock"
-	icon_state = "green"
-	requires_power = 0
-
-/area/prison/control
-	name = "\improper Prison Security Checkpoint"
-	icon_state = "security"
-
-/area/prison/crew_quarters
-	name = "\improper Prison Security Quarters"
-	icon_state = "security"
-
-/area/prison/rec_room
-	name = "\improper Prison Rec Room"
-	icon_state = "green"
-
-/area/prison/closet
-	name = "\improper Prison Supply Closet"
-	icon_state = "dk_yellow"
-
-/area/prison/hallway/fore
-	name = "\improper Prison Fore Hallway"
-	icon_state = "yellow"
-
-/area/prison/hallway/aft
-	name = "\improper Prison Aft Hallway"
-	icon_state = "yellow"
-
-/area/prison/hallway/port
-	name = "\improper Prison Port Hallway"
-	icon_state = "yellow"
-
-/area/prison/hallway/starboard
-	name = "\improper Prison Starboard Hallway"
-	icon_state = "yellow"
-
-/area/prison/morgue
-	name = "\improper Prison Morgue"
-	icon_state = "morgue"
-
-/area/prison/medical_research
-	name = "\improper Prison Genetic Research"
-	icon_state = "medresearch"
-
-/area/prison/medical
-	name = "\improper Prison Medbay"
-	icon_state = "medbay"
-
-/area/prison/solar
-	name = "\improper Prison Solar Array"
-	icon_state = "storage"
-	requires_power = 0
-
-/area/prison/podbay
-	name = "\improper Prison Podbay"
-	icon_state = "dk_yellow"
-
-/area/prison/solar_control
-	name = "\improper Prison Solar Array Control"
-	icon_state = "dk_yellow"
-
-/area/prison/solitary
-	name = "Solitary Confinement"
-	icon_state = "brig"
-
-/area/prison/cell_block/A
-	name = "Prison Cell Block A"
-	icon_state = "brig"
-
-/area/prison/cell_block/B
-	name = "Prison Cell Block B"
-	icon_state = "brig"
-
-/area/prison/cell_block/C
-	name = "Prison Cell Block C"
-	icon_state = "brig"
-
-////////////////////
-//SPACE STATION 13//
-////////////////////
-
-//Maintenance
-
-/area/maintenance
-	flags = RAD_SHIELDED
-	sound_env = TUNNEL_ENCLOSED
-	turf_initializer = new /datum/turf_initializer/maintenance()
-
-/area/maintenance/aft
-	name = "Aft Maintenance"
-	icon_state = "amaint"
-
-/area/maintenance/fore
-	name = "Fore Maintenance"
-	icon_state = "fmaint"
-
-/area/maintenance/starboard
-	name = "Starboard Maintenance"
-	icon_state = "smaint"
-
-/area/maintenance/port
-	name = "Port Maintenance"
-	icon_state = "pmaint"
-
-/area/maintenance/atmos_control
-	name = "Atmospherics Maintenance"
-	icon_state = "fpmaint"
-
-/area/maintenance/fpmaint
-	name = "Fore Port Maintenance - 1"
-	icon_state = "fpmaint"
-
-/area/maintenance/fpmaint2
-	name = "Fore Port Maintenance - 2"
-	icon_state = "fpmaint"
-
-/area/maintenance/fsmaint
-	name = "Fore Starboard Maintenance - 1"
-	icon_state = "fsmaint"
-
-/area/maintenance/fsmaint2
-	name = "Fore Starboard Maintenance - 2"
-	icon_state = "fsmaint"
-
-/area/maintenance/asmaint
-	name = "Aft Starboard Maintenance"
-	icon_state = "asmaint"
-
-/area/maintenance/engi_shuttle
-	name = "Engineering Shuttle Access"
-	icon_state = "maint_e_shuttle"
-
-/area/maintenance/engi_engine
-	name = "Engine Maintenance"
-	icon_state = "maint_engine"
-
-/area/maintenance/asmaint2
-	name = "Science Maintenance"
-	icon_state = "asmaint"
-
-/area/maintenance/apmaint
-	name = "Cargo Maintenance"
-	icon_state = "apmaint"
-
-/area/maintenance/maintcentral
-	name = "Bridge Maintenance"
-	icon_state = "maintcentral"
-
-/area/maintenance/arrivals
-	name = "Arrivals Maintenance"
-	icon_state = "maint_arrivals"
-
-/area/maintenance/bar
-	name = "Bar Maintenance"
-	icon_state = "maint_bar"
-
-/area/maintenance/cargo
-	name = "Cargo Maintenance"
-	icon_state = "maint_cargo"
-
-/area/maintenance/disposal
-	name = "Waste Disposal"
-	icon_state = "disposal"
-
-/area/maintenance/engineering
-	name = "Engineering Maintenance"
-	icon_state = "maint_engineering"
-
-/area/maintenance/evahallway
-	name = "\improper EVA Maintenance"
-	icon_state = "maint_eva"
-
-/area/maintenance/dormitory
-	name = "Dormitory Maintenance"
-	icon_state = "maint_dormitory"
-
-/area/maintenance/incinerator
-	name = "\improper Incinerator"
-	icon_state = "disposal"
-
-/area/maintenance/library
-	name = "Library Maintenance"
-	icon_state = "maint_library"
-
-/area/maintenance/locker
-	name = "Locker Room Maintenance"
-	icon_state = "maint_locker"
-
-/area/maintenance/medbay
-	name = "Medbay Maintenance"
-	icon_state = "maint_medbay"
-
-/area/maintenance/research_port
-	name = "Research Maintenance - Port"
-	icon_state = "maint_research_port"
-
-/area/maintenance/research_starboard
-	name = "Research Maintenance - Starboard"
-	icon_state = "maint_research_starboard"
-
-/area/maintenance/research_shuttle
-	name = "Research Shuttle Dock Maintenance"
-	icon_state = "maint_research_shuttle"
-
-/area/maintenance/security_port
-	name = "Security Maintenance - Port"
-	icon_state = "maint_security_port"
-
-/area/maintenance/security_starboard
-	name = "Security Maintenance - Starboard"
-	icon_state = "maint_security_starboard"
-
-/area/maintenance/storage
-	name = "Atmospherics"
-	icon_state = "green"
-
-// SUBSTATIONS (Subtype of maint, that should let them serve as shielded area during radstorm)
-
-/area/maintenance/substation
-	name = "Substation"
-	icon_state = "substation"
-	sound_env = SMALL_ENCLOSED
-
-/area/maintenance/substation/engineering // Probably will be connected to engineering SMES room, as wires cannot be crossed properly without them sharing powernets.
-	name = "Engineering Substation"
-
-// No longer used:
-/area/maintenance/substation/medical_science // Medbay and Science. Each has it's own separated machinery, but it originates from the same room.
-	name = "Medical Research Substation"
-
-/area/maintenance/substation/medical // Medbay
-	name = "Medical Substation"
-
-/area/maintenance/substation/research // Research
-	name = "Research Substation"
-
-/area/maintenance/substation/civilian_east // Bar, kitchen, dorms, ...
-	name = "Civilian East Substation"
-
-/area/maintenance/substation/civilian_west // Cargo, PTS, locker room, probably arrivals, ...)
-	name = "Civilian West Substation"
-
-/area/maintenance/substation/command // AI and central cluster. This one will be between HoP office and meeting room (probably).
-	name = "Command Substation"
-
-/area/maintenance/substation/security // Security, Brig, Permabrig, etc.
-	name = "Security Substation"
-
-
-
-
-//Hallway
-
-/area/hallway/primary/
-	sound_env = LARGE_ENCLOSED
-
-/area/hallway/primary/fore
-	name = "\improper Fore Primary Hallway"
-	icon_state = "hallF"
-
-/area/hallway/primary/starboard
-	name = "\improper Starboard Primary Hallway"
-	icon_state = "hallS"
-
-/area/hallway/primary/aft
-	name = "\improper Aft Primary Hallway"
-	icon_state = "hallA"
-
-/area/hallway/primary/port
-	name = "\improper Port Primary Hallway"
-	icon_state = "hallP"
-
-/area/hallway/primary/central_one
-	name = "\improper Central Primary Hallway"
-	icon_state = "hallC1"
-
-/area/hallway/primary/central_two
-	name = "\improper Central Primary Hallway"
-	icon_state = "hallC2"
-
-/area/hallway/primary/central_three
-	name = "\improper Central Primary Hallway"
-	icon_state = "hallC3"
-
-/area/hallway/secondary/exit
-	name = "\improper Escape Shuttle Hallway"
-	icon_state = "escape"
-
-/area/hallway/secondary/construction
-	name = "\improper Construction Area"
-	icon_state = "construction"
-
-/area/hallway/secondary/entry/fore
-	name = "\improper Arrival Shuttle Hallway - Fore"
-	icon_state = "entry_1"
-
-/area/hallway/secondary/entry/port
-	name = "\improper Arrival Shuttle Hallway - Port"
-	icon_state = "entry_2"
-
-/area/hallway/secondary/entry/starboard
-	name = "\improper Arrival Shuttle Hallway - Starboard"
-	icon_state = "entry_3"
-
-/area/hallway/secondary/entry/aft
-	name = "\improper Arrival Shuttle Hallway - Aft"
-	icon_state = "entry_4"
-
-//Command
-
-/area/bridge
-	name = "\improper Bridge"
-	icon_state = "bridge"
-
-/area/bridge/meeting_room
-	name = "\improper Heads of Staff Meeting Room"
-	icon_state = "bridge"
-	ambience = list()
-	sound_env = MEDIUM_SOFTFLOOR
-
-/area/crew_quarters/captain
-	name = "\improper Command - Captain's Office"
-	icon_state = "captain"
-	sound_env = MEDIUM_SOFTFLOOR
-
-/area/crew_quarters/heads/hop
-	name = "\improper Command - HoP's Office"
-	icon_state = "head_quarters"
-
-/area/crew_quarters/heads/hor
-	name = "\improper Research - RD's Office"
-	icon_state = "head_quarters"
-
-/area/crew_quarters/heads/chief
-	name = "\improper Engineering - CE's Office"
-	icon_state = "head_quarters"
-
-/area/crew_quarters/heads/hos
-	name = "\improper Security - HoS' Office"
-	icon_state = "head_quarters"
-
-/area/crew_quarters/heads/cmo
-	name = "\improper Medbay - CMO's Office"
-	icon_state = "head_quarters"
-
-/area/crew_quarters/courtroom
-	name = "\improper Courtroom"
-	icon_state = "courtroom"
-
-/area/mint
-	name = "\improper Mint"
-	icon_state = "green"
-
-/area/comms
-	name = "\improper Communications Relay"
-	icon_state = "tcomsatcham"
-
-/area/server
-	name = "\improper Research Server Room"
-	icon_state = "server"
-
-//Crew
-
-/area/crew_quarters
-	name = "\improper Dormitories"
-	icon_state = "Sleep"
-	flags = RAD_SHIELDED
-
-/area/crew_quarters/toilet
-	name = "\improper Dormitory Toilets"
-	icon_state = "toilet"
-	sound_env = SMALL_ENCLOSED
-
-/area/crew_quarters/sleep
-	name = "\improper Dormitories"
-	icon_state = "Sleep"
-
-/area/crew_quarters/sleep/engi_wash
-	name = "\improper Engineering Washroom"
-	icon_state = "toilet"
-	sound_env = SMALL_ENCLOSED
-
-/area/crew_quarters/sleep/bedrooms
-	name = "\improper Dormitory Bedroom One"
-	icon_state = "Sleep"
-	sound_env = SMALL_SOFTFLOOR
-
-/area/crew_quarters/sleep/cryo
-	name = "\improper Cryogenic Storage"
-	icon_state = "Sleep"
-
-/area/crew_quarters/sleep_male
-	name = "\improper Male Dorm"
-	icon_state = "Sleep"
-
-/area/crew_quarters/sleep_male/toilet_male
-	name = "\improper Male Toilets"
-	icon_state = "toilet"
-	sound_env = SMALL_ENCLOSED
-
-/area/crew_quarters/sleep_female
-	name = "\improper Female Dorm"
-	icon_state = "Sleep"
-
-/area/crew_quarters/sleep_female/toilet_female
-	name = "\improper Female Toilets"
-	icon_state = "toilet"
-	sound_env = SMALL_ENCLOSED
-
-/area/crew_quarters/locker
-	name = "\improper Locker Room"
-	icon_state = "locker"
-
-/area/crew_quarters/locker/locker_toilet
-	name = "\improper Locker Toilets"
-	icon_state = "toilet"
-	sound_env = SMALL_ENCLOSED
-
-/area/crew_quarters/fitness
-	name = "\improper Fitness Room"
-	icon_state = "fitness"
-
-/area/crew_quarters/cafeteria
-	name = "\improper Cafeteria"
-	icon_state = "cafeteria"
-
-/area/crew_quarters/kitchen
-	name = "\improper Kitchen"
-	icon_state = "kitchen"
-
-/area/crew_quarters/bar
-	name = "\improper Bar"
-	icon_state = "bar"
-	sound_env = LARGE_SOFTFLOOR
-
-/area/crew_quarters/theatre
-	name = "\improper Theatre"
-	icon_state = "Theatre"
-	sound_env = LARGE_SOFTFLOOR
-
-/area/library
- 	name = "\improper Library"
- 	icon_state = "library"
- 	sound_env = LARGE_SOFTFLOOR
-
-/area/chapel/main
-	name = "\improper Chapel"
-	icon_state = "chapel"
-	ambience = list('sound/ambience/ambicha1.ogg','sound/ambience/ambicha2.ogg','sound/ambience/ambicha3.ogg','sound/ambience/ambicha4.ogg','sound/music/traitor.ogg')
-	sound_env = LARGE_ENCLOSED
-
-/area/chapel/office
-	name = "\improper Chapel Office"
-	icon_state = "chapeloffice"
-
-/area/lawoffice
-	name = "\improper Internal Affairs"
-	icon_state = "law"
-
-
-
-
-/area/holodeck
-	name = "\improper Holodeck"
-	icon_state = "Holodeck"
-	lighting_use_dynamic = 0
-	sound_env = LARGE_ENCLOSED
-
-/area/holodeck/alphadeck
-	name = "\improper Holodeck Alpha"
-
-/area/holodeck/source_plating
-	name = "\improper Holodeck - Off"
-
-/area/holodeck/source_emptycourt
-	name = "\improper Holodeck - Empty Court"
-	sound_env = ARENA
-
-/area/holodeck/source_boxingcourt
-	name = "\improper Holodeck - Boxing Court"
-	sound_env = ARENA
-
-/area/holodeck/source_basketball
-	name = "\improper Holodeck - Basketball Court"
-	sound_env = ARENA
-
-/area/holodeck/source_thunderdomecourt
-	name = "\improper Holodeck - Thunderdome Court"
-	sound_env = ARENA
-
-/area/holodeck/source_courtroom
-	name = "\improper Holodeck - Courtroom"
-	sound_env = AUDITORIUM
-
-/area/holodeck/source_beach
-	name = "\improper Holodeck - Beach"
-	sound_env = PLAIN
-
-/area/holodeck/source_burntest
-	name = "\improper Holodeck - Atmospheric Burn Test"
-
-/area/holodeck/source_wildlife
-	name = "\improper Holodeck - Wildlife Simulation"
-
-/area/holodeck/source_meetinghall
-	name = "\improper Holodeck - Meeting Hall"
-	sound_env = AUDITORIUM
-
-/area/holodeck/source_theatre
-	name = "\improper Holodeck - Theatre"
-	sound_env = CONCERT_HALL
-
-/area/holodeck/source_picnicarea
-	name = "\improper Holodeck - Picnic Area"
-	sound_env = PLAIN
-
-/area/holodeck/source_snowfield
-	name = "\improper Holodeck - Snow Field"
-	sound_env = FOREST
-
-/area/holodeck/source_desert
-	name = "\improper Holodeck - Desert"
-	sound_env = PLAIN
-
-/area/holodeck/source_space
-	name = "\improper Holodeck - Space"
-	has_gravity = 0
-	sound_env = SPACE
-
-//Engineering
-
-/area/engineering/
-	name = "\improper Engineering"
-	icon_state = "engineering"
-	ambience = list('sound/ambience/ambisin1.ogg','sound/ambience/ambisin2.ogg','sound/ambience/ambisin3.ogg','sound/ambience/ambisin4.ogg')
-
-/area/engineering/atmos
- 	name = "\improper Atmospherics"
- 	icon_state = "atmos"
- 	sound_env = LARGE_ENCLOSED
-
-/area/engineering/atmos/monitoring
-	name = "\improper Atmospherics Monitoring Room"
-	icon_state = "atmos_monitoring"
-	sound_env = STANDARD_STATION
-
-/area/engineering/atmos/storage
-	name = "\improper Atmospherics Storage"
-	icon_state = "atmos_storage"
-	sound_env = SMALL_ENCLOSED
-
-/area/engineering/drone_fabrication
-	name = "\improper Engineering Drone Fabrication"
-	icon_state = "drone_fab"
-	sound_env = SMALL_ENCLOSED
-
-/area/engineering/engine_smes
-	name = "\improper Engineering SMES"
-	icon_state = "engine_smes"
-	sound_env = SMALL_ENCLOSED
-
-/area/engineering/engine_room
-	name = "\improper Engine Room"
-	icon_state = "engine"
-	sound_env = LARGE_ENCLOSED
-
-/area/engineering/engine_airlock
-	name = "\improper Engine Room Airlock"
-	icon_state = "engine"
-
-/area/engineering/engine_monitoring
-	name = "\improper Engine Monitoring Room"
-	icon_state = "engine_monitoring"
-
-/area/engineering/engine_waste
-	name = "\improper Engine Waste Handling"
-	icon_state = "engine_waste"
-
-/area/engineering/engineering_monitoring
-	name = "\improper Engineering Monitoring Room"
-	icon_state = "engine_monitoring"
-
-/area/engineering/foyer
-	name = "\improper Engineering Foyer"
-	icon_state = "engineering_foyer"
-
-/area/engineering/storage
-	name = "\improper Engineering Storage"
-	icon_state = "engineering_storage"
-
-/area/engineering/break_room
-	name = "\improper Engineering Break Room"
-	icon_state = "engineering_break"
-	sound_env = MEDIUM_SOFTFLOOR
-
-/area/engineering/engine_eva
-	name = "\improper Engine EVA"
-	icon_state = "engine_eva"
-
-/area/engineering/locker_room
-	name = "\improper Engineering Locker Room"
-	icon_state = "engineering_locker"
-
-/area/engineering/workshop
-	name = "\improper Engineering Workshop"
-	icon_state = "engineering_workshop"
-
-
-
-//Solars
-
-/area/solar
-	requires_power = 1
-	always_unpowered = 1
-	lighting_use_dynamic = 0
-	base_turf = /turf/space
-
-	auxport
-		name = "\improper Fore Port Solar Array"
-		icon_state = "panelsA"
-
-	auxstarboard
-		name = "\improper Fore Starboard Solar Array"
-		icon_state = "panelsA"
-
-	fore
-		name = "\improper Fore Solar Array"
-		icon_state = "yellow"
-
-	aft
-		name = "\improper Aft Solar Array"
-		icon_state = "aft"
-
-	starboard
-		name = "\improper Aft Starboard Solar Array"
-		icon_state = "panelsS"
-
-	port
-		name = "\improper Aft Port Solar Array"
-		icon_state = "panelsP"
-
-/area/maintenance/auxsolarport
-	name = "Solar Maintenance - Fore Port"
-	icon_state = "SolarcontrolP"
-	sound_env = SMALL_ENCLOSED
-
-/area/maintenance/starboardsolar
-	name = "Solar Maintenance - Aft Starboard"
-	icon_state = "SolarcontrolS"
-	sound_env = SMALL_ENCLOSED
-
-/area/maintenance/portsolar
-	name = "Solar Maintenance - Aft Port"
-	icon_state = "SolarcontrolP"
-	sound_env = SMALL_ENCLOSED
-
-/area/maintenance/auxsolarstarboard
-	name = "Solar Maintenance - Fore Starboard"
-	icon_state = "SolarcontrolS"
-	sound_env = SMALL_ENCLOSED
-
-/area/maintenance/foresolar
-	name = "Solar Maintenance - Fore"
-	icon_state = "SolarcontrolA"
-	sound_env = SMALL_ENCLOSED
-
-/area/assembly/chargebay
-	name = "\improper Mech Bay"
-	icon_state = "mechbay"
-
-/area/assembly/showroom
-	name = "\improper Robotics Showroom"
-	icon_state = "showroom"
-
-/area/assembly/robotics
-	name = "\improper Robotics Lab"
-	icon_state = "robotics"
-
-/area/assembly/assembly_line //Derelict Assembly Line
-	name = "\improper Assembly Line"
-	icon_state = "ass_line"
-	power_equip = 0
-	power_light = 0
-	power_environ = 0
-
-//Teleporter
-
-/area/teleporter
-	name = "\improper Teleporter"
-	icon_state = "teleporter"
-
-/area/gateway
-	name = "\improper Gateway"
-	icon_state = "teleporter"
-
-/area/AIsattele
-	name = "\improper AI Satellite Teleporter Room"
-	icon_state = "teleporter"
-	ambience = list('sound/ambience/ambimalf.ogg')
-
-//MedBay
-
-/area/medical/medbay
-	name = "\improper Medbay Hallway - Port"
-	icon_state = "medbay"
-	ambience = list('sound/ambience/signal.ogg')
-
-//Medbay is a large area, these additional areas help level out APC load.
-/area/medical/medbay2
-	name = "\improper Medbay Hallway - Starboard"
-	icon_state = "medbay2"
-	ambience = list('sound/ambience/signal.ogg')
-
-/area/medical/medbay3
-	name = "\improper Medbay Hallway - Fore"
-	icon_state = "medbay3"
-	ambience = list('sound/ambience/signal.ogg')
-
-/area/medical/medbay4
-	name = "\improper Medbay Hallway - Aft"
-	icon_state = "medbay4"
-	ambience = list('sound/ambience/signal.ogg')
-
-/area/medical/biostorage
-	name = "\improper Secondary Storage"
-	icon_state = "medbay2"
-	ambience = list('sound/ambience/signal.ogg')
-
-/area/medical/reception
-	name = "\improper Medbay Reception"
-	icon_state = "medbay"
-	ambience = list('sound/ambience/signal.ogg')
-
-/area/medical/psych
-	name = "\improper Psych Room"
-	icon_state = "medbay3"
-	ambience = list('sound/ambience/signal.ogg')
-
-/area/crew_quarters/medbreak
-	name = "\improper Break Room"
-	icon_state = "medbay3"
-	ambience = list('sound/ambience/signal.ogg')
-
-/area/medical/patients_rooms
-	name = "\improper Patient's Rooms"
-	icon_state = "patients"
-
-/area/medical/ward
-	name = "\improper Recovery Ward"
-	icon_state = "patients"
-
-/area/medical/patient_a
-	name = "\improper Isolation A"
-	icon_state = "patients"
-
-/area/medical/patient_b
-	name = "\improper Isolation B"
-	icon_state = "patients"
-
-/area/medical/patient_c
-	name = "\improper Isolation C"
-	icon_state = "patients"
-
-/area/medical/patient_wing
-	name = "\improper Patient Wing"
-	icon_state = "patients"
-
-/area/medical/cmostore
-	name = "\improper Secure Storage"
-	icon_state = "CMO"
-
-/area/medical/robotics
-	name = "\improper Robotics"
-	icon_state = "medresearch"
-
-/area/medical/virology
-	name = "\improper Virology"
-	icon_state = "virology"
-
-/area/medical/virologyaccess
-	name = "\improper Virology Access"
-	icon_state = "virology"
-
-/area/medical/morgue
-	name = "\improper Morgue"
-	icon_state = "morgue"
-	ambience = list('sound/ambience/ambimo1.ogg','sound/ambience/ambimo2.ogg','sound/music/main.ogg')
-
-/area/medical/chemistry
-	name = "\improper Chemistry"
-	icon_state = "chem"
-
-/area/medical/surgery
-	name = "\improper Operating Theatre 1"
-	icon_state = "surgery"
-
-/area/medical/surgery2
-	name = "\improper Operating Theatre 2"
-	icon_state = "surgery"
-
-/area/medical/surgeryobs
-	name = "\improper Operation Observation Room"
-	icon_state = "surgery"
-
-/area/medical/surgeryprep
-	name = "\improper Pre-Op Prep Room"
-	icon_state = "surgery"
-
-/area/medical/cryo
-	name = "\improper Cryogenics"
-	icon_state = "cryo"
-
-/area/medical/exam_room
-	name = "\improper Exam Room"
-	icon_state = "exam_room"
-
-/area/medical/genetics
-	name = "\improper Genetics Lab"
-	icon_state = "genetics"
-
-/area/medical/genetics_cloning
-	name = "\improper Cloning Lab"
-	icon_state = "cloning"
-
-/area/medical/sleeper
-	name = "\improper Emergency Treatment Centre"
-	icon_state = "exam_room"
-
-//Security
-
-/area/security/main
-	name = "\improper Security Office"
-	icon_state = "security"
-
-/area/security/lobby
-	name = "\improper Security Lobby"
-	icon_state = "security"
-
-/area/security/brig
-	name = "\improper Security - Brig"
-	icon_state = "brig"
-
-/area/security/brig/prison_break()
-	for(var/obj/structure/closet/secure_closet/brig/temp_closet in src)
-		temp_closet.locked = 0
-		temp_closet.icon_state = temp_closet.icon_closed
-	for(var/obj/machinery/door_timer/temp_timer in src)
-		temp_timer.releasetime = 1
-	..()
-
-/area/security/prison
-	name = "\improper Security - Prison Wing"
-	icon_state = "sec_prison"
-
-/area/security/prison/prison_break()
-	for(var/obj/structure/closet/secure_closet/brig/temp_closet in src)
-		temp_closet.locked = 0
-		temp_closet.icon_state = temp_closet.icon_closed
-	for(var/obj/machinery/door_timer/temp_timer in src)
-		temp_timer.releasetime = 1
-	..()
-
-/area/security/warden
-	name = "\improper Security - Warden's Office"
-	icon_state = "Warden"
-
-/area/security/armoury
-	name = "\improper Security - Armory"
-	icon_state = "Warden"
-
-/area/security/detectives_office
-	name = "\improper Security - Forensic Office"
-	icon_state = "detective"
-	sound_env = MEDIUM_SOFTFLOOR
-
-/area/security/range
-	name = "\improper Security - Firing Range"
-	icon_state = "firingrange"
-
-/area/security/tactical
-	name = "\improper Security - Tactical Equipment"
-	icon_state = "Tactical"
-
-
-/*
-	New()
-		..()
-
-		spawn(10) //let objects set up first
-			for(var/turf/turfToGrayscale in src)
-				if(turfToGrayscale.icon)
-					var/icon/newIcon = icon(turfToGrayscale.icon)
-					newIcon.GrayScale()
-					turfToGrayscale.icon = newIcon
-				for(var/obj/objectToGrayscale in turfToGrayscale) //1 level deep, means tables, apcs, locker, etc, but not locker contents
-					if(objectToGrayscale.icon)
-						var/icon/newIcon = icon(objectToGrayscale.icon)
-						newIcon.GrayScale()
-						objectToGrayscale.icon = newIcon
-*/
-
-/area/security/nuke_storage
-	name = "\improper Vault"
-	icon_state = "nuke_storage"
-
-/area/security/checkpoint
-	name = "\improper Security Checkpoint"
-	icon_state = "checkpoint1"
-
-/area/security/checkpoint2
-	name = "\improper Security - Arrival Checkpoint"
-	icon_state = "security"
-
-/area/security/checkpoint/supply
-	name = "Security Post - Cargo Bay"
-	icon_state = "checkpoint1"
-
-/area/security/checkpoint/engineering
-	name = "Security Post - Engineering"
-	icon_state = "checkpoint1"
-
-/area/security/checkpoint/medical
-	name = "Security Post - Medbay"
-	icon_state = "checkpoint1"
-
-/area/security/checkpoint/science
-	name = "Security Post - Science"
-	icon_state = "checkpoint1"
-
-/area/security/vacantoffice
-	name = "\improper Vacant Office"
-	icon_state = "security"
-
-/area/security/vacantoffice2
-	name = "\improper Vacant Office"
-	icon_state = "security"
-
-/area/quartermaster
-	name = "\improper Quartermasters"
-	icon_state = "quart"
-
-/area/quartermaster/office
-	name = "\improper Cargo Office"
-	icon_state = "quartoffice"
-
-/area/quartermaster/storage
-	name = "\improper Cargo Bay"
-	icon_state = "quartstorage"
-	sound_env = LARGE_ENCLOSED
-
-/area/quartermaster/qm
-	name = "\improper Cargo - Quartermaster's Office"
-	icon_state = "quart"
-
-/area/quartermaster/miningdock
-	name = "\improper Cargo Mining Dock"
-	icon_state = "mining"
-
-/area/janitor/
-	name = "\improper Custodial Closet"
-	icon_state = "janitor"
-
-/area/hydroponics
-	name = "\improper Hydroponics"
-	icon_state = "hydro"
-
-/area/hydroponics/garden
-	name = "\improper Garden"
-	icon_state = "garden"
-
-//rnd (Research and Development
-/area/rnd/research
-	name = "\improper Research and Development"
-	icon_state = "research"
-
-/area/rnd/docking
-	name = "\improper Research Dock"
-	icon_state = "research_dock"
-
-/area/rnd/lab
-	name = "\improper Research Lab"
-	icon_state = "toxlab"
-
-/area/rnd/rdoffice
-	name = "\improper Research Director's Office"
-	icon_state = "head_quarters"
-
-/area/rnd/supermatter
-	name = "\improper Supermatter Lab"
-	icon_state = "toxlab"
-
-/area/rnd/xenobiology
-	name = "\improper Xenobiology Lab"
-	icon_state = "xeno_lab"
-
-/area/rnd/xenobiology/xenoflora_storage
-	name = "\improper Xenoflora Storage"
-	icon_state = "xeno_f_store"
-
-/area/rnd/xenobiology/xenoflora
-	name = "\improper Xenoflora Lab"
-	icon_state = "xeno_f_lab"
-
-/area/rnd/storage
-	name = "\improper Toxins Storage"
-	icon_state = "toxstorage"
-
-/area/rnd/test_area
-	name = "\improper Toxins Test Area"
-	icon_state = "toxtest"
-
-/area/rnd/mixing
-	name = "\improper Toxins Mixing Room"
-	icon_state = "toxmix"
-
-/area/rnd/misc_lab
-	name = "\improper Miscellaneous Research"
-	icon_state = "toxmisc"
-
-/area/toxins/server
-	name = "\improper Server Room"
-	icon_state = "server"
-
-//Storage
-
-/area/storage/tools
-	name = "Auxiliary Tool Storage"
-	icon_state = "storage"
-
-/area/storage/primary
-	name = "Primary Tool Storage"
-	icon_state = "primarystorage"
-
-/area/storage/autolathe
-	name = "Autolathe Storage"
-	icon_state = "storage"
-
-/area/storage/art
-	name = "Art Supply Storage"
-	icon_state = "storage"
-
-/area/storage/auxillary
-	name = "Auxillary Storage"
-	icon_state = "auxstorage"
-
-/area/storage/eva
-	name = "EVA Storage"
-	icon_state = "eva"
-
-/area/storage/secure
-	name = "Secure Storage"
-	icon_state = "storage"
-
-/area/storage/emergency
-	name = "Starboard Emergency Storage"
-	icon_state = "emergencystorage"
-
-/area/storage/emergency2
-	name = "Port Emergency Storage"
-	icon_state = "emergencystorage"
-
-/area/storage/emergency3
-	name = "Central Emergency Storage"
-	icon_state = "emergencystorage"
-
-/area/storage/tech
-	name = "Technical Storage"
-	icon_state = "auxstorage"
-
-/area/storage/testroom
-	requires_power = 0
-	name = "\improper Test Room"
-	icon_state = "storage"
-
-//DJSTATION
-
-/area/djstation
-	name = "\improper Listening Post"
-	icon_state = "LP"
-
-/area/djstation/solars
-	name = "\improper Listening Post Solars"
-	icon_state = "LPS"
-
-//DERELICT
-
-/area/derelict
-	name = "\improper Derelict Station"
-	icon_state = "storage"
-
-/area/derelict/hallway/primary
-	name = "\improper Derelict Primary Hallway"
-	icon_state = "hallP"
-
-/area/derelict/hallway/secondary
-	name = "\improper Derelict Secondary Hallway"
-	icon_state = "hallS"
-
-/area/derelict/arrival
-	name = "\improper Derelict Arrival Centre"
-	icon_state = "yellow"
-
-/area/derelict/storage/equipment
-	name = "Derelict Equipment Storage"
-
-/area/derelict/storage/storage_access
-	name = "Derelict Storage Access"
-
-/area/derelict/storage/engine_storage
-	name = "Derelict Engine Storage"
-	icon_state = "green"
-
-/area/derelict/bridge
-	name = "\improper Derelict Control Room"
-	icon_state = "bridge"
-
-/area/derelict/secret
-	name = "\improper Derelict Secret Room"
-	icon_state = "library"
-
-/area/derelict/bridge/access
-	name = "Derelict Control Room Access"
-	icon_state = "auxstorage"
-
-/area/derelict/bridge/ai_upload
-	name = "\improper Derelict Computer Core"
-	icon_state = "ai"
-
-/area/derelict/solar_control
-	name = "\improper Derelict Solar Control"
-	icon_state = "engine"
-
-/area/derelict/crew_quarters
-	name = "\improper Derelict Crew Quarters"
-	icon_state = "fitness"
-
-/area/derelict/medical
-	name = "Derelict Medbay"
-	icon_state = "medbay"
-
-/area/derelict/medical/morgue
-	name = "\improper Derelict Morgue"
-	icon_state = "morgue"
-
-/area/derelict/medical/chapel
-	name = "\improper Derelict Chapel"
-	icon_state = "chapel"
-
-/area/derelict/teleporter
-	name = "\improper Derelict Teleporter"
-	icon_state = "teleporter"
-
-/area/derelict/eva
-	name = "Derelict EVA Storage"
-	icon_state = "eva"
-
-/area/derelict/ship
-	name = "\improper Abandoned Ship"
-	icon_state = "yellow"
-
-/area/solar/derelict_starboard
-	name = "\improper Derelict Starboard Solar Array"
-	icon_state = "panelsS"
-
-/area/solar/derelict_aft
-	name = "\improper Derelict Aft Solar Array"
-	icon_state = "aft"
-
-/area/derelict/singularity_engine
-	name = "\improper Derelict Singularity Engine"
-	icon_state = "engine"
-
-//HALF-BUILT STATION (REPLACES DERELICT IN BAYCODE, ABOVE IS LEFT FOR DOWNSTREAM)
-
-/area/shuttle/constructionsite
-	name = "\improper Construction Site Shuttle"
-	icon_state = "yellow"
-
-/area/shuttle/constructionsite/station
-	name = "\improper Construction Site Shuttle"
-
-/area/shuttle/constructionsite/site
-	name = "\improper Construction Site Shuttle"
-
-/area/constructionsite
-	name = "\improper Construction Site"
-	icon_state = "storage"
-
-/area/constructionsite/storage
-	name = "\improper Construction Site Storage Area"
-
-/area/constructionsite/science
-	name = "\improper Construction Site Research"
-
-/area/constructionsite/bridge
-	name = "\improper Construction Site Bridge"
-	icon_state = "bridge"
-
-/area/constructionsite/maintenance
-	name = "\improper Construction Site Maintenance"
-	icon_state = "yellow"
-
-/area/constructionsite/hallway/aft
-	name = "\improper Construction Site Aft Hallway"
-	icon_state = "hallP"
-
-/area/constructionsite/hallway/fore
-	name = "\improper Construction Site Fore Hallway"
-	icon_state = "hallS"
-
-/area/constructionsite/atmospherics
-	name = "\improper Construction Site Atmospherics"
-	icon_state = "green"
-
-/area/constructionsite/medical
-	name = "\improper Construction Site Medbay"
-	icon_state = "medbay"
-
-/area/constructionsite/ai
-	name = "\improper Construction Computer Core"
-	icon_state = "ai"
-
-/area/constructionsite/engineering
-	name = "\improper Construction Site Engine Bay"
-	icon_state = "engine"
-
-/area/solar/constructionsite
-	name = "\improper Construction Site Solars"
-	icon_state = "aft"
-
-/area/constructionsite/teleporter
-	name = "Construction Site Teleporter"
-	icon_state = "yellow"
-
-
-//area/constructionsite
-//	name = "\improper Construction Site Shuttle"
-
-//area/constructionsite
-//	name = "\improper Construction Site Shuttle"
-
-
-//Construction
-
-/area/construction
-	name = "\improper Engineering Construction Area"
-	icon_state = "yellow"
-
-/area/construction/supplyshuttle
-	name = "\improper Supply Shuttle"
-	icon_state = "yellow"
-
-/area/construction/quarters
-	name = "\improper Engineer's Quarters"
-	icon_state = "yellow"
-
-/area/construction/qmaint
-	name = "Maintenance"
-	icon_state = "yellow"
-
-/area/construction/hallway
-	name = "\improper Hallway"
-	icon_state = "yellow"
-
-/area/construction/solars
-	name = "\improper Solar Panels"
-	icon_state = "yellow"
-
-/area/construction/solarscontrol
-	name = "\improper Solar Panel Control"
-	icon_state = "yellow"
-
-/area/construction/Storage
-	name = "Construction Site Storage"
-	icon_state = "yellow"
-
-//AI
-
-/area/ai_monitored/storage/eva
-	name = "EVA Storage"
-	icon_state = "eva"
-
-/area/ai_monitored/storage/secure
-	name = "Secure Storage"
-	icon_state = "storage"
-
-/area/ai_monitored/storage/emergency
-	name = "Emergency Storage"
-	icon_state = "storage"
-
-/area/turret_protected/ai_upload
-	name = "\improper AI Upload Chamber"
-	icon_state = "ai_upload"
-	ambience = list('sound/ambience/ambimalf.ogg')
-
-/area/turret_protected/ai_upload_foyer
-	name = "AI Upload Access"
-	icon_state = "ai_foyer"
-	ambience = list('sound/ambience/ambimalf.ogg')
-	sound_env = SMALL_ENCLOSED
-
-/area/turret_protected/ai_server_room
-	name = "Messaging Server Room"
-	icon_state = "ai_server"
-	sound_env = SMALL_ENCLOSED
-
-/area/turret_protected/ai
-	name = "\improper AI Chamber"
-	icon_state = "ai_chamber"
-	ambience = list('sound/ambience/ambimalf.ogg')
-
-/area/turret_protected/ai_cyborg_station
-	name = "\improper Cyborg Station"
-	icon_state = "ai_cyborg"
-	sound_env = SMALL_ENCLOSED
-
-/area/turret_protected/aisat
-	name = "\improper AI Satellite"
-	icon_state = "ai"
-
-/area/turret_protected/aisat_interior
-	name = "\improper AI Satellite"
-	icon_state = "ai"
-
-/area/turret_protected/AIsatextFP
-	name = "\improper AI Sat Ext"
-	icon_state = "storage"
-	luminosity = 1
-	lighting_use_dynamic = 0
-
-/area/turret_protected/AIsatextFS
-	name = "\improper AI Sat Ext"
-	icon_state = "storage"
-	luminosity = 1
-	lighting_use_dynamic = 0
-
-/area/turret_protected/AIsatextAS
-	name = "\improper AI Sat Ext"
-	icon_state = "storage"
-	luminosity = 1
-	lighting_use_dynamic = 0
-
-/area/turret_protected/AIsatextAP
-	name = "\improper AI Sat Ext"
-	icon_state = "storage"
-	luminosity = 1
-	lighting_use_dynamic = 0
-
-/area/turret_protected/NewAIMain
-	name = "\improper AI Main New"
-	icon_state = "storage"
-
-
-
-//Misc
-
-
-
-/area/wreck/ai
-	name = "\improper AI Chamber"
-	icon_state = "ai"
-
-/area/wreck/main
-	name = "\improper Wreck"
-	icon_state = "storage"
-
-/area/wreck/engineering
-	name = "\improper Power Room"
-	icon_state = "engine"
-
-/area/wreck/bridge
-	name = "\improper Bridge"
-	icon_state = "bridge"
-
-/area/generic
-	name = "Unknown"
-	icon_state = "storage"
-
-
-
-// Telecommunications Satellite
-/area/tcommsat/
-	ambience = list('sound/ambience/ambisin2.ogg', 'sound/ambience/signal.ogg', 'sound/ambience/signal.ogg', 'sound/ambience/ambigen10.ogg')
-
-/area/tcommsat/entrance
-	name = "\improper Telecoms Teleporter"
-	icon_state = "tcomsatentrance"
-
-/area/tcommsat/chamber
-	name = "\improper Telecoms Central Compartment"
-	icon_state = "tcomsatcham"
-
-/area/turret_protected/tcomsat
-	name = "\improper Telecoms Satellite"
-	icon_state = "tcomsatlob"
-	ambience = list('sound/ambience/ambisin2.ogg', 'sound/ambience/signal.ogg', 'sound/ambience/signal.ogg', 'sound/ambience/ambigen10.ogg')
-
-/area/turret_protected/tcomfoyer
-	name = "\improper Telecoms Foyer"
-	icon_state = "tcomsatentrance"
-	ambience = list('sound/ambience/ambisin2.ogg', 'sound/ambience/signal.ogg', 'sound/ambience/signal.ogg', 'sound/ambience/ambigen10.ogg')
-
-/area/turret_protected/tcomwest
-	name = "\improper Telecommunications Satellite West Wing"
-	icon_state = "tcomsatwest"
-	ambience = list('sound/ambience/ambisin2.ogg', 'sound/ambience/signal.ogg', 'sound/ambience/signal.ogg', 'sound/ambience/ambigen10.ogg')
-
-/area/turret_protected/tcomeast
-	name = "\improper Telecommunications Satellite East Wing"
-	icon_state = "tcomsateast"
-	ambience = list('sound/ambience/ambisin2.ogg', 'sound/ambience/signal.ogg', 'sound/ambience/signal.ogg', 'sound/ambience/ambigen10.ogg')
-
-/area/tcommsat/computer
-	name = "\improper Telecoms Control Room"
-	icon_state = "tcomsatcomp"
-
-/area/tcommsat/lounge
-	name = "\improper Telecommunications Satellite Lounge"
-	icon_state = "tcomsatlounge"
-
-/area/tcommsat/powercontrol
-	name = "\improper Telecommunications Power Control"
-	icon_state = "tcomsatwest"
-
-
-// Away Missions
-/area/awaymission
-	name = "\improper Strange Location"
-	icon_state = "away"
-
-/area/awaymission/example
-	name = "\improper Strange Station"
-	icon_state = "away"
-
-/area/awaymission/wwmines
-	name = "\improper Wild West Mines"
-	icon_state = "away1"
-	luminosity = 1
-	requires_power = 0
-
-/area/awaymission/wwgov
-	name = "\improper Wild West Mansion"
-	icon_state = "away2"
-	luminosity = 1
-	requires_power = 0
-
-/area/awaymission/wwrefine
-	name = "\improper Wild West Refinery"
-	icon_state = "away3"
-	luminosity = 1
-	requires_power = 0
-
-/area/awaymission/wwvault
-	name = "\improper Wild West Vault"
-	icon_state = "away3"
-	luminosity = 0
-
-/area/awaymission/wwvaultdoors
-	name = "\improper Wild West Vault Doors"  // this is to keep the vault area being entirely lit because of requires_power
-	icon_state = "away2"
-	requires_power = 0
-	luminosity = 0
-
-/area/awaymission/desert
-	name = "Mars"
-	icon_state = "away"
-
-/area/awaymission/BMPship1
-	name = "\improper Aft Block"
-	icon_state = "away1"
-
-/area/awaymission/BMPship2
-	name = "\improper Midship Block"
-	icon_state = "away2"
-
-/area/awaymission/BMPship3
-	name = "\improper Fore Block"
-	icon_state = "away3"
-
-/area/awaymission/spacebattle
-	name = "\improper Space Battle"
-	icon_state = "away"
-	requires_power = 0
-
-/area/awaymission/spacebattle/cruiser
-	name = "\improper Nanotrasen Cruiser"
-
-/area/awaymission/spacebattle/syndicate1
-	name = "\improper Syndicate Assault Ship 1"
-
-/area/awaymission/spacebattle/syndicate2
-	name = "\improper Syndicate Assault Ship 2"
-
-/area/awaymission/spacebattle/syndicate3
-	name = "\improper Syndicate Assault Ship 3"
-
-/area/awaymission/spacebattle/syndicate4
-	name = "\improper Syndicate War Sphere 1"
-
-/area/awaymission/spacebattle/syndicate5
-	name = "\improper Syndicate War Sphere 2"
-
-/area/awaymission/spacebattle/syndicate6
-	name = "\improper Syndicate War Sphere 3"
-
-/area/awaymission/spacebattle/syndicate7
-	name = "\improper Syndicate Fighter"
-
-/area/awaymission/spacebattle/secret
-	name = "\improper Hidden Chamber"
-
-/area/awaymission/listeningpost
-	name = "\improper Listening Post"
-	icon_state = "away"
-	requires_power = 0
-
-/area/awaymission/beach
-	name = "Beach"
-	icon_state = "null"
-	luminosity = 1
-	lighting_use_dynamic = 0
-	requires_power = 0
-	ambience = list()
-	var/sound/mysound = null
-
-	New()
-		..()
-		var/sound/S = new/sound()
-		mysound = S
-		S.file = 'sound/ambience/shore.ogg'
-		S.repeat = 1
-		S.wait = 0
-		S.channel = 123
-		S.volume = 100
-		S.priority = 255
-		S.status = SOUND_UPDATE
-		process()
-
-	Entered(atom/movable/Obj,atom/OldLoc)
-		if(ismob(Obj))
-			if(Obj:client)
-				mysound.status = SOUND_UPDATE
-				Obj << mysound
-		return
-
-	Exited(atom/movable/Obj)
-		if(ismob(Obj))
-			if(Obj:client)
-				mysound.status = SOUND_PAUSED | SOUND_UPDATE
-				Obj << mysound
-
-	proc/process()
-		set background = 1
-
-		var/sound/S = null
-		var/sound_delay = 0
-		if(prob(25))
-			S = sound(file=pick('sound/ambience/seag1.ogg','sound/ambience/seag2.ogg','sound/ambience/seag3.ogg'), volume=100)
-			sound_delay = rand(0, 50)
-
-		for(var/mob/living/carbon/human/H in src)
-			if(H.s_tone > -55)
-				H.s_tone--
-				H.update_body()
-			if(H.client)
-				mysound.status = SOUND_UPDATE
-				H << mysound
-				if(S)
-					spawn(sound_delay)
-						H << S
-
-		spawn(60) .()
-
-/////////////////////////////////////////////////////////////////////
-/*
- Lists of areas to be used with is_type_in_list.
- Used in gamemodes code at the moment. --rastaf0
-*/
-
-// CENTCOM
-var/list/centcom_areas = list (
-	/area/centcom,
-	/area/shuttle/escape/centcom,
-	/area/shuttle/escape_pod1/centcom,
-	/area/shuttle/escape_pod2/centcom,
-	/area/shuttle/escape_pod3/centcom,
-	/area/shuttle/escape_pod5/centcom,
-	/area/shuttle/transport1/centcom,
-	/area/shuttle/administration/centcom,
-	/area/shuttle/specops/centcom,
-)
-
-//SPACE STATION 13
-var/list/the_station_areas = list (
-	/area/shuttle/arrival,
-	/area/shuttle/escape/station,
-	/area/shuttle/escape_pod1/station,
-	/area/shuttle/escape_pod2/station,
-	/area/shuttle/escape_pod3/station,
-	/area/shuttle/escape_pod5/station,
-	/area/shuttle/mining/station,
-	/area/shuttle/transport1/station,
-	// /area/shuttle/transport2/station,
-	/area/shuttle/prison/station,
-	/area/shuttle/administration/station,
-	/area/shuttle/specops/station,
-	/area/maintenance,
-	/area/hallway,
-	/area/bridge,
-	/area/crew_quarters,
-	/area/holodeck,
-	/area/mint,
-	/area/library,
-	/area/chapel,
-	/area/lawoffice,
-	/area/engineering,
-	/area/solar,
-	/area/assembly,
-	/area/teleporter,
-	/area/medical,
-	/area/security,
-	/area/quartermaster,
-	/area/janitor,
-	/area/hydroponics,
-	/area/rnd,
-	/area/storage,
-	/area/construction,
-	/area/ai_monitored/storage/eva, //do not try to simplify to "/area/ai_monitored" --rastaf0,
-	/area/ai_monitored/storage/secure,
-	/area/ai_monitored/storage/emergency,
-	/area/turret_protected/ai_upload, //do not try to simplify to "/area/turret_protected" --rastaf0,
-	/area/turret_protected/ai_upload_foyer,
-	/area/turret_protected/ai,
-)
-
-
-
-
-/area/beach
-	name = "Keelin's private beach"
-	icon_state = "null"
-	luminosity = 1
-	lighting_use_dynamic = 0
-	requires_power = 0
-	var/sound/mysound = null
-
-	New()
-		..()
-		var/sound/S = new/sound()
-		mysound = S
-		S.file = 'sound/ambience/shore.ogg'
-		S.repeat = 1
-		S.wait = 0
-		S.channel = 123
-		S.volume = 100
-		S.priority = 255
-		S.status = SOUND_UPDATE
-		process()
-
-	Entered(atom/movable/Obj,atom/OldLoc)
-		if(ismob(Obj))
-			if(Obj:client)
-				mysound.status = SOUND_UPDATE
-				Obj << mysound
-		return
-
-	Exited(atom/movable/Obj)
-		if(ismob(Obj))
-			if(Obj:client)
-				mysound.status = SOUND_PAUSED | SOUND_UPDATE
-				Obj << mysound
-
-	proc/process()
-		set background = 1
-
-		var/sound/S = null
-		var/sound_delay = 0
-		if(prob(25))
-			S = sound(file=pick('sound/ambience/seag1.ogg','sound/ambience/seag2.ogg','sound/ambience/seag3.ogg'), volume=100)
-			sound_delay = rand(0, 50)
-
-		for(var/mob/living/carbon/human/H in src)
-//			if(H.s_tone > -55)	//ugh...nice/novel idea but please no.
-//				H.s_tone--
-//				H.update_body()
-			if(H.client)
-				mysound.status = SOUND_UPDATE
-				H << mysound
-				if(S)
-					spawn(sound_delay)
-						H << S
-
-		spawn(60) .()
-
+/*
+
+### This file contains a list of all the areas in your station. Format is as follows:
+
+/area/CATEGORY/OR/DESCRIPTOR/NAME 	(you can make as many subdivisions as you want)
+	name = "NICE NAME" 				(not required but makes things really nice)
+	icon = "ICON FILENAME" 			(defaults to areas.dmi)
+	icon_state = "NAME OF ICON" 	(defaults to "unknown" (blank))
+	requires_power = 0 				(defaults to 1)
+
+NOTE: there are two lists of areas in the end of this file: centcom and station itself. Please maintain these lists valid. --rastaf0
+
+*/
+
+
+
+/area
+	var/fire = null
+	var/atmos = 1
+	var/atmosalm = 0
+	var/poweralm = 1
+	var/party = null
+	level = null
+	name = "Unknown"
+	icon = 'icons/turf/areas.dmi'
+	icon_state = "unknown"
+	layer = 10
+	luminosity = 0
+	mouse_opacity = 0
+	var/lightswitch = 1
+
+	var/eject = null
+
+	var/debug = 0
+	var/requires_power = 1
+	var/always_unpowered = 0	//this gets overriden to 1 for space in area/New()
+
+	var/power_equip = 1
+	var/power_light = 1
+	var/power_environ = 1
+	var/used_equip = 0
+	var/used_light = 0
+	var/used_environ = 0
+
+	var/has_gravity = 1
+	var/obj/machinery/power/apc/apc = null
+	var/no_air = null
+//	var/list/lights				// list of all lights on this area
+	var/list/all_doors = list()		//Added by Strumpetplaya - Alarm Change - Contains a list of doors adjacent to this area
+	var/air_doors_activated = 0
+	var/list/ambience = list('sound/ambience/ambigen1.ogg','sound/ambience/ambigen3.ogg','sound/ambience/ambigen4.ogg','sound/ambience/ambigen5.ogg','sound/ambience/ambigen6.ogg','sound/ambience/ambigen7.ogg','sound/ambience/ambigen8.ogg','sound/ambience/ambigen9.ogg','sound/ambience/ambigen10.ogg','sound/ambience/ambigen11.ogg','sound/ambience/ambigen12.ogg','sound/ambience/ambigen14.ogg')
+	var/list/forced_ambience = null
+	var/sound_env = STANDARD_STATION
+	var/turf/base_turf //The base turf type of the area, which can be used to override the z-level's base turf
+
+/*Adding a wizard area teleport list because motherfucking lag -- Urist*/
+/*I am far too lazy to make it a proper list of areas so I'll just make it run the usual telepot routine at the start of the game*/
+var/list/teleportlocs = list()
+
+/hook/startup/proc/setupTeleportLocs()
+	for(var/area/AR in world)
+		if(istype(AR, /area/shuttle) || istype(AR, /area/syndicate_station) || istype(AR, /area/wizard_station)) continue
+		if(teleportlocs.Find(AR.name)) continue
+		var/turf/picked = pick_area_turf(AR.type, list(/proc/is_station_turf))
+		if (picked)
+			teleportlocs += AR.name
+			teleportlocs[AR.name] = AR
+
+	teleportlocs = sortAssoc(teleportlocs)
+
+	return 1
+
+var/list/ghostteleportlocs = list()
+
+/hook/startup/proc/setupGhostTeleportLocs()
+	for(var/area/AR in world)
+		if(ghostteleportlocs.Find(AR.name)) continue
+		if(istype(AR, /area/turret_protected/aisat) || istype(AR, /area/derelict) || istype(AR, /area/tdome) || istype(AR, /area/shuttle/specops/centcom))
+			ghostteleportlocs += AR.name
+			ghostteleportlocs[AR.name] = AR
+		var/turf/picked = pick_area_turf(AR.type, list(/proc/is_station_turf))
+		if (picked)
+			ghostteleportlocs += AR.name
+			ghostteleportlocs[AR.name] = AR
+
+	ghostteleportlocs = sortAssoc(ghostteleportlocs)
+
+	return 1
+
+/*-----------------------------------------------------------------------------*/
+
+/////////
+//SPACE//
+/////////
+
+/area/space
+	name = "\improper Space"
+	icon_state = "space"
+	requires_power = 1
+	always_unpowered = 1
+	lighting_use_dynamic = 1
+	power_light = 0
+	power_equip = 0
+	power_environ = 0
+	ambience = list('sound/ambience/ambispace.ogg','sound/music/title2.ogg','sound/music/space.ogg','sound/music/main.ogg','sound/music/traitor.ogg')
+
+area/space/atmosalert()
+	return
+
+/area/space/fire_alert()
+	return
+
+/area/space/fire_reset()
+	return
+
+/area/space/readyalert()
+	return
+
+/area/space/partyalert()
+	return
+
+/area/turret_protected/
+
+/area/arrival
+	requires_power = 0
+
+/area/arrival/start
+	name = "\improper Arrival Area"
+	icon_state = "start"
+
+/area/admin
+	name = "\improper Admin room"
+	icon_state = "start"
+
+
+
+////////////
+//SHUTTLES//
+////////////
+//shuttle areas must contain at least two areas in a subgroup if you want to move a shuttle from one
+//place to another. Look at escape shuttle for example.
+//All shuttles should now be under shuttle since we have smooth-wall code.
+
+/area/shuttle
+	requires_power = 0
+	sound_env = SMALL_ENCLOSED
+	base_turf = /turf/space
+
+/area/shuttle/arrival
+	name = "\improper Arrival Shuttle"
+
+/area/shuttle/arrival/pre_game
+	icon_state = "shuttle2"
+
+/area/shuttle/arrival/station
+	icon_state = "shuttle"
+
+/area/shuttle/escape
+	name = "\improper Emergency Shuttle"
+	flags = RAD_SHIELDED
+	music = "music/escape.ogg"
+
+/area/shuttle/escape/station
+	name = "\improper Emergency Shuttle Station"
+	icon_state = "shuttle2"
+
+/area/shuttle/escape/centcom
+	name = "\improper Emergency Shuttle Centcom"
+	icon_state = "shuttle"
+
+/area/shuttle/escape/transit // the area to pass through for 3 minute transit
+	name = "\improper Emergency Shuttle Transit"
+	icon_state = "shuttle"
+
+/area/shuttle/escape_pod1
+	name = "\improper Escape Pod One"
+	music = "music/escape.ogg"
+	flags = RAD_SHIELDED
+
+/area/shuttle/escape_pod1/station
+	icon_state = "shuttle2"
+
+/area/shuttle/escape_pod1/centcom
+	icon_state = "shuttle"
+
+/area/shuttle/escape_pod1/transit
+	icon_state = "shuttle"
+
+/area/shuttle/escape_pod2
+	name = "\improper Escape Pod Two"
+	music = "music/escape.ogg"
+	flags = RAD_SHIELDED
+
+/area/shuttle/escape_pod2/station
+	icon_state = "shuttle2"
+
+/area/shuttle/escape_pod2/centcom
+	icon_state = "shuttle"
+
+/area/shuttle/escape_pod2/transit
+	icon_state = "shuttle"
+
+/area/shuttle/escape_pod3
+	name = "\improper Escape Pod Three"
+	music = "music/escape.ogg"
+	flags = RAD_SHIELDED
+
+/area/shuttle/escape_pod3/station
+	icon_state = "shuttle2"
+
+/area/shuttle/escape_pod3/centcom
+	icon_state = "shuttle"
+
+/area/shuttle/escape_pod3/transit
+	icon_state = "shuttle"
+
+/area/shuttle/escape_pod5 //Pod 4 was lost to meteors
+	name = "\improper Escape Pod Five"
+	music = "music/escape.ogg"
+	flags = RAD_SHIELDED
+
+/area/shuttle/escape_pod5/station
+	icon_state = "shuttle2"
+
+/area/shuttle/escape_pod5/centcom
+	icon_state = "shuttle"
+
+/area/shuttle/escape_pod5/transit
+	icon_state = "shuttle"
+
+/area/shuttle/mining
+	name = "\improper Mining Shuttle"
+
+/area/shuttle/mining/station
+	icon_state = "shuttle2"
+
+/area/shuttle/mining/outpost
+	icon_state = "shuttle"
+
+/area/shuttle/transport1/centcom
+	icon_state = "shuttle"
+	name = "\improper Transport Shuttle Centcom"
+
+/area/shuttle/transport1/station
+	icon_state = "shuttle"
+	name = "\improper Transport Shuttle"
+
+/area/shuttle/alien/base
+	icon_state = "shuttle"
+	name = "\improper Alien Shuttle Base"
+	requires_power = 1
+
+/area/shuttle/alien/mine
+	icon_state = "shuttle"
+	name = "\improper Alien Shuttle Mine"
+	requires_power = 1
+
+/area/shuttle/prison/
+	name = "\improper Prison Shuttle"
+
+/area/shuttle/prison/station
+	icon_state = "shuttle"
+
+/area/shuttle/prison/prison
+	icon_state = "shuttle2"
+
+/area/shuttle/specops/centcom
+	name = "\improper Special Ops Shuttle"
+	flags = RAD_SHIELDED
+
+/area/shuttle/specops/centcom
+	icon_state = "shuttlered"
+
+/area/shuttle/specops/station
+	icon_state = "shuttlered2"
+
+/area/shuttle/syndicate_elite
+	name = "\improper Merc Elite Shuttle"
+	flags = RAD_SHIELDED
+
+/area/shuttle/syndicate_elite/mothership
+	icon_state = "shuttlered"
+
+/area/shuttle/syndicate_elite/station
+	icon_state = "shuttlered2"
+
+/area/shuttle/administration
+	flags = RAD_SHIELDED
+
+/area/shuttle/administration/centcom
+	name = "\improper Administration Shuttle Centcom"
+	icon_state = "shuttlered"
+
+/area/shuttle/administration/station
+	name = "\improper Administration Shuttle"
+	icon_state = "shuttlered2"
+
+/area/shuttle/thunderdome
+	name = "honk"
+
+/area/shuttle/thunderdome/grnshuttle
+	name = "\improper Thunderdome GRN Shuttle"
+	icon_state = "green"
+
+/area/shuttle/thunderdome/grnshuttle/dome
+	name = "\improper GRN Shuttle"
+	icon_state = "shuttlegrn"
+
+/area/shuttle/thunderdome/grnshuttle/station
+	name = "\improper GRN Station"
+	icon_state = "shuttlegrn2"
+
+/area/shuttle/thunderdome/redshuttle
+	name = "\improper Thunderdome RED Shuttle"
+	icon_state = "red"
+
+/area/shuttle/thunderdome/redshuttle/dome
+	name = "\improper RED Shuttle"
+	icon_state = "shuttlered"
+
+/area/shuttle/thunderdome/redshuttle/station
+	name = "\improper RED Station"
+	icon_state = "shuttlered2"
+// === Trying to remove these areas:
+
+/area/shuttle/research
+	name = "\improper Research Shuttle"
+
+/area/shuttle/research/station
+	icon_state = "shuttle2"
+
+/area/shuttle/research/outpost
+	icon_state = "shuttle"
+
+/area/airtunnel1/      // referenced in airtunnel.dm:759
+
+/area/dummy/           // Referenced in engine.dm:261
+
+// === end remove
+
+/area/alien
+	name = "\improper Alien base"
+	icon_state = "yellow"
+	requires_power = 0
+
+// CENTCOM
+
+/area/centcom
+	name = "\improper Centcom"
+	icon_state = "centcom"
+	requires_power = 0
+	lighting_use_dynamic = 0
+
+/area/centcom/control
+	name = "\improper Centcom Control"
+
+/area/centcom/evac
+	name = "\improper Centcom Emergency Shuttle"
+
+/area/centcom/suppy
+	name = "\improper Centcom Supply Shuttle"
+
+/area/centcom/ferry
+	name = "\improper Centcom Transport Shuttle"
+
+/area/centcom/shuttle
+	name = "\improper Centcom Administration Shuttle"
+
+/area/centcom/test
+	name = "\improper Centcom Testing Facility"
+
+/area/centcom/living
+	name = "\improper Centcom Living Quarters"
+
+/area/centcom/specops
+	name = "\improper Centcom Special Ops"
+
+/area/centcom/creed
+	name = "Creed's Office"
+
+/area/centcom/holding
+	name = "\improper Holding Facility"
+
+//SYNDICATES
+
+/area/syndicate_mothership
+	name = "\improper Mercenary Base"
+	icon_state = "syndie-ship"
+	requires_power = 0
+	lighting_use_dynamic = 0
+
+/area/syndicate_mothership/control
+	name = "\improper Mercenary Control Room"
+	icon_state = "syndie-control"
+
+/area/syndicate_mothership/elite_squad
+	name = "\improper Elite Mercenary Squad"
+	icon_state = "syndie-elite"
+
+//EXTRA
+
+/area/asteroid					// -- TLE
+	name = "\improper Moon"
+	icon_state = "asteroid"
+	requires_power = 0
+	sound_env = ASTEROID
+
+/area/asteroid/cave				// -- TLE
+	name = "\improper Moon - Underground"
+	icon_state = "cave"
+	requires_power = 0
+	sound_env = ASTEROID
+
+/area/asteroid/artifactroom
+	name = "\improper Moon - Artifact"
+	icon_state = "cave"
+	sound_env = SMALL_ENCLOSED
+
+
+
+
+
+
+
+
+
+
+
+
+
+
+
+/area/planet/clown
+	name = "\improper Clown Planet"
+	icon_state = "honk"
+	requires_power = 0
+
+/area/tdome
+	name = "\improper Thunderdome"
+	icon_state = "thunder"
+	requires_power = 0
+	lighting_use_dynamic = 0
+	sound_env = ARENA
+
+/area/tdome/tdome1
+	name = "\improper Thunderdome (Team 1)"
+	icon_state = "green"
+
+/area/tdome/tdome2
+	name = "\improper Thunderdome (Team 2)"
+	icon_state = "yellow"
+
+/area/tdome/tdomeadmin
+	name = "\improper Thunderdome (Admin.)"
+	icon_state = "purple"
+
+/area/tdome/tdomeobserve
+	name = "\improper Thunderdome (Observer.)"
+	icon_state = "purple"
+
+//ACTORS GUILD
+/area/acting
+	name = "\improper Centcom Acting Guild"
+	icon_state = "red"
+	lighting_use_dynamic = 0
+	requires_power = 0
+
+/area/acting/backstage
+	name = "\improper Backstage"
+
+/area/acting/stage
+	name = "\improper Stage"
+	lighting_use_dynamic = 1
+	icon_state = "yellow"
+
+
+//ENEMY
+
+//names are used
+/area/syndicate_station
+	name = "\improper Independant Station"
+	icon_state = "yellow"
+	requires_power = 0
+	flags = RAD_SHIELDED
+
+/area/syndicate_station/start
+	name = "\improper Mercenary Forward Operating Base"
+	icon_state = "yellow"
+
+/area/syndicate_station/southwest
+	name = "\improper south-west of SS13"
+	icon_state = "southwest"
+
+/area/syndicate_station/northwest
+	name = "\improper north-west of SS13"
+	icon_state = "northwest"
+
+/area/syndicate_station/northeast
+	name = "\improper north-east of SS13"
+	icon_state = "northeast"
+
+/area/syndicate_station/southeast
+	name = "\improper south-east of SS13"
+	icon_state = "southeast"
+
+/area/syndicate_station/north
+	name = "\improper north of SS13"
+	icon_state = "north"
+
+/area/syndicate_station/south
+	name = "\improper south of SS13"
+	icon_state = "south"
+
+/area/syndicate_station/commssat
+	name = "\improper south of the communication satellite"
+	icon_state = "south"
+
+/area/syndicate_station/mining
+	name = "\improper northeast of the mining station"
+	icon_state = "north"
+
+/area/syndicate_station/arrivals_dock
+	name = "\improper docked with station"
+	icon_state = "shuttle"
+
+/area/syndicate_station/maint_dock
+	name = "\improper docked with station"
+	icon_state = "shuttle"
+
+/area/syndicate_station/transit
+	name = "\improper hyperspace"
+	icon_state = "shuttle"
+
+/area/wizard_station
+	name = "\improper Wizard's Den"
+	icon_state = "yellow"
+	requires_power = 0
+	lighting_use_dynamic = 0
+
+/area/skipjack_station
+	name = "\improper Skipjack"
+	icon_state = "yellow"
+	requires_power = 0
+
+/area/skipjack_station/start
+	name = "\improper Skipjack"
+	icon_state = "yellow"
+
+/area/skipjack_station/transit
+	name = "\improper hyperspace"
+	icon_state = "shuttle"
+
+/area/skipjack_station/southwest_solars
+	name = "\improper aft port solars"
+	icon_state = "southwest"
+
+/area/skipjack_station/northwest_solars
+	name = "\improper fore port solars"
+	icon_state = "northwest"
+
+/area/skipjack_station/northeast_solars
+	name = "\improper fore starboard solars"
+	icon_state = "northeast"
+
+/area/skipjack_station/southeast_solars
+	name = "\improper aft starboard solars"
+	icon_state = "southeast"
+
+/area/skipjack_station/mining
+	name = "\improper south of mining station"
+	icon_state = "north"
+
+//PRISON
+/area/prison
+	name = "\improper Prison Station"
+	icon_state = "brig"
+
+/area/prison/arrival_airlock
+	name = "\improper Prison Station Airlock"
+	icon_state = "green"
+	requires_power = 0
+
+/area/prison/control
+	name = "\improper Prison Security Checkpoint"
+	icon_state = "security"
+
+/area/prison/crew_quarters
+	name = "\improper Prison Security Quarters"
+	icon_state = "security"
+
+/area/prison/rec_room
+	name = "\improper Prison Rec Room"
+	icon_state = "green"
+
+/area/prison/closet
+	name = "\improper Prison Supply Closet"
+	icon_state = "dk_yellow"
+
+/area/prison/hallway/fore
+	name = "\improper Prison Fore Hallway"
+	icon_state = "yellow"
+
+/area/prison/hallway/aft
+	name = "\improper Prison Aft Hallway"
+	icon_state = "yellow"
+
+/area/prison/hallway/port
+	name = "\improper Prison Port Hallway"
+	icon_state = "yellow"
+
+/area/prison/hallway/starboard
+	name = "\improper Prison Starboard Hallway"
+	icon_state = "yellow"
+
+/area/prison/morgue
+	name = "\improper Prison Morgue"
+	icon_state = "morgue"
+
+/area/prison/medical_research
+	name = "\improper Prison Genetic Research"
+	icon_state = "medresearch"
+
+/area/prison/medical
+	name = "\improper Prison Medbay"
+	icon_state = "medbay"
+
+/area/prison/solar
+	name = "\improper Prison Solar Array"
+	icon_state = "storage"
+	requires_power = 0
+
+/area/prison/podbay
+	name = "\improper Prison Podbay"
+	icon_state = "dk_yellow"
+
+/area/prison/solar_control
+	name = "\improper Prison Solar Array Control"
+	icon_state = "dk_yellow"
+
+/area/prison/solitary
+	name = "Solitary Confinement"
+	icon_state = "brig"
+
+/area/prison/cell_block/A
+	name = "Prison Cell Block A"
+	icon_state = "brig"
+
+/area/prison/cell_block/B
+	name = "Prison Cell Block B"
+	icon_state = "brig"
+
+/area/prison/cell_block/C
+	name = "Prison Cell Block C"
+	icon_state = "brig"
+
+////////////////////
+//SPACE STATION 13//
+////////////////////
+
+//Maintenance
+
+/area/maintenance
+	flags = RAD_SHIELDED
+	sound_env = TUNNEL_ENCLOSED
+	turf_initializer = new /datum/turf_initializer/maintenance()
+
+/area/maintenance/aft
+	name = "Aft Maintenance"
+	icon_state = "amaint"
+
+/area/maintenance/fore
+	name = "Fore Maintenance"
+	icon_state = "fmaint"
+
+/area/maintenance/starboard
+	name = "Starboard Maintenance"
+	icon_state = "smaint"
+
+/area/maintenance/port
+	name = "Port Maintenance"
+	icon_state = "pmaint"
+
+/area/maintenance/atmos_control
+	name = "Atmospherics Maintenance"
+	icon_state = "fpmaint"
+
+/area/maintenance/fpmaint
+	name = "Fore Port Maintenance - 1"
+	icon_state = "fpmaint"
+
+/area/maintenance/fpmaint2
+	name = "Fore Port Maintenance - 2"
+	icon_state = "fpmaint"
+
+/area/maintenance/fsmaint
+	name = "Fore Starboard Maintenance - 1"
+	icon_state = "fsmaint"
+
+/area/maintenance/fsmaint2
+	name = "Fore Starboard Maintenance - 2"
+	icon_state = "fsmaint"
+
+/area/maintenance/asmaint
+	name = "Aft Starboard Maintenance"
+	icon_state = "asmaint"
+
+/area/maintenance/engi_shuttle
+	name = "Engineering Shuttle Access"
+	icon_state = "maint_e_shuttle"
+
+/area/maintenance/engi_engine
+	name = "Engine Maintenance"
+	icon_state = "maint_engine"
+
+/area/maintenance/asmaint2
+	name = "Science Maintenance"
+	icon_state = "asmaint"
+
+/area/maintenance/apmaint
+	name = "Cargo Maintenance"
+	icon_state = "apmaint"
+
+/area/maintenance/maintcentral
+	name = "Bridge Maintenance"
+	icon_state = "maintcentral"
+
+/area/maintenance/arrivals
+	name = "Arrivals Maintenance"
+	icon_state = "maint_arrivals"
+
+/area/maintenance/bar
+	name = "Bar Maintenance"
+	icon_state = "maint_bar"
+
+/area/maintenance/cargo
+	name = "Cargo Maintenance"
+	icon_state = "maint_cargo"
+
+/area/maintenance/disposal
+	name = "Waste Disposal"
+	icon_state = "disposal"
+
+/area/maintenance/engineering
+	name = "Engineering Maintenance"
+	icon_state = "maint_engineering"
+
+/area/maintenance/evahallway
+	name = "\improper EVA Maintenance"
+	icon_state = "maint_eva"
+
+/area/maintenance/dormitory
+	name = "Dormitory Maintenance"
+	icon_state = "maint_dormitory"
+
+/area/maintenance/incinerator
+	name = "\improper Incinerator"
+	icon_state = "disposal"
+
+/area/maintenance/library
+	name = "Library Maintenance"
+	icon_state = "maint_library"
+
+/area/maintenance/locker
+	name = "Locker Room Maintenance"
+	icon_state = "maint_locker"
+
+/area/maintenance/medbay
+	name = "Medbay Maintenance"
+	icon_state = "maint_medbay"
+
+/area/maintenance/research_port
+	name = "Research Maintenance - Port"
+	icon_state = "maint_research_port"
+
+/area/maintenance/research_starboard
+	name = "Research Maintenance - Starboard"
+	icon_state = "maint_research_starboard"
+
+/area/maintenance/research_shuttle
+	name = "Research Shuttle Dock Maintenance"
+	icon_state = "maint_research_shuttle"
+
+/area/maintenance/security_port
+	name = "Security Maintenance - Port"
+	icon_state = "maint_security_port"
+
+/area/maintenance/security_starboard
+	name = "Security Maintenance - Starboard"
+	icon_state = "maint_security_starboard"
+
+/area/maintenance/storage
+	name = "Atmospherics"
+	icon_state = "green"
+
+// SUBSTATIONS (Subtype of maint, that should let them serve as shielded area during radstorm)
+
+/area/maintenance/substation
+	name = "Substation"
+	icon_state = "substation"
+	sound_env = SMALL_ENCLOSED
+
+/area/maintenance/substation/engineering // Probably will be connected to engineering SMES room, as wires cannot be crossed properly without them sharing powernets.
+	name = "Engineering Substation"
+
+// No longer used:
+/area/maintenance/substation/medical_science // Medbay and Science. Each has it's own separated machinery, but it originates from the same room.
+	name = "Medical Research Substation"
+
+/area/maintenance/substation/medical // Medbay
+	name = "Medical Substation"
+
+/area/maintenance/substation/research // Research
+	name = "Research Substation"
+
+/area/maintenance/substation/civilian_east // Bar, kitchen, dorms, ...
+	name = "Civilian East Substation"
+
+/area/maintenance/substation/civilian_west // Cargo, PTS, locker room, probably arrivals, ...)
+	name = "Civilian West Substation"
+
+/area/maintenance/substation/command // AI and central cluster. This one will be between HoP office and meeting room (probably).
+	name = "Command Substation"
+
+/area/maintenance/substation/security // Security, Brig, Permabrig, etc.
+	name = "Security Substation"
+
+
+
+
+//Hallway
+
+/area/hallway/primary/
+	sound_env = LARGE_ENCLOSED
+
+/area/hallway/primary/fore
+	name = "\improper Fore Primary Hallway"
+	icon_state = "hallF"
+
+/area/hallway/primary/starboard
+	name = "\improper Starboard Primary Hallway"
+	icon_state = "hallS"
+
+/area/hallway/primary/aft
+	name = "\improper Aft Primary Hallway"
+	icon_state = "hallA"
+
+/area/hallway/primary/port
+	name = "\improper Port Primary Hallway"
+	icon_state = "hallP"
+
+/area/hallway/primary/central_one
+	name = "\improper Central Primary Hallway"
+	icon_state = "hallC1"
+
+/area/hallway/primary/central_two
+	name = "\improper Central Primary Hallway"
+	icon_state = "hallC2"
+
+/area/hallway/primary/central_three
+	name = "\improper Central Primary Hallway"
+	icon_state = "hallC3"
+
+/area/hallway/secondary/exit
+	name = "\improper Escape Shuttle Hallway"
+	icon_state = "escape"
+
+/area/hallway/secondary/construction
+	name = "\improper Construction Area"
+	icon_state = "construction"
+
+/area/hallway/secondary/entry/fore
+	name = "\improper Arrival Shuttle Hallway - Fore"
+	icon_state = "entry_1"
+
+/area/hallway/secondary/entry/port
+	name = "\improper Arrival Shuttle Hallway - Port"
+	icon_state = "entry_2"
+
+/area/hallway/secondary/entry/starboard
+	name = "\improper Arrival Shuttle Hallway - Starboard"
+	icon_state = "entry_3"
+
+/area/hallway/secondary/entry/aft
+	name = "\improper Arrival Shuttle Hallway - Aft"
+	icon_state = "entry_4"
+
+//Command
+
+/area/bridge
+	name = "\improper Bridge"
+	icon_state = "bridge"
+
+/area/bridge/meeting_room
+	name = "\improper Heads of Staff Meeting Room"
+	icon_state = "bridge"
+	ambience = list()
+	sound_env = MEDIUM_SOFTFLOOR
+
+/area/crew_quarters/captain
+	name = "\improper Command - Captain's Office"
+	icon_state = "captain"
+	sound_env = MEDIUM_SOFTFLOOR
+
+/area/crew_quarters/heads/hop
+	name = "\improper Command - HoP's Office"
+	icon_state = "head_quarters"
+
+/area/crew_quarters/heads/hor
+	name = "\improper Research - RD's Office"
+	icon_state = "head_quarters"
+
+/area/crew_quarters/heads/chief
+	name = "\improper Engineering - CE's Office"
+	icon_state = "head_quarters"
+
+/area/crew_quarters/heads/hos
+	name = "\improper Security - HoS' Office"
+	icon_state = "head_quarters"
+
+/area/crew_quarters/heads/cmo
+	name = "\improper Medbay - CMO's Office"
+	icon_state = "head_quarters"
+
+/area/crew_quarters/courtroom
+	name = "\improper Courtroom"
+	icon_state = "courtroom"
+
+/area/mint
+	name = "\improper Mint"
+	icon_state = "green"
+
+/area/comms
+	name = "\improper Communications Relay"
+	icon_state = "tcomsatcham"
+
+/area/server
+	name = "\improper Research Server Room"
+	icon_state = "server"
+
+//Crew
+
+/area/crew_quarters
+	name = "\improper Dormitories"
+	icon_state = "Sleep"
+	flags = RAD_SHIELDED
+
+/area/crew_quarters/toilet
+	name = "\improper Dormitory Toilets"
+	icon_state = "toilet"
+	sound_env = SMALL_ENCLOSED
+
+/area/crew_quarters/sleep
+	name = "\improper Dormitories"
+	icon_state = "Sleep"
+
+/area/crew_quarters/sleep/engi_wash
+	name = "\improper Engineering Washroom"
+	icon_state = "toilet"
+	sound_env = SMALL_ENCLOSED
+
+/area/crew_quarters/sleep/bedrooms
+	name = "\improper Dormitory Bedroom One"
+	icon_state = "Sleep"
+	sound_env = SMALL_SOFTFLOOR
+
+/area/crew_quarters/sleep/cryo
+	name = "\improper Cryogenic Storage"
+	icon_state = "Sleep"
+
+/area/crew_quarters/sleep_male
+	name = "\improper Male Dorm"
+	icon_state = "Sleep"
+
+/area/crew_quarters/sleep_male/toilet_male
+	name = "\improper Male Toilets"
+	icon_state = "toilet"
+	sound_env = SMALL_ENCLOSED
+
+/area/crew_quarters/sleep_female
+	name = "\improper Female Dorm"
+	icon_state = "Sleep"
+
+/area/crew_quarters/sleep_female/toilet_female
+	name = "\improper Female Toilets"
+	icon_state = "toilet"
+	sound_env = SMALL_ENCLOSED
+
+/area/crew_quarters/locker
+	name = "\improper Locker Room"
+	icon_state = "locker"
+
+/area/crew_quarters/locker/locker_toilet
+	name = "\improper Locker Toilets"
+	icon_state = "toilet"
+	sound_env = SMALL_ENCLOSED
+
+/area/crew_quarters/fitness
+	name = "\improper Fitness Room"
+	icon_state = "fitness"
+
+/area/crew_quarters/cafeteria
+	name = "\improper Cafeteria"
+	icon_state = "cafeteria"
+
+/area/crew_quarters/kitchen
+	name = "\improper Kitchen"
+	icon_state = "kitchen"
+
+/area/crew_quarters/bar
+	name = "\improper Bar"
+	icon_state = "bar"
+	sound_env = LARGE_SOFTFLOOR
+
+/area/crew_quarters/theatre
+	name = "\improper Theatre"
+	icon_state = "Theatre"
+	sound_env = LARGE_SOFTFLOOR
+
+/area/library
+ 	name = "\improper Library"
+ 	icon_state = "library"
+ 	sound_env = LARGE_SOFTFLOOR
+
+/area/chapel/main
+	name = "\improper Chapel"
+	icon_state = "chapel"
+	ambience = list('sound/ambience/ambicha1.ogg','sound/ambience/ambicha2.ogg','sound/ambience/ambicha3.ogg','sound/ambience/ambicha4.ogg','sound/music/traitor.ogg')
+	sound_env = LARGE_ENCLOSED
+
+/area/chapel/office
+	name = "\improper Chapel Office"
+	icon_state = "chapeloffice"
+
+/area/lawoffice
+	name = "\improper Internal Affairs"
+	icon_state = "law"
+
+
+
+
+/area/holodeck
+	name = "\improper Holodeck"
+	icon_state = "Holodeck"
+	lighting_use_dynamic = 0
+	sound_env = LARGE_ENCLOSED
+
+/area/holodeck/alphadeck
+	name = "\improper Holodeck Alpha"
+
+/area/holodeck/source_plating
+	name = "\improper Holodeck - Off"
+
+/area/holodeck/source_emptycourt
+	name = "\improper Holodeck - Empty Court"
+	sound_env = ARENA
+
+/area/holodeck/source_boxingcourt
+	name = "\improper Holodeck - Boxing Court"
+	sound_env = ARENA
+
+/area/holodeck/source_basketball
+	name = "\improper Holodeck - Basketball Court"
+	sound_env = ARENA
+
+/area/holodeck/source_thunderdomecourt
+	name = "\improper Holodeck - Thunderdome Court"
+	sound_env = ARENA
+
+/area/holodeck/source_courtroom
+	name = "\improper Holodeck - Courtroom"
+	sound_env = AUDITORIUM
+
+/area/holodeck/source_beach
+	name = "\improper Holodeck - Beach"
+	sound_env = PLAIN
+
+/area/holodeck/source_burntest
+	name = "\improper Holodeck - Atmospheric Burn Test"
+
+/area/holodeck/source_wildlife
+	name = "\improper Holodeck - Wildlife Simulation"
+
+/area/holodeck/source_meetinghall
+	name = "\improper Holodeck - Meeting Hall"
+	sound_env = AUDITORIUM
+
+/area/holodeck/source_theatre
+	name = "\improper Holodeck - Theatre"
+	sound_env = CONCERT_HALL
+
+/area/holodeck/source_picnicarea
+	name = "\improper Holodeck - Picnic Area"
+	sound_env = PLAIN
+
+/area/holodeck/source_snowfield
+	name = "\improper Holodeck - Snow Field"
+	sound_env = FOREST
+
+/area/holodeck/source_desert
+	name = "\improper Holodeck - Desert"
+	sound_env = PLAIN
+
+/area/holodeck/source_space
+	name = "\improper Holodeck - Space"
+	has_gravity = 0
+	sound_env = SPACE
+
+//Engineering
+
+/area/engineering/
+	name = "\improper Engineering"
+	icon_state = "engineering"
+	ambience = list('sound/ambience/ambisin1.ogg','sound/ambience/ambisin2.ogg','sound/ambience/ambisin3.ogg','sound/ambience/ambisin4.ogg')
+
+/area/engineering/atmos
+ 	name = "\improper Atmospherics"
+ 	icon_state = "atmos"
+ 	sound_env = LARGE_ENCLOSED
+
+/area/engineering/atmos/monitoring
+	name = "\improper Atmospherics Monitoring Room"
+	icon_state = "atmos_monitoring"
+	sound_env = STANDARD_STATION
+
+/area/engineering/atmos/storage
+	name = "\improper Atmospherics Storage"
+	icon_state = "atmos_storage"
+	sound_env = SMALL_ENCLOSED
+
+/area/engineering/drone_fabrication
+	name = "\improper Engineering Drone Fabrication"
+	icon_state = "drone_fab"
+	sound_env = SMALL_ENCLOSED
+
+/area/engineering/engine_smes
+	name = "\improper Engineering SMES"
+	icon_state = "engine_smes"
+	sound_env = SMALL_ENCLOSED
+
+/area/engineering/engine_room
+	name = "\improper Engine Room"
+	icon_state = "engine"
+	sound_env = LARGE_ENCLOSED
+
+/area/engineering/engine_airlock
+	name = "\improper Engine Room Airlock"
+	icon_state = "engine"
+
+/area/engineering/engine_monitoring
+	name = "\improper Engine Monitoring Room"
+	icon_state = "engine_monitoring"
+
+/area/engineering/engine_waste
+	name = "\improper Engine Waste Handling"
+	icon_state = "engine_waste"
+
+/area/engineering/engineering_monitoring
+	name = "\improper Engineering Monitoring Room"
+	icon_state = "engine_monitoring"
+
+/area/engineering/foyer
+	name = "\improper Engineering Foyer"
+	icon_state = "engineering_foyer"
+
+/area/engineering/storage
+	name = "\improper Engineering Storage"
+	icon_state = "engineering_storage"
+
+/area/engineering/break_room
+	name = "\improper Engineering Break Room"
+	icon_state = "engineering_break"
+	sound_env = MEDIUM_SOFTFLOOR
+
+/area/engineering/engine_eva
+	name = "\improper Engine EVA"
+	icon_state = "engine_eva"
+
+/area/engineering/locker_room
+	name = "\improper Engineering Locker Room"
+	icon_state = "engineering_locker"
+
+/area/engineering/workshop
+	name = "\improper Engineering Workshop"
+	icon_state = "engineering_workshop"
+
+
+
+//Solars
+
+/area/solar
+	requires_power = 1
+	always_unpowered = 1
+	lighting_use_dynamic = 0
+	base_turf = /turf/space
+
+	auxport
+		name = "\improper Fore Port Solar Array"
+		icon_state = "panelsA"
+
+	auxstarboard
+		name = "\improper Fore Starboard Solar Array"
+		icon_state = "panelsA"
+
+	fore
+		name = "\improper Fore Solar Array"
+		icon_state = "yellow"
+
+	aft
+		name = "\improper Aft Solar Array"
+		icon_state = "aft"
+
+	starboard
+		name = "\improper Aft Starboard Solar Array"
+		icon_state = "panelsS"
+
+	port
+		name = "\improper Aft Port Solar Array"
+		icon_state = "panelsP"
+
+/area/maintenance/auxsolarport
+	name = "Solar Maintenance - Fore Port"
+	icon_state = "SolarcontrolP"
+	sound_env = SMALL_ENCLOSED
+
+/area/maintenance/starboardsolar
+	name = "Solar Maintenance - Aft Starboard"
+	icon_state = "SolarcontrolS"
+	sound_env = SMALL_ENCLOSED
+
+/area/maintenance/portsolar
+	name = "Solar Maintenance - Aft Port"
+	icon_state = "SolarcontrolP"
+	sound_env = SMALL_ENCLOSED
+
+/area/maintenance/auxsolarstarboard
+	name = "Solar Maintenance - Fore Starboard"
+	icon_state = "SolarcontrolS"
+	sound_env = SMALL_ENCLOSED
+
+/area/maintenance/foresolar
+	name = "Solar Maintenance - Fore"
+	icon_state = "SolarcontrolA"
+	sound_env = SMALL_ENCLOSED
+
+/area/assembly/chargebay
+	name = "\improper Mech Bay"
+	icon_state = "mechbay"
+
+/area/assembly/showroom
+	name = "\improper Robotics Showroom"
+	icon_state = "showroom"
+
+/area/assembly/robotics
+	name = "\improper Robotics Lab"
+	icon_state = "robotics"
+
+/area/assembly/assembly_line //Derelict Assembly Line
+	name = "\improper Assembly Line"
+	icon_state = "ass_line"
+	power_equip = 0
+	power_light = 0
+	power_environ = 0
+
+//Teleporter
+
+/area/teleporter
+	name = "\improper Teleporter"
+	icon_state = "teleporter"
+
+/area/gateway
+	name = "\improper Gateway"
+	icon_state = "teleporter"
+
+/area/AIsattele
+	name = "\improper AI Satellite Teleporter Room"
+	icon_state = "teleporter"
+	ambience = list('sound/ambience/ambimalf.ogg')
+
+//MedBay
+
+/area/medical/medbay
+	name = "\improper Medbay Hallway - Port"
+	icon_state = "medbay"
+	ambience = list('sound/ambience/signal.ogg')
+
+//Medbay is a large area, these additional areas help level out APC load.
+/area/medical/medbay2
+	name = "\improper Medbay Hallway - Starboard"
+	icon_state = "medbay2"
+	ambience = list('sound/ambience/signal.ogg')
+
+/area/medical/medbay3
+	name = "\improper Medbay Hallway - Fore"
+	icon_state = "medbay3"
+	ambience = list('sound/ambience/signal.ogg')
+
+/area/medical/medbay4
+	name = "\improper Medbay Hallway - Aft"
+	icon_state = "medbay4"
+	ambience = list('sound/ambience/signal.ogg')
+
+/area/medical/biostorage
+	name = "\improper Secondary Storage"
+	icon_state = "medbay2"
+	ambience = list('sound/ambience/signal.ogg')
+
+/area/medical/reception
+	name = "\improper Medbay Reception"
+	icon_state = "medbay"
+	ambience = list('sound/ambience/signal.ogg')
+
+/area/medical/psych
+	name = "\improper Psych Room"
+	icon_state = "medbay3"
+	ambience = list('sound/ambience/signal.ogg')
+
+/area/crew_quarters/medbreak
+	name = "\improper Break Room"
+	icon_state = "medbay3"
+	ambience = list('sound/ambience/signal.ogg')
+
+/area/medical/patients_rooms
+	name = "\improper Patient's Rooms"
+	icon_state = "patients"
+
+/area/medical/ward
+	name = "\improper Recovery Ward"
+	icon_state = "patients"
+
+/area/medical/patient_a
+	name = "\improper Isolation A"
+	icon_state = "patients"
+
+/area/medical/patient_b
+	name = "\improper Isolation B"
+	icon_state = "patients"
+
+/area/medical/patient_c
+	name = "\improper Isolation C"
+	icon_state = "patients"
+
+/area/medical/patient_wing
+	name = "\improper Patient Wing"
+	icon_state = "patients"
+
+/area/medical/cmostore
+	name = "\improper Secure Storage"
+	icon_state = "CMO"
+
+/area/medical/robotics
+	name = "\improper Robotics"
+	icon_state = "medresearch"
+
+/area/medical/virology
+	name = "\improper Virology"
+	icon_state = "virology"
+
+/area/medical/virologyaccess
+	name = "\improper Virology Access"
+	icon_state = "virology"
+
+/area/medical/morgue
+	name = "\improper Morgue"
+	icon_state = "morgue"
+	ambience = list('sound/ambience/ambimo1.ogg','sound/ambience/ambimo2.ogg','sound/music/main.ogg')
+
+/area/medical/chemistry
+	name = "\improper Chemistry"
+	icon_state = "chem"
+
+/area/medical/surgery
+	name = "\improper Operating Theatre 1"
+	icon_state = "surgery"
+
+/area/medical/surgery2
+	name = "\improper Operating Theatre 2"
+	icon_state = "surgery"
+
+/area/medical/surgeryobs
+	name = "\improper Operation Observation Room"
+	icon_state = "surgery"
+
+/area/medical/surgeryprep
+	name = "\improper Pre-Op Prep Room"
+	icon_state = "surgery"
+
+/area/medical/cryo
+	name = "\improper Cryogenics"
+	icon_state = "cryo"
+
+/area/medical/exam_room
+	name = "\improper Exam Room"
+	icon_state = "exam_room"
+
+/area/medical/genetics
+	name = "\improper Genetics Lab"
+	icon_state = "genetics"
+
+/area/medical/genetics_cloning
+	name = "\improper Cloning Lab"
+	icon_state = "cloning"
+
+/area/medical/sleeper
+	name = "\improper Emergency Treatment Centre"
+	icon_state = "exam_room"
+
+//Security
+
+/area/security/main
+	name = "\improper Security Office"
+	icon_state = "security"
+
+/area/security/lobby
+	name = "\improper Security Lobby"
+	icon_state = "security"
+
+/area/security/brig
+	name = "\improper Security - Brig"
+	icon_state = "brig"
+
+/area/security/brig/prison_break()
+	for(var/obj/structure/closet/secure_closet/brig/temp_closet in src)
+		temp_closet.locked = 0
+		temp_closet.icon_state = temp_closet.icon_closed
+	for(var/obj/machinery/door_timer/temp_timer in src)
+		temp_timer.releasetime = 1
+	..()
+
+/area/security/prison
+	name = "\improper Security - Prison Wing"
+	icon_state = "sec_prison"
+
+/area/security/prison/prison_break()
+	for(var/obj/structure/closet/secure_closet/brig/temp_closet in src)
+		temp_closet.locked = 0
+		temp_closet.icon_state = temp_closet.icon_closed
+	for(var/obj/machinery/door_timer/temp_timer in src)
+		temp_timer.releasetime = 1
+	..()
+
+/area/security/warden
+	name = "\improper Security - Warden's Office"
+	icon_state = "Warden"
+
+/area/security/armoury
+	name = "\improper Security - Armory"
+	icon_state = "Warden"
+
+/area/security/detectives_office
+	name = "\improper Security - Forensic Office"
+	icon_state = "detective"
+	sound_env = MEDIUM_SOFTFLOOR
+
+/area/security/range
+	name = "\improper Security - Firing Range"
+	icon_state = "firingrange"
+
+/area/security/tactical
+	name = "\improper Security - Tactical Equipment"
+	icon_state = "Tactical"
+
+
+/*
+	New()
+		..()
+
+		spawn(10) //let objects set up first
+			for(var/turf/turfToGrayscale in src)
+				if(turfToGrayscale.icon)
+					var/icon/newIcon = icon(turfToGrayscale.icon)
+					newIcon.GrayScale()
+					turfToGrayscale.icon = newIcon
+				for(var/obj/objectToGrayscale in turfToGrayscale) //1 level deep, means tables, apcs, locker, etc, but not locker contents
+					if(objectToGrayscale.icon)
+						var/icon/newIcon = icon(objectToGrayscale.icon)
+						newIcon.GrayScale()
+						objectToGrayscale.icon = newIcon
+*/
+
+/area/security/nuke_storage
+	name = "\improper Vault"
+	icon_state = "nuke_storage"
+
+/area/security/checkpoint
+	name = "\improper Security Checkpoint"
+	icon_state = "checkpoint1"
+
+/area/security/checkpoint2
+	name = "\improper Security - Arrival Checkpoint"
+	icon_state = "security"
+
+/area/security/checkpoint/supply
+	name = "Security Post - Cargo Bay"
+	icon_state = "checkpoint1"
+
+/area/security/checkpoint/engineering
+	name = "Security Post - Engineering"
+	icon_state = "checkpoint1"
+
+/area/security/checkpoint/medical
+	name = "Security Post - Medbay"
+	icon_state = "checkpoint1"
+
+/area/security/checkpoint/science
+	name = "Security Post - Science"
+	icon_state = "checkpoint1"
+
+/area/security/vacantoffice
+	name = "\improper Vacant Office"
+	icon_state = "security"
+
+/area/security/vacantoffice2
+	name = "\improper Vacant Office"
+	icon_state = "security"
+
+/area/quartermaster
+	name = "\improper Quartermasters"
+	icon_state = "quart"
+
+/area/quartermaster/office
+	name = "\improper Cargo Office"
+	icon_state = "quartoffice"
+
+/area/quartermaster/storage
+	name = "\improper Cargo Bay"
+	icon_state = "quartstorage"
+	sound_env = LARGE_ENCLOSED
+
+/area/quartermaster/qm
+	name = "\improper Cargo - Quartermaster's Office"
+	icon_state = "quart"
+
+/area/quartermaster/miningdock
+	name = "\improper Cargo Mining Dock"
+	icon_state = "mining"
+
+/area/janitor/
+	name = "\improper Custodial Closet"
+	icon_state = "janitor"
+
+/area/hydroponics
+	name = "\improper Hydroponics"
+	icon_state = "hydro"
+
+/area/hydroponics/garden
+	name = "\improper Garden"
+	icon_state = "garden"
+
+//rnd (Research and Development
+/area/rnd/research
+	name = "\improper Research and Development"
+	icon_state = "research"
+
+/area/rnd/docking
+	name = "\improper Research Dock"
+	icon_state = "research_dock"
+
+/area/rnd/lab
+	name = "\improper Research Lab"
+	icon_state = "toxlab"
+
+/area/rnd/rdoffice
+	name = "\improper Research Director's Office"
+	icon_state = "head_quarters"
+
+/area/rnd/supermatter
+	name = "\improper Supermatter Lab"
+	icon_state = "toxlab"
+
+/area/rnd/xenobiology
+	name = "\improper Xenobiology Lab"
+	icon_state = "xeno_lab"
+
+/area/rnd/xenobiology/xenoflora_storage
+	name = "\improper Xenoflora Storage"
+	icon_state = "xeno_f_store"
+
+/area/rnd/xenobiology/xenoflora
+	name = "\improper Xenoflora Lab"
+	icon_state = "xeno_f_lab"
+
+/area/rnd/storage
+	name = "\improper Toxins Storage"
+	icon_state = "toxstorage"
+
+/area/rnd/test_area
+	name = "\improper Toxins Test Area"
+	icon_state = "toxtest"
+
+/area/rnd/mixing
+	name = "\improper Toxins Mixing Room"
+	icon_state = "toxmix"
+
+/area/rnd/misc_lab
+	name = "\improper Miscellaneous Research"
+	icon_state = "toxmisc"
+
+/area/toxins/server
+	name = "\improper Server Room"
+	icon_state = "server"
+
+//Storage
+
+/area/storage/tools
+	name = "Auxiliary Tool Storage"
+	icon_state = "storage"
+
+/area/storage/primary
+	name = "Primary Tool Storage"
+	icon_state = "primarystorage"
+
+/area/storage/autolathe
+	name = "Autolathe Storage"
+	icon_state = "storage"
+
+/area/storage/art
+	name = "Art Supply Storage"
+	icon_state = "storage"
+
+/area/storage/auxillary
+	name = "Auxillary Storage"
+	icon_state = "auxstorage"
+
+/area/storage/eva
+	name = "EVA Storage"
+	icon_state = "eva"
+
+/area/storage/secure
+	name = "Secure Storage"
+	icon_state = "storage"
+
+/area/storage/emergency
+	name = "Starboard Emergency Storage"
+	icon_state = "emergencystorage"
+
+/area/storage/emergency2
+	name = "Port Emergency Storage"
+	icon_state = "emergencystorage"
+
+/area/storage/emergency3
+	name = "Central Emergency Storage"
+	icon_state = "emergencystorage"
+
+/area/storage/tech
+	name = "Technical Storage"
+	icon_state = "auxstorage"
+
+/area/storage/testroom
+	requires_power = 0
+	name = "\improper Test Room"
+	icon_state = "storage"
+
+//DJSTATION
+
+/area/djstation
+	name = "\improper Listening Post"
+	icon_state = "LP"
+
+/area/djstation/solars
+	name = "\improper Listening Post Solars"
+	icon_state = "LPS"
+
+//DERELICT
+
+/area/derelict
+	name = "\improper Derelict Station"
+	icon_state = "storage"
+
+/area/derelict/hallway/primary
+	name = "\improper Derelict Primary Hallway"
+	icon_state = "hallP"
+
+/area/derelict/hallway/secondary
+	name = "\improper Derelict Secondary Hallway"
+	icon_state = "hallS"
+
+/area/derelict/arrival
+	name = "\improper Derelict Arrival Centre"
+	icon_state = "yellow"
+
+/area/derelict/storage/equipment
+	name = "Derelict Equipment Storage"
+
+/area/derelict/storage/storage_access
+	name = "Derelict Storage Access"
+
+/area/derelict/storage/engine_storage
+	name = "Derelict Engine Storage"
+	icon_state = "green"
+
+/area/derelict/bridge
+	name = "\improper Derelict Control Room"
+	icon_state = "bridge"
+
+/area/derelict/secret
+	name = "\improper Derelict Secret Room"
+	icon_state = "library"
+
+/area/derelict/bridge/access
+	name = "Derelict Control Room Access"
+	icon_state = "auxstorage"
+
+/area/derelict/bridge/ai_upload
+	name = "\improper Derelict Computer Core"
+	icon_state = "ai"
+
+/area/derelict/solar_control
+	name = "\improper Derelict Solar Control"
+	icon_state = "engine"
+
+/area/derelict/crew_quarters
+	name = "\improper Derelict Crew Quarters"
+	icon_state = "fitness"
+
+/area/derelict/medical
+	name = "Derelict Medbay"
+	icon_state = "medbay"
+
+/area/derelict/medical/morgue
+	name = "\improper Derelict Morgue"
+	icon_state = "morgue"
+
+/area/derelict/medical/chapel
+	name = "\improper Derelict Chapel"
+	icon_state = "chapel"
+
+/area/derelict/teleporter
+	name = "\improper Derelict Teleporter"
+	icon_state = "teleporter"
+
+/area/derelict/eva
+	name = "Derelict EVA Storage"
+	icon_state = "eva"
+
+/area/derelict/ship
+	name = "\improper Abandoned Ship"
+	icon_state = "yellow"
+
+/area/solar/derelict_starboard
+	name = "\improper Derelict Starboard Solar Array"
+	icon_state = "panelsS"
+
+/area/solar/derelict_aft
+	name = "\improper Derelict Aft Solar Array"
+	icon_state = "aft"
+
+/area/derelict/singularity_engine
+	name = "\improper Derelict Singularity Engine"
+	icon_state = "engine"
+
+//HALF-BUILT STATION (REPLACES DERELICT IN BAYCODE, ABOVE IS LEFT FOR DOWNSTREAM)
+
+/area/shuttle/constructionsite
+	name = "\improper Construction Site Shuttle"
+	icon_state = "yellow"
+
+/area/shuttle/constructionsite/station
+	name = "\improper Construction Site Shuttle"
+
+/area/shuttle/constructionsite/site
+	name = "\improper Construction Site Shuttle"
+
+/area/constructionsite
+	name = "\improper Construction Site"
+	icon_state = "storage"
+
+/area/constructionsite/storage
+	name = "\improper Construction Site Storage Area"
+
+/area/constructionsite/science
+	name = "\improper Construction Site Research"
+
+/area/constructionsite/bridge
+	name = "\improper Construction Site Bridge"
+	icon_state = "bridge"
+
+/area/constructionsite/maintenance
+	name = "\improper Construction Site Maintenance"
+	icon_state = "yellow"
+
+/area/constructionsite/hallway/aft
+	name = "\improper Construction Site Aft Hallway"
+	icon_state = "hallP"
+
+/area/constructionsite/hallway/fore
+	name = "\improper Construction Site Fore Hallway"
+	icon_state = "hallS"
+
+/area/constructionsite/atmospherics
+	name = "\improper Construction Site Atmospherics"
+	icon_state = "green"
+
+/area/constructionsite/medical
+	name = "\improper Construction Site Medbay"
+	icon_state = "medbay"
+
+/area/constructionsite/ai
+	name = "\improper Construction Computer Core"
+	icon_state = "ai"
+
+/area/constructionsite/engineering
+	name = "\improper Construction Site Engine Bay"
+	icon_state = "engine"
+
+/area/solar/constructionsite
+	name = "\improper Construction Site Solars"
+	icon_state = "aft"
+
+/area/constructionsite/teleporter
+	name = "Construction Site Teleporter"
+	icon_state = "yellow"
+
+
+//area/constructionsite
+//	name = "\improper Construction Site Shuttle"
+
+//area/constructionsite
+//	name = "\improper Construction Site Shuttle"
+
+
+//Construction
+
+/area/construction
+	name = "\improper Engineering Construction Area"
+	icon_state = "yellow"
+
+/area/construction/supplyshuttle
+	name = "\improper Supply Shuttle"
+	icon_state = "yellow"
+
+/area/construction/quarters
+	name = "\improper Engineer's Quarters"
+	icon_state = "yellow"
+
+/area/construction/qmaint
+	name = "Maintenance"
+	icon_state = "yellow"
+
+/area/construction/hallway
+	name = "\improper Hallway"
+	icon_state = "yellow"
+
+/area/construction/solars
+	name = "\improper Solar Panels"
+	icon_state = "yellow"
+
+/area/construction/solarscontrol
+	name = "\improper Solar Panel Control"
+	icon_state = "yellow"
+
+/area/construction/Storage
+	name = "Construction Site Storage"
+	icon_state = "yellow"
+
+//AI
+
+/area/ai_monitored/storage/eva
+	name = "EVA Storage"
+	icon_state = "eva"
+
+/area/ai_monitored/storage/secure
+	name = "Secure Storage"
+	icon_state = "storage"
+
+/area/ai_monitored/storage/emergency
+	name = "Emergency Storage"
+	icon_state = "storage"
+
+/area/turret_protected/ai_upload
+	name = "\improper AI Upload Chamber"
+	icon_state = "ai_upload"
+	ambience = list('sound/ambience/ambimalf.ogg')
+
+/area/turret_protected/ai_upload_foyer
+	name = "AI Upload Access"
+	icon_state = "ai_foyer"
+	ambience = list('sound/ambience/ambimalf.ogg')
+	sound_env = SMALL_ENCLOSED
+
+/area/turret_protected/ai_server_room
+	name = "Messaging Server Room"
+	icon_state = "ai_server"
+	sound_env = SMALL_ENCLOSED
+
+/area/turret_protected/ai
+	name = "\improper AI Chamber"
+	icon_state = "ai_chamber"
+	ambience = list('sound/ambience/ambimalf.ogg')
+
+/area/turret_protected/ai_cyborg_station
+	name = "\improper Cyborg Station"
+	icon_state = "ai_cyborg"
+	sound_env = SMALL_ENCLOSED
+
+/area/turret_protected/aisat
+	name = "\improper AI Satellite"
+	icon_state = "ai"
+
+/area/turret_protected/aisat_interior
+	name = "\improper AI Satellite"
+	icon_state = "ai"
+
+/area/turret_protected/AIsatextFP
+	name = "\improper AI Sat Ext"
+	icon_state = "storage"
+	luminosity = 1
+	lighting_use_dynamic = 0
+
+/area/turret_protected/AIsatextFS
+	name = "\improper AI Sat Ext"
+	icon_state = "storage"
+	luminosity = 1
+	lighting_use_dynamic = 0
+
+/area/turret_protected/AIsatextAS
+	name = "\improper AI Sat Ext"
+	icon_state = "storage"
+	luminosity = 1
+	lighting_use_dynamic = 0
+
+/area/turret_protected/AIsatextAP
+	name = "\improper AI Sat Ext"
+	icon_state = "storage"
+	luminosity = 1
+	lighting_use_dynamic = 0
+
+/area/turret_protected/NewAIMain
+	name = "\improper AI Main New"
+	icon_state = "storage"
+
+
+
+//Misc
+
+
+
+/area/wreck/ai
+	name = "\improper AI Chamber"
+	icon_state = "ai"
+
+/area/wreck/main
+	name = "\improper Wreck"
+	icon_state = "storage"
+
+/area/wreck/engineering
+	name = "\improper Power Room"
+	icon_state = "engine"
+
+/area/wreck/bridge
+	name = "\improper Bridge"
+	icon_state = "bridge"
+
+/area/generic
+	name = "Unknown"
+	icon_state = "storage"
+
+
+
+// Telecommunications Satellite
+/area/tcommsat/
+	ambience = list('sound/ambience/ambisin2.ogg', 'sound/ambience/signal.ogg', 'sound/ambience/signal.ogg', 'sound/ambience/ambigen10.ogg')
+
+/area/tcommsat/entrance
+	name = "\improper Telecoms Teleporter"
+	icon_state = "tcomsatentrance"
+
+/area/tcommsat/chamber
+	name = "\improper Telecoms Central Compartment"
+	icon_state = "tcomsatcham"
+
+/area/turret_protected/tcomsat
+	name = "\improper Telecoms Satellite"
+	icon_state = "tcomsatlob"
+	ambience = list('sound/ambience/ambisin2.ogg', 'sound/ambience/signal.ogg', 'sound/ambience/signal.ogg', 'sound/ambience/ambigen10.ogg')
+
+/area/turret_protected/tcomfoyer
+	name = "\improper Telecoms Foyer"
+	icon_state = "tcomsatentrance"
+	ambience = list('sound/ambience/ambisin2.ogg', 'sound/ambience/signal.ogg', 'sound/ambience/signal.ogg', 'sound/ambience/ambigen10.ogg')
+
+/area/turret_protected/tcomwest
+	name = "\improper Telecommunications Satellite West Wing"
+	icon_state = "tcomsatwest"
+	ambience = list('sound/ambience/ambisin2.ogg', 'sound/ambience/signal.ogg', 'sound/ambience/signal.ogg', 'sound/ambience/ambigen10.ogg')
+
+/area/turret_protected/tcomeast
+	name = "\improper Telecommunications Satellite East Wing"
+	icon_state = "tcomsateast"
+	ambience = list('sound/ambience/ambisin2.ogg', 'sound/ambience/signal.ogg', 'sound/ambience/signal.ogg', 'sound/ambience/ambigen10.ogg')
+
+/area/tcommsat/computer
+	name = "\improper Telecoms Control Room"
+	icon_state = "tcomsatcomp"
+
+/area/tcommsat/lounge
+	name = "\improper Telecommunications Satellite Lounge"
+	icon_state = "tcomsatlounge"
+
+/area/tcommsat/powercontrol
+	name = "\improper Telecommunications Power Control"
+	icon_state = "tcomsatwest"
+
+
+// Away Missions
+/area/awaymission
+	name = "\improper Strange Location"
+	icon_state = "away"
+
+/area/awaymission/example
+	name = "\improper Strange Station"
+	icon_state = "away"
+
+/area/awaymission/wwmines
+	name = "\improper Wild West Mines"
+	icon_state = "away1"
+	luminosity = 1
+	requires_power = 0
+
+/area/awaymission/wwgov
+	name = "\improper Wild West Mansion"
+	icon_state = "away2"
+	luminosity = 1
+	requires_power = 0
+
+/area/awaymission/wwrefine
+	name = "\improper Wild West Refinery"
+	icon_state = "away3"
+	luminosity = 1
+	requires_power = 0
+
+/area/awaymission/wwvault
+	name = "\improper Wild West Vault"
+	icon_state = "away3"
+	luminosity = 0
+
+/area/awaymission/wwvaultdoors
+	name = "\improper Wild West Vault Doors"  // this is to keep the vault area being entirely lit because of requires_power
+	icon_state = "away2"
+	requires_power = 0
+	luminosity = 0
+
+/area/awaymission/desert
+	name = "Mars"
+	icon_state = "away"
+
+/area/awaymission/BMPship1
+	name = "\improper Aft Block"
+	icon_state = "away1"
+
+/area/awaymission/BMPship2
+	name = "\improper Midship Block"
+	icon_state = "away2"
+
+/area/awaymission/BMPship3
+	name = "\improper Fore Block"
+	icon_state = "away3"
+
+/area/awaymission/spacebattle
+	name = "\improper Space Battle"
+	icon_state = "away"
+	requires_power = 0
+
+/area/awaymission/spacebattle/cruiser
+	name = "\improper Nanotrasen Cruiser"
+
+/area/awaymission/spacebattle/syndicate1
+	name = "\improper Syndicate Assault Ship 1"
+
+/area/awaymission/spacebattle/syndicate2
+	name = "\improper Syndicate Assault Ship 2"
+
+/area/awaymission/spacebattle/syndicate3
+	name = "\improper Syndicate Assault Ship 3"
+
+/area/awaymission/spacebattle/syndicate4
+	name = "\improper Syndicate War Sphere 1"
+
+/area/awaymission/spacebattle/syndicate5
+	name = "\improper Syndicate War Sphere 2"
+
+/area/awaymission/spacebattle/syndicate6
+	name = "\improper Syndicate War Sphere 3"
+
+/area/awaymission/spacebattle/syndicate7
+	name = "\improper Syndicate Fighter"
+
+/area/awaymission/spacebattle/secret
+	name = "\improper Hidden Chamber"
+
+/area/awaymission/listeningpost
+	name = "\improper Listening Post"
+	icon_state = "away"
+	requires_power = 0
+
+/area/awaymission/beach
+	name = "Beach"
+	icon_state = "null"
+	luminosity = 1
+	lighting_use_dynamic = 0
+	requires_power = 0
+	ambience = list()
+	var/sound/mysound = null
+
+	New()
+		..()
+		var/sound/S = new/sound()
+		mysound = S
+		S.file = 'sound/ambience/shore.ogg'
+		S.repeat = 1
+		S.wait = 0
+		S.channel = 123
+		S.volume = 100
+		S.priority = 255
+		S.status = SOUND_UPDATE
+		process()
+
+	Entered(atom/movable/Obj,atom/OldLoc)
+		if(ismob(Obj))
+			if(Obj:client)
+				mysound.status = SOUND_UPDATE
+				Obj << mysound
+		return
+
+	Exited(atom/movable/Obj)
+		if(ismob(Obj))
+			if(Obj:client)
+				mysound.status = SOUND_PAUSED | SOUND_UPDATE
+				Obj << mysound
+
+	proc/process()
+		set background = 1
+
+		var/sound/S = null
+		var/sound_delay = 0
+		if(prob(25))
+			S = sound(file=pick('sound/ambience/seag1.ogg','sound/ambience/seag2.ogg','sound/ambience/seag3.ogg'), volume=100)
+			sound_delay = rand(0, 50)
+
+		for(var/mob/living/carbon/human/H in src)
+			if(H.s_tone > -55)
+				H.s_tone--
+				H.update_body()
+			if(H.client)
+				mysound.status = SOUND_UPDATE
+				H << mysound
+				if(S)
+					spawn(sound_delay)
+						H << S
+
+		spawn(60) .()
+
+/////////////////////////////////////////////////////////////////////
+/*
+ Lists of areas to be used with is_type_in_list.
+ Used in gamemodes code at the moment. --rastaf0
+*/
+
+// CENTCOM
+var/list/centcom_areas = list (
+	/area/centcom,
+	/area/shuttle/escape/centcom,
+	/area/shuttle/escape_pod1/centcom,
+	/area/shuttle/escape_pod2/centcom,
+	/area/shuttle/escape_pod3/centcom,
+	/area/shuttle/escape_pod5/centcom,
+	/area/shuttle/transport1/centcom,
+	/area/shuttle/administration/centcom,
+	/area/shuttle/specops/centcom,
+)
+
+//SPACE STATION 13
+var/list/the_station_areas = list (
+	/area/shuttle/arrival,
+	/area/shuttle/escape/station,
+	/area/shuttle/escape_pod1/station,
+	/area/shuttle/escape_pod2/station,
+	/area/shuttle/escape_pod3/station,
+	/area/shuttle/escape_pod5/station,
+	/area/shuttle/mining/station,
+	/area/shuttle/transport1/station,
+	// /area/shuttle/transport2/station,
+	/area/shuttle/prison/station,
+	/area/shuttle/administration/station,
+	/area/shuttle/specops/station,
+	/area/maintenance,
+	/area/hallway,
+	/area/bridge,
+	/area/crew_quarters,
+	/area/holodeck,
+	/area/mint,
+	/area/library,
+	/area/chapel,
+	/area/lawoffice,
+	/area/engineering,
+	/area/solar,
+	/area/assembly,
+	/area/teleporter,
+	/area/medical,
+	/area/security,
+	/area/quartermaster,
+	/area/janitor,
+	/area/hydroponics,
+	/area/rnd,
+	/area/storage,
+	/area/construction,
+	/area/ai_monitored/storage/eva, //do not try to simplify to "/area/ai_monitored" --rastaf0,
+	/area/ai_monitored/storage/secure,
+	/area/ai_monitored/storage/emergency,
+	/area/turret_protected/ai_upload, //do not try to simplify to "/area/turret_protected" --rastaf0,
+	/area/turret_protected/ai_upload_foyer,
+	/area/turret_protected/ai,
+)
+
+
+
+
+/area/beach
+	name = "Keelin's private beach"
+	icon_state = "null"
+	luminosity = 1
+	lighting_use_dynamic = 0
+	requires_power = 0
+	var/sound/mysound = null
+
+	New()
+		..()
+		var/sound/S = new/sound()
+		mysound = S
+		S.file = 'sound/ambience/shore.ogg'
+		S.repeat = 1
+		S.wait = 0
+		S.channel = 123
+		S.volume = 100
+		S.priority = 255
+		S.status = SOUND_UPDATE
+		process()
+
+	Entered(atom/movable/Obj,atom/OldLoc)
+		if(ismob(Obj))
+			if(Obj:client)
+				mysound.status = SOUND_UPDATE
+				Obj << mysound
+		return
+
+	Exited(atom/movable/Obj)
+		if(ismob(Obj))
+			if(Obj:client)
+				mysound.status = SOUND_PAUSED | SOUND_UPDATE
+				Obj << mysound
+
+	proc/process()
+		set background = 1
+
+		var/sound/S = null
+		var/sound_delay = 0
+		if(prob(25))
+			S = sound(file=pick('sound/ambience/seag1.ogg','sound/ambience/seag2.ogg','sound/ambience/seag3.ogg'), volume=100)
+			sound_delay = rand(0, 50)
+
+		for(var/mob/living/carbon/human/H in src)
+//			if(H.s_tone > -55)	//ugh...nice/novel idea but please no.
+//				H.s_tone--
+//				H.update_body()
+			if(H.client)
+				mysound.status = SOUND_UPDATE
+				H << mysound
+				if(S)
+					spawn(sound_delay)
+						H << S
+
+		spawn(60) .()
+