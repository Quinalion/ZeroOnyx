/datum/job/rd
	title = "Research Director"
	flag = RD
	head_position = 1
	department = "Science"
	department_flag = MEDSCI
	faction = "Station"
	total_positions = 1
	spawn_positions = 1
	supervisors = "the captain"
	selection_color = "#ffddff"
	idtype = /obj/item/weapon/card/id/silver
	req_admin_notify = 1
	economic_modifier = 15
	access = list(access_rd, access_heads, access_tox, access_genetics, access_morgue,
			            access_tox_storage, access_teleporter, access_sec_doors,
			            access_research, access_robotics, access_xenobiology, access_ai_upload, access_tech_storage,
			            access_RC_announce, access_keycard_auth, access_tcomsat, access_gateway, access_xenoarch, access_network)
	minimal_access = list(access_rd, access_heads, access_tox, access_genetics, access_morgue,
			            access_tox_storage, access_teleporter, access_sec_doors,
			            access_research, access_robotics, access_xenobiology, access_ai_upload, access_tech_storage,
<<<<<<< HEAD
			            access_RC_announce, access_keycard_auth, access_tcomsat, access_gateway, access_xenoarch, access_network)
=======
			            access_RC_announce, access_keycard_auth, access_tcomsat, access_gateway, access_xenoarch)

>>>>>>> b286d0c4
	minimal_player_age = 14
	ideal_character_age = 50

	equip(var/mob/living/carbon/human/H)
		if(!H)	return 0
		H.equip_to_slot_or_del(new /obj/item/device/radio/headset/heads/rd(H), slot_l_ear)
		H.equip_to_slot_or_del(new /obj/item/clothing/shoes/brown(H), slot_shoes)
		H.equip_to_slot_or_del(new /obj/item/clothing/under/rank/research_director(H), slot_w_uniform)
		H.equip_to_slot_or_del(new /obj/item/device/pda/heads/rd(H), slot_belt)
		H.equip_to_slot_or_del(new /obj/item/weapon/clipboard(H), slot_l_hand)
		switch(H.backbag)
			if(2) H.equip_to_slot_or_del(new /obj/item/weapon/storage/backpack/toxins(H), slot_back)
			if(3) H.equip_to_slot_or_del(new /obj/item/weapon/storage/backpack/satchel_tox(H), slot_back)
			if(4) H.equip_to_slot_or_del(new /obj/item/weapon/storage/backpack/satchel(H), slot_back)
		H.equip_to_slot_or_del(new /obj/item/clothing/suit/storage/toggle/labcoat(H), slot_wear_suit)
		return 1



/datum/job/scientist
	title = "Scientist"
	flag = SCIENTIST
	department = "Science"
	department_flag = MEDSCI
	faction = "Station"
	total_positions = 5
	spawn_positions = 3
	supervisors = "the research director"
	selection_color = "#ffeeff"
	economic_modifier = 7
	access = list(access_robotics, access_tox, access_tox_storage, access_research, access_xenobiology, access_xenoarch)
	minimal_access = list(access_tox, access_tox_storage, access_research, access_xenoarch)
	alt_titles = list("Xenoarcheologist", "Anomalist", "Phoron Researcher")

	minimal_player_age = 14

	equip(var/mob/living/carbon/human/H)
		if(!H)	return 0
		H.equip_to_slot_or_del(new /obj/item/device/radio/headset/headset_sci(H), slot_l_ear)
		H.equip_to_slot_or_del(new /obj/item/clothing/under/rank/scientist(H), slot_w_uniform)
		H.equip_to_slot_or_del(new /obj/item/clothing/shoes/white(H), slot_shoes)
		H.equip_to_slot_or_del(new /obj/item/device/pda/science(H), slot_belt)
		switch(H.backbag)
			if(2) H.equip_to_slot_or_del(new /obj/item/weapon/storage/backpack/toxins(H), slot_back)
			if(3) H.equip_to_slot_or_del(new /obj/item/weapon/storage/backpack/satchel_tox(H), slot_back)
			if(4) H.equip_to_slot_or_del(new /obj/item/weapon/storage/backpack/satchel(H), slot_back)
		H.equip_to_slot_or_del(new /obj/item/clothing/suit/storage/toggle/labcoat/science(H), slot_wear_suit)
		return 1

/datum/job/xenobiologist
	title = "Xenobiologist"
	flag = XENOBIOLOGIST
	department = "Science"
	department_flag = MEDSCI
	faction = "Station"
	total_positions = 3
	spawn_positions = 2
	supervisors = "the research director"
	selection_color = "#ffeeff"
	economic_modifier = 7
	access = list(access_robotics, access_tox, access_tox_storage, access_research, access_xenobiology, access_hydroponics)
	minimal_access = list(access_research, access_xenobiology, access_hydroponics, access_tox_storage)
	alt_titles = list("Xenobotanist")

	minimal_player_age = 14

	equip(var/mob/living/carbon/human/H)
		if(!H) return 0
		H.equip_to_slot_or_del(new /obj/item/device/radio/headset/headset_sci(H), slot_l_ear)
		H.equip_to_slot_or_del(new /obj/item/clothing/under/rank/scientist(H), slot_w_uniform)
		H.equip_to_slot_or_del(new /obj/item/clothing/shoes/white(H), slot_shoes)
		H.equip_to_slot_or_del(new /obj/item/device/pda/science(H), slot_belt)
		switch(H.backbag)
			if(2) H.equip_to_slot_or_del(new /obj/item/weapon/storage/backpack/toxins(H), slot_back)
			if(3) H.equip_to_slot_or_del(new /obj/item/weapon/storage/backpack/satchel_tox(H), slot_back)
			if(4) H.equip_to_slot_or_del(new /obj/item/weapon/storage/backpack/satchel(H), slot_back)
		H.equip_to_slot_or_del(new /obj/item/clothing/suit/storage/toggle/labcoat/science(H), slot_wear_suit)
		return 1

/datum/job/roboticist
	title = "Roboticist"
	flag = ROBOTICIST
	department = "Science"
	department_flag = MEDSCI
	faction = "Station"
	total_positions = 2
	spawn_positions = 2
	supervisors = "research director"
	selection_color = "#ffeeff"
	economic_modifier = 5
	access = list(access_robotics, access_tox, access_tox_storage, access_tech_storage, access_morgue, access_research) //As a job that handles so many corpses, it makes sense for them to have morgue access.
	minimal_access = list(access_robotics, access_tech_storage, access_morgue, access_research) //As a job that handles so many corpses, it makes sense for them to have morgue access.
	alt_titles = list("Biomechanical Engineer","Mechatronic Engineer")

	minimal_player_age = 7

	equip(var/mob/living/carbon/human/H)
		if(!H)	return 0
		H.equip_to_slot_or_del(new /obj/item/device/radio/headset/headset_sci(H), slot_l_ear)
		if(H.backbag == 2) H.equip_to_slot_or_del(new /obj/item/weapon/storage/backpack(H), slot_back)
		if(H.backbag == 3) H.equip_to_slot_or_del(new /obj/item/weapon/storage/backpack/satchel_norm(H), slot_back)
		H.equip_to_slot_or_del(new /obj/item/clothing/under/rank/roboticist(H), slot_w_uniform)
		H.equip_to_slot_or_del(new /obj/item/clothing/shoes/black(H), slot_shoes)
		H.equip_to_slot_or_del(new /obj/item/device/pda/roboticist(H), slot_belt)
		H.equip_to_slot_or_del(new /obj/item/weapon/storage/toolbox/mechanical(H), slot_l_hand)
		H.equip_to_slot_or_del(new /obj/item/clothing/suit/storage/toggle/labcoat(H), slot_wear_suit)
		return 1<|MERGE_RESOLUTION|>--- conflicted
+++ resolved
@@ -1,134 +1,129 @@
-/datum/job/rd
-	title = "Research Director"
-	flag = RD
-	head_position = 1
-	department = "Science"
-	department_flag = MEDSCI
-	faction = "Station"
-	total_positions = 1
-	spawn_positions = 1
-	supervisors = "the captain"
-	selection_color = "#ffddff"
-	idtype = /obj/item/weapon/card/id/silver
-	req_admin_notify = 1
-	economic_modifier = 15
-	access = list(access_rd, access_heads, access_tox, access_genetics, access_morgue,
-			            access_tox_storage, access_teleporter, access_sec_doors,
-			            access_research, access_robotics, access_xenobiology, access_ai_upload, access_tech_storage,
-			            access_RC_announce, access_keycard_auth, access_tcomsat, access_gateway, access_xenoarch, access_network)
-	minimal_access = list(access_rd, access_heads, access_tox, access_genetics, access_morgue,
-			            access_tox_storage, access_teleporter, access_sec_doors,
-			            access_research, access_robotics, access_xenobiology, access_ai_upload, access_tech_storage,
-<<<<<<< HEAD
-			            access_RC_announce, access_keycard_auth, access_tcomsat, access_gateway, access_xenoarch, access_network)
-=======
-			            access_RC_announce, access_keycard_auth, access_tcomsat, access_gateway, access_xenoarch)
-
->>>>>>> b286d0c4
-	minimal_player_age = 14
-	ideal_character_age = 50
-
-	equip(var/mob/living/carbon/human/H)
-		if(!H)	return 0
-		H.equip_to_slot_or_del(new /obj/item/device/radio/headset/heads/rd(H), slot_l_ear)
-		H.equip_to_slot_or_del(new /obj/item/clothing/shoes/brown(H), slot_shoes)
-		H.equip_to_slot_or_del(new /obj/item/clothing/under/rank/research_director(H), slot_w_uniform)
-		H.equip_to_slot_or_del(new /obj/item/device/pda/heads/rd(H), slot_belt)
-		H.equip_to_slot_or_del(new /obj/item/weapon/clipboard(H), slot_l_hand)
-		switch(H.backbag)
-			if(2) H.equip_to_slot_or_del(new /obj/item/weapon/storage/backpack/toxins(H), slot_back)
-			if(3) H.equip_to_slot_or_del(new /obj/item/weapon/storage/backpack/satchel_tox(H), slot_back)
-			if(4) H.equip_to_slot_or_del(new /obj/item/weapon/storage/backpack/satchel(H), slot_back)
-		H.equip_to_slot_or_del(new /obj/item/clothing/suit/storage/toggle/labcoat(H), slot_wear_suit)
-		return 1
-
-
-
-/datum/job/scientist
-	title = "Scientist"
-	flag = SCIENTIST
-	department = "Science"
-	department_flag = MEDSCI
-	faction = "Station"
-	total_positions = 5
-	spawn_positions = 3
-	supervisors = "the research director"
-	selection_color = "#ffeeff"
-	economic_modifier = 7
-	access = list(access_robotics, access_tox, access_tox_storage, access_research, access_xenobiology, access_xenoarch)
-	minimal_access = list(access_tox, access_tox_storage, access_research, access_xenoarch)
-	alt_titles = list("Xenoarcheologist", "Anomalist", "Phoron Researcher")
-
-	minimal_player_age = 14
-
-	equip(var/mob/living/carbon/human/H)
-		if(!H)	return 0
-		H.equip_to_slot_or_del(new /obj/item/device/radio/headset/headset_sci(H), slot_l_ear)
-		H.equip_to_slot_or_del(new /obj/item/clothing/under/rank/scientist(H), slot_w_uniform)
-		H.equip_to_slot_or_del(new /obj/item/clothing/shoes/white(H), slot_shoes)
-		H.equip_to_slot_or_del(new /obj/item/device/pda/science(H), slot_belt)
-		switch(H.backbag)
-			if(2) H.equip_to_slot_or_del(new /obj/item/weapon/storage/backpack/toxins(H), slot_back)
-			if(3) H.equip_to_slot_or_del(new /obj/item/weapon/storage/backpack/satchel_tox(H), slot_back)
-			if(4) H.equip_to_slot_or_del(new /obj/item/weapon/storage/backpack/satchel(H), slot_back)
-		H.equip_to_slot_or_del(new /obj/item/clothing/suit/storage/toggle/labcoat/science(H), slot_wear_suit)
-		return 1
-
-/datum/job/xenobiologist
-	title = "Xenobiologist"
-	flag = XENOBIOLOGIST
-	department = "Science"
-	department_flag = MEDSCI
-	faction = "Station"
-	total_positions = 3
-	spawn_positions = 2
-	supervisors = "the research director"
-	selection_color = "#ffeeff"
-	economic_modifier = 7
-	access = list(access_robotics, access_tox, access_tox_storage, access_research, access_xenobiology, access_hydroponics)
-	minimal_access = list(access_research, access_xenobiology, access_hydroponics, access_tox_storage)
-	alt_titles = list("Xenobotanist")
-
-	minimal_player_age = 14
-
-	equip(var/mob/living/carbon/human/H)
-		if(!H) return 0
-		H.equip_to_slot_or_del(new /obj/item/device/radio/headset/headset_sci(H), slot_l_ear)
-		H.equip_to_slot_or_del(new /obj/item/clothing/under/rank/scientist(H), slot_w_uniform)
-		H.equip_to_slot_or_del(new /obj/item/clothing/shoes/white(H), slot_shoes)
-		H.equip_to_slot_or_del(new /obj/item/device/pda/science(H), slot_belt)
-		switch(H.backbag)
-			if(2) H.equip_to_slot_or_del(new /obj/item/weapon/storage/backpack/toxins(H), slot_back)
-			if(3) H.equip_to_slot_or_del(new /obj/item/weapon/storage/backpack/satchel_tox(H), slot_back)
-			if(4) H.equip_to_slot_or_del(new /obj/item/weapon/storage/backpack/satchel(H), slot_back)
-		H.equip_to_slot_or_del(new /obj/item/clothing/suit/storage/toggle/labcoat/science(H), slot_wear_suit)
-		return 1
-
-/datum/job/roboticist
-	title = "Roboticist"
-	flag = ROBOTICIST
-	department = "Science"
-	department_flag = MEDSCI
-	faction = "Station"
-	total_positions = 2
-	spawn_positions = 2
-	supervisors = "research director"
-	selection_color = "#ffeeff"
-	economic_modifier = 5
-	access = list(access_robotics, access_tox, access_tox_storage, access_tech_storage, access_morgue, access_research) //As a job that handles so many corpses, it makes sense for them to have morgue access.
-	minimal_access = list(access_robotics, access_tech_storage, access_morgue, access_research) //As a job that handles so many corpses, it makes sense for them to have morgue access.
-	alt_titles = list("Biomechanical Engineer","Mechatronic Engineer")
-
-	minimal_player_age = 7
-
-	equip(var/mob/living/carbon/human/H)
-		if(!H)	return 0
-		H.equip_to_slot_or_del(new /obj/item/device/radio/headset/headset_sci(H), slot_l_ear)
-		if(H.backbag == 2) H.equip_to_slot_or_del(new /obj/item/weapon/storage/backpack(H), slot_back)
-		if(H.backbag == 3) H.equip_to_slot_or_del(new /obj/item/weapon/storage/backpack/satchel_norm(H), slot_back)
-		H.equip_to_slot_or_del(new /obj/item/clothing/under/rank/roboticist(H), slot_w_uniform)
-		H.equip_to_slot_or_del(new /obj/item/clothing/shoes/black(H), slot_shoes)
-		H.equip_to_slot_or_del(new /obj/item/device/pda/roboticist(H), slot_belt)
-		H.equip_to_slot_or_del(new /obj/item/weapon/storage/toolbox/mechanical(H), slot_l_hand)
-		H.equip_to_slot_or_del(new /obj/item/clothing/suit/storage/toggle/labcoat(H), slot_wear_suit)
+/datum/job/rd
+	title = "Research Director"
+	flag = RD
+	head_position = 1
+	department = "Science"
+	department_flag = MEDSCI
+	faction = "Station"
+	total_positions = 1
+	spawn_positions = 1
+	supervisors = "the captain"
+	selection_color = "#ffddff"
+	idtype = /obj/item/weapon/card/id/silver
+	req_admin_notify = 1
+	economic_modifier = 15
+	access = list(access_rd, access_heads, access_tox, access_genetics, access_morgue,
+			            access_tox_storage, access_teleporter, access_sec_doors,
+			            access_research, access_robotics, access_xenobiology, access_ai_upload, access_tech_storage,
+			            access_RC_announce, access_keycard_auth, access_tcomsat, access_gateway, access_xenoarch, access_network)
+	minimal_access = list(access_rd, access_heads, access_tox, access_genetics, access_morgue,
+			            access_tox_storage, access_teleporter, access_sec_doors,
+			            access_research, access_robotics, access_xenobiology, access_ai_upload, access_tech_storage,
+			            access_RC_announce, access_keycard_auth, access_tcomsat, access_gateway, access_xenoarch, access_network)
+	minimal_player_age = 14
+	ideal_character_age = 50
+
+	equip(var/mob/living/carbon/human/H)
+		if(!H)	return 0
+		H.equip_to_slot_or_del(new /obj/item/device/radio/headset/heads/rd(H), slot_l_ear)
+		H.equip_to_slot_or_del(new /obj/item/clothing/shoes/brown(H), slot_shoes)
+		H.equip_to_slot_or_del(new /obj/item/clothing/under/rank/research_director(H), slot_w_uniform)
+		H.equip_to_slot_or_del(new /obj/item/device/pda/heads/rd(H), slot_belt)
+		H.equip_to_slot_or_del(new /obj/item/weapon/clipboard(H), slot_l_hand)
+		switch(H.backbag)
+			if(2) H.equip_to_slot_or_del(new /obj/item/weapon/storage/backpack/toxins(H), slot_back)
+			if(3) H.equip_to_slot_or_del(new /obj/item/weapon/storage/backpack/satchel_tox(H), slot_back)
+			if(4) H.equip_to_slot_or_del(new /obj/item/weapon/storage/backpack/satchel(H), slot_back)
+		H.equip_to_slot_or_del(new /obj/item/clothing/suit/storage/toggle/labcoat(H), slot_wear_suit)
+		return 1
+
+
+
+/datum/job/scientist
+	title = "Scientist"
+	flag = SCIENTIST
+	department = "Science"
+	department_flag = MEDSCI
+	faction = "Station"
+	total_positions = 5
+	spawn_positions = 3
+	supervisors = "the research director"
+	selection_color = "#ffeeff"
+	economic_modifier = 7
+	access = list(access_robotics, access_tox, access_tox_storage, access_research, access_xenobiology, access_xenoarch)
+	minimal_access = list(access_tox, access_tox_storage, access_research, access_xenoarch)
+	alt_titles = list("Xenoarcheologist", "Anomalist", "Phoron Researcher")
+
+	minimal_player_age = 14
+
+	equip(var/mob/living/carbon/human/H)
+		if(!H)	return 0
+		H.equip_to_slot_or_del(new /obj/item/device/radio/headset/headset_sci(H), slot_l_ear)
+		H.equip_to_slot_or_del(new /obj/item/clothing/under/rank/scientist(H), slot_w_uniform)
+		H.equip_to_slot_or_del(new /obj/item/clothing/shoes/white(H), slot_shoes)
+		H.equip_to_slot_or_del(new /obj/item/device/pda/science(H), slot_belt)
+		switch(H.backbag)
+			if(2) H.equip_to_slot_or_del(new /obj/item/weapon/storage/backpack/toxins(H), slot_back)
+			if(3) H.equip_to_slot_or_del(new /obj/item/weapon/storage/backpack/satchel_tox(H), slot_back)
+			if(4) H.equip_to_slot_or_del(new /obj/item/weapon/storage/backpack/satchel(H), slot_back)
+		H.equip_to_slot_or_del(new /obj/item/clothing/suit/storage/toggle/labcoat/science(H), slot_wear_suit)
+		return 1
+
+/datum/job/xenobiologist
+	title = "Xenobiologist"
+	flag = XENOBIOLOGIST
+	department = "Science"
+	department_flag = MEDSCI
+	faction = "Station"
+	total_positions = 3
+	spawn_positions = 2
+	supervisors = "the research director"
+	selection_color = "#ffeeff"
+	economic_modifier = 7
+	access = list(access_robotics, access_tox, access_tox_storage, access_research, access_xenobiology, access_hydroponics)
+	minimal_access = list(access_research, access_xenobiology, access_hydroponics, access_tox_storage)
+	alt_titles = list("Xenobotanist")
+
+	minimal_player_age = 14
+
+	equip(var/mob/living/carbon/human/H)
+		if(!H) return 0
+		H.equip_to_slot_or_del(new /obj/item/device/radio/headset/headset_sci(H), slot_l_ear)
+		H.equip_to_slot_or_del(new /obj/item/clothing/under/rank/scientist(H), slot_w_uniform)
+		H.equip_to_slot_or_del(new /obj/item/clothing/shoes/white(H), slot_shoes)
+		H.equip_to_slot_or_del(new /obj/item/device/pda/science(H), slot_belt)
+		switch(H.backbag)
+			if(2) H.equip_to_slot_or_del(new /obj/item/weapon/storage/backpack/toxins(H), slot_back)
+			if(3) H.equip_to_slot_or_del(new /obj/item/weapon/storage/backpack/satchel_tox(H), slot_back)
+			if(4) H.equip_to_slot_or_del(new /obj/item/weapon/storage/backpack/satchel(H), slot_back)
+		H.equip_to_slot_or_del(new /obj/item/clothing/suit/storage/toggle/labcoat/science(H), slot_wear_suit)
+		return 1
+
+/datum/job/roboticist
+	title = "Roboticist"
+	flag = ROBOTICIST
+	department = "Science"
+	department_flag = MEDSCI
+	faction = "Station"
+	total_positions = 2
+	spawn_positions = 2
+	supervisors = "research director"
+	selection_color = "#ffeeff"
+	economic_modifier = 5
+	access = list(access_robotics, access_tox, access_tox_storage, access_tech_storage, access_morgue, access_research) //As a job that handles so many corpses, it makes sense for them to have morgue access.
+	minimal_access = list(access_robotics, access_tech_storage, access_morgue, access_research) //As a job that handles so many corpses, it makes sense for them to have morgue access.
+	alt_titles = list("Biomechanical Engineer","Mechatronic Engineer")
+
+	minimal_player_age = 7
+
+	equip(var/mob/living/carbon/human/H)
+		if(!H)	return 0
+		H.equip_to_slot_or_del(new /obj/item/device/radio/headset/headset_sci(H), slot_l_ear)
+		if(H.backbag == 2) H.equip_to_slot_or_del(new /obj/item/weapon/storage/backpack(H), slot_back)
+		if(H.backbag == 3) H.equip_to_slot_or_del(new /obj/item/weapon/storage/backpack/satchel_norm(H), slot_back)
+		H.equip_to_slot_or_del(new /obj/item/clothing/under/rank/roboticist(H), slot_w_uniform)
+		H.equip_to_slot_or_del(new /obj/item/clothing/shoes/black(H), slot_shoes)
+		H.equip_to_slot_or_del(new /obj/item/device/pda/roboticist(H), slot_belt)
+		H.equip_to_slot_or_del(new /obj/item/weapon/storage/toolbox/mechanical(H), slot_l_hand)
+		H.equip_to_slot_or_del(new /obj/item/clothing/suit/storage/toggle/labcoat(H), slot_wear_suit)
 		return 1