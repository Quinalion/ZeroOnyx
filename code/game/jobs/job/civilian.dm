--- conflicted
+++ resolved
@@ -1,348 +1,338 @@
-//Food
-/datum/job/bartender
-	title = "Bartender"
-	flag = BARTENDER
-	department = "Civilian"
-	department_flag = CIVILIAN
-	faction = "Station"
-	total_positions = 1
-	spawn_positions = 1
-	supervisors = "the head of personnel"
-	selection_color = "#dddddd"
-	access = list(access_hydroponics, access_bar, access_kitchen, access_morgue)
-	minimal_access = list(access_bar)
-
-
-	equip(var/mob/living/carbon/human/H)
-		if(!H)	return 0
-		switch(H.backbag)
-			if(2) H.equip_to_slot_or_del(new /obj/item/weapon/storage/backpack(H), slot_back)
-			if(3) H.equip_to_slot_or_del(new /obj/item/weapon/storage/backpack/satchel_norm(H), slot_back)
-			if(4) H.equip_to_slot_or_del(new /obj/item/weapon/storage/backpack/satchel(H), slot_back)
-		H.equip_to_slot_or_del(new /obj/item/device/radio/headset/headset_service(H), slot_l_ear)
-		H.equip_to_slot_or_del(new /obj/item/clothing/shoes/black(H), slot_shoes)
-		H.equip_to_slot_or_del(new /obj/item/clothing/under/rank/bartender(H), slot_w_uniform)
-		H.equip_to_slot_or_del(new /obj/item/device/pda/bar(H), slot_belt)
-		return 1
-
-
-
-/datum/job/chef
-	title = "Chef"
-	flag = CHEF
-	department = "Civilian"
-	department_flag = CIVILIAN
-	faction = "Station"
-	total_positions = 2
-	spawn_positions = 2
-	supervisors = "the head of personnel"
-	selection_color = "#dddddd"
-	access = list(access_hydroponics, access_bar, access_kitchen, access_morgue)
-	minimal_access = list(access_kitchen)
-	alt_titles = list("Cook")
-
-
-	equip(var/mob/living/carbon/human/H)
-		if(!H)	return 0
-		H.equip_to_slot_or_del(new /obj/item/device/radio/headset/headset_service(H), slot_l_ear)
-		H.equip_to_slot_or_del(new /obj/item/clothing/under/rank/chef(H), slot_w_uniform)
-		H.equip_to_slot_or_del(new /obj/item/clothing/suit/chef(H), slot_wear_suit)
-		H.equip_to_slot_or_del(new /obj/item/clothing/shoes/black(H), slot_shoes)
-		H.equip_to_slot_or_del(new /obj/item/clothing/head/chefhat(H), slot_head)
-		H.equip_to_slot_or_del(new /obj/item/device/pda/chef(H), slot_belt)
-		return 1
-
-
-
-/datum/job/hydro
-	title = "Gardener"
-	flag = BOTANIST
-	department = "Civilian"
-	department_flag = CIVILIAN
-	faction = "Station"
-	total_positions = 2
-	spawn_positions = 1
-	supervisors = "the head of personnel"
-	selection_color = "#dddddd"
-	access = list(access_hydroponics, access_bar, access_kitchen, access_morgue) // Removed tox and chem access because STOP PISSING OFF THE CHEMIST GUYS // //Removed medical access because WHAT THE FUCK YOU AREN'T A DOCTOR YOU GROW WHEAT //Given Morgue access because they have a viable means of cloning.
-	minimal_access = list(access_hydroponics, access_morgue) // Removed tox and chem access because STOP PISSING OFF THE CHEMIST GUYS // //Removed medical access because WHAT THE FUCK YOU AREN'T A DOCTOR YOU GROW WHEAT //Given Morgue access because they have a viable means of cloning.
-	alt_titles = list("Hydroponicist")
-
-
-	equip(var/mob/living/carbon/human/H)
-		if(!H)	return 0
-		H.equip_to_slot_or_del(new /obj/item/device/radio/headset/headset_service(H), slot_l_ear)
-		H.equip_to_slot_or_del(new /obj/item/clothing/under/rank/hydroponics(H), slot_w_uniform)
-		H.equip_to_slot_or_del(new /obj/item/clothing/shoes/black(H), slot_shoes)
-		H.equip_to_slot_or_del(new /obj/item/clothing/gloves/botanic_leather(H), slot_gloves)
-		H.equip_to_slot_or_del(new /obj/item/clothing/suit/apron(H), slot_wear_suit)
-		H.equip_to_slot_or_del(new /obj/item/device/analyzer/plant_analyzer(H), slot_s_store)
-		H.equip_to_slot_or_del(new /obj/item/device/pda/botanist(H), slot_belt)
-		switch(H.backbag)
-			if(2) H.equip_to_slot_or_del(new /obj/item/weapon/storage/backpack/hydroponics(H), slot_back)
-			if(3) H.equip_to_slot_or_del(new /obj/item/weapon/storage/backpack/satchel_hyd(H), slot_back)
-			if(4) H.equip_to_slot_or_del(new /obj/item/weapon/storage/backpack/satchel(H), slot_back)
-		return 1
-
-
-
-//Cargo
-/datum/job/qm
-	title = "Quartermaster"
-	flag = QUARTERMASTER
-	department = "Cargo"
-	department_flag = CIVILIAN
-	faction = "Station"
-	total_positions = 1
-	spawn_positions = 1
-	supervisors = "the head of personnel"
-	selection_color = "#dddddd"
-<<<<<<< HEAD
-	economic_modifier = 5
-	access = list(access_maint_tunnels, access_mailsorting, access_cargo, access_cargo_bot, access_qm, access_mint, access_mining, access_mining_station)
-	minimal_access = list(access_maint_tunnels, access_mailsorting, access_cargo, access_cargo_bot, access_qm, access_mint, access_mining, access_mining_station)
-=======
-	access = list(access_maint_tunnels, access_mailsorting, access_cargo, access_cargo_bot, access_qm, access_mining, access_mining_station)
-	minimal_access = list(access_maint_tunnels, access_mailsorting, access_cargo, access_cargo_bot, access_qm, access_mining, access_mining_station)
->>>>>>> ac801366
-
-
-	equip(var/mob/living/carbon/human/H)
-		if(!H)	return 0
-		H.equip_to_slot_or_del(new /obj/item/device/radio/headset/headset_cargo(H), slot_l_ear)
-		H.equip_to_slot_or_del(new /obj/item/clothing/under/rank/cargo(H), slot_w_uniform)
-		H.equip_to_slot_or_del(new /obj/item/clothing/shoes/brown(H), slot_shoes)
-		H.equip_to_slot_or_del(new /obj/item/device/pda/quartermaster(H), slot_belt)
-//		H.equip_to_slot_or_del(new /obj/item/clothing/gloves/black(H), slot_gloves)
-		H.equip_to_slot_or_del(new /obj/item/clothing/glasses/sunglasses(H), slot_glasses)
-		H.equip_to_slot_or_del(new /obj/item/weapon/clipboard(H), slot_l_hand)
-		return 1
-
-
-
-/datum/job/cargo_tech
-	title = "Cargo Technician"
-	flag = CARGOTECH
-	department = "Cargo"
-	department_flag = CIVILIAN
-	faction = "Station"
-	total_positions = 2
-	spawn_positions = 2
-	supervisors = "the quartermaster and the head of personnel"
-	selection_color = "#dddddd"
-	access = list(access_maint_tunnels, access_mailsorting, access_cargo, access_cargo_bot, access_qm, access_mining, access_mining_station)
-	minimal_access = list(access_maint_tunnels, access_cargo, access_cargo_bot, access_mailsorting)
-
-
-	equip(var/mob/living/carbon/human/H)
-		if(!H)	return 0
-		H.equip_to_slot_or_del(new /obj/item/device/radio/headset/headset_cargo(H), slot_l_ear)
-		H.equip_to_slot_or_del(new /obj/item/clothing/under/rank/cargotech(H), slot_w_uniform)
-		H.equip_to_slot_or_del(new /obj/item/clothing/shoes/black(H), slot_shoes)
-		H.equip_to_slot_or_del(new /obj/item/device/pda/cargo(H), slot_belt)
-//		H.equip_to_slot_or_del(new /obj/item/clothing/gloves/black(H), slot_gloves)
-		return 1
-
-
-
-/datum/job/mining
-	title = "Shaft Miner"
-	flag = MINER
-	department = "Cargo"
-	department_flag = CIVILIAN
-	faction = "Station"
-	total_positions = 3
-	spawn_positions = 3
-	supervisors = "the quartermaster and the head of personnel"
-	selection_color = "#dddddd"
-<<<<<<< HEAD
-	economic_modifier = 3
-	access = list(access_maint_tunnels, access_mailsorting, access_cargo, access_cargo_bot, access_qm, access_mint, access_mining, access_mining_station)
-	minimal_access = list(access_mining, access_mint, access_mining_station, access_mailsorting)
-=======
-	access = list(access_maint_tunnels, access_mailsorting, access_cargo, access_cargo_bot, access_qm, access_mining, access_mining_station)
-	minimal_access = list(access_mining, access_mining_station, access_mailsorting)
->>>>>>> ac801366
-	alt_titles = list("Drill Technician","Prospector")
-
-	equip(var/mob/living/carbon/human/H)
-		if(!H)	return 0
-		H.equip_to_slot_or_del(new /obj/item/device/radio/headset/headset_cargo (H), slot_l_ear)
-		switch(H.backbag)
-			if(2) H.equip_to_slot_or_del(new /obj/item/weapon/storage/backpack/industrial(H), slot_back)
-			if(3) H.equip_to_slot_or_del(new /obj/item/weapon/storage/backpack/satchel_eng(H), slot_back)
-			if(4) H.equip_to_slot_or_del(new /obj/item/weapon/storage/backpack/satchel(H), slot_back)
-		H.equip_to_slot_or_del(new /obj/item/clothing/under/rank/miner(H), slot_w_uniform)
-		H.equip_to_slot_or_del(new /obj/item/device/pda/shaftminer(H), slot_belt)
-		H.equip_to_slot_or_del(new /obj/item/clothing/shoes/black(H), slot_shoes)
-//		H.equip_to_slot_or_del(new /obj/item/clothing/gloves/black(H), slot_gloves)
-		if(H.backbag == 1)
-			H.equip_to_slot_or_del(new /obj/item/weapon/crowbar(H), slot_l_hand)
-			H.equip_to_slot_or_del(new /obj/item/weapon/storage/bag/ore(H), slot_l_store)
-		else
-			H.equip_to_slot_or_del(new /obj/item/weapon/crowbar(H), slot_in_backpack)
-			H.equip_to_slot_or_del(new /obj/item/weapon/storage/bag/ore(H), slot_in_backpack)
-		return 1
-
-	equip_survival(var/mob/living/carbon/human/H)
-		if(!H)	return 0
-		H.species.equip_survival_gear(H,1)
-		return 1
-
-
-//Griff //BS12 EDIT
-/*
-/datum/job/clown
-	title = "Clown"
-	flag = CLOWN
-	department_flag = CIVILIAN
-	faction = "Station"
-	total_positions = 1
-	spawn_positions = 1
-	supervisors = "the head of personnel"
-	selection_color = "#dddddd"
-	access = list(access_clown, access_theatre, access_maint_tunnels)
-	minimal_access = list(access_clown, access_theatre)
-
-
-	equip(var/mob/living/carbon/human/H)
-		if(!H)	return 0
-		H.equip_to_slot_or_del(new /obj/item/weapon/storage/backpack/clown(H), slot_back)
-		H.equip_to_slot_or_del(new /obj/item/clothing/under/rank/clown(H), slot_w_uniform)
-		H.equip_to_slot_or_del(new /obj/item/clothing/shoes/clown_shoes(H), slot_shoes)
-		H.equip_to_slot_or_del(new /obj/item/device/pda/clown(H), slot_belt)
-		H.equip_to_slot_or_del(new /obj/item/clothing/mask/gas/clown_hat(H), slot_wear_mask)
-		H.equip_to_slot_or_del(new /obj/item/weapon/reagent_containers/food/snacks/grown/banana(H), slot_in_backpack)
-		H.equip_to_slot_or_del(new /obj/item/weapon/bikehorn(H), slot_in_backpack)
-		H.equip_to_slot_or_del(new /obj/item/weapon/stamp/clown(H), slot_in_backpack)
-		H.equip_to_slot_or_del(new /obj/item/weapon/pen/crayon/rainbow(H), slot_in_backpack)
-		H.equip_to_slot_or_del(new /obj/item/weapon/storage/fancy/crayons(H), slot_in_backpack)
-		H.equip_to_slot_or_del(new /obj/item/toy/waterflower(H), slot_in_backpack)
-		H.mutations.Add(CLUMSY)
-		return 1
-
-
-
-/datum/job/mime
-	title = "Mime"
-	flag = MIME
-	department_flag = CIVILIAN
-	faction = "Station"
-	total_positions = 1
-	spawn_positions = 1
-	supervisors = "the head of personnel"
-	selection_color = "#dddddd"
-	access = list(access_mime, access_theatre, access_maint_tunnels)
-	minimal_access = list(access_mime, access_theatre)
-
-
-	equip(var/mob/living/carbon/human/H)
-		if(!H)	return 0
-		if(H.backbag == 2) H.equip_to_slot_or_del(new /obj/item/weapon/storage/backpack(H), slot_back)
-		if(H.backbag == 3) H.equip_to_slot_or_del(new /obj/item/weapon/storage/backpack/satchel_norm(H), slot_back)
-		H.equip_to_slot_or_del(new /obj/item/clothing/under/mime(H), slot_w_uniform)
-		H.equip_to_slot_or_del(new /obj/item/clothing/shoes/black(H), slot_shoes)
-		H.equip_to_slot_or_del(new /obj/item/device/pda/mime(H), slot_belt)
-		H.equip_to_slot_or_del(new /obj/item/clothing/gloves/white(H), slot_gloves)
-		H.equip_to_slot_or_del(new /obj/item/clothing/mask/gas/mime(H), slot_wear_mask)
-		H.equip_to_slot_or_del(new /obj/item/clothing/head/beret(H), slot_head)
-		H.equip_to_slot_or_del(new /obj/item/clothing/suit/suspenders(H), slot_wear_suit)
-		if(H.backbag == 1)
-			H.equip_to_slot_or_del(new /obj/item/weapon/pen/crayon/mime(H), slot_l_store)
-			H.equip_to_slot_or_del(new /obj/item/weapon/reagent_containers/food/drinks/bottle/bottleofnothing(H), slot_l_hand)
-		else
-			H.equip_to_slot_or_del(new /obj/item/weapon/pen/crayon/mime(H), slot_in_backpack)
-			H.equip_to_slot_or_del(new /obj/item/weapon/reagent_containers/food/drinks/bottle/bottleofnothing(H), slot_in_backpack)
-		H.verbs += /client/proc/mimespeak
-		H.verbs += /client/proc/mimewall
-		H.mind.special_verbs += /client/proc/mimespeak
-		H.mind.special_verbs += /client/proc/mimewall
-		H.miming = 1
-		return 1
-*/
-
-
-/datum/job/janitor
-	title = "Janitor"
-	flag = JANITOR
-	department = "Civilian"
-	department_flag = CIVILIAN
-	faction = "Station"
-	total_positions = 1
-	spawn_positions = 1
-	supervisors = "the head of personnel"
-	selection_color = "#dddddd"
-	access = list(access_janitor, access_maint_tunnels, access_engine, access_research, access_sec_doors, access_medical)
-	minimal_access = list(access_janitor, access_maint_tunnels, access_engine, access_research, access_sec_doors, access_medical)
-
-
-	equip(var/mob/living/carbon/human/H)
-		if(!H)	return 0
-		H.equip_to_slot_or_del(new /obj/item/device/radio/headset/headset_service(H), slot_l_ear)
-		H.equip_to_slot_or_del(new /obj/item/clothing/under/rank/janitor(H), slot_w_uniform)
-		H.equip_to_slot_or_del(new /obj/item/clothing/shoes/black(H), slot_shoes)
-		H.equip_to_slot_or_del(new /obj/item/device/pda/janitor(H), slot_belt)
-		return 1
-
-
-
-//More or less assistants
-/datum/job/librarian
-	title = "Librarian"
-	flag = LIBRARIAN
-	department = "Civilian"
-	department_flag = CIVILIAN
-	faction = "Station"
-	total_positions = 1
-	spawn_positions = 1
-	supervisors = "the head of personnel"
-	selection_color = "#dddddd"
-	access = list(access_library, access_maint_tunnels)
-	minimal_access = list(access_library)
-	alt_titles = list("Journalist")
-
-
-	equip(var/mob/living/carbon/human/H)
-		if(!H)	return 0
-		H.equip_to_slot_or_del(new /obj/item/clothing/under/suit_jacket/red(H), slot_w_uniform)
-		H.equip_to_slot_or_del(new /obj/item/device/pda/librarian(H), slot_belt)
-		H.equip_to_slot_or_del(new /obj/item/clothing/shoes/black(H), slot_shoes)
-		H.equip_to_slot_or_del(new /obj/item/weapon/barcodescanner(H), slot_l_hand)
-		return 1
-
-
-
-//var/global/lawyer = 0//Checks for another lawyer //This changed clothes on 2nd lawyer, both IA get the same dreds.
-/datum/job/lawyer
-	title = "Internal Affairs Agent"
-	flag = LAWYER
-	department = "Civilian"
-	department_flag = CIVILIAN
-	faction = "Station"
-	total_positions = 2
-	spawn_positions = 2
-	supervisors = "Nanotrasen officials and Corporate Regulations"
-	selection_color = "#dddddd"
-	economic_modifier = 7
-	access = list(access_lawyer, access_court, access_sec_doors, access_maint_tunnels, access_heads)
-	minimal_access = list(access_lawyer, access_court, access_sec_doors, access_heads)
-
-
-	equip(var/mob/living/carbon/human/H)
-		if(!H)	return 0
-		H.equip_to_slot_or_del(new /obj/item/device/radio/headset/ia(H), slot_l_ear)
-		switch(H.backbag)
-			if(2) H.equip_to_slot_or_del(new /obj/item/weapon/storage/backpack(H), slot_back)
-			if(3) H.equip_to_slot_or_del(new /obj/item/weapon/storage/backpack/satchel_norm(H), slot_back)
-			if(4) H.equip_to_slot_or_del(new /obj/item/weapon/storage/backpack/satchel(H), slot_back)
-		H.equip_to_slot_or_del(new /obj/item/clothing/under/rank/internalaffairs(H), slot_w_uniform)
-		H.equip_to_slot_or_del(new /obj/item/clothing/suit/storage/toggle/internalaffairs(H), slot_wear_suit)
-		H.equip_to_slot_or_del(new /obj/item/clothing/shoes/brown(H), slot_shoes)
-		H.equip_to_slot_or_del(new /obj/item/clothing/glasses/sunglasses/big(H), slot_glasses)
-		H.equip_to_slot_or_del(new /obj/item/device/pda/lawyer(H), slot_belt)
-		H.equip_to_slot_or_del(new /obj/item/weapon/storage/briefcase(H), slot_l_hand)
-
-		H.implant_loyalty(H)
-
-
-		return 1
+//Food
+/datum/job/bartender
+	title = "Bartender"
+	flag = BARTENDER
+	department = "Civilian"
+	department_flag = CIVILIAN
+	faction = "Station"
+	total_positions = 1
+	spawn_positions = 1
+	supervisors = "the head of personnel"
+	selection_color = "#dddddd"
+	access = list(access_hydroponics, access_bar, access_kitchen, access_morgue)
+	minimal_access = list(access_bar)
+
+
+	equip(var/mob/living/carbon/human/H)
+		if(!H)	return 0
+		switch(H.backbag)
+			if(2) H.equip_to_slot_or_del(new /obj/item/weapon/storage/backpack(H), slot_back)
+			if(3) H.equip_to_slot_or_del(new /obj/item/weapon/storage/backpack/satchel_norm(H), slot_back)
+			if(4) H.equip_to_slot_or_del(new /obj/item/weapon/storage/backpack/satchel(H), slot_back)
+		H.equip_to_slot_or_del(new /obj/item/device/radio/headset/headset_service(H), slot_l_ear)
+		H.equip_to_slot_or_del(new /obj/item/clothing/shoes/black(H), slot_shoes)
+		H.equip_to_slot_or_del(new /obj/item/clothing/under/rank/bartender(H), slot_w_uniform)
+		H.equip_to_slot_or_del(new /obj/item/device/pda/bar(H), slot_belt)
+		return 1
+
+
+
+/datum/job/chef
+	title = "Chef"
+	flag = CHEF
+	department = "Civilian"
+	department_flag = CIVILIAN
+	faction = "Station"
+	total_positions = 2
+	spawn_positions = 2
+	supervisors = "the head of personnel"
+	selection_color = "#dddddd"
+	access = list(access_hydroponics, access_bar, access_kitchen, access_morgue)
+	minimal_access = list(access_kitchen)
+	alt_titles = list("Cook")
+
+
+	equip(var/mob/living/carbon/human/H)
+		if(!H)	return 0
+		H.equip_to_slot_or_del(new /obj/item/device/radio/headset/headset_service(H), slot_l_ear)
+		H.equip_to_slot_or_del(new /obj/item/clothing/under/rank/chef(H), slot_w_uniform)
+		H.equip_to_slot_or_del(new /obj/item/clothing/suit/chef(H), slot_wear_suit)
+		H.equip_to_slot_or_del(new /obj/item/clothing/shoes/black(H), slot_shoes)
+		H.equip_to_slot_or_del(new /obj/item/clothing/head/chefhat(H), slot_head)
+		H.equip_to_slot_or_del(new /obj/item/device/pda/chef(H), slot_belt)
+		return 1
+
+
+
+/datum/job/hydro
+	title = "Gardener"
+	flag = BOTANIST
+	department = "Civilian"
+	department_flag = CIVILIAN
+	faction = "Station"
+	total_positions = 2
+	spawn_positions = 1
+	supervisors = "the head of personnel"
+	selection_color = "#dddddd"
+	access = list(access_hydroponics, access_bar, access_kitchen, access_morgue) // Removed tox and chem access because STOP PISSING OFF THE CHEMIST GUYS // //Removed medical access because WHAT THE FUCK YOU AREN'T A DOCTOR YOU GROW WHEAT //Given Morgue access because they have a viable means of cloning.
+	minimal_access = list(access_hydroponics, access_morgue) // Removed tox and chem access because STOP PISSING OFF THE CHEMIST GUYS // //Removed medical access because WHAT THE FUCK YOU AREN'T A DOCTOR YOU GROW WHEAT //Given Morgue access because they have a viable means of cloning.
+	alt_titles = list("Hydroponicist")
+
+
+	equip(var/mob/living/carbon/human/H)
+		if(!H)	return 0
+		H.equip_to_slot_or_del(new /obj/item/device/radio/headset/headset_service(H), slot_l_ear)
+		H.equip_to_slot_or_del(new /obj/item/clothing/under/rank/hydroponics(H), slot_w_uniform)
+		H.equip_to_slot_or_del(new /obj/item/clothing/shoes/black(H), slot_shoes)
+		H.equip_to_slot_or_del(new /obj/item/clothing/gloves/botanic_leather(H), slot_gloves)
+		H.equip_to_slot_or_del(new /obj/item/clothing/suit/apron(H), slot_wear_suit)
+		H.equip_to_slot_or_del(new /obj/item/device/analyzer/plant_analyzer(H), slot_s_store)
+		H.equip_to_slot_or_del(new /obj/item/device/pda/botanist(H), slot_belt)
+		switch(H.backbag)
+			if(2) H.equip_to_slot_or_del(new /obj/item/weapon/storage/backpack/hydroponics(H), slot_back)
+			if(3) H.equip_to_slot_or_del(new /obj/item/weapon/storage/backpack/satchel_hyd(H), slot_back)
+			if(4) H.equip_to_slot_or_del(new /obj/item/weapon/storage/backpack/satchel(H), slot_back)
+		return 1
+
+
+
+//Cargo
+/datum/job/qm
+	title = "Quartermaster"
+	flag = QUARTERMASTER
+	department = "Cargo"
+	department_flag = CIVILIAN
+	faction = "Station"
+	total_positions = 1
+	spawn_positions = 1
+	supervisors = "the head of personnel"
+	selection_color = "#dddddd"
+	economic_modifier = 5
+	access = list(access_maint_tunnels, access_mailsorting, access_cargo, access_cargo_bot, access_qm, access_mining, access_mining_station)
+	minimal_access = list(access_maint_tunnels, access_mailsorting, access_cargo, access_cargo_bot, access_qm, access_mining, access_mining_station)
+
+
+	equip(var/mob/living/carbon/human/H)
+		if(!H)	return 0
+		H.equip_to_slot_or_del(new /obj/item/device/radio/headset/headset_cargo(H), slot_l_ear)
+		H.equip_to_slot_or_del(new /obj/item/clothing/under/rank/cargo(H), slot_w_uniform)
+		H.equip_to_slot_or_del(new /obj/item/clothing/shoes/brown(H), slot_shoes)
+		H.equip_to_slot_or_del(new /obj/item/device/pda/quartermaster(H), slot_belt)
+//		H.equip_to_slot_or_del(new /obj/item/clothing/gloves/black(H), slot_gloves)
+		H.equip_to_slot_or_del(new /obj/item/clothing/glasses/sunglasses(H), slot_glasses)
+		H.equip_to_slot_or_del(new /obj/item/weapon/clipboard(H), slot_l_hand)
+		return 1
+
+
+
+/datum/job/cargo_tech
+	title = "Cargo Technician"
+	flag = CARGOTECH
+	department = "Cargo"
+	department_flag = CIVILIAN
+	faction = "Station"
+	total_positions = 2
+	spawn_positions = 2
+	supervisors = "the quartermaster and the head of personnel"
+	selection_color = "#dddddd"
+	access = list(access_maint_tunnels, access_mailsorting, access_cargo, access_cargo_bot, access_qm, access_mining, access_mining_station)
+	minimal_access = list(access_maint_tunnels, access_cargo, access_cargo_bot, access_mailsorting)
+
+
+	equip(var/mob/living/carbon/human/H)
+		if(!H)	return 0
+		H.equip_to_slot_or_del(new /obj/item/device/radio/headset/headset_cargo(H), slot_l_ear)
+		H.equip_to_slot_or_del(new /obj/item/clothing/under/rank/cargotech(H), slot_w_uniform)
+		H.equip_to_slot_or_del(new /obj/item/clothing/shoes/black(H), slot_shoes)
+		H.equip_to_slot_or_del(new /obj/item/device/pda/cargo(H), slot_belt)
+//		H.equip_to_slot_or_del(new /obj/item/clothing/gloves/black(H), slot_gloves)
+		return 1
+
+
+
+/datum/job/mining
+	title = "Shaft Miner"
+	flag = MINER
+	department = "Cargo"
+	department_flag = CIVILIAN
+	faction = "Station"
+	total_positions = 3
+	spawn_positions = 3
+	supervisors = "the quartermaster and the head of personnel"
+	selection_color = "#dddddd"
+	economic_modifier = 5
+	access = list(access_maint_tunnels, access_mailsorting, access_cargo, access_cargo_bot, access_qm, access_mining, access_mining_station)
+	minimal_access = list(access_mining, access_mining_station, access_mailsorting)
+	alt_titles = list("Drill Technician","Prospector")
+
+	equip(var/mob/living/carbon/human/H)
+		if(!H)	return 0
+		H.equip_to_slot_or_del(new /obj/item/device/radio/headset/headset_cargo (H), slot_l_ear)
+		switch(H.backbag)
+			if(2) H.equip_to_slot_or_del(new /obj/item/weapon/storage/backpack/industrial(H), slot_back)
+			if(3) H.equip_to_slot_or_del(new /obj/item/weapon/storage/backpack/satchel_eng(H), slot_back)
+			if(4) H.equip_to_slot_or_del(new /obj/item/weapon/storage/backpack/satchel(H), slot_back)
+		H.equip_to_slot_or_del(new /obj/item/clothing/under/rank/miner(H), slot_w_uniform)
+		H.equip_to_slot_or_del(new /obj/item/device/pda/shaftminer(H), slot_belt)
+		H.equip_to_slot_or_del(new /obj/item/clothing/shoes/black(H), slot_shoes)
+//		H.equip_to_slot_or_del(new /obj/item/clothing/gloves/black(H), slot_gloves)
+		if(H.backbag == 1)
+			H.equip_to_slot_or_del(new /obj/item/weapon/crowbar(H), slot_l_hand)
+			H.equip_to_slot_or_del(new /obj/item/weapon/storage/bag/ore(H), slot_l_store)
+		else
+			H.equip_to_slot_or_del(new /obj/item/weapon/crowbar(H), slot_in_backpack)
+			H.equip_to_slot_or_del(new /obj/item/weapon/storage/bag/ore(H), slot_in_backpack)
+		return 1
+
+	equip_survival(var/mob/living/carbon/human/H)
+		if(!H)	return 0
+		H.species.equip_survival_gear(H,1)
+		return 1
+
+
+//Griff //BS12 EDIT
+/*
+/datum/job/clown
+	title = "Clown"
+	flag = CLOWN
+	department_flag = CIVILIAN
+	faction = "Station"
+	total_positions = 1
+	spawn_positions = 1
+	supervisors = "the head of personnel"
+	selection_color = "#dddddd"
+	access = list(access_clown, access_theatre, access_maint_tunnels)
+	minimal_access = list(access_clown, access_theatre)
+
+
+	equip(var/mob/living/carbon/human/H)
+		if(!H)	return 0
+		H.equip_to_slot_or_del(new /obj/item/weapon/storage/backpack/clown(H), slot_back)
+		H.equip_to_slot_or_del(new /obj/item/clothing/under/rank/clown(H), slot_w_uniform)
+		H.equip_to_slot_or_del(new /obj/item/clothing/shoes/clown_shoes(H), slot_shoes)
+		H.equip_to_slot_or_del(new /obj/item/device/pda/clown(H), slot_belt)
+		H.equip_to_slot_or_del(new /obj/item/clothing/mask/gas/clown_hat(H), slot_wear_mask)
+		H.equip_to_slot_or_del(new /obj/item/weapon/reagent_containers/food/snacks/grown/banana(H), slot_in_backpack)
+		H.equip_to_slot_or_del(new /obj/item/weapon/bikehorn(H), slot_in_backpack)
+		H.equip_to_slot_or_del(new /obj/item/weapon/stamp/clown(H), slot_in_backpack)
+		H.equip_to_slot_or_del(new /obj/item/weapon/pen/crayon/rainbow(H), slot_in_backpack)
+		H.equip_to_slot_or_del(new /obj/item/weapon/storage/fancy/crayons(H), slot_in_backpack)
+		H.equip_to_slot_or_del(new /obj/item/toy/waterflower(H), slot_in_backpack)
+		H.mutations.Add(CLUMSY)
+		return 1
+
+
+
+/datum/job/mime
+	title = "Mime"
+	flag = MIME
+	department_flag = CIVILIAN
+	faction = "Station"
+	total_positions = 1
+	spawn_positions = 1
+	supervisors = "the head of personnel"
+	selection_color = "#dddddd"
+	access = list(access_mime, access_theatre, access_maint_tunnels)
+	minimal_access = list(access_mime, access_theatre)
+
+
+	equip(var/mob/living/carbon/human/H)
+		if(!H)	return 0
+		if(H.backbag == 2) H.equip_to_slot_or_del(new /obj/item/weapon/storage/backpack(H), slot_back)
+		if(H.backbag == 3) H.equip_to_slot_or_del(new /obj/item/weapon/storage/backpack/satchel_norm(H), slot_back)
+		H.equip_to_slot_or_del(new /obj/item/clothing/under/mime(H), slot_w_uniform)
+		H.equip_to_slot_or_del(new /obj/item/clothing/shoes/black(H), slot_shoes)
+		H.equip_to_slot_or_del(new /obj/item/device/pda/mime(H), slot_belt)
+		H.equip_to_slot_or_del(new /obj/item/clothing/gloves/white(H), slot_gloves)
+		H.equip_to_slot_or_del(new /obj/item/clothing/mask/gas/mime(H), slot_wear_mask)
+		H.equip_to_slot_or_del(new /obj/item/clothing/head/beret(H), slot_head)
+		H.equip_to_slot_or_del(new /obj/item/clothing/suit/suspenders(H), slot_wear_suit)
+		if(H.backbag == 1)
+			H.equip_to_slot_or_del(new /obj/item/weapon/pen/crayon/mime(H), slot_l_store)
+			H.equip_to_slot_or_del(new /obj/item/weapon/reagent_containers/food/drinks/bottle/bottleofnothing(H), slot_l_hand)
+		else
+			H.equip_to_slot_or_del(new /obj/item/weapon/pen/crayon/mime(H), slot_in_backpack)
+			H.equip_to_slot_or_del(new /obj/item/weapon/reagent_containers/food/drinks/bottle/bottleofnothing(H), slot_in_backpack)
+		H.verbs += /client/proc/mimespeak
+		H.verbs += /client/proc/mimewall
+		H.mind.special_verbs += /client/proc/mimespeak
+		H.mind.special_verbs += /client/proc/mimewall
+		H.miming = 1
+		return 1
+*/
+
+
+/datum/job/janitor
+	title = "Janitor"
+	flag = JANITOR
+	department = "Civilian"
+	department_flag = CIVILIAN
+	faction = "Station"
+	total_positions = 1
+	spawn_positions = 1
+	supervisors = "the head of personnel"
+	selection_color = "#dddddd"
+	access = list(access_janitor, access_maint_tunnels, access_engine, access_research, access_sec_doors, access_medical)
+	minimal_access = list(access_janitor, access_maint_tunnels, access_engine, access_research, access_sec_doors, access_medical)
+
+
+	equip(var/mob/living/carbon/human/H)
+		if(!H)	return 0
+		H.equip_to_slot_or_del(new /obj/item/device/radio/headset/headset_service(H), slot_l_ear)
+		H.equip_to_slot_or_del(new /obj/item/clothing/under/rank/janitor(H), slot_w_uniform)
+		H.equip_to_slot_or_del(new /obj/item/clothing/shoes/black(H), slot_shoes)
+		H.equip_to_slot_or_del(new /obj/item/device/pda/janitor(H), slot_belt)
+		return 1
+
+
+
+//More or less assistants
+/datum/job/librarian
+	title = "Librarian"
+	flag = LIBRARIAN
+	department = "Civilian"
+	department_flag = CIVILIAN
+	faction = "Station"
+	total_positions = 1
+	spawn_positions = 1
+	supervisors = "the head of personnel"
+	selection_color = "#dddddd"
+	access = list(access_library, access_maint_tunnels)
+	minimal_access = list(access_library)
+	alt_titles = list("Journalist")
+
+
+	equip(var/mob/living/carbon/human/H)
+		if(!H)	return 0
+		H.equip_to_slot_or_del(new /obj/item/clothing/under/suit_jacket/red(H), slot_w_uniform)
+		H.equip_to_slot_or_del(new /obj/item/device/pda/librarian(H), slot_belt)
+		H.equip_to_slot_or_del(new /obj/item/clothing/shoes/black(H), slot_shoes)
+		H.equip_to_slot_or_del(new /obj/item/weapon/barcodescanner(H), slot_l_hand)
+		return 1
+
+
+
+//var/global/lawyer = 0//Checks for another lawyer //This changed clothes on 2nd lawyer, both IA get the same dreds.
+/datum/job/lawyer
+	title = "Internal Affairs Agent"
+	flag = LAWYER
+	department = "Civilian"
+	department_flag = CIVILIAN
+	faction = "Station"
+	total_positions = 2
+	spawn_positions = 2
+	supervisors = "Nanotrasen officials and Corporate Regulations"
+	selection_color = "#dddddd"
+	economic_modifier = 7
+	access = list(access_lawyer, access_court, access_sec_doors, access_maint_tunnels, access_heads)
+	minimal_access = list(access_lawyer, access_court, access_sec_doors, access_heads)
+
+
+	equip(var/mob/living/carbon/human/H)
+		if(!H)	return 0
+		H.equip_to_slot_or_del(new /obj/item/device/radio/headset/ia(H), slot_l_ear)
+		switch(H.backbag)
+			if(2) H.equip_to_slot_or_del(new /obj/item/weapon/storage/backpack(H), slot_back)
+			if(3) H.equip_to_slot_or_del(new /obj/item/weapon/storage/backpack/satchel_norm(H), slot_back)
+			if(4) H.equip_to_slot_or_del(new /obj/item/weapon/storage/backpack/satchel(H), slot_back)
+		H.equip_to_slot_or_del(new /obj/item/clothing/under/rank/internalaffairs(H), slot_w_uniform)
+		H.equip_to_slot_or_del(new /obj/item/clothing/suit/storage/toggle/internalaffairs(H), slot_wear_suit)
+		H.equip_to_slot_or_del(new /obj/item/clothing/shoes/brown(H), slot_shoes)
+		H.equip_to_slot_or_del(new /obj/item/clothing/glasses/sunglasses/big(H), slot_glasses)
+		H.equip_to_slot_or_del(new /obj/item/device/pda/lawyer(H), slot_belt)
+		H.equip_to_slot_or_del(new /obj/item/weapon/storage/briefcase(H), slot_l_hand)
+
+		H.implant_loyalty(H)
+
+
+		return 1