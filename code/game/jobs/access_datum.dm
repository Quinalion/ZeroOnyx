/datum/access
	var/id = 0
	var/desc = ""
	var/region = ACCESS_REGION_NONE
	var/access_type = ACCESS_TYPE_STATION

/datum/access/dd_SortValue()
	return "[access_type][desc]"

/*****************
* Station access *
*****************/
/var/const/access_security = 1
/datum/access/security
	id = access_security
	desc = "Security Equipment"
	region = ACCESS_REGION_SECURITY

/var/const/access_brig = 2 // Brig timers and permabrig
/datum/access/holding
	id = access_brig
	desc = "Holding Cells"
	region = ACCESS_REGION_SECURITY

/var/const/access_armory = 3
/datum/access/armory
	id = access_armory
	desc = "Armory"
	region = ACCESS_REGION_SECURITY

/var/const/access_forensics_lockers = 4
/datum/access/forensics_lockers
	id = access_forensics_lockers
	desc = "Forensics"
	region = ACCESS_REGION_SECURITY

/var/const/access_medical = 5
/datum/access/medical
	id = access_medical
	desc = "Medical"
	region = ACCESS_REGION_MEDBAY

/var/const/access_morgue = 6
/datum/access/morgue
	id = access_morgue
	desc = "Morgue"
	region = ACCESS_REGION_MEDBAY

/var/const/access_tox = 7
/datum/access/tox
	id = access_tox
	desc = "R&D Lab"
	region = ACCESS_REGION_RESEARCH

/var/const/access_tox_storage = 8
/datum/access/tox_storage
	id = access_tox_storage
	desc = "Toxins Lab"
	region = ACCESS_REGION_RESEARCH

/var/const/access_genetics = 9
/datum/access/genetics
	id = access_genetics
	desc = "Genetics Lab"
	region = ACCESS_REGION_MEDBAY

/var/const/access_engine = 10
/datum/access/engine
	id = access_engine
	desc = "Engineering"
	region = ACCESS_REGION_ENGINEERING

/var/const/access_engine_equip = 11
/datum/access/engine_equip
	id = access_engine_equip
	desc = "Engine Room"
	region = ACCESS_REGION_ENGINEERING

/var/const/access_maint_tunnels = 12
/datum/access/maint_tunnels
	id = access_maint_tunnels
	desc = "Maintenance"
	region = ACCESS_REGION_ENGINEERING

/var/const/access_external_airlocks = 13
/datum/access/external_airlocks
	id = access_external_airlocks
	desc = "External Airlocks"
	region = ACCESS_REGION_ENGINEERING

/var/const/access_emergency_storage = 14
/datum/access/emergency_storage
	id = access_emergency_storage
	desc = "Emergency Storage"
	region = ACCESS_REGION_ENGINEERING

/var/const/access_change_ids = 15
/datum/access/change_ids
	id = access_change_ids
	desc = "ID Computer"
	region = ACCESS_REGION_COMMAND

/var/const/access_ai_upload = 16
/datum/access/ai_upload
	id = access_ai_upload
	desc = "AI Upload"
	region = ACCESS_REGION_COMMAND

/var/const/access_teleporter = 17
/datum/access/teleporter
	id = access_teleporter
	desc = "Teleporter"
	region = ACCESS_REGION_COMMAND

/var/const/access_eva = 18
/datum/access/eva
	id = access_eva
	desc = "EVA"
	region = ACCESS_REGION_COMMAND

/var/const/access_heads = 19
/datum/access/heads
	id = access_heads
	desc = "Bridge"
	region = ACCESS_REGION_COMMAND

/var/const/access_captain = 20
/datum/access/captain
	id = access_captain
	desc = "Captain"
	region = ACCESS_REGION_COMMAND

/var/const/access_all_personal_lockers = 21
/datum/access/all_personal_lockers
	id = access_all_personal_lockers
	desc = "Personal Lockers"
	region = ACCESS_REGION_COMMAND

/var/const/access_chapel_office = 22
/datum/access/chapel_office
	id = access_chapel_office
	desc = "Chapel Office"
	region = ACCESS_REGION_GENERAL

/var/const/access_tech_storage = 23
/datum/access/tech_storage
	id = access_tech_storage
	desc = "Technical Storage"
	region = ACCESS_REGION_ENGINEERING

/var/const/access_atmospherics = 24
/datum/access/atmospherics
	id = access_atmospherics
	desc = "Atmospherics"
	region = ACCESS_REGION_ENGINEERING

/var/const/access_bar = 25
/datum/access/bar
	id = access_bar
	desc = "Bar"
	region = ACCESS_REGION_GENERAL

/var/const/access_janitor = 26
/datum/access/janitor
	id = access_janitor
	desc = "Custodial Closet"
	region = ACCESS_REGION_GENERAL

/var/const/access_crematorium = 27
/datum/access/crematorium
	id = access_crematorium
	desc = "Crematorium"
	region = ACCESS_REGION_GENERAL

/var/const/access_kitchen = 28
/datum/access/kitchen
	id = access_kitchen
	desc = "Kitchen"
	region = ACCESS_REGION_GENERAL

/var/const/access_robotics = 29
/datum/access/robotics
	id = access_robotics
	desc = "Robotics"
	region = ACCESS_REGION_RESEARCH

/var/const/access_rd = 30
/datum/access/rd
	id = access_rd
	desc = "Research Director"
	region = ACCESS_REGION_RESEARCH

/var/const/access_cargo = 31
/datum/access/cargo
	id = access_cargo
	desc = "Cargo Bay"
	region = ACCESS_REGION_SUPPLY

/var/const/access_construction = 32
/datum/access/construction
	id = access_construction
	desc = "Construction Areas"
	region = ACCESS_REGION_ENGINEERING

/var/const/access_chemistry = 33
/datum/access/chemistry
	id = access_chemistry
	desc = "Chemistry Lab"
	region = ACCESS_REGION_MEDBAY

/var/const/access_cargo_bot = 34
/datum/access/cargo_bot
	id = access_cargo_bot
	desc = "Cargo Bot Delivery"
	region = ACCESS_REGION_SUPPLY

/var/const/access_hydroponics = 35
/datum/access/hydroponics
	id = access_hydroponics
	desc = "Hydroponics"
	region = ACCESS_REGION_GENERAL

/var/const/access_manufacturing = 36
/datum/access/manufacturing
	id = access_manufacturing
	desc = "Manufacturing"
	access_type = ACCESS_TYPE_NONE

/var/const/access_library = 37
/datum/access/library
	id = access_library
	desc = "Library"
	region = ACCESS_REGION_GENERAL

/var/const/access_lawyer = 38
/datum/access/lawyer
	id = access_lawyer
	desc = "Internal Affairs"
	region = ACCESS_REGION_COMMAND

/var/const/access_virology = 39
/datum/access/virology
	id = access_virology
	desc = "Virology"
	region = ACCESS_REGION_MEDBAY

/var/const/access_cmo = 40
/datum/access/cmo
	id = access_cmo
	desc = "Chief Medical Officer"
	region = ACCESS_REGION_COMMAND

/var/const/access_qm = 41
/datum/access/qm
	id = access_qm
	desc = "Quartermaster"
	region = ACCESS_REGION_SUPPLY

/var/const/access_network = 42
/datum/access/network
	id = access_network
	desc = "Station Network"
	region = ACCESS_REGION_RESEARCH

// /var/const/free_access_id = 43
// /var/const/free_access_id = 44

/var/const/access_surgery = 45
/datum/access/surgery
	id = access_surgery
	desc = "Surgery"
	region = ACCESS_REGION_MEDBAY

// /var/const/free_access_id = 46

/var/const/access_research = 47
/datum/access/research
	id = access_research
	desc = "Science"
	region = ACCESS_REGION_RESEARCH

/var/const/access_mining = 48
/datum/access/mining
	id = access_mining
	desc = "Mining"
	region = ACCESS_REGION_SUPPLY

/var/const/access_mining_office = 49
/datum/access/mining_office
	id = access_mining_office
	desc = "Mining Office"
	access_type = ACCESS_TYPE_NONE

/var/const/access_mailsorting = 50
/datum/access/mailsorting
	id = access_mailsorting
	desc = "Cargo Office"
	region = ACCESS_REGION_SUPPLY

// /var/const/free_access_id = 51
// /var/const/free_access_id = 52

/var/const/access_heads_vault = 53
/datum/access/heads_vault
	id = access_heads_vault
	desc = "Main Vault"
	region = ACCESS_REGION_COMMAND

/var/const/access_mining_station = 54
/datum/access/mining_station
	id = access_mining_station
	desc = "Mining EVA"
	region = ACCESS_REGION_SUPPLY

/var/const/access_xenobiology = 55
/datum/access/xenobiology
	id = access_xenobiology
	desc = "Xenobiology Lab"
	region = ACCESS_REGION_RESEARCH

/var/const/access_ce = 56
/datum/access/ce
	id = access_ce
	desc = "Chief Engineer"
	region = ACCESS_REGION_ENGINEERING

/var/const/access_hop = 57
/datum/access/hop
	id = access_hop
	desc = "Head of Personnel"
	region = ACCESS_REGION_COMMAND

/var/const/access_hos = 58
/datum/access/hos
	id = access_hos
	desc = "Head of Security"
	region = ACCESS_REGION_SECURITY

/var/const/access_RC_announce = 59 //Request console announcements
/datum/access/RC_announce
	id = access_RC_announce
	desc = "RC Announcements"
	region = ACCESS_REGION_COMMAND

/var/const/access_keycard_auth = 60 //Used for events which require at least two people to confirm them
/datum/access/keycard_auth
	id = access_keycard_auth
	desc = "Keycode Auth. Device"
	region = ACCESS_REGION_COMMAND

/var/const/access_tcomsat = 61 // has access to the entire telecomms satellite / machinery
/datum/access/tcomsat
	id = access_tcomsat
	desc = "Telecommunications"
	region = ACCESS_REGION_COMMAND

/var/const/access_gateway = 62
/datum/access/gateway
	id = access_gateway
	desc = "Gateway"
	region = ACCESS_REGION_COMMAND

/var/const/access_sec_doors = 63 // Security front doors
/datum/access/sec_doors
	id = access_sec_doors
	desc = "Security"
	region = ACCESS_REGION_SECURITY

/var/const/access_psychiatrist = 64 // Psychiatrist's office
/datum/access/psychiatrist
	id = access_psychiatrist
	desc = "Psychiatrist's Office"
	region = ACCESS_REGION_MEDBAY

/var/const/access_xenoarch = 65
/datum/access/xenoarch
	id = access_xenoarch
	desc = "Xenoarchaeology"
	region = ACCESS_REGION_RESEARCH

/var/const/access_medical_equip = 66
/datum/access/medical_equip
	id = access_medical_equip
	desc = "Medical Equipment"
	region = ACCESS_REGION_MEDBAY

/******************
* Central Command *
******************/
/var/const/access_cent_general = 101//General facilities.
/datum/access/cent_general
	id = access_cent_general
	desc = "Code Grey"
	access_type = ACCESS_TYPE_CENTCOM

/var/const/access_cent_thunder = 102//Thunderdome.
/datum/access/cent_thunder
	id = access_cent_thunder
	desc = "Code Yellow"
	access_type = ACCESS_TYPE_CENTCOM

/var/const/access_cent_specops = 103//Special Ops.
/datum/access/cent_specops
	id = access_cent_specops
	desc = "Code Black"
	access_type = ACCESS_TYPE_CENTCOM

/var/const/access_cent_medical = 104//Medical/Research
/datum/access/cent_medical
	id = access_cent_medical
	desc = "Code White"
	access_type = ACCESS_TYPE_CENTCOM

/var/const/access_cent_living = 105//Living quarters.
/datum/access/cent_living
	id = access_cent_living
	desc = "Code Green"
	access_type = ACCESS_TYPE_CENTCOM

/var/const/access_cent_storage = 106//Generic storage areas.
/datum/access/cent_storage
	id = access_cent_storage
	desc = "Code Orange"
	access_type = ACCESS_TYPE_CENTCOM

/var/const/access_cent_teleporter = 107//Teleporter.
/datum/access/cent_teleporter
	id = access_cent_teleporter
	desc = "Code Blue"
	access_type = ACCESS_TYPE_CENTCOM

/var/const/access_cent_creed = 108//Creed's office.
/datum/access/cent_creed
	id = access_cent_creed
	desc = "Code Silver"
	access_type = ACCESS_TYPE_CENTCOM

/var/const/access_cent_captain = 109//Captain's office/ID comp/AI.
/datum/access/cent_captain
	id = access_cent_captain
	desc = "Code Gold"
	access_type = ACCESS_TYPE_CENTCOM

/***************
* Antag access *
***************/
/var/const/access_syndicate = 150//General Syndicate Access
/datum/access/syndicate
	id = access_syndicate
	desc = "Syndicate"
	access_type = ACCESS_TYPE_SYNDICATE

/*******
* Misc *
*******/
/var/const/access_synth = 199
/datum/access/synthetic
	id = access_synth
	desc = "Synthetic"
	access_type = ACCESS_TYPE_NONE

/var/const/access_crate_cash = 200
/datum/access/crate_cash
	id = access_crate_cash
<<<<<<< HEAD
	access_type = ACCESS_TYPE_NONE

/var/const/access_merchant = 201
/datum/access/merchant
	id = access_merchant
	desc = "Merchant"
	access_type = ACCESS_TYPE_NONE
=======
	desc = "Crate cash"
	access_type = ACCESS_TYPE_NONE

>>>>>>> 5fe4cc0c
<|MERGE_RESOLUTION|>--- conflicted
+++ resolved
@@ -1,477 +1,472 @@
-/datum/access
-	var/id = 0
-	var/desc = ""
-	var/region = ACCESS_REGION_NONE
-	var/access_type = ACCESS_TYPE_STATION
-
-/datum/access/dd_SortValue()
-	return "[access_type][desc]"
-
-/*****************
-* Station access *
-*****************/
-/var/const/access_security = 1
-/datum/access/security
-	id = access_security
-	desc = "Security Equipment"
-	region = ACCESS_REGION_SECURITY
-
-/var/const/access_brig = 2 // Brig timers and permabrig
-/datum/access/holding
-	id = access_brig
-	desc = "Holding Cells"
-	region = ACCESS_REGION_SECURITY
-
-/var/const/access_armory = 3
-/datum/access/armory
-	id = access_armory
-	desc = "Armory"
-	region = ACCESS_REGION_SECURITY
-
-/var/const/access_forensics_lockers = 4
-/datum/access/forensics_lockers
-	id = access_forensics_lockers
-	desc = "Forensics"
-	region = ACCESS_REGION_SECURITY
-
-/var/const/access_medical = 5
-/datum/access/medical
-	id = access_medical
-	desc = "Medical"
-	region = ACCESS_REGION_MEDBAY
-
-/var/const/access_morgue = 6
-/datum/access/morgue
-	id = access_morgue
-	desc = "Morgue"
-	region = ACCESS_REGION_MEDBAY
-
-/var/const/access_tox = 7
-/datum/access/tox
-	id = access_tox
-	desc = "R&D Lab"
-	region = ACCESS_REGION_RESEARCH
-
-/var/const/access_tox_storage = 8
-/datum/access/tox_storage
-	id = access_tox_storage
-	desc = "Toxins Lab"
-	region = ACCESS_REGION_RESEARCH
-
-/var/const/access_genetics = 9
-/datum/access/genetics
-	id = access_genetics
-	desc = "Genetics Lab"
-	region = ACCESS_REGION_MEDBAY
-
-/var/const/access_engine = 10
-/datum/access/engine
-	id = access_engine
-	desc = "Engineering"
-	region = ACCESS_REGION_ENGINEERING
-
-/var/const/access_engine_equip = 11
-/datum/access/engine_equip
-	id = access_engine_equip
-	desc = "Engine Room"
-	region = ACCESS_REGION_ENGINEERING
-
-/var/const/access_maint_tunnels = 12
-/datum/access/maint_tunnels
-	id = access_maint_tunnels
-	desc = "Maintenance"
-	region = ACCESS_REGION_ENGINEERING
-
-/var/const/access_external_airlocks = 13
-/datum/access/external_airlocks
-	id = access_external_airlocks
-	desc = "External Airlocks"
-	region = ACCESS_REGION_ENGINEERING
-
-/var/const/access_emergency_storage = 14
-/datum/access/emergency_storage
-	id = access_emergency_storage
-	desc = "Emergency Storage"
-	region = ACCESS_REGION_ENGINEERING
-
-/var/const/access_change_ids = 15
-/datum/access/change_ids
-	id = access_change_ids
-	desc = "ID Computer"
-	region = ACCESS_REGION_COMMAND
-
-/var/const/access_ai_upload = 16
-/datum/access/ai_upload
-	id = access_ai_upload
-	desc = "AI Upload"
-	region = ACCESS_REGION_COMMAND
-
-/var/const/access_teleporter = 17
-/datum/access/teleporter
-	id = access_teleporter
-	desc = "Teleporter"
-	region = ACCESS_REGION_COMMAND
-
-/var/const/access_eva = 18
-/datum/access/eva
-	id = access_eva
-	desc = "EVA"
-	region = ACCESS_REGION_COMMAND
-
-/var/const/access_heads = 19
-/datum/access/heads
-	id = access_heads
-	desc = "Bridge"
-	region = ACCESS_REGION_COMMAND
-
-/var/const/access_captain = 20
-/datum/access/captain
-	id = access_captain
-	desc = "Captain"
-	region = ACCESS_REGION_COMMAND
-
-/var/const/access_all_personal_lockers = 21
-/datum/access/all_personal_lockers
-	id = access_all_personal_lockers
-	desc = "Personal Lockers"
-	region = ACCESS_REGION_COMMAND
-
-/var/const/access_chapel_office = 22
-/datum/access/chapel_office
-	id = access_chapel_office
-	desc = "Chapel Office"
-	region = ACCESS_REGION_GENERAL
-
-/var/const/access_tech_storage = 23
-/datum/access/tech_storage
-	id = access_tech_storage
-	desc = "Technical Storage"
-	region = ACCESS_REGION_ENGINEERING
-
-/var/const/access_atmospherics = 24
-/datum/access/atmospherics
-	id = access_atmospherics
-	desc = "Atmospherics"
-	region = ACCESS_REGION_ENGINEERING
-
-/var/const/access_bar = 25
-/datum/access/bar
-	id = access_bar
-	desc = "Bar"
-	region = ACCESS_REGION_GENERAL
-
-/var/const/access_janitor = 26
-/datum/access/janitor
-	id = access_janitor
-	desc = "Custodial Closet"
-	region = ACCESS_REGION_GENERAL
-
-/var/const/access_crematorium = 27
-/datum/access/crematorium
-	id = access_crematorium
-	desc = "Crematorium"
-	region = ACCESS_REGION_GENERAL
-
-/var/const/access_kitchen = 28
-/datum/access/kitchen
-	id = access_kitchen
-	desc = "Kitchen"
-	region = ACCESS_REGION_GENERAL
-
-/var/const/access_robotics = 29
-/datum/access/robotics
-	id = access_robotics
-	desc = "Robotics"
-	region = ACCESS_REGION_RESEARCH
-
-/var/const/access_rd = 30
-/datum/access/rd
-	id = access_rd
-	desc = "Research Director"
-	region = ACCESS_REGION_RESEARCH
-
-/var/const/access_cargo = 31
-/datum/access/cargo
-	id = access_cargo
-	desc = "Cargo Bay"
-	region = ACCESS_REGION_SUPPLY
-
-/var/const/access_construction = 32
-/datum/access/construction
-	id = access_construction
-	desc = "Construction Areas"
-	region = ACCESS_REGION_ENGINEERING
-
-/var/const/access_chemistry = 33
-/datum/access/chemistry
-	id = access_chemistry
-	desc = "Chemistry Lab"
-	region = ACCESS_REGION_MEDBAY
-
-/var/const/access_cargo_bot = 34
-/datum/access/cargo_bot
-	id = access_cargo_bot
-	desc = "Cargo Bot Delivery"
-	region = ACCESS_REGION_SUPPLY
-
-/var/const/access_hydroponics = 35
-/datum/access/hydroponics
-	id = access_hydroponics
-	desc = "Hydroponics"
-	region = ACCESS_REGION_GENERAL
-
-/var/const/access_manufacturing = 36
-/datum/access/manufacturing
-	id = access_manufacturing
-	desc = "Manufacturing"
-	access_type = ACCESS_TYPE_NONE
-
-/var/const/access_library = 37
-/datum/access/library
-	id = access_library
-	desc = "Library"
-	region = ACCESS_REGION_GENERAL
-
-/var/const/access_lawyer = 38
-/datum/access/lawyer
-	id = access_lawyer
-	desc = "Internal Affairs"
-	region = ACCESS_REGION_COMMAND
-
-/var/const/access_virology = 39
-/datum/access/virology
-	id = access_virology
-	desc = "Virology"
-	region = ACCESS_REGION_MEDBAY
-
-/var/const/access_cmo = 40
-/datum/access/cmo
-	id = access_cmo
-	desc = "Chief Medical Officer"
-	region = ACCESS_REGION_COMMAND
-
-/var/const/access_qm = 41
-/datum/access/qm
-	id = access_qm
-	desc = "Quartermaster"
-	region = ACCESS_REGION_SUPPLY
-
-/var/const/access_network = 42
-/datum/access/network
-	id = access_network
-	desc = "Station Network"
-	region = ACCESS_REGION_RESEARCH
-
-// /var/const/free_access_id = 43
-// /var/const/free_access_id = 44
-
-/var/const/access_surgery = 45
-/datum/access/surgery
-	id = access_surgery
-	desc = "Surgery"
-	region = ACCESS_REGION_MEDBAY
-
-// /var/const/free_access_id = 46
-
-/var/const/access_research = 47
-/datum/access/research
-	id = access_research
-	desc = "Science"
-	region = ACCESS_REGION_RESEARCH
-
-/var/const/access_mining = 48
-/datum/access/mining
-	id = access_mining
-	desc = "Mining"
-	region = ACCESS_REGION_SUPPLY
-
-/var/const/access_mining_office = 49
-/datum/access/mining_office
-	id = access_mining_office
-	desc = "Mining Office"
-	access_type = ACCESS_TYPE_NONE
-
-/var/const/access_mailsorting = 50
-/datum/access/mailsorting
-	id = access_mailsorting
-	desc = "Cargo Office"
-	region = ACCESS_REGION_SUPPLY
-
-// /var/const/free_access_id = 51
-// /var/const/free_access_id = 52
-
-/var/const/access_heads_vault = 53
-/datum/access/heads_vault
-	id = access_heads_vault
-	desc = "Main Vault"
-	region = ACCESS_REGION_COMMAND
-
-/var/const/access_mining_station = 54
-/datum/access/mining_station
-	id = access_mining_station
-	desc = "Mining EVA"
-	region = ACCESS_REGION_SUPPLY
-
-/var/const/access_xenobiology = 55
-/datum/access/xenobiology
-	id = access_xenobiology
-	desc = "Xenobiology Lab"
-	region = ACCESS_REGION_RESEARCH
-
-/var/const/access_ce = 56
-/datum/access/ce
-	id = access_ce
-	desc = "Chief Engineer"
-	region = ACCESS_REGION_ENGINEERING
-
-/var/const/access_hop = 57
-/datum/access/hop
-	id = access_hop
-	desc = "Head of Personnel"
-	region = ACCESS_REGION_COMMAND
-
-/var/const/access_hos = 58
-/datum/access/hos
-	id = access_hos
-	desc = "Head of Security"
-	region = ACCESS_REGION_SECURITY
-
-/var/const/access_RC_announce = 59 //Request console announcements
-/datum/access/RC_announce
-	id = access_RC_announce
-	desc = "RC Announcements"
-	region = ACCESS_REGION_COMMAND
-
-/var/const/access_keycard_auth = 60 //Used for events which require at least two people to confirm them
-/datum/access/keycard_auth
-	id = access_keycard_auth
-	desc = "Keycode Auth. Device"
-	region = ACCESS_REGION_COMMAND
-
-/var/const/access_tcomsat = 61 // has access to the entire telecomms satellite / machinery
-/datum/access/tcomsat
-	id = access_tcomsat
-	desc = "Telecommunications"
-	region = ACCESS_REGION_COMMAND
-
-/var/const/access_gateway = 62
-/datum/access/gateway
-	id = access_gateway
-	desc = "Gateway"
-	region = ACCESS_REGION_COMMAND
-
-/var/const/access_sec_doors = 63 // Security front doors
-/datum/access/sec_doors
-	id = access_sec_doors
-	desc = "Security"
-	region = ACCESS_REGION_SECURITY
-
-/var/const/access_psychiatrist = 64 // Psychiatrist's office
-/datum/access/psychiatrist
-	id = access_psychiatrist
-	desc = "Psychiatrist's Office"
-	region = ACCESS_REGION_MEDBAY
-
-/var/const/access_xenoarch = 65
-/datum/access/xenoarch
-	id = access_xenoarch
-	desc = "Xenoarchaeology"
-	region = ACCESS_REGION_RESEARCH
-
-/var/const/access_medical_equip = 66
-/datum/access/medical_equip
-	id = access_medical_equip
-	desc = "Medical Equipment"
-	region = ACCESS_REGION_MEDBAY
-
-/******************
-* Central Command *
-******************/
-/var/const/access_cent_general = 101//General facilities.
-/datum/access/cent_general
-	id = access_cent_general
-	desc = "Code Grey"
-	access_type = ACCESS_TYPE_CENTCOM
-
-/var/const/access_cent_thunder = 102//Thunderdome.
-/datum/access/cent_thunder
-	id = access_cent_thunder
-	desc = "Code Yellow"
-	access_type = ACCESS_TYPE_CENTCOM
-
-/var/const/access_cent_specops = 103//Special Ops.
-/datum/access/cent_specops
-	id = access_cent_specops
-	desc = "Code Black"
-	access_type = ACCESS_TYPE_CENTCOM
-
-/var/const/access_cent_medical = 104//Medical/Research
-/datum/access/cent_medical
-	id = access_cent_medical
-	desc = "Code White"
-	access_type = ACCESS_TYPE_CENTCOM
-
-/var/const/access_cent_living = 105//Living quarters.
-/datum/access/cent_living
-	id = access_cent_living
-	desc = "Code Green"
-	access_type = ACCESS_TYPE_CENTCOM
-
-/var/const/access_cent_storage = 106//Generic storage areas.
-/datum/access/cent_storage
-	id = access_cent_storage
-	desc = "Code Orange"
-	access_type = ACCESS_TYPE_CENTCOM
-
-/var/const/access_cent_teleporter = 107//Teleporter.
-/datum/access/cent_teleporter
-	id = access_cent_teleporter
-	desc = "Code Blue"
-	access_type = ACCESS_TYPE_CENTCOM
-
-/var/const/access_cent_creed = 108//Creed's office.
-/datum/access/cent_creed
-	id = access_cent_creed
-	desc = "Code Silver"
-	access_type = ACCESS_TYPE_CENTCOM
-
-/var/const/access_cent_captain = 109//Captain's office/ID comp/AI.
-/datum/access/cent_captain
-	id = access_cent_captain
-	desc = "Code Gold"
-	access_type = ACCESS_TYPE_CENTCOM
-
-/***************
-* Antag access *
-***************/
-/var/const/access_syndicate = 150//General Syndicate Access
-/datum/access/syndicate
-	id = access_syndicate
-	desc = "Syndicate"
-	access_type = ACCESS_TYPE_SYNDICATE
-
-/*******
-* Misc *
-*******/
-/var/const/access_synth = 199
-/datum/access/synthetic
-	id = access_synth
-	desc = "Synthetic"
-	access_type = ACCESS_TYPE_NONE
-
-/var/const/access_crate_cash = 200
-/datum/access/crate_cash
-	id = access_crate_cash
-<<<<<<< HEAD
-	access_type = ACCESS_TYPE_NONE
-
-/var/const/access_merchant = 201
-/datum/access/merchant
-	id = access_merchant
-	desc = "Merchant"
-	access_type = ACCESS_TYPE_NONE
-=======
-	desc = "Crate cash"
-	access_type = ACCESS_TYPE_NONE
-
->>>>>>> 5fe4cc0c
+/datum/access
+	var/id = 0
+	var/desc = ""
+	var/region = ACCESS_REGION_NONE
+	var/access_type = ACCESS_TYPE_STATION
+
+/datum/access/dd_SortValue()
+	return "[access_type][desc]"
+
+/*****************
+* Station access *
+*****************/
+/var/const/access_security = 1
+/datum/access/security
+	id = access_security
+	desc = "Security Equipment"
+	region = ACCESS_REGION_SECURITY
+
+/var/const/access_brig = 2 // Brig timers and permabrig
+/datum/access/holding
+	id = access_brig
+	desc = "Holding Cells"
+	region = ACCESS_REGION_SECURITY
+
+/var/const/access_armory = 3
+/datum/access/armory
+	id = access_armory
+	desc = "Armory"
+	region = ACCESS_REGION_SECURITY
+
+/var/const/access_forensics_lockers = 4
+/datum/access/forensics_lockers
+	id = access_forensics_lockers
+	desc = "Forensics"
+	region = ACCESS_REGION_SECURITY
+
+/var/const/access_medical = 5
+/datum/access/medical
+	id = access_medical
+	desc = "Medical"
+	region = ACCESS_REGION_MEDBAY
+
+/var/const/access_morgue = 6
+/datum/access/morgue
+	id = access_morgue
+	desc = "Morgue"
+	region = ACCESS_REGION_MEDBAY
+
+/var/const/access_tox = 7
+/datum/access/tox
+	id = access_tox
+	desc = "R&D Lab"
+	region = ACCESS_REGION_RESEARCH
+
+/var/const/access_tox_storage = 8
+/datum/access/tox_storage
+	id = access_tox_storage
+	desc = "Toxins Lab"
+	region = ACCESS_REGION_RESEARCH
+
+/var/const/access_genetics = 9
+/datum/access/genetics
+	id = access_genetics
+	desc = "Genetics Lab"
+	region = ACCESS_REGION_MEDBAY
+
+/var/const/access_engine = 10
+/datum/access/engine
+	id = access_engine
+	desc = "Engineering"
+	region = ACCESS_REGION_ENGINEERING
+
+/var/const/access_engine_equip = 11
+/datum/access/engine_equip
+	id = access_engine_equip
+	desc = "Engine Room"
+	region = ACCESS_REGION_ENGINEERING
+
+/var/const/access_maint_tunnels = 12
+/datum/access/maint_tunnels
+	id = access_maint_tunnels
+	desc = "Maintenance"
+	region = ACCESS_REGION_ENGINEERING
+
+/var/const/access_external_airlocks = 13
+/datum/access/external_airlocks
+	id = access_external_airlocks
+	desc = "External Airlocks"
+	region = ACCESS_REGION_ENGINEERING
+
+/var/const/access_emergency_storage = 14
+/datum/access/emergency_storage
+	id = access_emergency_storage
+	desc = "Emergency Storage"
+	region = ACCESS_REGION_ENGINEERING
+
+/var/const/access_change_ids = 15
+/datum/access/change_ids
+	id = access_change_ids
+	desc = "ID Computer"
+	region = ACCESS_REGION_COMMAND
+
+/var/const/access_ai_upload = 16
+/datum/access/ai_upload
+	id = access_ai_upload
+	desc = "AI Upload"
+	region = ACCESS_REGION_COMMAND
+
+/var/const/access_teleporter = 17
+/datum/access/teleporter
+	id = access_teleporter
+	desc = "Teleporter"
+	region = ACCESS_REGION_COMMAND
+
+/var/const/access_eva = 18
+/datum/access/eva
+	id = access_eva
+	desc = "EVA"
+	region = ACCESS_REGION_COMMAND
+
+/var/const/access_heads = 19
+/datum/access/heads
+	id = access_heads
+	desc = "Bridge"
+	region = ACCESS_REGION_COMMAND
+
+/var/const/access_captain = 20
+/datum/access/captain
+	id = access_captain
+	desc = "Captain"
+	region = ACCESS_REGION_COMMAND
+
+/var/const/access_all_personal_lockers = 21
+/datum/access/all_personal_lockers
+	id = access_all_personal_lockers
+	desc = "Personal Lockers"
+	region = ACCESS_REGION_COMMAND
+
+/var/const/access_chapel_office = 22
+/datum/access/chapel_office
+	id = access_chapel_office
+	desc = "Chapel Office"
+	region = ACCESS_REGION_GENERAL
+
+/var/const/access_tech_storage = 23
+/datum/access/tech_storage
+	id = access_tech_storage
+	desc = "Technical Storage"
+	region = ACCESS_REGION_ENGINEERING
+
+/var/const/access_atmospherics = 24
+/datum/access/atmospherics
+	id = access_atmospherics
+	desc = "Atmospherics"
+	region = ACCESS_REGION_ENGINEERING
+
+/var/const/access_bar = 25
+/datum/access/bar
+	id = access_bar
+	desc = "Bar"
+	region = ACCESS_REGION_GENERAL
+
+/var/const/access_janitor = 26
+/datum/access/janitor
+	id = access_janitor
+	desc = "Custodial Closet"
+	region = ACCESS_REGION_GENERAL
+
+/var/const/access_crematorium = 27
+/datum/access/crematorium
+	id = access_crematorium
+	desc = "Crematorium"
+	region = ACCESS_REGION_GENERAL
+
+/var/const/access_kitchen = 28
+/datum/access/kitchen
+	id = access_kitchen
+	desc = "Kitchen"
+	region = ACCESS_REGION_GENERAL
+
+/var/const/access_robotics = 29
+/datum/access/robotics
+	id = access_robotics
+	desc = "Robotics"
+	region = ACCESS_REGION_RESEARCH
+
+/var/const/access_rd = 30
+/datum/access/rd
+	id = access_rd
+	desc = "Research Director"
+	region = ACCESS_REGION_RESEARCH
+
+/var/const/access_cargo = 31
+/datum/access/cargo
+	id = access_cargo
+	desc = "Cargo Bay"
+	region = ACCESS_REGION_SUPPLY
+
+/var/const/access_construction = 32
+/datum/access/construction
+	id = access_construction
+	desc = "Construction Areas"
+	region = ACCESS_REGION_ENGINEERING
+
+/var/const/access_chemistry = 33
+/datum/access/chemistry
+	id = access_chemistry
+	desc = "Chemistry Lab"
+	region = ACCESS_REGION_MEDBAY
+
+/var/const/access_cargo_bot = 34
+/datum/access/cargo_bot
+	id = access_cargo_bot
+	desc = "Cargo Bot Delivery"
+	region = ACCESS_REGION_SUPPLY
+
+/var/const/access_hydroponics = 35
+/datum/access/hydroponics
+	id = access_hydroponics
+	desc = "Hydroponics"
+	region = ACCESS_REGION_GENERAL
+
+/var/const/access_manufacturing = 36
+/datum/access/manufacturing
+	id = access_manufacturing
+	desc = "Manufacturing"
+	access_type = ACCESS_TYPE_NONE
+
+/var/const/access_library = 37
+/datum/access/library
+	id = access_library
+	desc = "Library"
+	region = ACCESS_REGION_GENERAL
+
+/var/const/access_lawyer = 38
+/datum/access/lawyer
+	id = access_lawyer
+	desc = "Internal Affairs"
+	region = ACCESS_REGION_COMMAND
+
+/var/const/access_virology = 39
+/datum/access/virology
+	id = access_virology
+	desc = "Virology"
+	region = ACCESS_REGION_MEDBAY
+
+/var/const/access_cmo = 40
+/datum/access/cmo
+	id = access_cmo
+	desc = "Chief Medical Officer"
+	region = ACCESS_REGION_COMMAND
+
+/var/const/access_qm = 41
+/datum/access/qm
+	id = access_qm
+	desc = "Quartermaster"
+	region = ACCESS_REGION_SUPPLY
+
+/var/const/access_network = 42
+/datum/access/network
+	id = access_network
+	desc = "Station Network"
+	region = ACCESS_REGION_RESEARCH
+
+// /var/const/free_access_id = 43
+// /var/const/free_access_id = 44
+
+/var/const/access_surgery = 45
+/datum/access/surgery
+	id = access_surgery
+	desc = "Surgery"
+	region = ACCESS_REGION_MEDBAY
+
+// /var/const/free_access_id = 46
+
+/var/const/access_research = 47
+/datum/access/research
+	id = access_research
+	desc = "Science"
+	region = ACCESS_REGION_RESEARCH
+
+/var/const/access_mining = 48
+/datum/access/mining
+	id = access_mining
+	desc = "Mining"
+	region = ACCESS_REGION_SUPPLY
+
+/var/const/access_mining_office = 49
+/datum/access/mining_office
+	id = access_mining_office
+	desc = "Mining Office"
+	access_type = ACCESS_TYPE_NONE
+
+/var/const/access_mailsorting = 50
+/datum/access/mailsorting
+	id = access_mailsorting
+	desc = "Cargo Office"
+	region = ACCESS_REGION_SUPPLY
+
+// /var/const/free_access_id = 51
+// /var/const/free_access_id = 52
+
+/var/const/access_heads_vault = 53
+/datum/access/heads_vault
+	id = access_heads_vault
+	desc = "Main Vault"
+	region = ACCESS_REGION_COMMAND
+
+/var/const/access_mining_station = 54
+/datum/access/mining_station
+	id = access_mining_station
+	desc = "Mining EVA"
+	region = ACCESS_REGION_SUPPLY
+
+/var/const/access_xenobiology = 55
+/datum/access/xenobiology
+	id = access_xenobiology
+	desc = "Xenobiology Lab"
+	region = ACCESS_REGION_RESEARCH
+
+/var/const/access_ce = 56
+/datum/access/ce
+	id = access_ce
+	desc = "Chief Engineer"
+	region = ACCESS_REGION_ENGINEERING
+
+/var/const/access_hop = 57
+/datum/access/hop
+	id = access_hop
+	desc = "Head of Personnel"
+	region = ACCESS_REGION_COMMAND
+
+/var/const/access_hos = 58
+/datum/access/hos
+	id = access_hos
+	desc = "Head of Security"
+	region = ACCESS_REGION_SECURITY
+
+/var/const/access_RC_announce = 59 //Request console announcements
+/datum/access/RC_announce
+	id = access_RC_announce
+	desc = "RC Announcements"
+	region = ACCESS_REGION_COMMAND
+
+/var/const/access_keycard_auth = 60 //Used for events which require at least two people to confirm them
+/datum/access/keycard_auth
+	id = access_keycard_auth
+	desc = "Keycode Auth. Device"
+	region = ACCESS_REGION_COMMAND
+
+/var/const/access_tcomsat = 61 // has access to the entire telecomms satellite / machinery
+/datum/access/tcomsat
+	id = access_tcomsat
+	desc = "Telecommunications"
+	region = ACCESS_REGION_COMMAND
+
+/var/const/access_gateway = 62
+/datum/access/gateway
+	id = access_gateway
+	desc = "Gateway"
+	region = ACCESS_REGION_COMMAND
+
+/var/const/access_sec_doors = 63 // Security front doors
+/datum/access/sec_doors
+	id = access_sec_doors
+	desc = "Security"
+	region = ACCESS_REGION_SECURITY
+
+/var/const/access_psychiatrist = 64 // Psychiatrist's office
+/datum/access/psychiatrist
+	id = access_psychiatrist
+	desc = "Psychiatrist's Office"
+	region = ACCESS_REGION_MEDBAY
+
+/var/const/access_xenoarch = 65
+/datum/access/xenoarch
+	id = access_xenoarch
+	desc = "Xenoarchaeology"
+	region = ACCESS_REGION_RESEARCH
+
+/var/const/access_medical_equip = 66
+/datum/access/medical_equip
+	id = access_medical_equip
+	desc = "Medical Equipment"
+	region = ACCESS_REGION_MEDBAY
+
+/******************
+* Central Command *
+******************/
+/var/const/access_cent_general = 101//General facilities.
+/datum/access/cent_general
+	id = access_cent_general
+	desc = "Code Grey"
+	access_type = ACCESS_TYPE_CENTCOM
+
+/var/const/access_cent_thunder = 102//Thunderdome.
+/datum/access/cent_thunder
+	id = access_cent_thunder
+	desc = "Code Yellow"
+	access_type = ACCESS_TYPE_CENTCOM
+
+/var/const/access_cent_specops = 103//Special Ops.
+/datum/access/cent_specops
+	id = access_cent_specops
+	desc = "Code Black"
+	access_type = ACCESS_TYPE_CENTCOM
+
+/var/const/access_cent_medical = 104//Medical/Research
+/datum/access/cent_medical
+	id = access_cent_medical
+	desc = "Code White"
+	access_type = ACCESS_TYPE_CENTCOM
+
+/var/const/access_cent_living = 105//Living quarters.
+/datum/access/cent_living
+	id = access_cent_living
+	desc = "Code Green"
+	access_type = ACCESS_TYPE_CENTCOM
+
+/var/const/access_cent_storage = 106//Generic storage areas.
+/datum/access/cent_storage
+	id = access_cent_storage
+	desc = "Code Orange"
+	access_type = ACCESS_TYPE_CENTCOM
+
+/var/const/access_cent_teleporter = 107//Teleporter.
+/datum/access/cent_teleporter
+	id = access_cent_teleporter
+	desc = "Code Blue"
+	access_type = ACCESS_TYPE_CENTCOM
+
+/var/const/access_cent_creed = 108//Creed's office.
+/datum/access/cent_creed
+	id = access_cent_creed
+	desc = "Code Silver"
+	access_type = ACCESS_TYPE_CENTCOM
+
+/var/const/access_cent_captain = 109//Captain's office/ID comp/AI.
+/datum/access/cent_captain
+	id = access_cent_captain
+	desc = "Code Gold"
+	access_type = ACCESS_TYPE_CENTCOM
+
+/***************
+* Antag access *
+***************/
+/var/const/access_syndicate = 150//General Syndicate Access
+/datum/access/syndicate
+	id = access_syndicate
+	desc = "Syndicate"
+	access_type = ACCESS_TYPE_SYNDICATE
+
+/*******
+* Misc *
+*******/
+/var/const/access_synth = 199
+/datum/access/synthetic
+	id = access_synth
+	desc = "Synthetic"
+	access_type = ACCESS_TYPE_NONE
+
+/var/const/access_crate_cash = 200
+/datum/access/crate_cash
+	id = access_crate_cash
+	desc = "Crate cash"
+	access_type = ACCESS_TYPE_NONE
+
+/var/const/access_merchant = 201
+/datum/access/merchant
+	id = access_merchant
+	desc = "Merchant"
+	access_type = ACCESS_TYPE_NONE