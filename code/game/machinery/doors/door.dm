--- conflicted
+++ resolved
@@ -1,492 +1,483 @@
-//This file was auto-corrected by findeclaration.exe on 25.5.2012 20:42:31
-#define DOOR_REPAIR_AMOUNT 50	//amount of health regained per stack amount used
-
-/obj/machinery/door
-	name = "Door"
-	desc = "It opens and closes."
-	icon = 'icons/obj/doors/Doorint.dmi'
-	icon_state = "door1"
-	anchored = 1
-	opacity = 1
-	density = 1
-	layer = DOOR_OPEN_LAYER
-	var/open_layer = DOOR_OPEN_LAYER
-	var/closed_layer = DOOR_CLOSED_LAYER
-
-	var/visible = 1
-	var/p_open = 0
-	var/operating = 0
-	var/autoclose = 0
-	var/glass = 0
-	var/normalspeed = 1
-	var/heat_proof = 0 // For glass airlocks/opacity firedoors
-	var/air_properties_vary_with_direction = 0
-	var/maxhealth = 300
-	var/health
-	var/destroy_hits = 10 //How many strong hits it takes to destroy the door
-	var/min_force = 10 //minimum amount of force needed to damage the door with a melee weapon
-	var/hitsound = 'sound/weapons/smash.ogg' //sound door makes when hit with a weapon
-	var/obj/item/stack/material/steel/repairing
-	var/block_air_zones = 1 //If set, air zones cannot merge across the door even when it is opened.
-	var/close_door_at = 0 //When to automatically close the door, if possible
-
-	//Multi-tile doors
-	dir = EAST
-	var/width = 1
-
-	// turf animation
-	var/atom/movable/overlay/c_animation = null
-
-/obj/machinery/door/attack_generic(var/mob/user, var/damage)
-	if(damage >= 10)
-		visible_message("<span class='danger'>\The [user] smashes into the [src]!</span>")
-		take_damage(damage)
-	else
-		visible_message("<span class='notice'>\The [user] bonks \the [src] harmlessly.</span>")
-	user.do_attack_animation(src)
-
-/obj/machinery/door/New()
-	. = ..()
-	if(density)
-		layer = closed_layer
-		explosion_resistance = initial(explosion_resistance)
-		update_heat_protection(get_turf(src))
-	else
-		layer = open_layer
-		explosion_resistance = 0
-
-
-	if(width > 1)
-		if(dir in list(EAST, WEST))
-			bound_width = width * world.icon_size
-			bound_height = world.icon_size
-		else
-			bound_width = world.icon_size
-			bound_height = width * world.icon_size
-
-	health = maxhealth
-
-	update_nearby_tiles(need_rebuild=1)
-	return
-
-/obj/machinery/door/Destroy()
-	density = 0
-	update_nearby_tiles()
-	..()
-	return
-
-/obj/machinery/door/process()
-	if(close_door_at && world.time >= close_door_at)
-		if(autoclose)
-			close_door_at = next_close_time()
-			close()
-		else
-			close_door_at = 0
-
-/obj/machinery/door/proc/can_open()
-	if(!density || operating || !ticker)
-		return 0
-	return 1
-
-/obj/machinery/door/proc/can_close()
-	if(density || operating || !ticker)
-		return 0
-	return 1
-
-/obj/machinery/door/Bumped(atom/AM)
-	if(p_open || operating) return
-	if(ismob(AM))
-		var/mob/M = AM
-		if(world.time - M.last_bumped <= 10) return	//Can bump-open one airlock per second. This is to prevent shock spam.
-		M.last_bumped = world.time
-		if(!M.restrained() && !M.small)
-			bumpopen(M)
-		return
-
-	if(istype(AM, /mob/living/bot))
-		var/mob/living/bot/bot = AM
-		if(src.check_access(bot.botcard))
-			if(density)
-				open()
-		return
-
-	if(istype(AM, /obj/mecha))
-		var/obj/mecha/mecha = AM
-		if(density)
-			if(mecha.occupant && (src.allowed(mecha.occupant) || src.check_access_list(mecha.operation_req_access)))
-				open()
-			else
-				do_animate("deny")
-		return
-	if(istype(AM, /obj/structure/bed/chair/wheelchair))
-		var/obj/structure/bed/chair/wheelchair/wheel = AM
-		if(density)
-			if(wheel.pulling && (src.allowed(wheel.pulling)))
-				open()
-			else
-				do_animate("deny")
-		return
-	return
-
-
-/obj/machinery/door/CanPass(atom/movable/mover, turf/target, height=0, air_group=0)
-	if(air_group) return !block_air_zones
-	if(istype(mover) && mover.checkpass(PASSGLASS))
-		return !opacity
-	return !density
-
-
-/obj/machinery/door/proc/bumpopen(mob/user as mob)
-	if(operating)	return
-	if(user.last_airflow > world.time - vsc.airflow_delay) //Fakkit
-		return
-	src.add_fingerprint(user)
-	if(density)
-		if(allowed(user))	open()
-		else				do_animate("deny")
-	return
-
-/obj/machinery/door/meteorhit(obj/M as obj)
-	src.open()
-	return
-
-/obj/machinery/door/bullet_act(var/obj/item/projectile/Proj)
-	..()
-
-	//Tasers and the like should not damage doors. Nor should TOX, OXY, CLONE, etc damage types
-	if(!(Proj.damage_type == BRUTE || Proj.damage_type == BURN))
-		return
-
-	// Emitter Blasts - these will eventually completely destroy the door, given enough time.
-	if (Proj.damage > 90)
-		destroy_hits--
-		if (destroy_hits <= 0)
-			visible_message("\red <B>\The [src.name] disintegrates!</B>")
-			switch (Proj.damage_type)
-				if(BRUTE)
-					new /obj/item/stack/material/steel(src.loc, 2)
-					PoolOrNew(/obj/item/stack/rods, list(src.loc, 3))
-				if(BURN)
-					new /obj/effect/decal/cleanable/ash(src.loc) // Turn it to ashes!
-			qdel(src)
-
-	if(Proj.damage)
-		//cap projectile damage so that there's still a minimum number of hits required to break the door
-		take_damage(min(Proj.damage, 100))
-
-
-
-/obj/machinery/door/hitby(AM as mob|obj, var/speed=5)
-
-	..()
-	visible_message("\red <B>[src.name] was hit by [AM].</B>")
-	var/tforce = 0
-	if(ismob(AM))
-		tforce = 15 * (speed/5)
-	else
-		tforce = AM:throwforce * (speed/5)
-	playsound(src.loc, hitsound, 100, 1)
-	take_damage(tforce)
-	return
-
-/obj/machinery/door/attack_ai(mob/user as mob)
-	return src.attack_hand(user)
-
-/obj/machinery/door/attack_hand(mob/user as mob)
-	return src.attackby(user, user)
-
-/obj/machinery/door/attack_tk(mob/user as mob)
-	if(requiresID() && !allowed(null))
-		return
-	..()
-
-/obj/machinery/door/attackby(obj/item/I as obj, mob/user as mob)
-	if(istype(I, /obj/item/device/detective_scanner))
-		return
-	src.add_fingerprint(user)
-
-	if(istype(I, /obj/item/stack/material) && I.get_material_name() == src.get_material_name())
-		if(stat & BROKEN)
-			user << "<span class='notice'>It looks like \the [src] is pretty busted. It's going to need more than just patching up now.</span>"
-			return
-		if(health >= maxhealth)
-			user << "<span class='notice'>Nothing to fix!</span>"
-			return
-		if(!density)
-			user << "<span class='warning'>\The [src] must be closed before you can repair it.</span>"
-			return
-
-		//figure out how much metal we need
-		var/amount_needed = (maxhealth - health) / DOOR_REPAIR_AMOUNT
-		amount_needed = (round(amount_needed) == amount_needed)? amount_needed : round(amount_needed) + 1 //Why does BYOND not have a ceiling proc?
-
-		var/obj/item/stack/stack = I
-		var/transfer
-		if (repairing)
-			transfer = stack.transfer_to(repairing, amount_needed - repairing.amount)
-			if (!transfer)
-				user << "<span class='warning'>You must weld or remove \the [repairing] from \the [src] before you can add anything else.</span>"
-		else
-			repairing = stack.split(amount_needed)
-			if (repairing)
-				repairing.loc = src
-				transfer = repairing.amount
-
-		if (transfer)
-			user << "<span class='notice'>You fit [transfer] [stack.singular_name]\s to damaged and broken parts on \the [src].</span>"
-
-		return
-
-	if(repairing && istype(I, /obj/item/weapon/weldingtool))
-		if(!density)
-			user << "<span class='warning'>\The [src] must be closed before you can repair it.</span>"
-			return
-
-		var/obj/item/weapon/weldingtool/welder = I
-		if(welder.remove_fuel(0,user))
-			user << "<span class='notice'>You start to fix dents and weld \the [repairing] into place.</span>"
-			playsound(src, 'sound/items/Welder.ogg', 100, 1)
-			if(do_after(user, 5 * repairing.amount) && welder && welder.isOn())
-				user << "<span class='notice'>You finish repairing the damage to \the [src].</span>"
-				health = between(health, health + repairing.amount*DOOR_REPAIR_AMOUNT, maxhealth)
-				update_icon()
-				qdel(repairing)
-		return
-
-	if(repairing && istype(I, /obj/item/weapon/crowbar))
-		user << "<span class='notice'>You remove \the [repairing].</span>"
-		playsound(src.loc, 'sound/items/Crowbar.ogg', 100, 1)
-		repairing.loc = user.loc
-		repairing = null
-		return
-
-	//psa to whoever coded this, there are plenty of objects that need to call attack() on doors without bludgeoning them.
-	if(src.density && istype(I, /obj/item/weapon) && user.a_intent == I_HURT && !istype(I, /obj/item/weapon/card))
-		var/obj/item/weapon/W = I
-		if(W.damtype == BRUTE || W.damtype == BURN)
-			user.do_attack_animation(src)
-			if(W.force < min_force)
-				user.visible_message("\red <B>\The [user] hits \the [src] with \the [W] with no visible effect.</B>" )
-			else
-				user.visible_message("\red <B>\The [user] forcefully strikes \the [src] with \the [W]!</B>" )
-				playsound(src.loc, hitsound, 100, 1)
-				take_damage(W.force)
-		return
-
-	if(src.operating > 0 || isrobot(user))	return //borgs can't attack doors open because it conflicts with their AI-like interaction with them.
-
-	if(src.operating) return
-
-	if(src.density && (operable() && istype(I, /obj/item/weapon/card/emag)))
-		do_animate("spark")
-		sleep(6)
-		open()
-		operating = -1
-		return 1
-
-	if(src.allowed(user) && operable())
-		if(src.density)
-			open()
-		else
-			close()
-		return
-
-	if(src.density)
-		do_animate("deny")
-	return
-
-/obj/machinery/door/proc/take_damage(var/damage)
-	var/initialhealth = src.health
-	src.health = max(0, src.health - damage)
-	if(src.health <= 0 && initialhealth > 0)
-		src.set_broken()
-	else if(src.health < src.maxhealth / 4 && initialhealth >= src.maxhealth / 4)
-		visible_message("\The [src] looks like it's about to break!" )
-	else if(src.health < src.maxhealth / 2 && initialhealth >= src.maxhealth / 2)
-		visible_message("\The [src] looks seriously damaged!" )
-	else if(src.health < src.maxhealth * 3/4 && initialhealth >= src.maxhealth * 3/4)
-		visible_message("\The [src] shows signs of damage!" )
-	update_icon()
-	return
-
-
-/obj/machinery/door/examine(mob/user)
-	. = ..()
-	if(src.health < src.maxhealth / 4)
-		user << "\The [src] looks like it's about to break!"
-	else if(src.health < src.maxhealth / 2)
-		user << "\The [src] looks seriously damaged!"
-	else if(src.health < src.maxhealth * 3/4)
-		user << "\The [src] shows signs of damage!"
-
-
-/obj/machinery/door/proc/set_broken()
-	stat |= BROKEN
-	for (var/mob/O in viewers(src, null))
-		if ((O.client && !( O.blinded )))
-			O.show_message("[src.name] breaks!" )
-	update_icon()
-	return
-
-
-/obj/machinery/door/blob_act()
-	if(prob(40))
-		qdel(src)
-	return
-
-
-/obj/machinery/door/emp_act(severity)
-	if(prob(20/severity) && (istype(src,/obj/machinery/door/airlock) || istype(src,/obj/machinery/door/window)) )
-<<<<<<< HEAD
-		open()
-=======
-		spawn(0)
-			open()
-	if(prob(40/severity))
-		if(secondsElectrified == 0)
-			secondsElectrified = -1
-			spawn(300)
-				secondsElectrified = 0
->>>>>>> ef9ebdc7
-	..()
-
-
-/obj/machinery/door/ex_act(severity)
-	switch(severity)
-		if(1.0)
-			qdel(src)
-		if(2.0)
-			if(prob(25))
-				qdel(src)
-			else
-				take_damage(300)
-		if(3.0)
-			if(prob(80))
-				var/datum/effect/effect/system/spark_spread/s = new /datum/effect/effect/system/spark_spread
-				s.set_up(2, 1, src)
-				s.start()
-			else
-				take_damage(150)
-	return
-
-
-/obj/machinery/door/update_icon()
-	if(density)
-		icon_state = "door1"
-	else
-		icon_state = "door0"
-	return
-
-
-/obj/machinery/door/proc/do_animate(animation)
-	switch(animation)
-		if("opening")
-			if(p_open)
-				flick("o_doorc0", src)
-			else
-				flick("doorc0", src)
-		if("closing")
-			if(p_open)
-				flick("o_doorc1", src)
-			else
-				flick("doorc1", src)
-		if("spark")
-			if(density)
-				flick("door_spark", src)
-		if("deny")
-			if(density && !(stat & (NOPOWER|BROKEN)))
-				flick("door_deny", src)
-				playsound(src.loc, 'sound/machines/buzz-two.ogg', 50, 0)
-	return
-
-
-/obj/machinery/door/proc/open(var/forced = 0)
-	if(!can_open(forced))
-		return
-	operating = 1
-
-	do_animate("opening")
-	icon_state = "door0"
-	set_opacity(0)
-	sleep(3)
-	src.density = 0
-	sleep(7)
-	src.layer = open_layer
-	explosion_resistance = 0
-	update_icon()
-	set_opacity(0)
-	update_nearby_tiles()
-	operating = 0
-
-	if(autoclose)
-		close_door_at = next_close_time()
-
-	return 1
-
-/obj/machinery/door/proc/next_close_time()
-	return world.time + (normalspeed ? 150 : 5)
-
-/obj/machinery/door/proc/close(var/forced = 0)
-	if(!can_close(forced))
-		return
-	operating = 1
-
-	close_door_at = 0
-	do_animate("closing")
-	sleep(3)
-	src.density = 1
-	explosion_resistance = initial(explosion_resistance)
-	src.layer = closed_layer
-	sleep(7)
-	update_icon()
-	if(visible && !glass)
-		set_opacity(1)	//caaaaarn!
-	operating = 0
-	update_nearby_tiles()
-
-	//I shall not add a check every x ticks if a door has closed over some fire.
-	var/obj/fire/fire = locate() in loc
-	if(fire)
-		qdel(fire)
-	return
-
-/obj/machinery/door/proc/requiresID()
-	return 1
-
-/obj/machinery/door/allowed(mob/M)
-	if(!requiresID())
-		return ..(null) //don't care who they are or what they have, act as if they're NOTHING
-	return ..(M)
-
-/obj/machinery/door/update_nearby_tiles(need_rebuild)
-	if(!air_master)
-		return 0
-
-	for(var/turf/simulated/turf in locs)
-		update_heat_protection(turf)
-		air_master.mark_for_update(turf)
-
-	return 1
-
-/obj/machinery/door/proc/update_heat_protection(var/turf/simulated/source)
-	if(istype(source))
-		if(src.density && (src.opacity || src.heat_proof))
-			source.thermal_conductivity = DOOR_HEAT_TRANSFER_COEFFICIENT
-		else
-			source.thermal_conductivity = initial(source.thermal_conductivity)
-
-/obj/machinery/door/Move(new_loc, new_dir)
-	//update_nearby_tiles()
-	. = ..()
-	if(width > 1)
-		if(dir in list(EAST, WEST))
-			bound_width = width * world.icon_size
-			bound_height = world.icon_size
-		else
-			bound_width = world.icon_size
-			bound_height = width * world.icon_size
-
-	update_nearby_tiles()
-
-/obj/machinery/door/morgue
-	icon = 'icons/obj/doors/doormorgue.dmi'
+//This file was auto-corrected by findeclaration.exe on 25.5.2012 20:42:31
+#define DOOR_REPAIR_AMOUNT 50	//amount of health regained per stack amount used
+
+/obj/machinery/door
+	name = "Door"
+	desc = "It opens and closes."
+	icon = 'icons/obj/doors/Doorint.dmi'
+	icon_state = "door1"
+	anchored = 1
+	opacity = 1
+	density = 1
+	layer = DOOR_OPEN_LAYER
+	var/open_layer = DOOR_OPEN_LAYER
+	var/closed_layer = DOOR_CLOSED_LAYER
+
+	var/visible = 1
+	var/p_open = 0
+	var/operating = 0
+	var/autoclose = 0
+	var/glass = 0
+	var/normalspeed = 1
+	var/heat_proof = 0 // For glass airlocks/opacity firedoors
+	var/air_properties_vary_with_direction = 0
+	var/maxhealth = 300
+	var/health
+	var/destroy_hits = 10 //How many strong hits it takes to destroy the door
+	var/min_force = 10 //minimum amount of force needed to damage the door with a melee weapon
+	var/hitsound = 'sound/weapons/smash.ogg' //sound door makes when hit with a weapon
+	var/obj/item/stack/material/steel/repairing
+	var/block_air_zones = 1 //If set, air zones cannot merge across the door even when it is opened.
+	var/close_door_at = 0 //When to automatically close the door, if possible
+
+	//Multi-tile doors
+	dir = EAST
+	var/width = 1
+
+	// turf animation
+	var/atom/movable/overlay/c_animation = null
+
+/obj/machinery/door/attack_generic(var/mob/user, var/damage)
+	if(damage >= 10)
+		visible_message("<span class='danger'>\The [user] smashes into the [src]!</span>")
+		take_damage(damage)
+	else
+		visible_message("<span class='notice'>\The [user] bonks \the [src] harmlessly.</span>")
+	user.do_attack_animation(src)
+
+/obj/machinery/door/New()
+	. = ..()
+	if(density)
+		layer = closed_layer
+		explosion_resistance = initial(explosion_resistance)
+		update_heat_protection(get_turf(src))
+	else
+		layer = open_layer
+		explosion_resistance = 0
+
+
+	if(width > 1)
+		if(dir in list(EAST, WEST))
+			bound_width = width * world.icon_size
+			bound_height = world.icon_size
+		else
+			bound_width = world.icon_size
+			bound_height = width * world.icon_size
+
+	health = maxhealth
+
+	update_nearby_tiles(need_rebuild=1)
+	return
+
+/obj/machinery/door/Destroy()
+	density = 0
+	update_nearby_tiles()
+	..()
+	return
+
+/obj/machinery/door/process()
+	if(close_door_at && world.time >= close_door_at)
+		if(autoclose)
+			close_door_at = next_close_time()
+			close()
+		else
+			close_door_at = 0
+
+/obj/machinery/door/proc/can_open()
+	if(!density || operating || !ticker)
+		return 0
+	return 1
+
+/obj/machinery/door/proc/can_close()
+	if(density || operating || !ticker)
+		return 0
+	return 1
+
+/obj/machinery/door/Bumped(atom/AM)
+	if(p_open || operating) return
+	if(ismob(AM))
+		var/mob/M = AM
+		if(world.time - M.last_bumped <= 10) return	//Can bump-open one airlock per second. This is to prevent shock spam.
+		M.last_bumped = world.time
+		if(!M.restrained() && !M.small)
+			bumpopen(M)
+		return
+
+	if(istype(AM, /mob/living/bot))
+		var/mob/living/bot/bot = AM
+		if(src.check_access(bot.botcard))
+			if(density)
+				open()
+		return
+
+	if(istype(AM, /obj/mecha))
+		var/obj/mecha/mecha = AM
+		if(density)
+			if(mecha.occupant && (src.allowed(mecha.occupant) || src.check_access_list(mecha.operation_req_access)))
+				open()
+			else
+				do_animate("deny")
+		return
+	if(istype(AM, /obj/structure/bed/chair/wheelchair))
+		var/obj/structure/bed/chair/wheelchair/wheel = AM
+		if(density)
+			if(wheel.pulling && (src.allowed(wheel.pulling)))
+				open()
+			else
+				do_animate("deny")
+		return
+	return
+
+
+/obj/machinery/door/CanPass(atom/movable/mover, turf/target, height=0, air_group=0)
+	if(air_group) return !block_air_zones
+	if(istype(mover) && mover.checkpass(PASSGLASS))
+		return !opacity
+	return !density
+
+
+/obj/machinery/door/proc/bumpopen(mob/user as mob)
+	if(operating)	return
+	if(user.last_airflow > world.time - vsc.airflow_delay) //Fakkit
+		return
+	src.add_fingerprint(user)
+	if(density)
+		if(allowed(user))	open()
+		else				do_animate("deny")
+	return
+
+/obj/machinery/door/meteorhit(obj/M as obj)
+	src.open()
+	return
+
+/obj/machinery/door/bullet_act(var/obj/item/projectile/Proj)
+	..()
+
+	//Tasers and the like should not damage doors. Nor should TOX, OXY, CLONE, etc damage types
+	if(!(Proj.damage_type == BRUTE || Proj.damage_type == BURN))
+		return
+
+	// Emitter Blasts - these will eventually completely destroy the door, given enough time.
+	if (Proj.damage > 90)
+		destroy_hits--
+		if (destroy_hits <= 0)
+			visible_message("\red <B>\The [src.name] disintegrates!</B>")
+			switch (Proj.damage_type)
+				if(BRUTE)
+					new /obj/item/stack/material/steel(src.loc, 2)
+					PoolOrNew(/obj/item/stack/rods, list(src.loc, 3))
+				if(BURN)
+					new /obj/effect/decal/cleanable/ash(src.loc) // Turn it to ashes!
+			qdel(src)
+
+	if(Proj.damage)
+		//cap projectile damage so that there's still a minimum number of hits required to break the door
+		take_damage(min(Proj.damage, 100))
+
+
+
+/obj/machinery/door/hitby(AM as mob|obj, var/speed=5)
+
+	..()
+	visible_message("\red <B>[src.name] was hit by [AM].</B>")
+	var/tforce = 0
+	if(ismob(AM))
+		tforce = 15 * (speed/5)
+	else
+		tforce = AM:throwforce * (speed/5)
+	playsound(src.loc, hitsound, 100, 1)
+	take_damage(tforce)
+	return
+
+/obj/machinery/door/attack_ai(mob/user as mob)
+	return src.attack_hand(user)
+
+/obj/machinery/door/attack_hand(mob/user as mob)
+	return src.attackby(user, user)
+
+/obj/machinery/door/attack_tk(mob/user as mob)
+	if(requiresID() && !allowed(null))
+		return
+	..()
+
+/obj/machinery/door/attackby(obj/item/I as obj, mob/user as mob)
+	if(istype(I, /obj/item/device/detective_scanner))
+		return
+	src.add_fingerprint(user)
+
+	if(istype(I, /obj/item/stack/material) && I.get_material_name() == src.get_material_name())
+		if(stat & BROKEN)
+			user << "<span class='notice'>It looks like \the [src] is pretty busted. It's going to need more than just patching up now.</span>"
+			return
+		if(health >= maxhealth)
+			user << "<span class='notice'>Nothing to fix!</span>"
+			return
+		if(!density)
+			user << "<span class='warning'>\The [src] must be closed before you can repair it.</span>"
+			return
+
+		//figure out how much metal we need
+		var/amount_needed = (maxhealth - health) / DOOR_REPAIR_AMOUNT
+		amount_needed = (round(amount_needed) == amount_needed)? amount_needed : round(amount_needed) + 1 //Why does BYOND not have a ceiling proc?
+
+		var/obj/item/stack/stack = I
+		var/transfer
+		if (repairing)
+			transfer = stack.transfer_to(repairing, amount_needed - repairing.amount)
+			if (!transfer)
+				user << "<span class='warning'>You must weld or remove \the [repairing] from \the [src] before you can add anything else.</span>"
+		else
+			repairing = stack.split(amount_needed)
+			if (repairing)
+				repairing.loc = src
+				transfer = repairing.amount
+
+		if (transfer)
+			user << "<span class='notice'>You fit [transfer] [stack.singular_name]\s to damaged and broken parts on \the [src].</span>"
+
+		return
+
+	if(repairing && istype(I, /obj/item/weapon/weldingtool))
+		if(!density)
+			user << "<span class='warning'>\The [src] must be closed before you can repair it.</span>"
+			return
+
+		var/obj/item/weapon/weldingtool/welder = I
+		if(welder.remove_fuel(0,user))
+			user << "<span class='notice'>You start to fix dents and weld \the [repairing] into place.</span>"
+			playsound(src, 'sound/items/Welder.ogg', 100, 1)
+			if(do_after(user, 5 * repairing.amount) && welder && welder.isOn())
+				user << "<span class='notice'>You finish repairing the damage to \the [src].</span>"
+				health = between(health, health + repairing.amount*DOOR_REPAIR_AMOUNT, maxhealth)
+				update_icon()
+				qdel(repairing)
+		return
+
+	if(repairing && istype(I, /obj/item/weapon/crowbar))
+		user << "<span class='notice'>You remove \the [repairing].</span>"
+		playsound(src.loc, 'sound/items/Crowbar.ogg', 100, 1)
+		repairing.loc = user.loc
+		repairing = null
+		return
+
+	//psa to whoever coded this, there are plenty of objects that need to call attack() on doors without bludgeoning them.
+	if(src.density && istype(I, /obj/item/weapon) && user.a_intent == I_HURT && !istype(I, /obj/item/weapon/card))
+		var/obj/item/weapon/W = I
+		if(W.damtype == BRUTE || W.damtype == BURN)
+			user.do_attack_animation(src)
+			if(W.force < min_force)
+				user.visible_message("\red <B>\The [user] hits \the [src] with \the [W] with no visible effect.</B>" )
+			else
+				user.visible_message("\red <B>\The [user] forcefully strikes \the [src] with \the [W]!</B>" )
+				playsound(src.loc, hitsound, 100, 1)
+				take_damage(W.force)
+		return
+
+	if(src.operating > 0 || isrobot(user))	return //borgs can't attack doors open because it conflicts with their AI-like interaction with them.
+
+	if(src.operating) return
+
+	if(src.density && (operable() && istype(I, /obj/item/weapon/card/emag)))
+		do_animate("spark")
+		sleep(6)
+		open()
+		operating = -1
+		return 1
+
+	if(src.allowed(user) && operable())
+		if(src.density)
+			open()
+		else
+			close()
+		return
+
+	if(src.density)
+		do_animate("deny")
+	return
+
+/obj/machinery/door/proc/take_damage(var/damage)
+	var/initialhealth = src.health
+	src.health = max(0, src.health - damage)
+	if(src.health <= 0 && initialhealth > 0)
+		src.set_broken()
+	else if(src.health < src.maxhealth / 4 && initialhealth >= src.maxhealth / 4)
+		visible_message("\The [src] looks like it's about to break!" )
+	else if(src.health < src.maxhealth / 2 && initialhealth >= src.maxhealth / 2)
+		visible_message("\The [src] looks seriously damaged!" )
+	else if(src.health < src.maxhealth * 3/4 && initialhealth >= src.maxhealth * 3/4)
+		visible_message("\The [src] shows signs of damage!" )
+	update_icon()
+	return
+
+
+/obj/machinery/door/examine(mob/user)
+	. = ..()
+	if(src.health < src.maxhealth / 4)
+		user << "\The [src] looks like it's about to break!"
+	else if(src.health < src.maxhealth / 2)
+		user << "\The [src] looks seriously damaged!"
+	else if(src.health < src.maxhealth * 3/4)
+		user << "\The [src] shows signs of damage!"
+
+
+/obj/machinery/door/proc/set_broken()
+	stat |= BROKEN
+	for (var/mob/O in viewers(src, null))
+		if ((O.client && !( O.blinded )))
+			O.show_message("[src.name] breaks!" )
+	update_icon()
+	return
+
+
+/obj/machinery/door/blob_act()
+	if(prob(40))
+		qdel(src)
+	return
+
+
+/obj/machinery/door/emp_act(severity)
+	if(prob(20/severity) && (istype(src,/obj/machinery/door/airlock) || istype(src,/obj/machinery/door/window)) )
+		spawn(0)
+			open()
+	..()
+
+
+/obj/machinery/door/ex_act(severity)
+	switch(severity)
+		if(1.0)
+			qdel(src)
+		if(2.0)
+			if(prob(25))
+				qdel(src)
+			else
+				take_damage(300)
+		if(3.0)
+			if(prob(80))
+				var/datum/effect/effect/system/spark_spread/s = new /datum/effect/effect/system/spark_spread
+				s.set_up(2, 1, src)
+				s.start()
+			else
+				take_damage(150)
+	return
+
+
+/obj/machinery/door/update_icon()
+	if(density)
+		icon_state = "door1"
+	else
+		icon_state = "door0"
+	return
+
+
+/obj/machinery/door/proc/do_animate(animation)
+	switch(animation)
+		if("opening")
+			if(p_open)
+				flick("o_doorc0", src)
+			else
+				flick("doorc0", src)
+		if("closing")
+			if(p_open)
+				flick("o_doorc1", src)
+			else
+				flick("doorc1", src)
+		if("spark")
+			if(density)
+				flick("door_spark", src)
+		if("deny")
+			if(density && !(stat & (NOPOWER|BROKEN)))
+				flick("door_deny", src)
+				playsound(src.loc, 'sound/machines/buzz-two.ogg', 50, 0)
+	return
+
+
+/obj/machinery/door/proc/open(var/forced = 0)
+	if(!can_open(forced))
+		return
+	operating = 1
+
+	do_animate("opening")
+	icon_state = "door0"
+	set_opacity(0)
+	sleep(3)
+	src.density = 0
+	sleep(7)
+	src.layer = open_layer
+	explosion_resistance = 0
+	update_icon()
+	set_opacity(0)
+	update_nearby_tiles()
+	operating = 0
+
+	if(autoclose)
+		close_door_at = next_close_time()
+
+	return 1
+
+/obj/machinery/door/proc/next_close_time()
+	return world.time + (normalspeed ? 150 : 5)
+
+/obj/machinery/door/proc/close(var/forced = 0)
+	if(!can_close(forced))
+		return
+	operating = 1
+
+	close_door_at = 0
+	do_animate("closing")
+	sleep(3)
+	src.density = 1
+	explosion_resistance = initial(explosion_resistance)
+	src.layer = closed_layer
+	sleep(7)
+	update_icon()
+	if(visible && !glass)
+		set_opacity(1)	//caaaaarn!
+	operating = 0
+	update_nearby_tiles()
+
+	//I shall not add a check every x ticks if a door has closed over some fire.
+	var/obj/fire/fire = locate() in loc
+	if(fire)
+		qdel(fire)
+	return
+
+/obj/machinery/door/proc/requiresID()
+	return 1
+
+/obj/machinery/door/allowed(mob/M)
+	if(!requiresID())
+		return ..(null) //don't care who they are or what they have, act as if they're NOTHING
+	return ..(M)
+
+/obj/machinery/door/update_nearby_tiles(need_rebuild)
+	if(!air_master)
+		return 0
+
+	for(var/turf/simulated/turf in locs)
+		update_heat_protection(turf)
+		air_master.mark_for_update(turf)
+
+	return 1
+
+/obj/machinery/door/proc/update_heat_protection(var/turf/simulated/source)
+	if(istype(source))
+		if(src.density && (src.opacity || src.heat_proof))
+			source.thermal_conductivity = DOOR_HEAT_TRANSFER_COEFFICIENT
+		else
+			source.thermal_conductivity = initial(source.thermal_conductivity)
+
+/obj/machinery/door/Move(new_loc, new_dir)
+	//update_nearby_tiles()
+	. = ..()
+	if(width > 1)
+		if(dir in list(EAST, WEST))
+			bound_width = width * world.icon_size
+			bound_height = world.icon_size
+		else
+			bound_width = world.icon_size
+			bound_height = width * world.icon_size
+
+	update_nearby_tiles()
+
+/obj/machinery/door/morgue
+	icon = 'icons/obj/doors/doormorgue.dmi'