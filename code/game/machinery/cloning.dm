//Cloning revival method.
//The pod handles the actual cloning while the computer manages the clone profiles

//Potential replacement for genetics revives or something I dunno (?)

#define CLONE_BIOMASS 150

/obj/machinery/clonepod
	anchored = 1
	name = "cloning pod"
	desc = "An electronically-lockable pod for growing organic tissue."
	density = 1
	icon = 'icons/obj/cloning.dmi'
	icon_state = "pod_0"
	req_access = list(access_genetics) //For premature unlocking.
	var/mob/living/occupant
	var/heal_level = 90 //The clone is released once its health reaches this level.
	var/locked = 0
	var/obj/machinery/computer/cloning/connected = null //So we remember the connected clone machine.
	var/mess = 0 //Need to clean out it if it's full of exploded clone.
	var/attempting = 0 //One clone attempt at a time thanks
	var/eject_wait = 0 //Don't eject them as soon as they are created fuckkk
	var/biomass = CLONE_BIOMASS * 3

//The return of data disks?? Just for transferring between genetics machine/cloning machine.
//TO-DO: Make the genetics machine accept them.
/obj/item/weapon/disk/data
	name = "Cloning Data Disk"
	icon = 'icons/obj/cloning.dmi'
	icon_state = "datadisk0" //Gosh I hope syndies don't mistake them for the nuke disk.
	item_state = "card-id"
	w_class = 2.0
	var/datum/dna2/record/buf=null
	var/read_only = 0 //Well,it's still a floppy disk

/obj/item/weapon/disk/data/proc/Initialize()
	buf = new
	buf.dna=new

/obj/item/weapon/disk/data/demo
	name = "data disk - 'God Emperor of Mankind'"
	read_only = 1

	New()
		Initialize()
		buf.types=DNA2_BUF_UE|DNA2_BUF_UI
		//data = "066000033000000000AF00330660FF4DB002690"
		//data = "0C80C80C80C80C80C8000000000000161FBDDEF" - Farmer Jeff
		buf.dna.real_name="God Emperor of Mankind"
		buf.dna.unique_enzymes = md5(buf.dna.real_name)
		buf.dna.UI=list(0x066,0x000,0x033,0x000,0x000,0x000,0xAF0,0x033,0x066,0x0FF,0x4DB,0x002,0x690)
		//buf.dna.UI=list(0x0C8,0x0C8,0x0C8,0x0C8,0x0C8,0x0C8,0x000,0x000,0x000,0x000,0x161,0xFBD,0xDEF) // Farmer Jeff
		buf.dna.UpdateUI()

/obj/item/weapon/disk/data/monkey
	name = "data disk - 'Mr. Muggles'"
	read_only = 1

	New()
		Initialize()
		buf.types=DNA2_BUF_SE
		var/list/new_SE=list(0x098,0x3E8,0x403,0x44C,0x39F,0x4B0,0x59D,0x514,0x5FC,0x578,0x5DC,0x640,0x6A4)
		for(var/i=new_SE.len;i<=DNA_SE_LENGTH;i++)
			new_SE += rand(1,1024)
		buf.dna.SE=new_SE
		buf.dna.SetSEValueRange(MONKEYBLOCK,0xDAC, 0xFFF)


//Find a dead mob with a brain and client.
/proc/find_dead_player(var/find_key)
	if (isnull(find_key))
		return

	var/mob/selected = null
	for(var/mob/M in player_list)
		//Dead people only thanks!
		if ((M.stat != 2) || (!M.client))
			continue
		//They need a brain!
		if ((istype(M, /mob/living/carbon/human)) && (M:brain_op_stage >= 4.0))
			continue

		if (M.ckey == find_key)
			selected = M
			break
	return selected

//Disk stuff.
/obj/item/weapon/disk/data/New()
	..()
	var/diskcolor = pick(0,1,2)
	src.icon_state = "datadisk[diskcolor]"

/obj/item/weapon/disk/data/attack_self(mob/user as mob)
	src.read_only = !src.read_only
	user << "You flip the write-protect tab to [src.read_only ? "protected" : "unprotected"]."

/obj/item/weapon/disk/data/examine()
	set src in oview(5)
	..()
	usr << text("The write-protect tab is set to [src.read_only ? "protected" : "unprotected"].")
	return

//Health Tracker Implant

/obj/item/weapon/implant/health
	name = "health implant"
	var/healthstring = ""

/obj/item/weapon/implant/health/proc/sensehealth()
	if (!src.implanted)
		return "ERROR"
	else
		if(isliving(src.implanted))
			var/mob/living/L = src.implanted
			src.healthstring = "[round(L.getOxyLoss())] - [round(L.getFireLoss())] - [round(L.getToxLoss())] - [round(L.getBruteLoss())]"
		if (!src.healthstring)
			src.healthstring = "ERROR"
		return src.healthstring

/obj/machinery/clonepod/attack_ai(mob/user as mob)
	src.add_hiddenprint(user)
	return attack_hand(user)
/obj/machinery/clonepod/attack_paw(mob/user as mob)
	return attack_hand(user)
/obj/machinery/clonepod/attack_hand(mob/user as mob)
	if ((isnull(src.occupant)) || (stat & NOPOWER))
		return
	if ((!isnull(src.occupant)) && (src.occupant.stat != 2))
		var/completion = (100 * ((src.occupant.health + 100) / (src.heal_level + 100)))
		user << "Current clone cycle is [round(completion)]% complete."
	return

//Clonepod

//Start growing a human clone in the pod!
/obj/machinery/clonepod/proc/growclone(var/datum/dna2/record/R)
	if(mess || attempting)
		return 0
	var/datum/mind/clonemind = locate(R.mind)
	if(!istype(clonemind,/datum/mind))	//not a mind
		return 0
	if( clonemind.current && clonemind.current.stat != DEAD )	//mind is associated with a non-dead body
		return 0
	if(clonemind.active)	//somebody is using that mind
		if( ckey(clonemind.key)!=R.ckey )
			return 0
	else
		for(var/mob/dead/observer/G in player_list)
			if(G.ckey == R.ckey)
				if(G.can_reenter_corpse)
					break
				else
					return 0


	src.heal_level = rand(10,40) //Randomizes what health the clone is when ejected
	src.attempting = 1 //One at a time!!
	src.locked = 1

	src.eject_wait = 1
	spawn(30)
		src.eject_wait = 0

	var/mob/living/carbon/human/H = new /mob/living/carbon/human(src, R.dna.species)
	occupant = H

	if(!R.dna.real_name)	//to prevent null names
		R.dna.real_name = "clone ([rand(0,999)])"
	H.real_name = R.dna.real_name

	src.icon_state = "pod_1"
	//Get the clone body ready
	H.adjustCloneLoss(150) //new damage var so you can't eject a clone early then stab them to abuse the current damage system --NeoFite
	H.adjustBrainLoss(src.heal_level + 50 + rand(10, 30)) // The rand(10, 30) will come out as extra brain damage
	H.Paralyse(4)

	//Here let's calculate their health so the pod doesn't immediately eject them!!!
	H.updatehealth()

	clonemind.transfer_to(H)
	H.ckey = R.ckey
	H << "<span class='notice'><b>Consciousness slowly creeps over you as your body regenerates.</b><br><i>So this is what cloning feels like?</i></span>"

	// -- Mode/mind specific stuff goes here

	switch(ticker.mode.name)
		if("revolution")
			if((H.mind in ticker.mode:revolutionaries) || (H.mind in ticker.mode:head_revolutionaries))
				ticker.mode.update_all_rev_icons() //So the icon actually appears
		if("nuclear emergency")
			if(H.mind in ticker.mode.syndicates)
				ticker.mode.update_all_synd_icons()
		if("cult")
			if (H.mind in ticker.mode.cult)
				ticker.mode.add_cultist(src.occupant.mind)
				ticker.mode.update_all_cult_icons() //So the icon actually appears

	// -- End mode specific stuff

	if(!R.dna)
		H.dna = new /datum/dna()
		H.dna.real_name = H.real_name
	else
		H.dna=R.dna
	H.UpdateAppearance()
	randmutb(H) //Sometimes the clones come out wrong.
	H.dna.UpdateSE()
	H.dna.UpdateUI()

	H.f_style = "Shaved"
	if(R.dna.species == "Human") //no more xenos losing ears/tentacles
		H.h_style = pick("Bedhead", "Bedhead 2", "Bedhead 3")

<<<<<<< HEAD
	//for(var/datum/language/L in languages)
	//	H.add_language(L.name)
=======
	H.set_species(R.dna.species)

	for(var/datum/language/L in R.languages)
		H.add_language(L.name)
>>>>>>> 81a84c35
	H.suiciding = 0
	src.attempting = 0
	return 1

//Grow clones to maturity then kick them out.  FREELOADERS
/obj/machinery/clonepod/process()

	if(stat & NOPOWER) //Autoeject if power is lost
		if (src.occupant)
			src.locked = 0
			src.go_out()
		return

	if((src.occupant) && (src.occupant.loc == src))
		if((src.occupant.stat == DEAD) || (src.occupant.suiciding) || !occupant.key)  //Autoeject corpses and suiciding dudes.
			src.locked = 0
			src.go_out()
			src.connected_message("Clone Rejected: Deceased.")
			return

		else if(src.occupant.health < src.heal_level)
			src.occupant.Paralyse(4)

			 //Slowly get that clone healed and finished.
			src.occupant.adjustCloneLoss(-2)

			//Premature clones may have brain damage.
			src.occupant.adjustBrainLoss(-1)

			//So clones don't die of oxyloss in a running pod.
			if (src.occupant.reagents.get_reagent_amount("inaprovaline") < 30)
				src.occupant.reagents.add_reagent("inaprovaline", 60)

			//So clones will remain asleep for long enough to get them into cryo (Bay RP edit)
			if (src.occupant.reagents.get_reagent_amount("stoxin") < 10)
				src.occupant.reagents.add_reagent("stoxin", 5)
			if (src.occupant.reagents.get_reagent_amount("chloralhydrate") < 1)
				src.occupant.reagents.add_reagent("chloralhydrate", 1)

			//Also heal some oxyloss ourselves because inaprovaline is so bad at preventing it!!
			src.occupant.adjustOxyLoss(-4)

			use_power(7500) //This might need tweaking.
			return

		else if((src.occupant.health >= src.heal_level) && (!src.eject_wait))
			src.connected_message("Cloning Process Complete.")
			src.locked = 0
			src.go_out()
			return

	else if ((!src.occupant) || (src.occupant.loc != src))
		src.occupant = null
		if (src.locked)
			src.locked = 0
		if (!src.mess)
			icon_state = "pod_0"
		//use_power(200)
		return

	return

//Let's unlock this early I guess.  Might be too early, needs tweaking.
/obj/machinery/clonepod/attackby(obj/item/weapon/W as obj, mob/user as mob)
	if (istype(W, /obj/item/weapon/card/id)||istype(W, /obj/item/device/pda))
		if (!src.check_access(W))
			user << "\red Access Denied."
			return
		if ((!src.locked) || (isnull(src.occupant)))
			return
		if ((src.occupant.health < -20) && (src.occupant.stat != 2))
			user << "\red Access Refused."
			return
		else
			src.locked = 0
			user << "System unlocked."
	else if (istype(W, /obj/item/weapon/card/emag))
		if (isnull(src.occupant))
			return
		user << "You force an emergency ejection."
		src.locked = 0
		src.go_out()
		return
	else if (istype(W, /obj/item/weapon/reagent_containers/food/snacks/meat))
		user << "\blue \The [src] processes \the [W]."
		biomass += 50
		user.drop_item()
		del(W)
		return
	else
		..()

//Put messages in the connected computer's temp var for display.
/obj/machinery/clonepod/proc/connected_message(var/message)
	if ((isnull(src.connected)) || (!istype(src.connected, /obj/machinery/computer/cloning)))
		return 0
	if (!message)
		return 0

	src.connected.temp = message
	src.connected.updateUsrDialog()
	return 1

/obj/machinery/clonepod/verb/eject()
	set name = "Eject Cloner"
	set category = "Object"
	set src in oview(1)

	if (usr.stat != 0)
		return
	src.go_out()
	add_fingerprint(usr)
	return

/obj/machinery/clonepod/proc/go_out()
	if (src.locked)
		return

	if (src.mess) //Clean that mess and dump those gibs!
		src.mess = 0
		gibs(src.loc)
		src.icon_state = "pod_0"

		/*
		for(var/obj/O in src)
			O.loc = src.loc
		*/
		return

	if (!(src.occupant))
		return

	/*
	for(var/obj/O in src)
		O.loc = src.loc
	*/

	if (src.occupant.client)
		src.occupant.client.eye = src.occupant.client.mob
		src.occupant.client.perspective = MOB_PERSPECTIVE
	src.occupant.loc = src.loc
	src.icon_state = "pod_0"
	src.eject_wait = 0 //If it's still set somehow.
	domutcheck(src.occupant) //Waiting until they're out before possible monkeyizing.
//	src.occupant.add_side_effect("Bad Stomach") // Give them an extra side-effect for free.
	src.occupant = null

	src.biomass -= CLONE_BIOMASS

	return

/obj/machinery/clonepod/proc/malfunction()
	if(src.occupant)
		src.connected_message("Critical Error!")
		src.mess = 1
		src.icon_state = "pod_g"
		src.occupant.ghostize()
		spawn(5)
			del(src.occupant)
	return

/obj/machinery/clonepod/relaymove(mob/user as mob)
	if (user.stat)
		return
	src.go_out()
	return

/obj/machinery/clonepod/emp_act(severity)
	if(prob(100/severity)) malfunction()
	..()

/obj/machinery/clonepod/ex_act(severity)
	switch(severity)
		if(1.0)
			for(var/atom/movable/A as mob|obj in src)
				A.loc = src.loc
				ex_act(severity)
			del(src)
			return
		if(2.0)
			if (prob(50))
				for(var/atom/movable/A as mob|obj in src)
					A.loc = src.loc
					ex_act(severity)
				del(src)
				return
		if(3.0)
			if (prob(25))
				for(var/atom/movable/A as mob|obj in src)
					A.loc = src.loc
					ex_act(severity)
				del(src)
				return
		else
	return

/*
 *	Diskette Box
 */

/obj/item/weapon/storage/box/disks
	name = "Diskette Box"
	icon_state = "disk_kit"

/obj/item/weapon/storage/box/disks/New()
	..()
	new /obj/item/weapon/disk/data(src)
	new /obj/item/weapon/disk/data(src)
	new /obj/item/weapon/disk/data(src)
	new /obj/item/weapon/disk/data(src)
	new /obj/item/weapon/disk/data(src)
	new /obj/item/weapon/disk/data(src)
	new /obj/item/weapon/disk/data(src)

/*
 *	Manual -- A big ol' manual.
 */

/obj/item/weapon/paper/Cloning
	name = "H-87 Cloning Apparatus Manual"
	info = {"<h4>Getting Started</h4>
	Congratulations, your station has purchased the H-87 industrial cloning device!<br>
	Using the H-87 is almost as simple as brain surgery! Simply insert the target humanoid into the scanning chamber and select the scan option to create a new profile!<br>
	<b>That's all there is to it!</b><br>
	<i>Notice, cloning system cannot scan inorganic life or small primates.  Scan may fail if subject has suffered extreme brain damage.</i><br>
	<p>Clone profiles may be viewed through the profiles menu. Scanning implants a complementary HEALTH MONITOR IMPLANT into the subject, which may be viewed from each profile.
	Profile Deletion has been restricted to \[Station Head\] level access.</p>
	<h4>Cloning from a profile</h4>
	Cloning is as simple as pressing the CLONE option at the bottom of the desired profile.<br>
	Per your company's EMPLOYEE PRIVACY RIGHTS agreement, the H-87 has been blocked from cloning crewmembers while they are still alive.<br>
	<br>
	<p>The provided CLONEPOD SYSTEM will produce the desired clone.  Standard clone maturation times (With SPEEDCLONE technology) are roughly 90 seconds.
	The cloning pod may be unlocked early with any \[Medical Researcher\] ID after initial maturation is complete.</p><br>
	<i>Please note that resulting clones may have a small DEVELOPMENTAL DEFECT as a result of genetic drift.</i><br>
	<h4>Profile Management</h4>
	<p>The H-87 (as well as your station's standard genetics machine) can accept STANDARD DATA DISKETTES.
	These diskettes are used to transfer genetic information between machines and profiles.
	A load/save dialog will become available in each profile if a disk is inserted.</p><br>
	<i>A good diskette is a great way to counter aforementioned genetic drift!</i><br>
	<br>
	<font size=1>This technology produced under license from Thinktronic Systems, LTD.</font>"}

//SOME SCRAPS I GUESS
/* EMP grenade/spell effect
		if(istype(A, /obj/machinery/clonepod))
			A:malfunction()
*/
<|MERGE_RESOLUTION|>--- conflicted
+++ resolved
@@ -1,470 +1,463 @@
-//Cloning revival method.
-//The pod handles the actual cloning while the computer manages the clone profiles
-
-//Potential replacement for genetics revives or something I dunno (?)
-
-#define CLONE_BIOMASS 150
-
-/obj/machinery/clonepod
-	anchored = 1
-	name = "cloning pod"
-	desc = "An electronically-lockable pod for growing organic tissue."
-	density = 1
-	icon = 'icons/obj/cloning.dmi'
-	icon_state = "pod_0"
-	req_access = list(access_genetics) //For premature unlocking.
-	var/mob/living/occupant
-	var/heal_level = 90 //The clone is released once its health reaches this level.
-	var/locked = 0
-	var/obj/machinery/computer/cloning/connected = null //So we remember the connected clone machine.
-	var/mess = 0 //Need to clean out it if it's full of exploded clone.
-	var/attempting = 0 //One clone attempt at a time thanks
-	var/eject_wait = 0 //Don't eject them as soon as they are created fuckkk
-	var/biomass = CLONE_BIOMASS * 3
-
-//The return of data disks?? Just for transferring between genetics machine/cloning machine.
-//TO-DO: Make the genetics machine accept them.
-/obj/item/weapon/disk/data
-	name = "Cloning Data Disk"
-	icon = 'icons/obj/cloning.dmi'
-	icon_state = "datadisk0" //Gosh I hope syndies don't mistake them for the nuke disk.
-	item_state = "card-id"
-	w_class = 2.0
-	var/datum/dna2/record/buf=null
-	var/read_only = 0 //Well,it's still a floppy disk
-
-/obj/item/weapon/disk/data/proc/Initialize()
-	buf = new
-	buf.dna=new
-
-/obj/item/weapon/disk/data/demo
-	name = "data disk - 'God Emperor of Mankind'"
-	read_only = 1
-
-	New()
-		Initialize()
-		buf.types=DNA2_BUF_UE|DNA2_BUF_UI
-		//data = "066000033000000000AF00330660FF4DB002690"
-		//data = "0C80C80C80C80C80C8000000000000161FBDDEF" - Farmer Jeff
-		buf.dna.real_name="God Emperor of Mankind"
-		buf.dna.unique_enzymes = md5(buf.dna.real_name)
-		buf.dna.UI=list(0x066,0x000,0x033,0x000,0x000,0x000,0xAF0,0x033,0x066,0x0FF,0x4DB,0x002,0x690)
-		//buf.dna.UI=list(0x0C8,0x0C8,0x0C8,0x0C8,0x0C8,0x0C8,0x000,0x000,0x000,0x000,0x161,0xFBD,0xDEF) // Farmer Jeff
-		buf.dna.UpdateUI()
-
-/obj/item/weapon/disk/data/monkey
-	name = "data disk - 'Mr. Muggles'"
-	read_only = 1
-
-	New()
-		Initialize()
-		buf.types=DNA2_BUF_SE
-		var/list/new_SE=list(0x098,0x3E8,0x403,0x44C,0x39F,0x4B0,0x59D,0x514,0x5FC,0x578,0x5DC,0x640,0x6A4)
-		for(var/i=new_SE.len;i<=DNA_SE_LENGTH;i++)
-			new_SE += rand(1,1024)
-		buf.dna.SE=new_SE
-		buf.dna.SetSEValueRange(MONKEYBLOCK,0xDAC, 0xFFF)
-
-
-//Find a dead mob with a brain and client.
-/proc/find_dead_player(var/find_key)
-	if (isnull(find_key))
-		return
-
-	var/mob/selected = null
-	for(var/mob/M in player_list)
-		//Dead people only thanks!
-		if ((M.stat != 2) || (!M.client))
-			continue
-		//They need a brain!
-		if ((istype(M, /mob/living/carbon/human)) && (M:brain_op_stage >= 4.0))
-			continue
-
-		if (M.ckey == find_key)
-			selected = M
-			break
-	return selected
-
-//Disk stuff.
-/obj/item/weapon/disk/data/New()
-	..()
-	var/diskcolor = pick(0,1,2)
-	src.icon_state = "datadisk[diskcolor]"
-
-/obj/item/weapon/disk/data/attack_self(mob/user as mob)
-	src.read_only = !src.read_only
-	user << "You flip the write-protect tab to [src.read_only ? "protected" : "unprotected"]."
-
-/obj/item/weapon/disk/data/examine()
-	set src in oview(5)
-	..()
-	usr << text("The write-protect tab is set to [src.read_only ? "protected" : "unprotected"].")
-	return
-
-//Health Tracker Implant
-
-/obj/item/weapon/implant/health
-	name = "health implant"
-	var/healthstring = ""
-
-/obj/item/weapon/implant/health/proc/sensehealth()
-	if (!src.implanted)
-		return "ERROR"
-	else
-		if(isliving(src.implanted))
-			var/mob/living/L = src.implanted
-			src.healthstring = "[round(L.getOxyLoss())] - [round(L.getFireLoss())] - [round(L.getToxLoss())] - [round(L.getBruteLoss())]"
-		if (!src.healthstring)
-			src.healthstring = "ERROR"
-		return src.healthstring
-
-/obj/machinery/clonepod/attack_ai(mob/user as mob)
-	src.add_hiddenprint(user)
-	return attack_hand(user)
-/obj/machinery/clonepod/attack_paw(mob/user as mob)
-	return attack_hand(user)
-/obj/machinery/clonepod/attack_hand(mob/user as mob)
-	if ((isnull(src.occupant)) || (stat & NOPOWER))
-		return
-	if ((!isnull(src.occupant)) && (src.occupant.stat != 2))
-		var/completion = (100 * ((src.occupant.health + 100) / (src.heal_level + 100)))
-		user << "Current clone cycle is [round(completion)]% complete."
-	return
-
-//Clonepod
-
-//Start growing a human clone in the pod!
-/obj/machinery/clonepod/proc/growclone(var/datum/dna2/record/R)
-	if(mess || attempting)
-		return 0
-	var/datum/mind/clonemind = locate(R.mind)
-	if(!istype(clonemind,/datum/mind))	//not a mind
-		return 0
-	if( clonemind.current && clonemind.current.stat != DEAD )	//mind is associated with a non-dead body
-		return 0
-	if(clonemind.active)	//somebody is using that mind
-		if( ckey(clonemind.key)!=R.ckey )
-			return 0
-	else
-		for(var/mob/dead/observer/G in player_list)
-			if(G.ckey == R.ckey)
-				if(G.can_reenter_corpse)
-					break
-				else
-					return 0
-
-
-	src.heal_level = rand(10,40) //Randomizes what health the clone is when ejected
-	src.attempting = 1 //One at a time!!
-	src.locked = 1
-
-	src.eject_wait = 1
-	spawn(30)
-		src.eject_wait = 0
-
-	var/mob/living/carbon/human/H = new /mob/living/carbon/human(src, R.dna.species)
-	occupant = H
-
-	if(!R.dna.real_name)	//to prevent null names
-		R.dna.real_name = "clone ([rand(0,999)])"
-	H.real_name = R.dna.real_name
-
-	src.icon_state = "pod_1"
-	//Get the clone body ready
-	H.adjustCloneLoss(150) //new damage var so you can't eject a clone early then stab them to abuse the current damage system --NeoFite
-	H.adjustBrainLoss(src.heal_level + 50 + rand(10, 30)) // The rand(10, 30) will come out as extra brain damage
-	H.Paralyse(4)
-
-	//Here let's calculate their health so the pod doesn't immediately eject them!!!
-	H.updatehealth()
-
-	clonemind.transfer_to(H)
-	H.ckey = R.ckey
-	H << "<span class='notice'><b>Consciousness slowly creeps over you as your body regenerates.</b><br><i>So this is what cloning feels like?</i></span>"
-
-	// -- Mode/mind specific stuff goes here
-
-	switch(ticker.mode.name)
-		if("revolution")
-			if((H.mind in ticker.mode:revolutionaries) || (H.mind in ticker.mode:head_revolutionaries))
-				ticker.mode.update_all_rev_icons() //So the icon actually appears
-		if("nuclear emergency")
-			if(H.mind in ticker.mode.syndicates)
-				ticker.mode.update_all_synd_icons()
-		if("cult")
-			if (H.mind in ticker.mode.cult)
-				ticker.mode.add_cultist(src.occupant.mind)
-				ticker.mode.update_all_cult_icons() //So the icon actually appears
-
-	// -- End mode specific stuff
-
-	if(!R.dna)
-		H.dna = new /datum/dna()
-		H.dna.real_name = H.real_name
-	else
-		H.dna=R.dna
-	H.UpdateAppearance()
-	randmutb(H) //Sometimes the clones come out wrong.
-	H.dna.UpdateSE()
-	H.dna.UpdateUI()
-
-	H.f_style = "Shaved"
-	if(R.dna.species == "Human") //no more xenos losing ears/tentacles
-		H.h_style = pick("Bedhead", "Bedhead 2", "Bedhead 3")
-
-<<<<<<< HEAD
-	//for(var/datum/language/L in languages)
-	//	H.add_language(L.name)
-=======
-	H.set_species(R.dna.species)
-
-	for(var/datum/language/L in R.languages)
-		H.add_language(L.name)
->>>>>>> 81a84c35
-	H.suiciding = 0
-	src.attempting = 0
-	return 1
-
-//Grow clones to maturity then kick them out.  FREELOADERS
-/obj/machinery/clonepod/process()
-
-	if(stat & NOPOWER) //Autoeject if power is lost
-		if (src.occupant)
-			src.locked = 0
-			src.go_out()
-		return
-
-	if((src.occupant) && (src.occupant.loc == src))
-		if((src.occupant.stat == DEAD) || (src.occupant.suiciding) || !occupant.key)  //Autoeject corpses and suiciding dudes.
-			src.locked = 0
-			src.go_out()
-			src.connected_message("Clone Rejected: Deceased.")
-			return
-
-		else if(src.occupant.health < src.heal_level)
-			src.occupant.Paralyse(4)
-
-			 //Slowly get that clone healed and finished.
-			src.occupant.adjustCloneLoss(-2)
-
-			//Premature clones may have brain damage.
-			src.occupant.adjustBrainLoss(-1)
-
-			//So clones don't die of oxyloss in a running pod.
-			if (src.occupant.reagents.get_reagent_amount("inaprovaline") < 30)
-				src.occupant.reagents.add_reagent("inaprovaline", 60)
-
-			//So clones will remain asleep for long enough to get them into cryo (Bay RP edit)
-			if (src.occupant.reagents.get_reagent_amount("stoxin") < 10)
-				src.occupant.reagents.add_reagent("stoxin", 5)
-			if (src.occupant.reagents.get_reagent_amount("chloralhydrate") < 1)
-				src.occupant.reagents.add_reagent("chloralhydrate", 1)
-
-			//Also heal some oxyloss ourselves because inaprovaline is so bad at preventing it!!
-			src.occupant.adjustOxyLoss(-4)
-
-			use_power(7500) //This might need tweaking.
-			return
-
-		else if((src.occupant.health >= src.heal_level) && (!src.eject_wait))
-			src.connected_message("Cloning Process Complete.")
-			src.locked = 0
-			src.go_out()
-			return
-
-	else if ((!src.occupant) || (src.occupant.loc != src))
-		src.occupant = null
-		if (src.locked)
-			src.locked = 0
-		if (!src.mess)
-			icon_state = "pod_0"
-		//use_power(200)
-		return
-
-	return
-
-//Let's unlock this early I guess.  Might be too early, needs tweaking.
-/obj/machinery/clonepod/attackby(obj/item/weapon/W as obj, mob/user as mob)
-	if (istype(W, /obj/item/weapon/card/id)||istype(W, /obj/item/device/pda))
-		if (!src.check_access(W))
-			user << "\red Access Denied."
-			return
-		if ((!src.locked) || (isnull(src.occupant)))
-			return
-		if ((src.occupant.health < -20) && (src.occupant.stat != 2))
-			user << "\red Access Refused."
-			return
-		else
-			src.locked = 0
-			user << "System unlocked."
-	else if (istype(W, /obj/item/weapon/card/emag))
-		if (isnull(src.occupant))
-			return
-		user << "You force an emergency ejection."
-		src.locked = 0
-		src.go_out()
-		return
-	else if (istype(W, /obj/item/weapon/reagent_containers/food/snacks/meat))
-		user << "\blue \The [src] processes \the [W]."
-		biomass += 50
-		user.drop_item()
-		del(W)
-		return
-	else
-		..()
-
-//Put messages in the connected computer's temp var for display.
-/obj/machinery/clonepod/proc/connected_message(var/message)
-	if ((isnull(src.connected)) || (!istype(src.connected, /obj/machinery/computer/cloning)))
-		return 0
-	if (!message)
-		return 0
-
-	src.connected.temp = message
-	src.connected.updateUsrDialog()
-	return 1
-
-/obj/machinery/clonepod/verb/eject()
-	set name = "Eject Cloner"
-	set category = "Object"
-	set src in oview(1)
-
-	if (usr.stat != 0)
-		return
-	src.go_out()
-	add_fingerprint(usr)
-	return
-
-/obj/machinery/clonepod/proc/go_out()
-	if (src.locked)
-		return
-
-	if (src.mess) //Clean that mess and dump those gibs!
-		src.mess = 0
-		gibs(src.loc)
-		src.icon_state = "pod_0"
-
-		/*
-		for(var/obj/O in src)
-			O.loc = src.loc
-		*/
-		return
-
-	if (!(src.occupant))
-		return
-
-	/*
-	for(var/obj/O in src)
-		O.loc = src.loc
-	*/
-
-	if (src.occupant.client)
-		src.occupant.client.eye = src.occupant.client.mob
-		src.occupant.client.perspective = MOB_PERSPECTIVE
-	src.occupant.loc = src.loc
-	src.icon_state = "pod_0"
-	src.eject_wait = 0 //If it's still set somehow.
-	domutcheck(src.occupant) //Waiting until they're out before possible monkeyizing.
-//	src.occupant.add_side_effect("Bad Stomach") // Give them an extra side-effect for free.
-	src.occupant = null
-
-	src.biomass -= CLONE_BIOMASS
-
-	return
-
-/obj/machinery/clonepod/proc/malfunction()
-	if(src.occupant)
-		src.connected_message("Critical Error!")
-		src.mess = 1
-		src.icon_state = "pod_g"
-		src.occupant.ghostize()
-		spawn(5)
-			del(src.occupant)
-	return
-
-/obj/machinery/clonepod/relaymove(mob/user as mob)
-	if (user.stat)
-		return
-	src.go_out()
-	return
-
-/obj/machinery/clonepod/emp_act(severity)
-	if(prob(100/severity)) malfunction()
-	..()
-
-/obj/machinery/clonepod/ex_act(severity)
-	switch(severity)
-		if(1.0)
-			for(var/atom/movable/A as mob|obj in src)
-				A.loc = src.loc
-				ex_act(severity)
-			del(src)
-			return
-		if(2.0)
-			if (prob(50))
-				for(var/atom/movable/A as mob|obj in src)
-					A.loc = src.loc
-					ex_act(severity)
-				del(src)
-				return
-		if(3.0)
-			if (prob(25))
-				for(var/atom/movable/A as mob|obj in src)
-					A.loc = src.loc
-					ex_act(severity)
-				del(src)
-				return
-		else
-	return
-
-/*
- *	Diskette Box
- */
-
-/obj/item/weapon/storage/box/disks
-	name = "Diskette Box"
-	icon_state = "disk_kit"
-
-/obj/item/weapon/storage/box/disks/New()
-	..()
-	new /obj/item/weapon/disk/data(src)
-	new /obj/item/weapon/disk/data(src)
-	new /obj/item/weapon/disk/data(src)
-	new /obj/item/weapon/disk/data(src)
-	new /obj/item/weapon/disk/data(src)
-	new /obj/item/weapon/disk/data(src)
-	new /obj/item/weapon/disk/data(src)
-
-/*
- *	Manual -- A big ol' manual.
- */
-
-/obj/item/weapon/paper/Cloning
-	name = "H-87 Cloning Apparatus Manual"
-	info = {"<h4>Getting Started</h4>
-	Congratulations, your station has purchased the H-87 industrial cloning device!<br>
-	Using the H-87 is almost as simple as brain surgery! Simply insert the target humanoid into the scanning chamber and select the scan option to create a new profile!<br>
-	<b>That's all there is to it!</b><br>
-	<i>Notice, cloning system cannot scan inorganic life or small primates.  Scan may fail if subject has suffered extreme brain damage.</i><br>
-	<p>Clone profiles may be viewed through the profiles menu. Scanning implants a complementary HEALTH MONITOR IMPLANT into the subject, which may be viewed from each profile.
-	Profile Deletion has been restricted to \[Station Head\] level access.</p>
-	<h4>Cloning from a profile</h4>
-	Cloning is as simple as pressing the CLONE option at the bottom of the desired profile.<br>
-	Per your company's EMPLOYEE PRIVACY RIGHTS agreement, the H-87 has been blocked from cloning crewmembers while they are still alive.<br>
-	<br>
-	<p>The provided CLONEPOD SYSTEM will produce the desired clone.  Standard clone maturation times (With SPEEDCLONE technology) are roughly 90 seconds.
-	The cloning pod may be unlocked early with any \[Medical Researcher\] ID after initial maturation is complete.</p><br>
-	<i>Please note that resulting clones may have a small DEVELOPMENTAL DEFECT as a result of genetic drift.</i><br>
-	<h4>Profile Management</h4>
-	<p>The H-87 (as well as your station's standard genetics machine) can accept STANDARD DATA DISKETTES.
-	These diskettes are used to transfer genetic information between machines and profiles.
-	A load/save dialog will become available in each profile if a disk is inserted.</p><br>
-	<i>A good diskette is a great way to counter aforementioned genetic drift!</i><br>
-	<br>
-	<font size=1>This technology produced under license from Thinktronic Systems, LTD.</font>"}
-
-//SOME SCRAPS I GUESS
-/* EMP grenade/spell effect
-		if(istype(A, /obj/machinery/clonepod))
-			A:malfunction()
-*/
+//Cloning revival method.
+//The pod handles the actual cloning while the computer manages the clone profiles
+
+//Potential replacement for genetics revives or something I dunno (?)
+
+#define CLONE_BIOMASS 150
+
+/obj/machinery/clonepod
+	anchored = 1
+	name = "cloning pod"
+	desc = "An electronically-lockable pod for growing organic tissue."
+	density = 1
+	icon = 'icons/obj/cloning.dmi'
+	icon_state = "pod_0"
+	req_access = list(access_genetics) //For premature unlocking.
+	var/mob/living/occupant
+	var/heal_level = 90 //The clone is released once its health reaches this level.
+	var/locked = 0
+	var/obj/machinery/computer/cloning/connected = null //So we remember the connected clone machine.
+	var/mess = 0 //Need to clean out it if it's full of exploded clone.
+	var/attempting = 0 //One clone attempt at a time thanks
+	var/eject_wait = 0 //Don't eject them as soon as they are created fuckkk
+	var/biomass = CLONE_BIOMASS * 3
+
+//The return of data disks?? Just for transferring between genetics machine/cloning machine.
+//TO-DO: Make the genetics machine accept them.
+/obj/item/weapon/disk/data
+	name = "Cloning Data Disk"
+	icon = 'icons/obj/cloning.dmi'
+	icon_state = "datadisk0" //Gosh I hope syndies don't mistake them for the nuke disk.
+	item_state = "card-id"
+	w_class = 2.0
+	var/datum/dna2/record/buf=null
+	var/read_only = 0 //Well,it's still a floppy disk
+
+/obj/item/weapon/disk/data/proc/Initialize()
+	buf = new
+	buf.dna=new
+
+/obj/item/weapon/disk/data/demo
+	name = "data disk - 'God Emperor of Mankind'"
+	read_only = 1
+
+	New()
+		Initialize()
+		buf.types=DNA2_BUF_UE|DNA2_BUF_UI
+		//data = "066000033000000000AF00330660FF4DB002690"
+		//data = "0C80C80C80C80C80C8000000000000161FBDDEF" - Farmer Jeff
+		buf.dna.real_name="God Emperor of Mankind"
+		buf.dna.unique_enzymes = md5(buf.dna.real_name)
+		buf.dna.UI=list(0x066,0x000,0x033,0x000,0x000,0x000,0xAF0,0x033,0x066,0x0FF,0x4DB,0x002,0x690)
+		//buf.dna.UI=list(0x0C8,0x0C8,0x0C8,0x0C8,0x0C8,0x0C8,0x000,0x000,0x000,0x000,0x161,0xFBD,0xDEF) // Farmer Jeff
+		buf.dna.UpdateUI()
+
+/obj/item/weapon/disk/data/monkey
+	name = "data disk - 'Mr. Muggles'"
+	read_only = 1
+
+	New()
+		Initialize()
+		buf.types=DNA2_BUF_SE
+		var/list/new_SE=list(0x098,0x3E8,0x403,0x44C,0x39F,0x4B0,0x59D,0x514,0x5FC,0x578,0x5DC,0x640,0x6A4)
+		for(var/i=new_SE.len;i<=DNA_SE_LENGTH;i++)
+			new_SE += rand(1,1024)
+		buf.dna.SE=new_SE
+		buf.dna.SetSEValueRange(MONKEYBLOCK,0xDAC, 0xFFF)
+
+
+//Find a dead mob with a brain and client.
+/proc/find_dead_player(var/find_key)
+	if (isnull(find_key))
+		return
+
+	var/mob/selected = null
+	for(var/mob/M in player_list)
+		//Dead people only thanks!
+		if ((M.stat != 2) || (!M.client))
+			continue
+		//They need a brain!
+		if ((istype(M, /mob/living/carbon/human)) && (M:brain_op_stage >= 4.0))
+			continue
+
+		if (M.ckey == find_key)
+			selected = M
+			break
+	return selected
+
+//Disk stuff.
+/obj/item/weapon/disk/data/New()
+	..()
+	var/diskcolor = pick(0,1,2)
+	src.icon_state = "datadisk[diskcolor]"
+
+/obj/item/weapon/disk/data/attack_self(mob/user as mob)
+	src.read_only = !src.read_only
+	user << "You flip the write-protect tab to [src.read_only ? "protected" : "unprotected"]."
+
+/obj/item/weapon/disk/data/examine()
+	set src in oview(5)
+	..()
+	usr << text("The write-protect tab is set to [src.read_only ? "protected" : "unprotected"].")
+	return
+
+//Health Tracker Implant
+
+/obj/item/weapon/implant/health
+	name = "health implant"
+	var/healthstring = ""
+
+/obj/item/weapon/implant/health/proc/sensehealth()
+	if (!src.implanted)
+		return "ERROR"
+	else
+		if(isliving(src.implanted))
+			var/mob/living/L = src.implanted
+			src.healthstring = "[round(L.getOxyLoss())] - [round(L.getFireLoss())] - [round(L.getToxLoss())] - [round(L.getBruteLoss())]"
+		if (!src.healthstring)
+			src.healthstring = "ERROR"
+		return src.healthstring
+
+/obj/machinery/clonepod/attack_ai(mob/user as mob)
+	src.add_hiddenprint(user)
+	return attack_hand(user)
+/obj/machinery/clonepod/attack_paw(mob/user as mob)
+	return attack_hand(user)
+/obj/machinery/clonepod/attack_hand(mob/user as mob)
+	if ((isnull(src.occupant)) || (stat & NOPOWER))
+		return
+	if ((!isnull(src.occupant)) && (src.occupant.stat != 2))
+		var/completion = (100 * ((src.occupant.health + 100) / (src.heal_level + 100)))
+		user << "Current clone cycle is [round(completion)]% complete."
+	return
+
+//Clonepod
+
+//Start growing a human clone in the pod!
+/obj/machinery/clonepod/proc/growclone(var/datum/dna2/record/R)
+	if(mess || attempting)
+		return 0
+	var/datum/mind/clonemind = locate(R.mind)
+	if(!istype(clonemind,/datum/mind))	//not a mind
+		return 0
+	if( clonemind.current && clonemind.current.stat != DEAD )	//mind is associated with a non-dead body
+		return 0
+	if(clonemind.active)	//somebody is using that mind
+		if( ckey(clonemind.key)!=R.ckey )
+			return 0
+	else
+		for(var/mob/dead/observer/G in player_list)
+			if(G.ckey == R.ckey)
+				if(G.can_reenter_corpse)
+					break
+				else
+					return 0
+
+
+	src.heal_level = rand(10,40) //Randomizes what health the clone is when ejected
+	src.attempting = 1 //One at a time!!
+	src.locked = 1
+
+	src.eject_wait = 1
+	spawn(30)
+		src.eject_wait = 0
+
+	var/mob/living/carbon/human/H = new /mob/living/carbon/human(src, R.dna.species)
+	occupant = H
+
+	if(!R.dna.real_name)	//to prevent null names
+		R.dna.real_name = "clone ([rand(0,999)])"
+	H.real_name = R.dna.real_name
+
+	src.icon_state = "pod_1"
+	//Get the clone body ready
+	H.adjustCloneLoss(150) //new damage var so you can't eject a clone early then stab them to abuse the current damage system --NeoFite
+	H.adjustBrainLoss(src.heal_level + 50 + rand(10, 30)) // The rand(10, 30) will come out as extra brain damage
+	H.Paralyse(4)
+
+	//Here let's calculate their health so the pod doesn't immediately eject them!!!
+	H.updatehealth()
+
+	clonemind.transfer_to(H)
+	H.ckey = R.ckey
+	H << "<span class='notice'><b>Consciousness slowly creeps over you as your body regenerates.</b><br><i>So this is what cloning feels like?</i></span>"
+
+	// -- Mode/mind specific stuff goes here
+
+	switch(ticker.mode.name)
+		if("revolution")
+			if((H.mind in ticker.mode:revolutionaries) || (H.mind in ticker.mode:head_revolutionaries))
+				ticker.mode.update_all_rev_icons() //So the icon actually appears
+		if("nuclear emergency")
+			if(H.mind in ticker.mode.syndicates)
+				ticker.mode.update_all_synd_icons()
+		if("cult")
+			if (H.mind in ticker.mode.cult)
+				ticker.mode.add_cultist(src.occupant.mind)
+				ticker.mode.update_all_cult_icons() //So the icon actually appears
+
+	// -- End mode specific stuff
+
+	if(!R.dna)
+		H.dna = new /datum/dna()
+		H.dna.real_name = H.real_name
+	else
+		H.dna=R.dna
+	H.UpdateAppearance()
+	randmutb(H) //Sometimes the clones come out wrong.
+	H.dna.UpdateSE()
+	H.dna.UpdateUI()
+
+	H.f_style = "Shaved"
+	if(R.dna.species == "Human") //no more xenos losing ears/tentacles
+		H.h_style = pick("Bedhead", "Bedhead 2", "Bedhead 3")
+
+	for(var/datum/language/L in R.languages)
+		H.add_language(L.name)
+	H.suiciding = 0
+	src.attempting = 0
+	return 1
+
+//Grow clones to maturity then kick them out.  FREELOADERS
+/obj/machinery/clonepod/process()
+
+	if(stat & NOPOWER) //Autoeject if power is lost
+		if (src.occupant)
+			src.locked = 0
+			src.go_out()
+		return
+
+	if((src.occupant) && (src.occupant.loc == src))
+		if((src.occupant.stat == DEAD) || (src.occupant.suiciding) || !occupant.key)  //Autoeject corpses and suiciding dudes.
+			src.locked = 0
+			src.go_out()
+			src.connected_message("Clone Rejected: Deceased.")
+			return
+
+		else if(src.occupant.health < src.heal_level)
+			src.occupant.Paralyse(4)
+
+			 //Slowly get that clone healed and finished.
+			src.occupant.adjustCloneLoss(-2)
+
+			//Premature clones may have brain damage.
+			src.occupant.adjustBrainLoss(-1)
+
+			//So clones don't die of oxyloss in a running pod.
+			if (src.occupant.reagents.get_reagent_amount("inaprovaline") < 30)
+				src.occupant.reagents.add_reagent("inaprovaline", 60)
+
+			//So clones will remain asleep for long enough to get them into cryo (Bay RP edit)
+			if (src.occupant.reagents.get_reagent_amount("stoxin") < 10)
+				src.occupant.reagents.add_reagent("stoxin", 5)
+			if (src.occupant.reagents.get_reagent_amount("chloralhydrate") < 1)
+				src.occupant.reagents.add_reagent("chloralhydrate", 1)
+
+			//Also heal some oxyloss ourselves because inaprovaline is so bad at preventing it!!
+			src.occupant.adjustOxyLoss(-4)
+
+			use_power(7500) //This might need tweaking.
+			return
+
+		else if((src.occupant.health >= src.heal_level) && (!src.eject_wait))
+			src.connected_message("Cloning Process Complete.")
+			src.locked = 0
+			src.go_out()
+			return
+
+	else if ((!src.occupant) || (src.occupant.loc != src))
+		src.occupant = null
+		if (src.locked)
+			src.locked = 0
+		if (!src.mess)
+			icon_state = "pod_0"
+		//use_power(200)
+		return
+
+	return
+
+//Let's unlock this early I guess.  Might be too early, needs tweaking.
+/obj/machinery/clonepod/attackby(obj/item/weapon/W as obj, mob/user as mob)
+	if (istype(W, /obj/item/weapon/card/id)||istype(W, /obj/item/device/pda))
+		if (!src.check_access(W))
+			user << "\red Access Denied."
+			return
+		if ((!src.locked) || (isnull(src.occupant)))
+			return
+		if ((src.occupant.health < -20) && (src.occupant.stat != 2))
+			user << "\red Access Refused."
+			return
+		else
+			src.locked = 0
+			user << "System unlocked."
+	else if (istype(W, /obj/item/weapon/card/emag))
+		if (isnull(src.occupant))
+			return
+		user << "You force an emergency ejection."
+		src.locked = 0
+		src.go_out()
+		return
+	else if (istype(W, /obj/item/weapon/reagent_containers/food/snacks/meat))
+		user << "\blue \The [src] processes \the [W]."
+		biomass += 50
+		user.drop_item()
+		del(W)
+		return
+	else
+		..()
+
+//Put messages in the connected computer's temp var for display.
+/obj/machinery/clonepod/proc/connected_message(var/message)
+	if ((isnull(src.connected)) || (!istype(src.connected, /obj/machinery/computer/cloning)))
+		return 0
+	if (!message)
+		return 0
+
+	src.connected.temp = message
+	src.connected.updateUsrDialog()
+	return 1
+
+/obj/machinery/clonepod/verb/eject()
+	set name = "Eject Cloner"
+	set category = "Object"
+	set src in oview(1)
+
+	if (usr.stat != 0)
+		return
+	src.go_out()
+	add_fingerprint(usr)
+	return
+
+/obj/machinery/clonepod/proc/go_out()
+	if (src.locked)
+		return
+
+	if (src.mess) //Clean that mess and dump those gibs!
+		src.mess = 0
+		gibs(src.loc)
+		src.icon_state = "pod_0"
+
+		/*
+		for(var/obj/O in src)
+			O.loc = src.loc
+		*/
+		return
+
+	if (!(src.occupant))
+		return
+
+	/*
+	for(var/obj/O in src)
+		O.loc = src.loc
+	*/
+
+	if (src.occupant.client)
+		src.occupant.client.eye = src.occupant.client.mob
+		src.occupant.client.perspective = MOB_PERSPECTIVE
+	src.occupant.loc = src.loc
+	src.icon_state = "pod_0"
+	src.eject_wait = 0 //If it's still set somehow.
+	domutcheck(src.occupant) //Waiting until they're out before possible monkeyizing.
+//	src.occupant.add_side_effect("Bad Stomach") // Give them an extra side-effect for free.
+	src.occupant = null
+
+	src.biomass -= CLONE_BIOMASS
+
+	return
+
+/obj/machinery/clonepod/proc/malfunction()
+	if(src.occupant)
+		src.connected_message("Critical Error!")
+		src.mess = 1
+		src.icon_state = "pod_g"
+		src.occupant.ghostize()
+		spawn(5)
+			del(src.occupant)
+	return
+
+/obj/machinery/clonepod/relaymove(mob/user as mob)
+	if (user.stat)
+		return
+	src.go_out()
+	return
+
+/obj/machinery/clonepod/emp_act(severity)
+	if(prob(100/severity)) malfunction()
+	..()
+
+/obj/machinery/clonepod/ex_act(severity)
+	switch(severity)
+		if(1.0)
+			for(var/atom/movable/A as mob|obj in src)
+				A.loc = src.loc
+				ex_act(severity)
+			del(src)
+			return
+		if(2.0)
+			if (prob(50))
+				for(var/atom/movable/A as mob|obj in src)
+					A.loc = src.loc
+					ex_act(severity)
+				del(src)
+				return
+		if(3.0)
+			if (prob(25))
+				for(var/atom/movable/A as mob|obj in src)
+					A.loc = src.loc
+					ex_act(severity)
+				del(src)
+				return
+		else
+	return
+
+/*
+ *	Diskette Box
+ */
+
+/obj/item/weapon/storage/box/disks
+	name = "Diskette Box"
+	icon_state = "disk_kit"
+
+/obj/item/weapon/storage/box/disks/New()
+	..()
+	new /obj/item/weapon/disk/data(src)
+	new /obj/item/weapon/disk/data(src)
+	new /obj/item/weapon/disk/data(src)
+	new /obj/item/weapon/disk/data(src)
+	new /obj/item/weapon/disk/data(src)
+	new /obj/item/weapon/disk/data(src)
+	new /obj/item/weapon/disk/data(src)
+
+/*
+ *	Manual -- A big ol' manual.
+ */
+
+/obj/item/weapon/paper/Cloning
+	name = "H-87 Cloning Apparatus Manual"
+	info = {"<h4>Getting Started</h4>
+	Congratulations, your station has purchased the H-87 industrial cloning device!<br>
+	Using the H-87 is almost as simple as brain surgery! Simply insert the target humanoid into the scanning chamber and select the scan option to create a new profile!<br>
+	<b>That's all there is to it!</b><br>
+	<i>Notice, cloning system cannot scan inorganic life or small primates.  Scan may fail if subject has suffered extreme brain damage.</i><br>
+	<p>Clone profiles may be viewed through the profiles menu. Scanning implants a complementary HEALTH MONITOR IMPLANT into the subject, which may be viewed from each profile.
+	Profile Deletion has been restricted to \[Station Head\] level access.</p>
+	<h4>Cloning from a profile</h4>
+	Cloning is as simple as pressing the CLONE option at the bottom of the desired profile.<br>
+	Per your company's EMPLOYEE PRIVACY RIGHTS agreement, the H-87 has been blocked from cloning crewmembers while they are still alive.<br>
+	<br>
+	<p>The provided CLONEPOD SYSTEM will produce the desired clone.  Standard clone maturation times (With SPEEDCLONE technology) are roughly 90 seconds.
+	The cloning pod may be unlocked early with any \[Medical Researcher\] ID after initial maturation is complete.</p><br>
+	<i>Please note that resulting clones may have a small DEVELOPMENTAL DEFECT as a result of genetic drift.</i><br>
+	<h4>Profile Management</h4>
+	<p>The H-87 (as well as your station's standard genetics machine) can accept STANDARD DATA DISKETTES.
+	These diskettes are used to transfer genetic information between machines and profiles.
+	A load/save dialog will become available in each profile if a disk is inserted.</p><br>
+	<i>A good diskette is a great way to counter aforementioned genetic drift!</i><br>
+	<br>
+	<font size=1>This technology produced under license from Thinktronic Systems, LTD.</font>"}
+
+//SOME SCRAPS I GUESS
+/* EMP grenade/spell effect
+		if(istype(A, /obj/machinery/clonepod))
+			A:malfunction()
+*/