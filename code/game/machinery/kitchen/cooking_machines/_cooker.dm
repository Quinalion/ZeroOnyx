// This folder contains code that was originally ported from Apollo Station and then refactored/optimized/changed. Twice
//Product status
#define NO_PRODUCT 0
#define COOKING    1
#define COOKED     2
#define BURNED     3

// Tracks precooked food to stop deep fried baked grilled grilled grilled diona nymph cereal.
/obj/item/weapon/reagent_containers/food/snacks
	var/list/cooked_types = list()

// Root type for cooking machines. See following files for specific implementations.
/obj/machinery/cooker
	name = "cooker"
	desc = "You shouldn't be seeing this!"
	icon = 'icons/obj/cooking_machines.dmi'
	density = 1
	anchored = 1
	idle_power_usage = 5

	var/on_icon						// Icon state used when cooking.
	var/off_icon					// Icon state used when not cooking.
	var/is_cooking = FALSE			// Whether or not the machine is currently operating.
	var/cook_type					// A string value used to track what kind of food this machine makes.
	var/cook_time = 200				// How many ticks the cooking will take.
	var/mob_fitting_size = MOB_SMALL// Maximum size of a mob can be cooked (humans are MOB_MEDIUM)
	var/food_color					// Colour of resulting food item.
	var/cooked_sound				// Sound played when cooking completes.
	var/can_burn_food = FALSE		// Can the object burn food that is left inside?
	var/burn_chance = 10			// How likely is the food to burn?
	var/atom/movable/thing_inside	// Holder for the currently cooking object.

	// If the machine has multiple output modes, define them here.
	var/selected_option
	var/list/output_options = list()

	// Variables for internal usage
	var/cooking_done_time
	var/next_burn_time
	var/cooking_is_done = FALSE

/obj/machinery/cooker/Destroy()
	if(thing_inside)
		qdel(thing_inside)
		thing_inside = null
	if(is_cooking)
		stop()
	return ..()

/obj/machinery/cooker/examine(mob/user)
	. = ..()
<<<<<<< HEAD
	if(cooking_obj && Adjacent(user))
		. = to_chat_or_concat(., user, "You can see \a [cooking_obj] inside.")
=======
	if(Adjacent(user))
		switch(product_status())
			//if NO_PRODUCT, say no more
			if(COOKING)
				to_chat(user, "You can see \a [thing_inside] inside.")
			if(COOKED)
				var/smell = "good"
				if(istype(thing_inside, /obj/item/weapon/reagent_containers/food/snacks))
					var/obj/item/weapon/reagent_containers/food/snacks/S = thing_inside
					if(islist(S.nutriment_desc) && length(S.nutriment_desc))
						smell = pick(S.nutriment_desc)
				to_chat(user, "You can see \a [thing_inside] inside. It smells [smell].")
			if(BURNED)
				to_chat(user, SPAN_WARNING("Inside is covered by dirt, and it smells smoke!"))
>>>>>>> 8f694423

/obj/machinery/cooker/attackby(obj/item/I, mob/user)
	set waitfor = 0  //So that any remaining parts of calling proc don't have to wait for the long cooking time ahead.

	if(!cook_type || (stat & (NOPOWER|BROKEN)))
		to_chat(user, SPAN_WARNING("\The [src] is not working."))
		return 0

	if(product_status() != NO_PRODUCT)
		to_chat(user, SPAN_WARNING("There is no more space in \the [src]. \A [thing_inside] is already there!"))
		return 0

	var/mob/living/inserted_mob
	if(istype(I, /obj/item/weapon/reagent_containers/food/snacks/badrecipe))
		to_chat(user, SPAN_WARNING("Making [I] [cook_type] shouldn't help."))
		return 0
	else if(istype(I, /obj/item/weapon/reagent_containers/food/snacks))
		var/obj/item/weapon/reagent_containers/food/snacks/check = I
		if(cook_type in check.cooked_types)
			to_chat(user, SPAN_WARNING("\The [I] has already been [cook_type]."))
			return 0
	else if(istype(I, /obj/item/weapon/reagent_containers/food/condiment))
		to_chat(user, SPAN_WARNING("You can't make \the [I] [cook_type]."))
		return 0
	else if(istype(I, /obj/item/weapon/reagent_containers/glass))
		to_chat(user, SPAN_WARNING("That would probably break [src]."))
		return 0
	else if(istype(I, /obj/item/weapon/holder) || istype(I, /obj/item/grab))
		if(istype(I, /obj/item/weapon/holder))
			for(var/mob/living/M in I.contents)
				inserted_mob = M
				break
		else
			var/obj/item/grab/G = I
			inserted_mob = G.affecting
	else
		to_chat(user, SPAN_WARNING("That's not edible."))
		return 0

	if(inserted_mob && (!isliving(inserted_mob) || isbot(inserted_mob) || issilicon(inserted_mob)))
		to_chat(user, SPAN_WARNING("You can't cook that."))
		return 0

	if(inserted_mob && inserted_mob.mob_size > mob_fitting_size)
		hurt_big_mob(inserted_mob, user)
		return 0

	// Not sure why a food item that passed the previous checks would fail to drop, but safety first.
	if(!user.unEquip(I))
		return

	if(inserted_mob)
		thing_inside = inserted_mob
	else
		thing_inside = I
	user.visible_message(SPAN_NOTICE("\The [user] puts \the [thing_inside] into \the [src]."))
	thing_inside.forceMove(src)
	is_cooking = 1
	cooking_is_done = FALSE
	icon_state = on_icon

	if(inserted_mob)
		inserted_mob.apply_damage(rand(30,40), BURN, BP_CHEST)

	// Doop de doo. Jeopardy theme goes here.
	cooking_done_time = world.time + cook_time
	if(can_burn_food)
		next_burn_time = cooking_done_time + max(Floor(cook_time/5),1)
	START_PROCESSING(SSmachines, src)
	return 1

/obj/machinery/cooker/Process()
	if(!is_cooking || !cook_type || (stat & (NOPOWER|BROKEN)))
		stop()
		return
	switch(product_status())
		if(NO_PRODUCT)
			stop()
		if(COOKING)
			ASSERT(cooking_done_time)
			if(world.time > cooking_done_time)
				if(isliving(thing_inside))
					var/mob/living/L = thing_inside
					L.death()

				if(selected_option && output_options.len)
					var/cook_path = output_options[selected_option]
					var/obj/item/weapon/reagent_containers/food/snacks/result = new cook_path(src)

					result = change_product_strings(result, thing_inside)
					result = change_product_appearance(result, thing_inside)

					if(thing_inside.reagents && thing_inside.reagents.total_volume)
						thing_inside.reagents.trans_to(result, thing_inside.reagents.total_volume)
					if(istype(thing_inside, /obj/item/weapon/reagent_containers/food/snacks))
						var/obj/item/weapon/reagent_containers/food/snacks/I = thing_inside
						result.cooked_types = I.cooked_types.Copy()

					qdel(thing_inside)
					thing_inside = result
				else
					thing_inside = change_product_strings(thing_inside)
					thing_inside = change_product_appearance(thing_inside)

				if(istype(thing_inside, /obj/item/weapon/reagent_containers/food/snacks))
					var/obj/item/weapon/reagent_containers/food/snacks/I = thing_inside
					I.cooked_types |= cook_type
				cooking_is_done = TRUE

				src.visible_message(SPAN_NOTICE("\The [src] pings!"))
				if(cooked_sound)
					playsound(get_turf(src), cooked_sound, 50, 1)
		if(COOKED)
			if(!can_burn_food)
				eject()
			else
				ASSERT(next_burn_time)
				if(world.time > next_burn_time)
					next_burn_time += max(Floor(cook_time/5),1)
					if(prob(burn_chance))
						qdel(thing_inside)
						thing_inside = new /obj/item/weapon/reagent_containers/food/snacks/badrecipe(src)
						visible_message(SPAN_DANGER("\The [src] vomits a gout of rancid smoke!"))
						var/datum/effect/effect/system/smoke_spread/bad/smoke = new /datum/effect/effect/system/smoke_spread/bad()
						smoke.attach(src)
						smoke.set_up(10, 0, loc)
						smoke.start()
		if(BURNED) // Just keep running
		else
			stop()
			CRASH("Something weird happened during product_status() check in [src].")

/obj/machinery/cooker/proc/product_status()
	if(!thing_inside || thing_inside.loc != src)
		return NO_PRODUCT
	if(istype(thing_inside, /obj/item/weapon/reagent_containers/food/snacks/badrecipe))
		return BURNED
	if(cooking_is_done)
		return COOKED
	return COOKING

/obj/machinery/cooker/proc/eject(mob/receiver)
	if(!thing_inside)
		if(is_cooking)
			stop()
		return
	if(receiver)
		if(isliving(thing_inside))
			var/mob/living/L = thing_inside
			L.get_scooped(receiver, self_grab = FALSE)
		else
			to_chat(receiver, SPAN_NOTICE("You grab \the [thing_inside] from \the [src]."))
			receiver.put_in_hands(thing_inside)
	else
		thing_inside.forceMove(get_turf(src))

	thing_inside = null
	cooking_is_done = FALSE
	if(is_cooking)
		stop()

/obj/machinery/cooker/proc/stop()
	is_cooking = FALSE
	icon_state = off_icon
	STOP_PROCESSING(SSmachines, src)

/obj/machinery/cooker/attack_hand(mob/user)

	if(product_status() != NO_PRODUCT)
		eject(user)
		return

	if(output_options.len > 1)

		var/choice = input("What specific food do you wish to make with \the [src]?") as null|anything in output_options+"Default"
		if(!choice)
			return
		if(choice == "Default")
			selected_option = null
			to_chat(user, SPAN_NOTICE("You decide not to make anything specific with \the [src]."))
		else
			selected_option = choice
			to_chat(user, SPAN_NOTICE("You prepare \the [src] to make \a [selected_option]."))

	..()

/obj/machinery/cooker/proc/hurt_big_mob(mob/living/victim, mob/user)
	to_chat(user, SPAN_WARNING("That's not going to fit."))
	return

/obj/machinery/cooker/proc/change_product_strings(atom/movable/product, atom/movable/origin)
	if(!origin)
		product.SetName("[cook_type] [product.name]")
		product.desc = "[product.desc] It has been [cook_type]."
	else
		var/origin_name = origin.name
		if(isliving(origin))
			var/open_bkt = findtext(origin.name, "(")
			var/close_bkt = findtext(origin.name, "(")
			if(open_bkt && close_bkt)
				origin_name = copytext(origin.name, 1, open_bkt - 1) + copytext(origin.name, close_bkt + 1)
		product.SetName("[origin_name] [product.name]")
	return product

/obj/machinery/cooker/proc/change_product_appearance(atom/movable/product, atom/movable/origin)
	if(!origin)
		product.color = food_color
		if(istype(product, /obj/item/weapon/reagent_containers/food))
			var/obj/item/weapon/reagent_containers/food/food_item = product
			food_item.filling_color = food_color
	else
		var/image/I = image(product.icon, "[product.icon_state]_filling")
		if(istype(origin, /obj/item/weapon/reagent_containers/food/snacks))
			var/obj/item/weapon/reagent_containers/food/snacks/S = origin
			I.color = S.filling_color
		if(!I.color)
			I.color = food_color
		product.overlays += I
	return product

#undef NO_PRODUCT
#undef COOKING
#undef COOKED
#undef BURNED<|MERGE_RESOLUTION|>--- conflicted
+++ resolved
@@ -49,25 +49,20 @@
 
 /obj/machinery/cooker/examine(mob/user)
 	. = ..()
-<<<<<<< HEAD
-	if(cooking_obj && Adjacent(user))
-		. = to_chat_or_concat(., user, "You can see \a [cooking_obj] inside.")
-=======
 	if(Adjacent(user))
 		switch(product_status())
 			//if NO_PRODUCT, say no more
 			if(COOKING)
-				to_chat(user, "You can see \a [thing_inside] inside.")
+				. = to_chat_or_concat(., user, "You can see \a [thing_inside] inside.")
 			if(COOKED)
 				var/smell = "good"
 				if(istype(thing_inside, /obj/item/weapon/reagent_containers/food/snacks))
 					var/obj/item/weapon/reagent_containers/food/snacks/S = thing_inside
 					if(islist(S.nutriment_desc) && length(S.nutriment_desc))
 						smell = pick(S.nutriment_desc)
-				to_chat(user, "You can see \a [thing_inside] inside. It smells [smell].")
+				. = to_chat_or_concat(., user, "You can see \a [thing_inside] inside. It smells [smell].")
 			if(BURNED)
-				to_chat(user, SPAN_WARNING("Inside is covered by dirt, and it smells smoke!"))
->>>>>>> 8f694423
+				. = to_chat_or_concat(., user, SPAN_WARNING("Inside is covered by dirt, and it smells smoke!"))
 
 /obj/machinery/cooker/attackby(obj/item/I, mob/user)
 	set waitfor = 0  //So that any remaining parts of calling proc don't have to wait for the long cooking time ahead.
