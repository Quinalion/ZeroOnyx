--- conflicted
+++ resolved
@@ -1,1045 +1,1041 @@
-/obj/machinery/hydroponics
-	name = "hydroponics tray"
-	icon = 'icons/obj/hydroponics.dmi'
-	icon_state = "hydrotray3"
-	density = 1
-	anchored = 1
-	var/waterlevel = 100 // The amount of water in the tray (max 100)
-	var/nutrilevel = 10 // The amount of nutrient in the tray (max 10)
-	var/pestlevel = 0 // The amount of pests in the tray (max 10)
-	var/weedlevel = 0 // The amount of weeds in the tray (max 10)
-	var/yieldmod = 1 //Modifier to yield
-	var/mutmod = 1 //Modifier to mutation chance
-	var/toxic = 0 // Toxicity in the tray?
-	var/age = 0 // Current age
-	var/dead = 0 // Is it dead?
-	var/health = 0 // Its health.
-	var/lastproduce = 0 // Last time it was harvested
-	var/lastcycle = 0 //Used for timing of cycles.
-	var/cycledelay = 200 // About 10 seconds / cycle
-	var/planted = 0 // Is it occupied?
-	var/harvest = 0 //Ready to harvest?
-	var/obj/item/seeds/myseed = null // The currently planted seed
-
-/obj/machinery/hydroponics/bullet_act(var/obj/item/projectile/Proj) //Works with the Somatoray to modify plant variables.
-	if(istype(Proj ,/obj/item/projectile/energy/floramut))
-		if(planted)
-			mutate()
-	else if(istype(Proj ,/obj/item/projectile/energy/florayield))
-		if(planted && myseed.yield == 0)//Oh god don't divide by zero you'll doom us all.
-			myseed.yield += 1
-			//world << "Yield increased by 1, from 0, to a total of [myseed.yield]"
-		else if (planted && (prob(1/(myseed.yield * myseed.yield) *100)))//This formula gives you diminishing returns based on yield. 100% with 1 yield, decreasing to 25%, 11%, 6, 4, 2...
-			myseed.yield += 1
-			//world << "Yield increased by 1, to a total of [myseed.yield]"
-	else
-		..()
-		return
-
-obj/machinery/hydroponics/process()
-
-	if(myseed && (myseed.loc != src))
-		myseed.loc = src
-
-	if(world.time > (lastcycle + cycledelay))
-		lastcycle = world.time
-		if(planted && !dead)
-			// Advance age
-			age++
-
-//Nutrients//////////////////////////////////////////////////////////////
-			// Nutrients deplete slowly
-			if(nutrilevel > 0)
-				if(prob(50))
-					nutrilevel -= 1
-
-			// Lack of nutrients hurts non-weeds
-			if(nutrilevel <= 0 && myseed.plant_type != 1)
-				health -= rand(1,3)
-
-//Water//////////////////////////////////////////////////////////////////
-			// Drink random amount of water
-			waterlevel = max(waterlevel - rand(1,6), 0)
-
-			// If the plant is dry, it loses health pretty fast, unless mushroom
-			if(waterlevel <= 10 && myseed.plant_type != 2)
-				health -= rand(0,1)
-				if(waterlevel <= 0)
-					health -= rand(0,2)
-
-			// Sufficient water level and nutrient level = plant healthy
-			else if(waterlevel > 10 && nutrilevel > 0)
-				health += rand(1,2)
-				if(prob(5))  //5 percent chance the weed population will increase
-					weedlevel += 1
-//Toxins/////////////////////////////////////////////////////////////////
-
-			// Too much toxins cause harm, but when the plant drinks the contaiminated water, the toxins disappear slowly
-			if(toxic >= 40 && toxic < 80)
-				health -= 1
-				toxic -= rand(1,10)
-			else if(toxic >= 80) // I don't think it ever gets here tbh unless above is commented out
-				health -= 3
-				toxic -= rand(1,10)
-			else if(toxic < 0) // Make sure it won't go overoboard
-				toxic = 0
-
-//Pests & Weeds//////////////////////////////////////////////////////////
-
-			// Too many pests cause the plant to be sick
-			if (pestlevel > 10 ) // Make sure it won't go overoboard
-				pestlevel = 10
-
-			else if(pestlevel >= 5)
-				health -= 1
-
-			// If it's a weed, it doesn't stunt the growth
-			if(weedlevel >= 5 && myseed.plant_type != 1 )
-				health -= 1
-
-
-//Health & Age///////////////////////////////////////////////////////////
-			// Don't go overboard with the health
-			if(health > myseed.endurance)
-				health = myseed.endurance
-
-			// Plant dies if health <= 0
-			else if(health <= 0)
-				dead = 1
-				harvest = 0
-				weedlevel += 1 // Weeds flourish
-				pestlevel = 0 // Pests die
-
-			// If the plant is too old, lose health fast
-			if(age > myseed.lifespan)
-				health -= rand(1,5)
-
-			// Harvest code
-			if(age > myseed.production && (age - lastproduce) > myseed.production && (!harvest && !dead))
-				for(var/i = 0; i < mutmod; i++)
-					if(prob(85))
-						mutate()
-					else if(prob(30))
-						hardmutate()
-					else if(prob(5))
-						mutatespecie()
-
-				if(yieldmod > 0 && myseed.yield != -1) // Unharvestable shouldn't be harvested
-					harvest = 1
-				else
-					lastproduce = age
-			if(prob(5))  // On each tick, there's a 5 percent chance the pest population will increase
-				pestlevel += 1
-		else
-			if(waterlevel > 10 && nutrilevel > 0 && prob(10))  // If there's no plant, the percentage chance is 10%
-				weedlevel += 1
-				if(weedlevel > 10)
-					weedlevel = 10
-
-		// Weeeeeeeeeeeeeeedddssss
-
-		if (weedlevel >= 10 && prob(50)) // At this point the plant is kind of fucked. Weeds can overtake the plant spot.
-			if(planted)
-				if(myseed.plant_type == 0) // If a normal plant
-					weedinvasion()
-			else
-				weedinvasion() // Weed invasion into empty tray
-		updateicon()
-	return
-
-
-
-obj/machinery/hydroponics/proc/updateicon()
-	//Refreshes the icon and sets the luminosity
-	overlays.Cut()
-	if(planted)
-		if(dead)
-			overlays += image('icons/obj/hydroponics.dmi', icon_state="[myseed.species]-dead")
-		else if(harvest)
-			if(myseed.plant_type == 2) // Shrooms don't have a -harvest graphic
-				overlays += image('icons/obj/hydroponics.dmi', icon_state="[myseed.species]-grow[myseed.growthstages]")
-			else
-				overlays += image('icons/obj/hydroponics.dmi', icon_state="[myseed.species]-harvest")
-		else if(age < myseed.maturation)
-			var/t_growthstate = ((age / myseed.maturation) * myseed.growthstages ) // Make sure it won't crap out due to HERPDERP 6 stages only
-			overlays += image('icons/obj/hydroponics.dmi', icon_state="[myseed.species]-grow[round(t_growthstate)]")
-			lastproduce = age //Cheating by putting this here, it means that it isn't instantly ready to harvest
-		else
-			overlays += image('icons/obj/hydroponics.dmi', icon_state="[myseed.species]-grow[myseed.growthstages]") // Same
-
-		if(waterlevel <= 10)
-			overlays += image('icons/obj/hydroponics.dmi', icon_state="over_lowwater3")
-		if(nutrilevel <= 2)
-			overlays += image('icons/obj/hydroponics.dmi', icon_state="over_lownutri3")
-		if(health <= (myseed.endurance / 2))
-			overlays += image('icons/obj/hydroponics.dmi', icon_state="over_lowhealth3")
-		if(weedlevel >= 5)
-			overlays += image('icons/obj/hydroponics.dmi', icon_state="over_alert3")
-		if(pestlevel >= 5)
-			overlays += image('icons/obj/hydroponics.dmi', icon_state="over_alert3")
-		if(toxic >= 40)
-			overlays += image('icons/obj/hydroponics.dmi', icon_state="over_alert3")
-		if(harvest)
-			overlays += image('icons/obj/hydroponics.dmi', icon_state="over_harvest3")
-
-	if(istype(myseed,/obj/item/seeds/glowshroom))
-		SetLuminosity(round(myseed.potency/10))
-	else
-		SetLuminosity(0)
-
-	return
-
-
-
-obj/machinery/hydroponics/proc/weedinvasion() // If a weed growth is sufficient, this happens.
-	dead = 0
-	if(myseed) // In case there's nothing in the tray beforehand
-		del(myseed)
-	switch(rand(1,18))		// randomly pick predominative weed
-		if(16 to 18)
-			myseed = new /obj/item/seeds/reishimycelium
-		if(14 to 15)
-			myseed = new /obj/item/seeds/nettleseed
-		if(12 to 13)
-			myseed = new /obj/item/seeds/harebell
-		if(10 to 11)
-			myseed = new /obj/item/seeds/amanitamycelium
-		if(8 to 9)
-			myseed = new /obj/item/seeds/chantermycelium
-		if(6 to 7) // implementation for tower caps still kinda missing ~ Not Anymore! -Cheridan
-			myseed = new /obj/item/seeds/towermycelium
-		if(4 to 5)
-			myseed = new /obj/item/seeds/plumpmycelium
-		else
-			myseed = new /obj/item/seeds/weeds
-	planted = 1
-	age = 0
-	health = myseed.endurance
-	lastcycle = world.time
-	harvest = 0
-	weedlevel = 0 // Reset
-	pestlevel = 0 // Reset
-	updateicon()
-	visible_message("\blue [src] has been overtaken by [myseed.plantname].")
-
-	return
-
-
-obj/machinery/hydroponics/proc/mutate() // Mutates the current seed
-
-	myseed.lifespan += rand(-2,2)
-	if(myseed.lifespan < 10)
-		myseed.lifespan = 10
-	else if(myseed.lifespan > 30)
-		myseed.lifespan = 30
-
-	myseed.endurance += rand(-5,5)
-	if(myseed.endurance < 10)
-		myseed.endurance = 10
-	else if(myseed.endurance > 100)
-		myseed.endurance = 100
-
-	myseed.production += rand(-1,1)
-	if(myseed.production < 2)
-		myseed.production = 2
-	else if(myseed.production > 10)
-		myseed.production = 10
-
-	if(myseed.yield != -1) // Unharvestable shouldn't suddenly turn harvestable
-		myseed.yield += rand(-2,2)
-		if(myseed.yield < 0)
-			myseed.yield = 0
-		else if(myseed.yield > 10)
-			myseed.yield = 10
-		if(myseed.yield == 0 && myseed.plant_type == 2)
-			myseed.yield = 1 // Mushrooms always have a minimum yield of 1.
-
-	if(myseed.potency != -1) //Not all plants have a potency
-		myseed.potency += rand(-25,25)
-		if(myseed.potency < 0)
-			myseed.potency = 0
-		else if(myseed.potency > 100)
-			myseed.potency = 100
-	return
-
-
-
-obj/machinery/hydroponics/proc/hardmutate() // Strongly mutates the current seed.
-
-	myseed.lifespan += rand(-4,4)
-	if(myseed.lifespan < 10)
-		myseed.lifespan = 10
-	else if(myseed.lifespan > 30 && !istype(myseed,/obj/item/seeds/glowshroom)) //hack to prevent glowshrooms from always resetting to 30 sec delay
-		myseed.lifespan = 30
-
-	myseed.endurance += rand(-10,10)
-	if(myseed.endurance < 10)
-		myseed.endurance = 10
-	else if(myseed.endurance > 100)
-		myseed.endurance = 100
-
-	myseed.production += rand(-2,2)
-	if(myseed.production < 2)
-		myseed.production = 2
-	else if(myseed.production > 10)
-		myseed.production = 10
-
-	if(myseed.yield != -1) // Unharvestable shouldn't suddenly turn harvestable
-		myseed.yield += rand(-4,4)
-		if(myseed.yield < 0)
-			myseed.yield = 0
-		else if(myseed.yield > 10)
-			myseed.yield = 10
-		if(myseed.yield == 0 && myseed.plant_type == 2)
-			myseed.yield = 1 // Mushrooms always have a minimum yield of 1.
-
-	if(myseed.potency != -1) //Not all plants have a potency
-		myseed.potency += rand(-50,50)
-		if(myseed.potency < 0)
-			myseed.potency = 0
-		else if(myseed.potency > 100)
-			myseed.potency = 100
-	return
-
-
-
-obj/machinery/hydroponics/proc/mutatespecie() // Mutagent produced a new plant!
-
-	if ( istype(myseed, /obj/item/seeds/nettleseed ))
-		del(myseed)
-		myseed = new /obj/item/seeds/deathnettleseed
-
-	else if ( istype(myseed, /obj/item/seeds/amanitamycelium ))
-		del(myseed)
-		myseed = new /obj/item/seeds/angelmycelium
-
-	else if ( istype(myseed, /obj/item/seeds/lemonseed ))
-		del(myseed)
-		myseed = new /obj/item/seeds/cashseed
-
-	else if ( istype(myseed, /obj/item/seeds/ambrosiavulgarisseed ))
-		del(myseed)
-		myseed = new /obj/item/seeds/ambrosiadeusseed
-
-	else if ( istype(myseed, /obj/item/seeds/plumpmycelium ))
-		del(myseed)
-		myseed = new /obj/item/seeds/walkingmushroommycelium
-
-	else if ( istype(myseed, /obj/item/seeds/chiliseed ))
-		del(myseed)
-		myseed = new /obj/item/seeds/icepepperseed
-
-	else if ( istype(myseed, /obj/item/seeds/appleseed ))
-		del(myseed)
-		myseed = new /obj/item/seeds/goldappleseed
-
-	else if ( istype(myseed, /obj/item/seeds/berryseed ))
-		del(myseed)
-		switch(rand(1,100))
-			if(1 to 50)
-				myseed = new /obj/item/seeds/poisonberryseed
-			if(51 to 100)
-				myseed = new /obj/item/seeds/glowberryseed
-
-	else if ( istype(myseed, /obj/item/seeds/poisonberryseed ))
-		del(myseed)
-		myseed = new /obj/item/seeds/deathberryseed
-
-	else if ( istype(myseed, /obj/item/seeds/tomatoseed ))
-		del(myseed)
-		switch(rand(1,100))
-			if(1 to 35)
-				myseed = new /obj/item/seeds/bluetomatoseed
-			if(36 to 70)
-				myseed = new /obj/item/seeds/bloodtomatoseed
-			if(71 to 100)
-				myseed = new /obj/item/seeds/killertomatoseed
-
-	else if ( istype(myseed, /obj/item/seeds/bluetomatoseed ))
-		del(myseed)
-		myseed = new /obj/item/seeds/bluespacetomatoseed
-
-	else if ( istype(myseed, /obj/item/seeds/grapeseed ))
-		del(myseed)
-		myseed = new /obj/item/seeds/greengrapeseed
-/*
-	else if ( istype(myseed, /obj/item/seeds/tomatoseed ))
-		del(myseed)
-		myseed = new /obj/item/seeds/gibtomatoseed
-*/
-	else if ( istype(myseed, /obj/item/seeds/eggplantseed ))
-		del(myseed)
-		myseed = new /obj/item/seeds/eggyseed
-
-	else
-		return
-
-	dead = 0
-	hardmutate()
-	planted = 1
-	age = 0
-	health = myseed.endurance
-	lastcycle = world.time
-	harvest = 0
-	weedlevel = 0 // Reset
-
-	spawn(5) // Wait a while
-	updateicon()
-	visible_message("\red[src] has suddenly mutated into \blue [myseed.plantname]!")
-
-	return
-
-
-
-obj/machinery/hydroponics/proc/mutateweed() // If the weeds gets the mutagent instead. Mind you, this pretty much destroys the old plant
-	if ( weedlevel > 5 )
-		del(myseed)
-		var/newWeed = pick(/obj/item/seeds/libertymycelium, /obj/item/seeds/angelmycelium, /obj/item/seeds/deathnettleseed, /obj/item/seeds/kudzuseed)
-		myseed = new newWeed
-		dead = 0
-		hardmutate()
-		planted = 1
-		age = 0
-		health = myseed.endurance
-		lastcycle = world.time
-		harvest = 0
-		weedlevel = 0 // Reset
-
-		spawn(5) // Wait a while
-		updateicon()
-		visible_message("\red The mutated weeds in [src] spawned a \blue [myseed.plantname]!")
-	else
-		usr << "The few weeds in the [src] seem to react, but only for a moment..."
-	return
-
-
-
-obj/machinery/hydroponics/proc/plantdies() // OH NOES!!!!! I put this all in one function to make things easier
-	health = 0
-	dead = 1
-	harvest = 0
-	updateicon()
-	visible_message("\red[src] is looking very unhealthy!")
-	return
-
-
-
-obj/machinery/hydroponics/proc/mutatepest()  // Until someone makes a spaceworm, this is commented out
-	if ( pestlevel > 5 )
- 	visible_message("The pests seem to behave oddly...")
-//		spawn(10)
-//		new /obj/effect/alien/spaceworm(loc)
-	else
-		usr << "The pests seem to behave oddly, but quickly settle down..." //Modified to give a better idea of what's happening when you inject mutagen. There's still nothing proper to spawn here though. -Cheridan
-	return
-
-
-
-obj/machinery/hydroponics/attackby(var/obj/item/O as obj, var/mob/user as mob)
-
-	//Called when mob user "attacks" it with object O
-	if (istype(O, /obj/item/weapon/reagent_containers/glass/bucket))
-		var/b_amount = O.reagents.get_reagent_amount("water")
-		if(b_amount > 0 && waterlevel < 100)
-			if(b_amount + waterlevel > 100)
-				b_amount = 100 - waterlevel
-			O.reagents.remove_reagent("water", b_amount)
-			waterlevel += b_amount
-			playsound(loc, 'sound/effects/slosh.ogg', 25, 1)
-			user << "You fill the [src] with [b_amount] units of water."
-
-	//		Toxicity dilutation code. The more water you put in, the lesser the toxin concentration.
-			toxic -= round(b_amount/4)
-			if (toxic < 0 ) // Make sure it won't go overoboard
-				toxic = 0
-
-		else if(waterlevel >= 100)
-			user << "\red The [src] is already full."
-		else
-			user << "\red The bucket is not filled with water."
-		updateicon()
-
-	else if ( istype(O, /obj/item/nutrient) )
-		var/obj/item/nutrient/myNut = O
-		user.u_equip(O)
-		nutrilevel = 10
-		yieldmod = myNut.yieldmod
-		mutmod = myNut.mutmod
-		user << "You replace the nutrient solution in the [src]."
-		del(O)
-		updateicon()
-
-	else if(istype(O, /obj/item/weapon/reagent_containers/syringe))  // Syringe stuff
-		var/obj/item/weapon/reagent_containers/syringe/S = O
-		if (planted)
-			if (S.mode == 1)
-				if(!S.reagents.total_volume)
-					user << "\red The syringe is empty."
-					return
-				user << "\red You inject the [myseed.plantname] with a chemical solution."
-
-				// There needs to be a good amount of mutagen to actually work
-
-				if(S.reagents.has_reagent("mutagen", 5))
-					switch(rand(100))
-						if (91  to 100)	plantdies()
-						if (81  to 90)  mutatespecie()
-						if (66	to 80)	hardmutate()
-						if (41  to 65)  mutate()
-						if (21  to 41)  user << "The plants don't seem to react..."
-						if (11	to 20)  mutateweed()
-						if (1   to 10)  mutatepest()
-						else 			user << "Nothing happens..."
-
-				// Antitoxin binds shit pretty well. So the tox goes significantly down
-				if(S.reagents.has_reagent("anti_toxin", 1))
-					toxic -= round(S.reagents.get_reagent_amount("anti_toxin")*2)
-
-				// NIGGA, YOU JUST WENT ON FULL RETARD.
-				if(S.reagents.has_reagent("toxin", 1))
-					toxic += round(S.reagents.get_reagent_amount("toxin")*2)
-
-				// Milk is good for humans, but bad for plants. The sugars canot be used by plants, and the milk fat fucks up growth. Not shrooms though. I can't deal with this now...
-				if(S.reagents.has_reagent("milk", 1))
-					nutrilevel += round(S.reagents.get_reagent_amount("milk")*0.1)
-					waterlevel += round(S.reagents.get_reagent_amount("milk")*0.9)
-
-				// Beer is a chemical composition of alcohol and various other things. It's a shitty nutrient but hey, it's still one. Also alcohol is bad, mmmkay?
-				if(S.reagents.has_reagent("beer", 1))
-					health -= round(S.reagents.get_reagent_amount("beer")*0.05)
-					nutrilevel += round(S.reagents.get_reagent_amount("beer")*0.25)
-					waterlevel += round(S.reagents.get_reagent_amount("beer")*0.7)
-
-				// You're an idiot of thinking that one of the most corrosive and deadly gasses would be beneficial
-				if(S.reagents.has_reagent("fluorine", 1))
-					health -= round(S.reagents.get_reagent_amount("fluorine")*2)
-					toxic += round(S.reagents.get_reagent_amount("flourine")*2.5)
-					waterlevel -= round(S.reagents.get_reagent_amount("flourine")*0.5)
-					weedlevel -= rand(1,4)
-
-				// You're an idiot of thinking that one of the most corrosive and deadly gasses would be beneficial
-				if(S.reagents.has_reagent("chlorine", 1))
-					health -= round(S.reagents.get_reagent_amount("chlorine")*1)
-					toxic += round(S.reagents.get_reagent_amount("chlorine")*1.5)
-					waterlevel -= round(S.reagents.get_reagent_amount("chlorine")*0.5)
-					weedlevel -= rand(1,3)
-
-				// White Phosphorous + water -> phosphoric acid. That's not a good thing really. Phosphoric salts are beneficial though. And even if the plant suffers, in the long run the tray gets some nutrients. The benefit isn't worth that much.
-				if(S.reagents.has_reagent("phosphorus", 1))
-					health -= round(S.reagents.get_reagent_amount("phosphorus")*0.75)
-					nutrilevel += round(S.reagents.get_reagent_amount("phosphorus")*0.1)
-					waterlevel -= round(S.reagents.get_reagent_amount("phosphorus")*0.5)
-					weedlevel -= rand(1,2)
-
-				// Plants should not have sugar, they can't use it and it prevents them getting water/ nutients, it is good for mold though...
-				if(S.reagents.has_reagent("sugar", 1))
-					weedlevel += rand(1,2)
-					pestlevel += rand(1,2)
-					nutrilevel+= round(S.reagents.get_reagent_amount("sugar")*0.1)
-
-				// It is water!
-				if(S.reagents.has_reagent("water", 1))
-					waterlevel += round(S.reagents.get_reagent_amount("water")*1)
-
-				// Holy water. Mostly the same as water, it also heals the plant a little with the power of the spirits~
-				if(S.reagents.has_reagent("holywater", 1))
-					waterlevel += round(S.reagents.get_reagent_amount("holywater")*1)
-					health += round(S.reagents.get_reagent_amount("holywater")*0.1)
-
-				// A variety of nutrients are dissolved in club soda, without sugar. These nutrients include carbon, oxygen, hydrogen, phosphorous, potassium, sulfur and sodium, all of which are needed for healthy plant growth.
-				if(S.reagents.has_reagent("sodawater", 1))
-					waterlevel += round(S.reagents.get_reagent_amount("sodawater")*1)
-					health += round(S.reagents.get_reagent_amount("sodawater")*0.1)
-					nutrilevel += round(S.reagents.get_reagent_amount("sodawater")*0.1)
-
-				// Man, you guys are retards
-				if(S.reagents.has_reagent("sacid", 1))
-					health -= round(S.reagents.get_reagent_amount("sacid")*1)
-					toxic += round(S.reagents.get_reagent_amount("sacid")*1.5)
-					weedlevel -= rand(1,2)
-
-				// SERIOUSLY
-				if(S.reagents.has_reagent("pacid", 1))
-					health -= round(S.reagents.get_reagent_amount("pacid")*2)
-					toxic += round(S.reagents.get_reagent_amount("pacid")*3)
-					weedlevel -= rand(1,4)
-
-				// Plant-B-Gone is just as bad
-				if(S.reagents.has_reagent("plantbgone", 1))
-					health -= round(S.reagents.get_reagent_amount("plantbgone")*2)
-					toxic -= round(S.reagents.get_reagent_amount("plantbgone")*3)
-					weedlevel -= rand(4,8)
-
-				// Healing
-				if(S.reagents.has_reagent("cryoxadone", 1))
-					health += round(S.reagents.get_reagent_amount("cryoxadone")*3)
-					toxic -= round(S.reagents.get_reagent_amount("cryoxadone")*3)
-
-				// FINALLY IMPLEMENTED, Ammonia is bad ass.
-				if(S.reagents.has_reagent("ammonia", 1))
-					health += round(S.reagents.get_reagent_amount("ammonia")*0.5)
-					nutrilevel += round(S.reagents.get_reagent_amount("ammonia")*1)
-
-				// FINALLY IMPLEMENTED, This is more bad ass, and pests get hurt by the corrosive nature of it, not the plant.
-				if(S.reagents.has_reagent("diethylamine", 1))
-					health += round(S.reagents.get_reagent_amount("diethylamine")*1)
-					nutrilevel += round(S.reagents.get_reagent_amount("diethylamine")*2)
-					pestlevel -= rand(1,2)
-
-				// Compost, effectively
-				if(S.reagents.has_reagent("nutriment", 1))
-					health += round(S.reagents.get_reagent_amount("nutriment")*0.5)
-					nutrilevel += round(S.reagents.get_reagent_amount("nutriment")*1)
-
-				// Poor man's mutagen.
-				if(S.reagents.has_reagent("radium", 1))
-					health -= round(S.reagents.get_reagent_amount("radium")*1.5)
-					toxic += round(S.reagents.get_reagent_amount("radium")*2)
-				if(S.reagents.has_reagent("radium", 10))
-					switch(rand(100))
-						if (91  to 100)	plantdies()
-						if (81  to 90)  mutatespecie()
-						if (66	to 80)	hardmutate()
-						if (41  to 65)  mutate()
-						if (21  to 41)  user << "The plants don't seem to react..."
-						if (11	to 20)  mutateweed()
-						if (1   to 10)  mutatepest()
-						else 			user << "Nothing happens..."
-
-				// The best stuff there is. For testing/debugging.
-				if(S.reagents.has_reagent("adminordrazine", 1))
-					waterlevel += round(S.reagents.get_reagent_amount("adminordrazine")*1)
-					health += round(S.reagents.get_reagent_amount("adminordrazine")*1)
-					nutrilevel += round(S.reagents.get_reagent_amount("adminordrazine")*1)
-					pestlevel -= rand(1,5)
-					weedlevel -= rand(1,5)
-				if(S.reagents.has_reagent("adminordrazine", 5))
-					switch(rand(100))
-						if (66  to 100)  mutatespecie()
-						if (33	to 65)  mutateweed()
-						if (1   to 32)  mutatepest()
-						else 			user << "Nothing happens..."
-
-				S.reagents.clear_reagents()
-				if (weedlevel < 0 ) // The following checks are to prevent the stats from going out of bounds.
-					weedlevel = 0
-				if (health < 0 )
-					health = 0
-				if (waterlevel > 100 )
-					waterlevel = 100
-				if (waterlevel < 0 )
-					waterlevel = 0
-				if (toxic < 0 )
-					toxic = 0
-				if (toxic > 100 )
-					toxic = 100
-				if (pestlevel < 0 )
-					pestlevel = 0
-				if (nutrilevel > 10 )
-					nutrilevel = 10
-			else
-				user << "You can't get any extract out of this plant."
-		else
-			user << "There's nothing to apply the solution into."
-		updateicon()
-
-	else if ( istype(O, /obj/item/seeds/) )
-		if(!planted)
-			user.u_equip(O)
-			user << "You plant the [O.name]"
-			dead = 0
-			myseed = O
-			planted = 1
-			age = 1
-			health = myseed.endurance
-			lastcycle = world.time
-			O.loc = src
-			if((user.client  && user.s_active != src))
-				user.client.screen -= O
-			O.dropped(user)
-			updateicon()
-
-		else
-			user << "\red The [src] already has seeds in it!"
-
-	else if (istype(O, /obj/item/device/analyzer/plant_analyzer))
-		if(planted && myseed)
-			user << "*** <B>[myseed.plantname]</B> ***" //Carn: now reports the plants growing, not the seeds.
-			user << "-Plant Age: \blue [age]"
-			user << "-Plant Endurance: \blue [myseed.endurance]"
-			user << "-Plant Lifespan: \blue [myseed.lifespan]"
-			if(myseed.yield != -1)
-				user << "-Plant Yield: \blue [myseed.yield]"
-			user << "-Plant Production: \blue [myseed.production]"
-			if(myseed.potency != -1)
-				user << "-Plant Potency: \blue [myseed.potency]"
-			user << "-Weed level: \blue [weedlevel]/10"
-			user << "-Pest level: \blue [pestlevel]/10"
-			user << "-Toxicity level: \blue [toxic]/100"
-			user << "-Water level: \blue [waterlevel]/100"
-			user << "-Nutrition level: \blue [nutrilevel]/10"
-			user << ""
-		else
-			user << "<B>No plant found.</B>"
-			user << "-Weed level: \blue [weedlevel]/10"
-			user << "-Pest level: \blue [pestlevel]/10"
-			user << "-Toxicity level: \blue [toxic]/100"
-			user << "-Water level: \blue [waterlevel]/100"
-			user << "-Nutrition level: \blue [nutrilevel]/10"
-			user << ""
-
-	else if (istype(O, /obj/item/weapon/reagent_containers/spray/plantbgone))
-		if(planted && myseed)
-			health -= rand(5,20)
-
-			if(pestlevel > 0)
-				pestlevel -= 2 // Kill kill kill
-			else
-				pestlevel = 0
-
-			if(weedlevel > 0)
-				weedlevel -= 3 // Kill kill kill
-			else
-				weedlevel = 0
-			toxic += 4 // Oops
-			visible_message("\red <B>\The [src] has been sprayed with \the [O][(user ? " by [user]." : ".")]")
-			playsound(loc, 'sound/effects/spray3.ogg', 50, 1, -6)
-			updateicon()
-
-	else if (istype(O, /obj/item/weapon/minihoe))  // The minihoe
-		//var/deweeding
-		if(weedlevel > 0)
-			user.visible_message("\red [user] starts uprooting the weeds.", "\red You remove the weeds from the [src].")
-<<<<<<< HEAD
-			weedlevel = 0
-			updateicon()
-=======
-			src.weedlevel = 0
-			src.updateicon()
->>>>>>> 826a70bb
-		else
-			user << "\red This plot is completely devoid of weeds. It doesn't need uprooting."
-
-	else if ( istype(O, /obj/item/weapon/weedspray) )
-		var/obj/item/weedkiller/myWKiller = O
-		user.u_equip(O)
-		toxic += myWKiller.toxicity
-		weedlevel -= myWKiller.WeedKillStr
-		if (weedlevel < 0 ) // Make sure it won't go overoboard
-			weedlevel = 0
-		if (toxic > 100 ) // Make sure it won't go overoboard
-			toxic = 100
-		user << "You apply the weedkiller solution into the [src]."
-		playsound(loc, 'sound/effects/spray3.ogg', 50, 1, -6)
-		del(O)
-		updateicon()
-
-	else if (istype(O, /obj/item/weapon/storage/bag/plants))
-		attack_hand(user)
-		var/obj/item/weapon/storage/bag/plants/S = O
-		for (var/obj/item/weapon/reagent_containers/food/snacks/grown/G in locate(user.x,user.y,user.z))
-			if(!S.can_be_inserted(G))
-				return
-			S.handle_item_insertion(G, 1)
-
-	else if ( istype(O, /obj/item/weapon/pestspray) )
-		var/obj/item/pestkiller/myPKiller = O
-		user.u_equip(O)
-		toxic += myPKiller.toxicity
-		pestlevel -= myPKiller.PestKillStr
-		if (pestlevel < 0 ) // Make sure it won't go overoboard
-			pestlevel = 0
-		if (toxic > 100 ) // Make sure it won't go overoboard
-			toxic = 100
-		user << "You apply the pestkiller solution into the [src]."
-		playsound(loc, 'sound/effects/spray3.ogg', 50, 1, -6)
-		del(O)
-		updateicon()
-	else if(istype(O, /obj/item/weapon/wrench))
-		playsound(loc, 'sound/items/Ratchet.ogg', 50, 1)
-		anchored = !anchored
-		user << "You [anchored ? "wrench" : "unwrench"] \the [src]."
-	else if(istype(O, /obj/item/weapon/shovel))
-		if(istype(src, /obj/machinery/hydroponics/soil))
-			user << "You clear up the [src]!"
-			del(src)
-	return
-
-
-/obj/machinery/hydroponics/attack_hand(mob/user as mob)
-	if(istype(usr,/mob/living/silicon))		//How does AI know what plant is?
-		return
-	if(harvest)
-		if(!user in range(1,src))
-			return
-		myseed.harvest()
-	else if(dead)
-		planted = 0
-		dead = 0
-		usr << text("You remove the dead plant from the [src].")
-		del(myseed)
-		updateicon()
-	else
-		if(planted && !dead)
-			usr << text("The [src] has \blue [myseed.plantname] \black planted.")
-			if(health <= (myseed.endurance / 2))
-				usr << text("The plant looks unhealthy")
-		else
-			usr << text("The [src] is empty.")
-		usr << text("Water: [waterlevel]/100")
-		usr << text("Nutrient: [nutrilevel]/10")
-		if(weedlevel >= 5) // Visual aid for those blind
-			usr << text("The [src] is filled with weeds!")
-		if(pestlevel >= 5) // Visual aid for those blind
-			usr << text("The [src] is filled with tiny worms!")
-		usr << text ("") // Empty line for readability.
-
-/obj/item/seeds/proc/harvest(mob/user = usr)
-	var/produce = text2path(productname)
-	var/obj/machinery/hydroponics/parent = loc //for ease of access
-	var/t_amount = 0
-
-	while ( t_amount < (yield * parent.yieldmod ))
-		var/obj/item/weapon/reagent_containers/food/snacks/grown/t_prod = new produce(user.loc, potency) // User gets a consumable
-		if(!t_prod)	return
-		t_prod.seed = mypath
-		t_prod.species = species
-		t_prod.lifespan = lifespan
-		t_prod.endurance = endurance
-		t_prod.maturation = maturation
-		t_prod.production = production
-		t_prod.yield = yield
-		t_prod.potency = potency
-		t_prod.plant_type = plant_type
-		t_amount++
-
-	parent.update_tray()
-
-/obj/item/seeds/grassseed/harvest(mob/user = usr)
-	var/obj/machinery/hydroponics/parent = loc //for ease of access
-	var/t_yield = round(yield*parent.yieldmod)
-
-	if(t_yield > 0)
-		var/obj/item/stack/tile/grass/new_grass = new/obj/item/stack/tile/grass(user.loc)
-		new_grass.amount = t_yield
-
-	parent.update_tray()
-
-/obj/item/seeds/gibtomato/harvest(mob/user = usr)
-	var/produce = text2path(productname)
-	var/obj/machinery/hydroponics/parent = loc //for ease of access
-	var/t_amount = 0
-
-	while ( t_amount < (yield * parent.yieldmod ))
-		var/obj/item/weapon/reagent_containers/food/snacks/grown/t_prod = new produce(user.loc, potency) // User gets a consumable
-
-		t_prod.seed = mypath
-		t_prod.species = species
-		t_prod.lifespan = lifespan
-		t_prod.endurance = endurance
-		t_prod.maturation = maturation
-		t_prod.production = production
-		t_prod.yield = yield
-		t_prod.potency = potency
-		t_prod.plant_type = plant_type
-		t_amount++
-
-	parent.update_tray()
-
-/obj/item/seeds/nettleseed/harvest(mob/user = usr)
-	var/produce = text2path(productname)
-	var/obj/machinery/hydroponics/parent = loc //for ease of access
-	var/t_amount = 0
-
-	while ( t_amount < (yield * parent.yieldmod ))
-		var/obj/item/weapon/grown/t_prod = new produce(user.loc, potency) // User gets a consumable -QualityVan
-		t_prod.seed = mypath
-		t_prod.species = species
-		t_prod.lifespan = lifespan
-		t_prod.endurance = endurance
-		t_prod.maturation = maturation
-		t_prod.production = production
-		t_prod.yield = yield
-		t_prod.changePotency(potency) // -QualityVan
-		t_prod.plant_type = plant_type
-		t_amount++
-
-	parent.update_tray()
-
-/obj/item/seeds/deathnettleseed/harvest(mob/user = usr) //isn't a nettle subclass yet, so
-	var/produce = text2path(productname)
-	var/obj/machinery/hydroponics/parent = loc //for ease of access
-	var/t_amount = 0
-
-	while ( t_amount < (yield * parent.yieldmod ))
-		var/obj/item/weapon/grown/t_prod = new produce(user.loc, potency) // User gets a consumable -QualityVan
-		t_prod.seed = mypath
-		t_prod.species = species
-		t_prod.lifespan = lifespan
-		t_prod.endurance = endurance
-		t_prod.maturation = maturation
-		t_prod.production = production
-		t_prod.yield = yield
-		t_prod.changePotency(potency) // -QualityVan
-		t_prod.plant_type = plant_type
-		t_amount++
-
-	parent.update_tray()
-
-/obj/item/seeds/eggyseed/harvest(mob/user = usr)
-	var/produce = text2path(productname)
-	var/obj/machinery/hydroponics/parent = loc //for ease of access
-	var/t_amount = 0
-
-	while ( t_amount < (yield * parent.yieldmod ))
-		new produce(user.loc)
-		t_amount++
-
-	parent.update_tray()
-
-/obj/item/seeds/replicapod/harvest(mob/user = usr) //now that one is fun -- Urist
-	var/obj/machinery/hydroponics/parent = loc
-	var/make_podman = 0
-	var/mob/ghost
-	if(ckey && config.revival_pod_plants)
-		ghost = find_dead_player("[ckey]")
-		if(ismob(ghost))
-			if(istype(ghost,/mob/dead/observer))
-				var/mob/dead/observer/O = ghost
-				if(istype(mind,/datum/mind))
-					if(O.can_reenter_corpse)
-						make_podman = 1
-			else
-				make_podman = 1
-
-	if(make_podman)	//all conditions met!
-		var/mob/living/carbon/human/podman = new /mob/living/carbon/human(parent.loc)
-		if(realName)
-			podman.real_name = realName
-		else
-			podman.real_name = "Pod Person [rand(0,999)]"
-		var/oldactive = mind.active
-		mind.active = 1
-		mind.transfer_to(podman)
-		mind.active = oldactive
-			// -- Mode/mind specific stuff goes here. TODO! Broken :( Should be merged into mob/living/Login
-		switch(ticker.mode.name)
-			if ("revolution")
-				if (podman.mind in ticker.mode:revolutionaries)
-					ticker.mode:add_revolutionary(podman.mind)
-					ticker.mode:update_all_rev_icons() //So the icon actually appears
-				if (podman.mind in ticker.mode:head_revolutionaries)
-					ticker.mode:update_all_rev_icons()
-			if ("nuclear emergency")
-				if (podman.mind in ticker.mode:syndicates)
-					ticker.mode:update_all_synd_icons()
-			if ("cult")
-				if (podman.mind in ticker.mode:cult)
-					ticker.mode:add_cultist(podman.mind)
-					ticker.mode:update_all_cult_icons() //So the icon actually appears
-
-			// -- End mode specific stuff
-
-		podman.gender = ghost.gender
-		if(podman.gender in list(NEUTER, PLURAL))	//Sanity check, which should never actually happen.
-			podman.gender = pick(MALE,FEMALE)
-
-		if(!podman.dna)
-			podman.dna = new /datum/dna()
-			podman.dna.real_name = podman.real_name
-		if(ui)
-			podman.dna.uni_identity = ui
-			updateappearance(podman, ui)
-		if(se)
-			podman.dna.struc_enzymes = se
-		if(!prob(potency)) //if it fails, plantman!
-			if(podman)
-//				podman.dna.mutantrace = "plant"
-				podman.mutations.Add(PLANT)
-		podman.update_mutantrace()
-
-	else //else, one packet of seeds. maybe two
-		var/seed_count = 1
-		if(prob(yield * parent.yieldmod * 20))
-			seed_count++
-		for(var/i=0,i<seed_count,i++)
-			var/obj/item/seeds/replicapod/harvestseeds = new /obj/item/seeds/replicapod(user.loc)
-			harvestseeds.lifespan = lifespan
-			harvestseeds.endurance = endurance
-			harvestseeds.maturation = maturation
-			harvestseeds.production = production
-			harvestseeds.yield = yield
-			harvestseeds.potency = potency
-
-	parent.update_tray()
-
-/obj/item/seeds/replicapod/attackby(obj/item/weapon/W as obj, mob/user as mob)
-	if(istype(W,/obj/item/weapon/reagent_containers))
-
-		user << "You inject the contents of the syringe into the seeds."
-
-		for(var/datum/reagent/blood/bloodSample in W:reagents.reagent_list)
-			var/mob/living/carbon/human/source = bloodSample.data["donor"] //hacky, since it gets the CURRENT condition of the mob, not how it was when the blood sample was taken
-			if (!istype(source))
-				continue
-			//ui = bloodSample.data["blood_dna"] doesn't work for whatever reason
-			ui = source.dna.uni_identity
-			se = source.dna.struc_enzymes
-			if(source.ckey)
-				ckey = source.ckey
-			else if(source.mind)
-				ckey = ckey(source.mind.key)
-			realName = source.real_name
-			gender = source.gender
-
-			if (!isnull(source.mind))
-				mind = source.mind
-
-		W:reagents.clear_reagents()
-	else
-		return ..()
-
-/obj/machinery/hydroponics/proc/update_tray(mob/user = usr)
-	harvest = 0
-	lastproduce = age
-	if((yieldmod * myseed.yield) <= 0)
-		user << text("\red You fail to harvest anything useful.")
-	else
-		user << text("You harvest from the [myseed.plantname]")
-	if(myseed.oneharvest)
-		del(myseed)
-		planted = 0
-		dead = 0
-	updateicon()
-
-///////////////////////////////////////////////////////////////////////////////
-/obj/machinery/hydroponics/soil //Not actually hydroponics at all! Honk!
-	name = "soil"
-	icon = 'icons/obj/hydroponics.dmi'
-	icon_state = "soil"
-	density = 0
-	use_power = 0
-
-	updateicon() // Same as normal but with the overlays removed - Cheridan.
-		overlays.Cut()
-		if(planted)
-			if(dead)
-				overlays += image('icons/obj/hydroponics.dmi', icon_state="[myseed.species]-dead")
-			else if(harvest)
-				if(myseed.plant_type == 2) // Shrooms don't have a -harvest graphic
-					overlays += image('icons/obj/hydroponics.dmi', icon_state="[myseed.species]-grow[myseed.growthstages]")
-				else
-					overlays += image('icons/obj/hydroponics.dmi', icon_state="[myseed.species]-harvest")
-			else if(age < myseed.maturation)
-				var/t_growthstate = ((age / myseed.maturation) * myseed.growthstages )
-				overlays += image('icons/obj/hydroponics.dmi', icon_state="[myseed.species]-grow[round(t_growthstate)]")
-				lastproduce = age
-			else
-				overlays += image('icons/obj/hydroponics.dmi', icon_state="[myseed.species]-grow[myseed.growthstages]")
-
-		if(!luminosity)
-			if(istype(myseed,/obj/item/seeds/glowshroom))
-				SetLuminosity(round(myseed.potency/10))
-		else
-			SetLuminosity(0)
+/obj/machinery/hydroponics
+	name = "hydroponics tray"
+	icon = 'icons/obj/hydroponics.dmi'
+	icon_state = "hydrotray3"
+	density = 1
+	anchored = 1
+	var/waterlevel = 100 // The amount of water in the tray (max 100)
+	var/nutrilevel = 10 // The amount of nutrient in the tray (max 10)
+	var/pestlevel = 0 // The amount of pests in the tray (max 10)
+	var/weedlevel = 0 // The amount of weeds in the tray (max 10)
+	var/yieldmod = 1 //Modifier to yield
+	var/mutmod = 1 //Modifier to mutation chance
+	var/toxic = 0 // Toxicity in the tray?
+	var/age = 0 // Current age
+	var/dead = 0 // Is it dead?
+	var/health = 0 // Its health.
+	var/lastproduce = 0 // Last time it was harvested
+	var/lastcycle = 0 //Used for timing of cycles.
+	var/cycledelay = 200 // About 10 seconds / cycle
+	var/planted = 0 // Is it occupied?
+	var/harvest = 0 //Ready to harvest?
+	var/obj/item/seeds/myseed = null // The currently planted seed
+
+/obj/machinery/hydroponics/bullet_act(var/obj/item/projectile/Proj) //Works with the Somatoray to modify plant variables.
+	if(istype(Proj ,/obj/item/projectile/energy/floramut))
+		if(planted)
+			mutate()
+	else if(istype(Proj ,/obj/item/projectile/energy/florayield))
+		if(planted && myseed.yield == 0)//Oh god don't divide by zero you'll doom us all.
+			myseed.yield += 1
+			//world << "Yield increased by 1, from 0, to a total of [myseed.yield]"
+		else if (planted && (prob(1/(myseed.yield * myseed.yield) *100)))//This formula gives you diminishing returns based on yield. 100% with 1 yield, decreasing to 25%, 11%, 6, 4, 2...
+			myseed.yield += 1
+			//world << "Yield increased by 1, to a total of [myseed.yield]"
+	else
+		..()
+		return
+
+obj/machinery/hydroponics/process()
+
+	if(myseed && (myseed.loc != src))
+		myseed.loc = src
+
+	if(world.time > (lastcycle + cycledelay))
+		lastcycle = world.time
+		if(planted && !dead)
+			// Advance age
+			age++
+
+//Nutrients//////////////////////////////////////////////////////////////
+			// Nutrients deplete slowly
+			if(nutrilevel > 0)
+				if(prob(50))
+					nutrilevel -= 1
+
+			// Lack of nutrients hurts non-weeds
+			if(nutrilevel <= 0 && myseed.plant_type != 1)
+				health -= rand(1,3)
+
+//Water//////////////////////////////////////////////////////////////////
+			// Drink random amount of water
+			waterlevel = max(waterlevel - rand(1,6), 0)
+
+			// If the plant is dry, it loses health pretty fast, unless mushroom
+			if(waterlevel <= 10 && myseed.plant_type != 2)
+				health -= rand(0,1)
+				if(waterlevel <= 0)
+					health -= rand(0,2)
+
+			// Sufficient water level and nutrient level = plant healthy
+			else if(waterlevel > 10 && nutrilevel > 0)
+				health += rand(1,2)
+				if(prob(5))  //5 percent chance the weed population will increase
+					weedlevel += 1
+//Toxins/////////////////////////////////////////////////////////////////
+
+			// Too much toxins cause harm, but when the plant drinks the contaiminated water, the toxins disappear slowly
+			if(toxic >= 40 && toxic < 80)
+				health -= 1
+				toxic -= rand(1,10)
+			else if(toxic >= 80) // I don't think it ever gets here tbh unless above is commented out
+				health -= 3
+				toxic -= rand(1,10)
+			else if(toxic < 0) // Make sure it won't go overoboard
+				toxic = 0
+
+//Pests & Weeds//////////////////////////////////////////////////////////
+
+			// Too many pests cause the plant to be sick
+			if (pestlevel > 10 ) // Make sure it won't go overoboard
+				pestlevel = 10
+
+			else if(pestlevel >= 5)
+				health -= 1
+
+			// If it's a weed, it doesn't stunt the growth
+			if(weedlevel >= 5 && myseed.plant_type != 1 )
+				health -= 1
+
+
+//Health & Age///////////////////////////////////////////////////////////
+			// Don't go overboard with the health
+			if(health > myseed.endurance)
+				health = myseed.endurance
+
+			// Plant dies if health <= 0
+			else if(health <= 0)
+				dead = 1
+				harvest = 0
+				weedlevel += 1 // Weeds flourish
+				pestlevel = 0 // Pests die
+
+			// If the plant is too old, lose health fast
+			if(age > myseed.lifespan)
+				health -= rand(1,5)
+
+			// Harvest code
+			if(age > myseed.production && (age - lastproduce) > myseed.production && (!harvest && !dead))
+				for(var/i = 0; i < mutmod; i++)
+					if(prob(85))
+						mutate()
+					else if(prob(30))
+						hardmutate()
+					else if(prob(5))
+						mutatespecie()
+
+				if(yieldmod > 0 && myseed.yield != -1) // Unharvestable shouldn't be harvested
+					harvest = 1
+				else
+					lastproduce = age
+			if(prob(5))  // On each tick, there's a 5 percent chance the pest population will increase
+				pestlevel += 1
+		else
+			if(waterlevel > 10 && nutrilevel > 0 && prob(10))  // If there's no plant, the percentage chance is 10%
+				weedlevel += 1
+				if(weedlevel > 10)
+					weedlevel = 10
+
+		// Weeeeeeeeeeeeeeedddssss
+
+		if (weedlevel >= 10 && prob(50)) // At this point the plant is kind of fucked. Weeds can overtake the plant spot.
+			if(planted)
+				if(myseed.plant_type == 0) // If a normal plant
+					weedinvasion()
+			else
+				weedinvasion() // Weed invasion into empty tray
+		updateicon()
+	return
+
+
+
+obj/machinery/hydroponics/proc/updateicon()
+	//Refreshes the icon and sets the luminosity
+	overlays.Cut()
+	if(planted)
+		if(dead)
+			overlays += image('icons/obj/hydroponics.dmi', icon_state="[myseed.species]-dead")
+		else if(harvest)
+			if(myseed.plant_type == 2) // Shrooms don't have a -harvest graphic
+				overlays += image('icons/obj/hydroponics.dmi', icon_state="[myseed.species]-grow[myseed.growthstages]")
+			else
+				overlays += image('icons/obj/hydroponics.dmi', icon_state="[myseed.species]-harvest")
+		else if(age < myseed.maturation)
+			var/t_growthstate = ((age / myseed.maturation) * myseed.growthstages ) // Make sure it won't crap out due to HERPDERP 6 stages only
+			overlays += image('icons/obj/hydroponics.dmi', icon_state="[myseed.species]-grow[round(t_growthstate)]")
+			lastproduce = age //Cheating by putting this here, it means that it isn't instantly ready to harvest
+		else
+			overlays += image('icons/obj/hydroponics.dmi', icon_state="[myseed.species]-grow[myseed.growthstages]") // Same
+
+		if(waterlevel <= 10)
+			overlays += image('icons/obj/hydroponics.dmi', icon_state="over_lowwater3")
+		if(nutrilevel <= 2)
+			overlays += image('icons/obj/hydroponics.dmi', icon_state="over_lownutri3")
+		if(health <= (myseed.endurance / 2))
+			overlays += image('icons/obj/hydroponics.dmi', icon_state="over_lowhealth3")
+		if(weedlevel >= 5)
+			overlays += image('icons/obj/hydroponics.dmi', icon_state="over_alert3")
+		if(pestlevel >= 5)
+			overlays += image('icons/obj/hydroponics.dmi', icon_state="over_alert3")
+		if(toxic >= 40)
+			overlays += image('icons/obj/hydroponics.dmi', icon_state="over_alert3")
+		if(harvest)
+			overlays += image('icons/obj/hydroponics.dmi', icon_state="over_harvest3")
+
+	if(istype(myseed,/obj/item/seeds/glowshroom))
+		SetLuminosity(round(myseed.potency/10))
+	else
+		SetLuminosity(0)
+
+	return
+
+
+
+obj/machinery/hydroponics/proc/weedinvasion() // If a weed growth is sufficient, this happens.
+	dead = 0
+	if(myseed) // In case there's nothing in the tray beforehand
+		del(myseed)
+	switch(rand(1,18))		// randomly pick predominative weed
+		if(16 to 18)
+			myseed = new /obj/item/seeds/reishimycelium
+		if(14 to 15)
+			myseed = new /obj/item/seeds/nettleseed
+		if(12 to 13)
+			myseed = new /obj/item/seeds/harebell
+		if(10 to 11)
+			myseed = new /obj/item/seeds/amanitamycelium
+		if(8 to 9)
+			myseed = new /obj/item/seeds/chantermycelium
+		if(6 to 7) // implementation for tower caps still kinda missing ~ Not Anymore! -Cheridan
+			myseed = new /obj/item/seeds/towermycelium
+		if(4 to 5)
+			myseed = new /obj/item/seeds/plumpmycelium
+		else
+			myseed = new /obj/item/seeds/weeds
+	planted = 1
+	age = 0
+	health = myseed.endurance
+	lastcycle = world.time
+	harvest = 0
+	weedlevel = 0 // Reset
+	pestlevel = 0 // Reset
+	updateicon()
+	visible_message("\blue [src] has been overtaken by [myseed.plantname].")
+
+	return
+
+
+obj/machinery/hydroponics/proc/mutate() // Mutates the current seed
+
+	myseed.lifespan += rand(-2,2)
+	if(myseed.lifespan < 10)
+		myseed.lifespan = 10
+	else if(myseed.lifespan > 30)
+		myseed.lifespan = 30
+
+	myseed.endurance += rand(-5,5)
+	if(myseed.endurance < 10)
+		myseed.endurance = 10
+	else if(myseed.endurance > 100)
+		myseed.endurance = 100
+
+	myseed.production += rand(-1,1)
+	if(myseed.production < 2)
+		myseed.production = 2
+	else if(myseed.production > 10)
+		myseed.production = 10
+
+	if(myseed.yield != -1) // Unharvestable shouldn't suddenly turn harvestable
+		myseed.yield += rand(-2,2)
+		if(myseed.yield < 0)
+			myseed.yield = 0
+		else if(myseed.yield > 10)
+			myseed.yield = 10
+		if(myseed.yield == 0 && myseed.plant_type == 2)
+			myseed.yield = 1 // Mushrooms always have a minimum yield of 1.
+
+	if(myseed.potency != -1) //Not all plants have a potency
+		myseed.potency += rand(-25,25)
+		if(myseed.potency < 0)
+			myseed.potency = 0
+		else if(myseed.potency > 100)
+			myseed.potency = 100
+	return
+
+
+
+obj/machinery/hydroponics/proc/hardmutate() // Strongly mutates the current seed.
+
+	myseed.lifespan += rand(-4,4)
+	if(myseed.lifespan < 10)
+		myseed.lifespan = 10
+	else if(myseed.lifespan > 30 && !istype(myseed,/obj/item/seeds/glowshroom)) //hack to prevent glowshrooms from always resetting to 30 sec delay
+		myseed.lifespan = 30
+
+	myseed.endurance += rand(-10,10)
+	if(myseed.endurance < 10)
+		myseed.endurance = 10
+	else if(myseed.endurance > 100)
+		myseed.endurance = 100
+
+	myseed.production += rand(-2,2)
+	if(myseed.production < 2)
+		myseed.production = 2
+	else if(myseed.production > 10)
+		myseed.production = 10
+
+	if(myseed.yield != -1) // Unharvestable shouldn't suddenly turn harvestable
+		myseed.yield += rand(-4,4)
+		if(myseed.yield < 0)
+			myseed.yield = 0
+		else if(myseed.yield > 10)
+			myseed.yield = 10
+		if(myseed.yield == 0 && myseed.plant_type == 2)
+			myseed.yield = 1 // Mushrooms always have a minimum yield of 1.
+
+	if(myseed.potency != -1) //Not all plants have a potency
+		myseed.potency += rand(-50,50)
+		if(myseed.potency < 0)
+			myseed.potency = 0
+		else if(myseed.potency > 100)
+			myseed.potency = 100
+	return
+
+
+
+obj/machinery/hydroponics/proc/mutatespecie() // Mutagent produced a new plant!
+
+	if ( istype(myseed, /obj/item/seeds/nettleseed ))
+		del(myseed)
+		myseed = new /obj/item/seeds/deathnettleseed
+
+	else if ( istype(myseed, /obj/item/seeds/amanitamycelium ))
+		del(myseed)
+		myseed = new /obj/item/seeds/angelmycelium
+
+	else if ( istype(myseed, /obj/item/seeds/lemonseed ))
+		del(myseed)
+		myseed = new /obj/item/seeds/cashseed
+
+	else if ( istype(myseed, /obj/item/seeds/ambrosiavulgarisseed ))
+		del(myseed)
+		myseed = new /obj/item/seeds/ambrosiadeusseed
+
+	else if ( istype(myseed, /obj/item/seeds/plumpmycelium ))
+		del(myseed)
+		myseed = new /obj/item/seeds/walkingmushroommycelium
+
+	else if ( istype(myseed, /obj/item/seeds/chiliseed ))
+		del(myseed)
+		myseed = new /obj/item/seeds/icepepperseed
+
+	else if ( istype(myseed, /obj/item/seeds/appleseed ))
+		del(myseed)
+		myseed = new /obj/item/seeds/goldappleseed
+
+	else if ( istype(myseed, /obj/item/seeds/berryseed ))
+		del(myseed)
+		switch(rand(1,100))
+			if(1 to 50)
+				myseed = new /obj/item/seeds/poisonberryseed
+			if(51 to 100)
+				myseed = new /obj/item/seeds/glowberryseed
+
+	else if ( istype(myseed, /obj/item/seeds/poisonberryseed ))
+		del(myseed)
+		myseed = new /obj/item/seeds/deathberryseed
+
+	else if ( istype(myseed, /obj/item/seeds/tomatoseed ))
+		del(myseed)
+		switch(rand(1,100))
+			if(1 to 35)
+				myseed = new /obj/item/seeds/bluetomatoseed
+			if(36 to 70)
+				myseed = new /obj/item/seeds/bloodtomatoseed
+			if(71 to 100)
+				myseed = new /obj/item/seeds/killertomatoseed
+
+	else if ( istype(myseed, /obj/item/seeds/bluetomatoseed ))
+		del(myseed)
+		myseed = new /obj/item/seeds/bluespacetomatoseed
+
+	else if ( istype(myseed, /obj/item/seeds/grapeseed ))
+		del(myseed)
+		myseed = new /obj/item/seeds/greengrapeseed
+/*
+	else if ( istype(myseed, /obj/item/seeds/tomatoseed ))
+		del(myseed)
+		myseed = new /obj/item/seeds/gibtomatoseed
+*/
+	else if ( istype(myseed, /obj/item/seeds/eggplantseed ))
+		del(myseed)
+		myseed = new /obj/item/seeds/eggyseed
+
+	else
+		return
+
+	dead = 0
+	hardmutate()
+	planted = 1
+	age = 0
+	health = myseed.endurance
+	lastcycle = world.time
+	harvest = 0
+	weedlevel = 0 // Reset
+
+	spawn(5) // Wait a while
+	updateicon()
+	visible_message("\red[src] has suddenly mutated into \blue [myseed.plantname]!")
+
+	return
+
+
+
+obj/machinery/hydroponics/proc/mutateweed() // If the weeds gets the mutagent instead. Mind you, this pretty much destroys the old plant
+	if ( weedlevel > 5 )
+		del(myseed)
+		var/newWeed = pick(/obj/item/seeds/libertymycelium, /obj/item/seeds/angelmycelium, /obj/item/seeds/deathnettleseed, /obj/item/seeds/kudzuseed)
+		myseed = new newWeed
+		dead = 0
+		hardmutate()
+		planted = 1
+		age = 0
+		health = myseed.endurance
+		lastcycle = world.time
+		harvest = 0
+		weedlevel = 0 // Reset
+
+		spawn(5) // Wait a while
+		updateicon()
+		visible_message("\red The mutated weeds in [src] spawned a \blue [myseed.plantname]!")
+	else
+		usr << "The few weeds in the [src] seem to react, but only for a moment..."
+	return
+
+
+
+obj/machinery/hydroponics/proc/plantdies() // OH NOES!!!!! I put this all in one function to make things easier
+	health = 0
+	dead = 1
+	harvest = 0
+	updateicon()
+	visible_message("\red[src] is looking very unhealthy!")
+	return
+
+
+
+obj/machinery/hydroponics/proc/mutatepest()  // Until someone makes a spaceworm, this is commented out
+	if ( pestlevel > 5 )
+ 	visible_message("The pests seem to behave oddly...")
+//		spawn(10)
+//		new /obj/effect/alien/spaceworm(loc)
+	else
+		usr << "The pests seem to behave oddly, but quickly settle down..." //Modified to give a better idea of what's happening when you inject mutagen. There's still nothing proper to spawn here though. -Cheridan
+	return
+
+
+
+obj/machinery/hydroponics/attackby(var/obj/item/O as obj, var/mob/user as mob)
+
+	//Called when mob user "attacks" it with object O
+	if (istype(O, /obj/item/weapon/reagent_containers/glass/bucket))
+		var/b_amount = O.reagents.get_reagent_amount("water")
+		if(b_amount > 0 && waterlevel < 100)
+			if(b_amount + waterlevel > 100)
+				b_amount = 100 - waterlevel
+			O.reagents.remove_reagent("water", b_amount)
+			waterlevel += b_amount
+			playsound(loc, 'sound/effects/slosh.ogg', 25, 1)
+			user << "You fill the [src] with [b_amount] units of water."
+
+	//		Toxicity dilutation code. The more water you put in, the lesser the toxin concentration.
+			toxic -= round(b_amount/4)
+			if (toxic < 0 ) // Make sure it won't go overoboard
+				toxic = 0
+
+		else if(waterlevel >= 100)
+			user << "\red The [src] is already full."
+		else
+			user << "\red The bucket is not filled with water."
+		updateicon()
+
+	else if ( istype(O, /obj/item/nutrient) )
+		var/obj/item/nutrient/myNut = O
+		user.u_equip(O)
+		nutrilevel = 10
+		yieldmod = myNut.yieldmod
+		mutmod = myNut.mutmod
+		user << "You replace the nutrient solution in the [src]."
+		del(O)
+		updateicon()
+
+	else if(istype(O, /obj/item/weapon/reagent_containers/syringe))  // Syringe stuff
+		var/obj/item/weapon/reagent_containers/syringe/S = O
+		if (planted)
+			if (S.mode == 1)
+				if(!S.reagents.total_volume)
+					user << "\red The syringe is empty."
+					return
+				user << "\red You inject the [myseed.plantname] with a chemical solution."
+
+				// There needs to be a good amount of mutagen to actually work
+
+				if(S.reagents.has_reagent("mutagen", 5))
+					switch(rand(100))
+						if (91  to 100)	plantdies()
+						if (81  to 90)  mutatespecie()
+						if (66	to 80)	hardmutate()
+						if (41  to 65)  mutate()
+						if (21  to 41)  user << "The plants don't seem to react..."
+						if (11	to 20)  mutateweed()
+						if (1   to 10)  mutatepest()
+						else 			user << "Nothing happens..."
+
+				// Antitoxin binds shit pretty well. So the tox goes significantly down
+				if(S.reagents.has_reagent("anti_toxin", 1))
+					toxic -= round(S.reagents.get_reagent_amount("anti_toxin")*2)
+
+				// NIGGA, YOU JUST WENT ON FULL RETARD.
+				if(S.reagents.has_reagent("toxin", 1))
+					toxic += round(S.reagents.get_reagent_amount("toxin")*2)
+
+				// Milk is good for humans, but bad for plants. The sugars canot be used by plants, and the milk fat fucks up growth. Not shrooms though. I can't deal with this now...
+				if(S.reagents.has_reagent("milk", 1))
+					nutrilevel += round(S.reagents.get_reagent_amount("milk")*0.1)
+					waterlevel += round(S.reagents.get_reagent_amount("milk")*0.9)
+
+				// Beer is a chemical composition of alcohol and various other things. It's a shitty nutrient but hey, it's still one. Also alcohol is bad, mmmkay?
+				if(S.reagents.has_reagent("beer", 1))
+					health -= round(S.reagents.get_reagent_amount("beer")*0.05)
+					nutrilevel += round(S.reagents.get_reagent_amount("beer")*0.25)
+					waterlevel += round(S.reagents.get_reagent_amount("beer")*0.7)
+
+				// You're an idiot of thinking that one of the most corrosive and deadly gasses would be beneficial
+				if(S.reagents.has_reagent("fluorine", 1))
+					health -= round(S.reagents.get_reagent_amount("fluorine")*2)
+					toxic += round(S.reagents.get_reagent_amount("flourine")*2.5)
+					waterlevel -= round(S.reagents.get_reagent_amount("flourine")*0.5)
+					weedlevel -= rand(1,4)
+
+				// You're an idiot of thinking that one of the most corrosive and deadly gasses would be beneficial
+				if(S.reagents.has_reagent("chlorine", 1))
+					health -= round(S.reagents.get_reagent_amount("chlorine")*1)
+					toxic += round(S.reagents.get_reagent_amount("chlorine")*1.5)
+					waterlevel -= round(S.reagents.get_reagent_amount("chlorine")*0.5)
+					weedlevel -= rand(1,3)
+
+				// White Phosphorous + water -> phosphoric acid. That's not a good thing really. Phosphoric salts are beneficial though. And even if the plant suffers, in the long run the tray gets some nutrients. The benefit isn't worth that much.
+				if(S.reagents.has_reagent("phosphorus", 1))
+					health -= round(S.reagents.get_reagent_amount("phosphorus")*0.75)
+					nutrilevel += round(S.reagents.get_reagent_amount("phosphorus")*0.1)
+					waterlevel -= round(S.reagents.get_reagent_amount("phosphorus")*0.5)
+					weedlevel -= rand(1,2)
+
+				// Plants should not have sugar, they can't use it and it prevents them getting water/ nutients, it is good for mold though...
+				if(S.reagents.has_reagent("sugar", 1))
+					weedlevel += rand(1,2)
+					pestlevel += rand(1,2)
+					nutrilevel+= round(S.reagents.get_reagent_amount("sugar")*0.1)
+
+				// It is water!
+				if(S.reagents.has_reagent("water", 1))
+					waterlevel += round(S.reagents.get_reagent_amount("water")*1)
+
+				// Holy water. Mostly the same as water, it also heals the plant a little with the power of the spirits~
+				if(S.reagents.has_reagent("holywater", 1))
+					waterlevel += round(S.reagents.get_reagent_amount("holywater")*1)
+					health += round(S.reagents.get_reagent_amount("holywater")*0.1)
+
+				// A variety of nutrients are dissolved in club soda, without sugar. These nutrients include carbon, oxygen, hydrogen, phosphorous, potassium, sulfur and sodium, all of which are needed for healthy plant growth.
+				if(S.reagents.has_reagent("sodawater", 1))
+					waterlevel += round(S.reagents.get_reagent_amount("sodawater")*1)
+					health += round(S.reagents.get_reagent_amount("sodawater")*0.1)
+					nutrilevel += round(S.reagents.get_reagent_amount("sodawater")*0.1)
+
+				// Man, you guys are retards
+				if(S.reagents.has_reagent("sacid", 1))
+					health -= round(S.reagents.get_reagent_amount("sacid")*1)
+					toxic += round(S.reagents.get_reagent_amount("sacid")*1.5)
+					weedlevel -= rand(1,2)
+
+				// SERIOUSLY
+				if(S.reagents.has_reagent("pacid", 1))
+					health -= round(S.reagents.get_reagent_amount("pacid")*2)
+					toxic += round(S.reagents.get_reagent_amount("pacid")*3)
+					weedlevel -= rand(1,4)
+
+				// Plant-B-Gone is just as bad
+				if(S.reagents.has_reagent("plantbgone", 1))
+					health -= round(S.reagents.get_reagent_amount("plantbgone")*2)
+					toxic -= round(S.reagents.get_reagent_amount("plantbgone")*3)
+					weedlevel -= rand(4,8)
+
+				// Healing
+				if(S.reagents.has_reagent("cryoxadone", 1))
+					health += round(S.reagents.get_reagent_amount("cryoxadone")*3)
+					toxic -= round(S.reagents.get_reagent_amount("cryoxadone")*3)
+
+				// FINALLY IMPLEMENTED, Ammonia is bad ass.
+				if(S.reagents.has_reagent("ammonia", 1))
+					health += round(S.reagents.get_reagent_amount("ammonia")*0.5)
+					nutrilevel += round(S.reagents.get_reagent_amount("ammonia")*1)
+
+				// FINALLY IMPLEMENTED, This is more bad ass, and pests get hurt by the corrosive nature of it, not the plant.
+				if(S.reagents.has_reagent("diethylamine", 1))
+					health += round(S.reagents.get_reagent_amount("diethylamine")*1)
+					nutrilevel += round(S.reagents.get_reagent_amount("diethylamine")*2)
+					pestlevel -= rand(1,2)
+
+				// Compost, effectively
+				if(S.reagents.has_reagent("nutriment", 1))
+					health += round(S.reagents.get_reagent_amount("nutriment")*0.5)
+					nutrilevel += round(S.reagents.get_reagent_amount("nutriment")*1)
+
+				// Poor man's mutagen.
+				if(S.reagents.has_reagent("radium", 1))
+					health -= round(S.reagents.get_reagent_amount("radium")*1.5)
+					toxic += round(S.reagents.get_reagent_amount("radium")*2)
+				if(S.reagents.has_reagent("radium", 10))
+					switch(rand(100))
+						if (91  to 100)	plantdies()
+						if (81  to 90)  mutatespecie()
+						if (66	to 80)	hardmutate()
+						if (41  to 65)  mutate()
+						if (21  to 41)  user << "The plants don't seem to react..."
+						if (11	to 20)  mutateweed()
+						if (1   to 10)  mutatepest()
+						else 			user << "Nothing happens..."
+
+				// The best stuff there is. For testing/debugging.
+				if(S.reagents.has_reagent("adminordrazine", 1))
+					waterlevel += round(S.reagents.get_reagent_amount("adminordrazine")*1)
+					health += round(S.reagents.get_reagent_amount("adminordrazine")*1)
+					nutrilevel += round(S.reagents.get_reagent_amount("adminordrazine")*1)
+					pestlevel -= rand(1,5)
+					weedlevel -= rand(1,5)
+				if(S.reagents.has_reagent("adminordrazine", 5))
+					switch(rand(100))
+						if (66  to 100)  mutatespecie()
+						if (33	to 65)  mutateweed()
+						if (1   to 32)  mutatepest()
+						else 			user << "Nothing happens..."
+
+				S.reagents.clear_reagents()
+				if (weedlevel < 0 ) // The following checks are to prevent the stats from going out of bounds.
+					weedlevel = 0
+				if (health < 0 )
+					health = 0
+				if (waterlevel > 100 )
+					waterlevel = 100
+				if (waterlevel < 0 )
+					waterlevel = 0
+				if (toxic < 0 )
+					toxic = 0
+				if (toxic > 100 )
+					toxic = 100
+				if (pestlevel < 0 )
+					pestlevel = 0
+				if (nutrilevel > 10 )
+					nutrilevel = 10
+			else
+				user << "You can't get any extract out of this plant."
+		else
+			user << "There's nothing to apply the solution into."
+		updateicon()
+
+	else if ( istype(O, /obj/item/seeds/) )
+		if(!planted)
+			user.u_equip(O)
+			user << "You plant the [O.name]"
+			dead = 0
+			myseed = O
+			planted = 1
+			age = 1
+			health = myseed.endurance
+			lastcycle = world.time
+			O.loc = src
+			if((user.client  && user.s_active != src))
+				user.client.screen -= O
+			O.dropped(user)
+			updateicon()
+
+		else
+			user << "\red The [src] already has seeds in it!"
+
+	else if (istype(O, /obj/item/device/analyzer/plant_analyzer))
+		if(planted && myseed)
+			user << "*** <B>[myseed.plantname]</B> ***" //Carn: now reports the plants growing, not the seeds.
+			user << "-Plant Age: \blue [age]"
+			user << "-Plant Endurance: \blue [myseed.endurance]"
+			user << "-Plant Lifespan: \blue [myseed.lifespan]"
+			if(myseed.yield != -1)
+				user << "-Plant Yield: \blue [myseed.yield]"
+			user << "-Plant Production: \blue [myseed.production]"
+			if(myseed.potency != -1)
+				user << "-Plant Potency: \blue [myseed.potency]"
+			user << "-Weed level: \blue [weedlevel]/10"
+			user << "-Pest level: \blue [pestlevel]/10"
+			user << "-Toxicity level: \blue [toxic]/100"
+			user << "-Water level: \blue [waterlevel]/100"
+			user << "-Nutrition level: \blue [nutrilevel]/10"
+			user << ""
+		else
+			user << "<B>No plant found.</B>"
+			user << "-Weed level: \blue [weedlevel]/10"
+			user << "-Pest level: \blue [pestlevel]/10"
+			user << "-Toxicity level: \blue [toxic]/100"
+			user << "-Water level: \blue [waterlevel]/100"
+			user << "-Nutrition level: \blue [nutrilevel]/10"
+			user << ""
+
+	else if (istype(O, /obj/item/weapon/reagent_containers/spray/plantbgone))
+		if(planted && myseed)
+			health -= rand(5,20)
+
+			if(pestlevel > 0)
+				pestlevel -= 2 // Kill kill kill
+			else
+				pestlevel = 0
+
+			if(weedlevel > 0)
+				weedlevel -= 3 // Kill kill kill
+			else
+				weedlevel = 0
+			toxic += 4 // Oops
+			visible_message("\red <B>\The [src] has been sprayed with \the [O][(user ? " by [user]." : ".")]")
+			playsound(loc, 'sound/effects/spray3.ogg', 50, 1, -6)
+			updateicon()
+
+	else if (istype(O, /obj/item/weapon/minihoe))  // The minihoe
+		//var/deweeding
+		if(weedlevel > 0)
+			user.visible_message("\red [user] starts uprooting the weeds.", "\red You remove the weeds from the [src].")
+			weedlevel = 0
+			updateicon()
+			src.updateicon()
+		else
+			user << "\red This plot is completely devoid of weeds. It doesn't need uprooting."
+
+	else if ( istype(O, /obj/item/weapon/weedspray) )
+		var/obj/item/weedkiller/myWKiller = O
+		user.u_equip(O)
+		toxic += myWKiller.toxicity
+		weedlevel -= myWKiller.WeedKillStr
+		if (weedlevel < 0 ) // Make sure it won't go overoboard
+			weedlevel = 0
+		if (toxic > 100 ) // Make sure it won't go overoboard
+			toxic = 100
+		user << "You apply the weedkiller solution into the [src]."
+		playsound(loc, 'sound/effects/spray3.ogg', 50, 1, -6)
+		del(O)
+		updateicon()
+
+	else if (istype(O, /obj/item/weapon/storage/bag/plants))
+		attack_hand(user)
+		var/obj/item/weapon/storage/bag/plants/S = O
+		for (var/obj/item/weapon/reagent_containers/food/snacks/grown/G in locate(user.x,user.y,user.z))
+			if(!S.can_be_inserted(G))
+				return
+			S.handle_item_insertion(G, 1)
+
+	else if ( istype(O, /obj/item/weapon/pestspray) )
+		var/obj/item/pestkiller/myPKiller = O
+		user.u_equip(O)
+		toxic += myPKiller.toxicity
+		pestlevel -= myPKiller.PestKillStr
+		if (pestlevel < 0 ) // Make sure it won't go overoboard
+			pestlevel = 0
+		if (toxic > 100 ) // Make sure it won't go overoboard
+			toxic = 100
+		user << "You apply the pestkiller solution into the [src]."
+		playsound(loc, 'sound/effects/spray3.ogg', 50, 1, -6)
+		del(O)
+		updateicon()
+	else if(istype(O, /obj/item/weapon/wrench))
+		playsound(loc, 'sound/items/Ratchet.ogg', 50, 1)
+		anchored = !anchored
+		user << "You [anchored ? "wrench" : "unwrench"] \the [src]."
+	else if(istype(O, /obj/item/weapon/shovel))
+		if(istype(src, /obj/machinery/hydroponics/soil))
+			user << "You clear up the [src]!"
+			del(src)
+	return
+
+
+/obj/machinery/hydroponics/attack_hand(mob/user as mob)
+	if(istype(usr,/mob/living/silicon))		//How does AI know what plant is?
+		return
+	if(harvest)
+		if(!user in range(1,src))
+			return
+		myseed.harvest()
+	else if(dead)
+		planted = 0
+		dead = 0
+		usr << text("You remove the dead plant from the [src].")
+		del(myseed)
+		updateicon()
+	else
+		if(planted && !dead)
+			usr << text("The [src] has \blue [myseed.plantname] \black planted.")
+			if(health <= (myseed.endurance / 2))
+				usr << text("The plant looks unhealthy")
+		else
+			usr << text("The [src] is empty.")
+		usr << text("Water: [waterlevel]/100")
+		usr << text("Nutrient: [nutrilevel]/10")
+		if(weedlevel >= 5) // Visual aid for those blind
+			usr << text("The [src] is filled with weeds!")
+		if(pestlevel >= 5) // Visual aid for those blind
+			usr << text("The [src] is filled with tiny worms!")
+		usr << text ("") // Empty line for readability.
+
+/obj/item/seeds/proc/harvest(mob/user = usr)
+	var/produce = text2path(productname)
+	var/obj/machinery/hydroponics/parent = loc //for ease of access
+	var/t_amount = 0
+
+	while ( t_amount < (yield * parent.yieldmod ))
+		var/obj/item/weapon/reagent_containers/food/snacks/grown/t_prod = new produce(user.loc, potency) // User gets a consumable
+		if(!t_prod)	return
+		t_prod.seed = mypath
+		t_prod.species = species
+		t_prod.lifespan = lifespan
+		t_prod.endurance = endurance
+		t_prod.maturation = maturation
+		t_prod.production = production
+		t_prod.yield = yield
+		t_prod.potency = potency
+		t_prod.plant_type = plant_type
+		t_amount++
+
+	parent.update_tray()
+
+/obj/item/seeds/grassseed/harvest(mob/user = usr)
+	var/obj/machinery/hydroponics/parent = loc //for ease of access
+	var/t_yield = round(yield*parent.yieldmod)
+
+	if(t_yield > 0)
+		var/obj/item/stack/tile/grass/new_grass = new/obj/item/stack/tile/grass(user.loc)
+		new_grass.amount = t_yield
+
+	parent.update_tray()
+
+/obj/item/seeds/gibtomato/harvest(mob/user = usr)
+	var/produce = text2path(productname)
+	var/obj/machinery/hydroponics/parent = loc //for ease of access
+	var/t_amount = 0
+
+	while ( t_amount < (yield * parent.yieldmod ))
+		var/obj/item/weapon/reagent_containers/food/snacks/grown/t_prod = new produce(user.loc, potency) // User gets a consumable
+
+		t_prod.seed = mypath
+		t_prod.species = species
+		t_prod.lifespan = lifespan
+		t_prod.endurance = endurance
+		t_prod.maturation = maturation
+		t_prod.production = production
+		t_prod.yield = yield
+		t_prod.potency = potency
+		t_prod.plant_type = plant_type
+		t_amount++
+
+	parent.update_tray()
+
+/obj/item/seeds/nettleseed/harvest(mob/user = usr)
+	var/produce = text2path(productname)
+	var/obj/machinery/hydroponics/parent = loc //for ease of access
+	var/t_amount = 0
+
+	while ( t_amount < (yield * parent.yieldmod ))
+		var/obj/item/weapon/grown/t_prod = new produce(user.loc, potency) // User gets a consumable -QualityVan
+		t_prod.seed = mypath
+		t_prod.species = species
+		t_prod.lifespan = lifespan
+		t_prod.endurance = endurance
+		t_prod.maturation = maturation
+		t_prod.production = production
+		t_prod.yield = yield
+		t_prod.changePotency(potency) // -QualityVan
+		t_prod.plant_type = plant_type
+		t_amount++
+
+	parent.update_tray()
+
+/obj/item/seeds/deathnettleseed/harvest(mob/user = usr) //isn't a nettle subclass yet, so
+	var/produce = text2path(productname)
+	var/obj/machinery/hydroponics/parent = loc //for ease of access
+	var/t_amount = 0
+
+	while ( t_amount < (yield * parent.yieldmod ))
+		var/obj/item/weapon/grown/t_prod = new produce(user.loc, potency) // User gets a consumable -QualityVan
+		t_prod.seed = mypath
+		t_prod.species = species
+		t_prod.lifespan = lifespan
+		t_prod.endurance = endurance
+		t_prod.maturation = maturation
+		t_prod.production = production
+		t_prod.yield = yield
+		t_prod.changePotency(potency) // -QualityVan
+		t_prod.plant_type = plant_type
+		t_amount++
+
+	parent.update_tray()
+
+/obj/item/seeds/eggyseed/harvest(mob/user = usr)
+	var/produce = text2path(productname)
+	var/obj/machinery/hydroponics/parent = loc //for ease of access
+	var/t_amount = 0
+
+	while ( t_amount < (yield * parent.yieldmod ))
+		new produce(user.loc)
+		t_amount++
+
+	parent.update_tray()
+
+/obj/item/seeds/replicapod/harvest(mob/user = usr) //now that one is fun -- Urist
+	var/obj/machinery/hydroponics/parent = loc
+	var/make_podman = 0
+	var/mob/ghost
+	if(ckey && config.revival_pod_plants)
+		ghost = find_dead_player("[ckey]")
+		if(ismob(ghost))
+			if(istype(ghost,/mob/dead/observer))
+				var/mob/dead/observer/O = ghost
+				if(istype(mind,/datum/mind))
+					if(O.can_reenter_corpse)
+						make_podman = 1
+			else
+				make_podman = 1
+
+	if(make_podman)	//all conditions met!
+		var/mob/living/carbon/human/podman = new /mob/living/carbon/human(parent.loc)
+		if(realName)
+			podman.real_name = realName
+		else
+			podman.real_name = "Pod Person [rand(0,999)]"
+		var/oldactive = mind.active
+		mind.active = 1
+		mind.transfer_to(podman)
+		mind.active = oldactive
+			// -- Mode/mind specific stuff goes here. TODO! Broken :( Should be merged into mob/living/Login
+		switch(ticker.mode.name)
+			if ("revolution")
+				if (podman.mind in ticker.mode:revolutionaries)
+					ticker.mode:add_revolutionary(podman.mind)
+					ticker.mode:update_all_rev_icons() //So the icon actually appears
+				if (podman.mind in ticker.mode:head_revolutionaries)
+					ticker.mode:update_all_rev_icons()
+			if ("nuclear emergency")
+				if (podman.mind in ticker.mode:syndicates)
+					ticker.mode:update_all_synd_icons()
+			if ("cult")
+				if (podman.mind in ticker.mode:cult)
+					ticker.mode:add_cultist(podman.mind)
+					ticker.mode:update_all_cult_icons() //So the icon actually appears
+
+			// -- End mode specific stuff
+
+		podman.gender = ghost.gender
+		if(podman.gender in list(NEUTER, PLURAL))	//Sanity check, which should never actually happen.
+			podman.gender = pick(MALE,FEMALE)
+
+		if(!podman.dna)
+			podman.dna = new /datum/dna()
+			podman.dna.real_name = podman.real_name
+		if(ui)
+			podman.dna.uni_identity = ui
+			updateappearance(podman, ui)
+		if(se)
+			podman.dna.struc_enzymes = se
+		if(!prob(potency)) //if it fails, plantman!
+			if(podman)
+//				podman.dna.mutantrace = "plant"
+				podman.mutations.Add(PLANT)
+		podman.update_mutantrace()
+
+	else //else, one packet of seeds. maybe two
+		var/seed_count = 1
+		if(prob(yield * parent.yieldmod * 20))
+			seed_count++
+		for(var/i=0,i<seed_count,i++)
+			var/obj/item/seeds/replicapod/harvestseeds = new /obj/item/seeds/replicapod(user.loc)
+			harvestseeds.lifespan = lifespan
+			harvestseeds.endurance = endurance
+			harvestseeds.maturation = maturation
+			harvestseeds.production = production
+			harvestseeds.yield = yield
+			harvestseeds.potency = potency
+
+	parent.update_tray()
+
+/obj/item/seeds/replicapod/attackby(obj/item/weapon/W as obj, mob/user as mob)
+	if(istype(W,/obj/item/weapon/reagent_containers))
+
+		user << "You inject the contents of the syringe into the seeds."
+
+		for(var/datum/reagent/blood/bloodSample in W:reagents.reagent_list)
+			var/mob/living/carbon/human/source = bloodSample.data["donor"] //hacky, since it gets the CURRENT condition of the mob, not how it was when the blood sample was taken
+			if (!istype(source))
+				continue
+			//ui = bloodSample.data["blood_dna"] doesn't work for whatever reason
+			ui = source.dna.uni_identity
+			se = source.dna.struc_enzymes
+			if(source.ckey)
+				ckey = source.ckey
+			else if(source.mind)
+				ckey = ckey(source.mind.key)
+			realName = source.real_name
+			gender = source.gender
+
+			if (!isnull(source.mind))
+				mind = source.mind
+
+		W:reagents.clear_reagents()
+	else
+		return ..()
+
+/obj/machinery/hydroponics/proc/update_tray(mob/user = usr)
+	harvest = 0
+	lastproduce = age
+	if((yieldmod * myseed.yield) <= 0)
+		user << text("\red You fail to harvest anything useful.")
+	else
+		user << text("You harvest from the [myseed.plantname]")
+	if(myseed.oneharvest)
+		del(myseed)
+		planted = 0
+		dead = 0
+	updateicon()
+
+///////////////////////////////////////////////////////////////////////////////
+/obj/machinery/hydroponics/soil //Not actually hydroponics at all! Honk!
+	name = "soil"
+	icon = 'icons/obj/hydroponics.dmi'
+	icon_state = "soil"
+	density = 0
+	use_power = 0
+
+	updateicon() // Same as normal but with the overlays removed - Cheridan.
+		overlays.Cut()
+		if(planted)
+			if(dead)
+				overlays += image('icons/obj/hydroponics.dmi', icon_state="[myseed.species]-dead")
+			else if(harvest)
+				if(myseed.plant_type == 2) // Shrooms don't have a -harvest graphic
+					overlays += image('icons/obj/hydroponics.dmi', icon_state="[myseed.species]-grow[myseed.growthstages]")
+				else
+					overlays += image('icons/obj/hydroponics.dmi', icon_state="[myseed.species]-harvest")
+			else if(age < myseed.maturation)
+				var/t_growthstate = ((age / myseed.maturation) * myseed.growthstages )
+				overlays += image('icons/obj/hydroponics.dmi', icon_state="[myseed.species]-grow[round(t_growthstate)]")
+				lastproduce = age
+			else
+				overlays += image('icons/obj/hydroponics.dmi', icon_state="[myseed.species]-grow[myseed.growthstages]")
+
+		if(!luminosity)
+			if(istype(myseed,/obj/item/seeds/glowshroom))
+				SetLuminosity(round(myseed.potency/10))
+		else
+			SetLuminosity(0)
 		return