/obj/machinery/space_heater
	anchored = 0
	density = 1
	icon = 'icons/obj/atmos.dmi'
	icon_state = "sheater0"
	name = "space heater"
	desc = "Made by Space Amish using traditional space techniques, this heater is guaranteed not to set the station on fire."
	var/obj/item/weapon/cell/cell
	var/on = 0
	var/set_temperature = T0C + 50	//K
	var/heating_power = 40000


/obj/machinery/space_heater/New()
	..()
	cell = new(src)
	update_icon()

/obj/machinery/space_heater/update_icon()
	overlays.Cut()
	icon_state = "sheater[on]"
	if(panel_open)
		overlays  += "sheater-open"

/obj/machinery/space_heater/examine(mob/user)
	..(user)

	user << "The heater is [on ? "on" : "off"] and the hatch is [panel_open ? "open" : "closed"]."
	if(panel_open)
		user << "The power cell is [cell ? "installed" : "missing"]."
	else
		user << "The charge meter reads [cell ? round(cell.percent(),1) : 0]%"
	return

/obj/machinery/space_heater/powered()
	if(cell && cell.charge)
		return 1
	return 0

/obj/machinery/space_heater/emp_act(severity)
	if(stat & (BROKEN|NOPOWER))
		..(severity)
		return
	if(cell)
		cell.emp_act(severity)
	..(severity)

/obj/machinery/space_heater/attackby(obj/item/I, mob/user)
	if(istype(I, /obj/item/weapon/cell))
		if(panel_open)
			if(cell)
				user << "There is already a power cell inside."
				return
			else
				// insert cell
				var/obj/item/weapon/cell/C = usr.get_active_hand()
				if(istype(C))
					user.drop_item()
					cell = C
					C.loc = src
					C.add_fingerprint(usr)

<<<<<<< HEAD
					user.visible_message("<span class='notice'>[user] inserts a power cell into [src].</span>", "<span class='notice'>You insert the power cell into [src].</span>")
=======
					user.visible_message("\blue [user] inserts a power cell into [src].", "\blue You insert the power cell into [src].")
					power_change()
>>>>>>> ad240caf
		else
			user << "The hatch must be open to insert a power cell."
			return
	else if(istype(I, /obj/item/weapon/screwdriver))
		panel_open = !panel_open
		user.visible_message("<span class='notice'>[user] [panel_open ? "opens" : "closes"] the hatch on the [src].</span>", "<span class='notice'>You [panel_open ? "open" : "close"] the hatch on the [src].</span>")
		update_icon()
		if(!panel_open && user.machine == src)
			user << browse(null, "window=spaceheater")
			user.unset_machine()
	else
		..()
	return

/obj/machinery/space_heater/attack_hand(mob/user as mob)
	src.add_fingerprint(user)
	interact(user)

/obj/machinery/space_heater/interact(mob/user as mob)

	if(panel_open)

		var/dat
		dat = "Power cell: "
		if(cell)
			dat += "<A href='byond://?src=\ref[src];op=cellremove'>Installed</A><BR>"
		else
			dat += "<A href='byond://?src=\ref[src];op=cellinstall'>Removed</A><BR>"

		dat += "Power Level: [cell ? round(cell.percent(),1) : 0]%<BR><BR>"

		dat += "Set Temperature: "

		dat += "<A href='?src=\ref[src];op=temp;val=-5'>-</A>"

		dat += " [set_temperature]K ([set_temperature-T0C]&deg;C)"
		dat += "<A href='?src=\ref[src];op=temp;val=5'>+</A><BR>"

		user.set_machine(src)
		user << browse("<HEAD><TITLE>Space Heater Control Panel</TITLE></HEAD><TT>[dat]</TT>", "window=spaceheater")
		onclose(user, "spaceheater")
	else
		on = !on
		user.visible_message("<span class='notice'>[user] switches [on ? "on" : "off"] the [src].</span>","<span class='notice'>You switch [on ? "on" : "off"] the [src].</span>")
		update_icon()
	return


/obj/machinery/space_heater/Topic(href, href_list)
	if (usr.stat)
		return
	if ((in_range(src, usr) && istype(src.loc, /turf)) || (istype(usr, /mob/living/silicon)))
		usr.set_machine(src)

		switch(href_list["op"])

			if("temp")
				var/value = text2num(href_list["val"])

				// limit to 0-90 degC
				set_temperature = dd_range(T0C, T0C + 90, set_temperature + value)

			if("cellremove")
				if(panel_open && cell && !usr.get_active_hand())
					usr.visible_message("<span class='notice'>\The usr] removes \the [cell] from \the [src].</span>", "<span class='notice'>You remove \the [cell] from \the [src].</span>")
					cell.update_icon()
					usr.put_in_hands(cell)
					cell.add_fingerprint(usr)
					cell = null
					power_change()


			if("cellinstall")
				if(panel_open && !cell)
					var/obj/item/weapon/cell/C = usr.get_active_hand()
					if(istype(C))
						usr.drop_item()
						cell = C
						C.loc = src
						C.add_fingerprint(usr)
<<<<<<< HEAD

						usr.visible_message("<span class='notice'>[usr] inserts \the [C] into \the [src].</span>", "<span class='notice'>You insert \the [C] into \the [src].</span>")
=======
						power_change()
						usr.visible_message("\blue [usr] inserts \the [C] into \the [src].", "\blue You insert \the [C] into \the [src].")
>>>>>>> ad240caf

		updateDialog()
	else
		usr << browse(null, "window=spaceheater")
		usr.unset_machine()
	return



/obj/machinery/space_heater/process()
	if(on)
		if(cell && cell.charge)
			var/datum/gas_mixture/env = loc.return_air()
			if(env && abs(env.temperature - set_temperature) > 0.1)
				var/transfer_moles = 0.25 * env.total_moles
				var/datum/gas_mixture/removed = env.remove(transfer_moles)

				if(removed)
					var/heat_transfer = removed.get_thermal_energy_change(set_temperature)
					if(heat_transfer > 0)	//heating air
						heat_transfer = min( heat_transfer , heating_power ) //limit by the power rating of the heater

						removed.add_thermal_energy(heat_transfer)
						cell.use(heat_transfer*CELLRATE)
					else	//cooling air
						heat_transfer = abs(heat_transfer)

						//Assume the heat is being pumped into the hull which is fixed at 20 C
						var/cop = removed.temperature/T20C	//coefficient of performance from thermodynamics -> power used = heat_transfer/cop
						heat_transfer = min(heat_transfer, cop * heating_power)	//limit heat transfer by available power

						heat_transfer = removed.add_thermal_energy(-heat_transfer)	//get the actual heat transfer

						var/power_used = abs(heat_transfer)/cop
						cell.use(power_used*CELLRATE)

				env.merge(removed)
		else
			on = 0
			power_change()
			update_icon()<|MERGE_RESOLUTION|>--- conflicted
+++ resolved
@@ -60,12 +60,8 @@
 					C.loc = src
 					C.add_fingerprint(usr)
 
-<<<<<<< HEAD
 					user.visible_message("<span class='notice'>[user] inserts a power cell into [src].</span>", "<span class='notice'>You insert the power cell into [src].</span>")
-=======
-					user.visible_message("\blue [user] inserts a power cell into [src].", "\blue You insert the power cell into [src].")
 					power_change()
->>>>>>> ad240caf
 		else
 			user << "The hatch must be open to insert a power cell."
 			return
@@ -146,13 +142,8 @@
 						cell = C
 						C.loc = src
 						C.add_fingerprint(usr)
-<<<<<<< HEAD
-
+						power_change()
 						usr.visible_message("<span class='notice'>[usr] inserts \the [C] into \the [src].</span>", "<span class='notice'>You insert \the [C] into \the [src].</span>")
-=======
-						power_change()
-						usr.visible_message("\blue [usr] inserts \the [C] into \the [src].", "\blue You insert \the [C] into \the [src].")
->>>>>>> ad240caf
 
 		updateDialog()
 	else
