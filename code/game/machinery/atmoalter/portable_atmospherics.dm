--- conflicted
+++ resolved
@@ -1,217 +1,213 @@
-/obj/machinery/portable_atmospherics
-	name = "atmoalter"
-	use_power = 0
-	var/datum/gas_mixture/air_contents = new
-
-	var/obj/machinery/atmospherics/portables_connector/connected_port
-	var/obj/item/weapon/tank/holding
-
-	var/volume = 0
-	var/destroyed = 0
-
-	var/start_pressure = ONE_ATMOSPHERE
-	var/maximum_pressure = 90 * ONE_ATMOSPHERE
-
-/obj/machinery/portable_atmospherics/New()
-	..()
-
-	air_contents.volume = volume
-	air_contents.temperature = T20C
-
-	return 1
-
-/obj/machinery/portable_atmospherics/Destroy()
-	qdel(air_contents)
-	qdel(holding)
-	..()
-
-/obj/machinery/portable_atmospherics/initialize()
-	. = ..()
-	spawn()
-		var/obj/machinery/atmospherics/portables_connector/port = locate() in loc
-		if(port)
-			connect(port)
-			update_icon()
-
-/obj/machinery/portable_atmospherics/process()
-	if(!connected_port) //only react when pipe_network will ont it do it for you
-		//Allow for reactions
-		air_contents.react()
-	else
-		update_icon()
-
-/obj/machinery/portable_atmospherics/Destroy()
-	qdel(air_contents)
-
-	..()
-
-/obj/machinery/portable_atmospherics/proc/StandardAirMix()
-	return list(
-		"oxygen" = O2STANDARD * MolesForPressure(),
-		"nitrogen" = N2STANDARD *  MolesForPressure())
-
-/obj/machinery/portable_atmospherics/proc/MolesForPressure(var/target_pressure = start_pressure)
-	return (target_pressure * air_contents.volume) / (R_IDEAL_GAS_EQUATION * air_contents.temperature)
-
-/obj/machinery/portable_atmospherics/update_icon()
-	return null
-
-/obj/machinery/portable_atmospherics/proc/connect(obj/machinery/atmospherics/portables_connector/new_port)
-	//Make sure not already connected to something else
-	if(connected_port || !new_port || new_port.connected_device)
-		return 0
-
-	//Make sure are close enough for a valid connection
-	if(new_port.loc != loc)
-		return 0
-
-	//Perform the connection
-	connected_port = new_port
-	connected_port.connected_device = src
-	connected_port.on = 1 //Activate port updates
-
-	anchored = 1 //Prevent movement
-
-	//Actually enforce the air sharing
-	var/datum/pipe_network/network = connected_port.return_network(src)
-	if(network && !network.gases.Find(air_contents))
-		network.gases += air_contents
-		network.update = 1
-
-	return 1
-
-/obj/machinery/portable_atmospherics/proc/disconnect()
-	if(!connected_port)
-		return 0
-
-	var/datum/pipe_network/network = connected_port.return_network(src)
-	if(network)
-		network.gases -= air_contents
-
-	anchored = 0
-
-	connected_port.connected_device = null
-	connected_port = null
-
-	return 1
-
-/obj/machinery/portable_atmospherics/proc/update_connected_network()
-	if(!connected_port)
-		return
-
-	var/datum/pipe_network/network = connected_port.return_network(src)
-	if (network)
-		network.update = 1
-
-/obj/machinery/portable_atmospherics/attackby(var/obj/item/weapon/W as obj, var/mob/user as mob)
-	var/obj/icon = src
-	if ((istype(W, /obj/item/weapon/tank) && !( src.destroyed )))
-		if (src.holding)
-			return
-		var/obj/item/weapon/tank/T = W
-		user.drop_item()
-		T.loc = src
-		src.holding = T
-		update_icon()
-		return
-
-	else if (istype(W, /obj/item/weapon/wrench))
-		if(connected_port)
-			disconnect()
-			user << "<span class='notice'>You disconnect \the [src] from the port.</span>"
-			update_icon()
-			return
-		else
-			var/obj/machinery/atmospherics/portables_connector/possible_port = locate(/obj/machinery/atmospherics/portables_connector/) in loc
-			if(possible_port)
-				if(connect(possible_port))
-					user << "<span class='notice'>You connect \the [src] to the port.</span>"
-					update_icon()
-					return
-				else
-					user << "<span class='notice'>\The [src] failed to connect to the port.</span>"
-					return
-			else
-				user << "<span class='notice'>Nothing happens.</span>"
-				return
-
-	else if ((istype(W, /obj/item/device/analyzer)) && Adjacent(user))
-		visible_message("<span class='notice'>\The [user] has used \the [W] on \the [src] \icon[icon]</span>")
-		if(air_contents)
-			var/pressure = air_contents.return_pressure()
-			var/total_moles = air_contents.total_moles
-
-			user << "<span class='notice'>Results of analysis of \icon[icon]</span>"
-			if (total_moles>0)
-				user << "<span class='notice'>Pressure: [round(pressure,0.1)] kPa</span>"
-				for(var/g in air_contents.gas)
-					user << "<span class='notice'>[gas_data.name[g]]: [round((air_contents.gas[g] / total_moles) * 100)]%</span>"
-				user << "<span class='notice'>Temperature: [round(air_contents.temperature-T0C)]&deg;C</span>"
-			else
-				user << "<span class='notice'>Tank is empty!</span>"
-		else
-			user << "<span class='notice'>Tank is empty!</span>"
-		return
-
-	return
-
-
-
-/obj/machinery/portable_atmospherics/powered
-	var/power_rating
-	var/power_losses
-	var/last_power_draw = 0
-	var/obj/item/weapon/cell/cell
-
-/obj/machinery/portable_atmospherics/powered/powered()
-	if(use_power) //using area power
-		return ..()
-	if(cell && cell.charge)
-		return 1
-	return 0
-
-/obj/machinery/portable_atmospherics/powered/attackby(obj/item/I, mob/user)
-	if(istype(I, /obj/item/weapon/cell))
-		if(cell)
-			user << "There is already a power cell installed."
-			return
-
-		var/obj/item/weapon/cell/C = I
-
-		user.drop_item()
-		C.add_fingerprint(user)
-		cell = C
-		C.loc = src
-<<<<<<< HEAD
-		user.visible_message("<span class='notice'>[user] opens the panel on [src] and inserts [C].</span>", "<span class='notice'>You open the panel on [src] and insert [C].</span>")
-=======
-		user.visible_message("\blue [user] opens the panel on [src] and inserts [C].", "\blue You open the panel on [src] and insert [C].")
-		power_change()
->>>>>>> ad240caf
-		return
-
-	if(istype(I, /obj/item/weapon/screwdriver))
-		if(!cell)
-			user << "<span class='warning'>There is no power cell installed.</span>"
-			return
-
-		user.visible_message("<span class='notice'>[user] opens the panel on [src] and removes [cell].</span>", "<span class='notice'>You open the panel on [src] and remove [cell].</span>")
-		cell.add_fingerprint(user)
-		cell.loc = src.loc
-		cell = null
-		power_change()
-		return
-	..()
-
-/obj/machinery/portable_atmospherics/proc/log_open()
-	if(air_contents.gas.len == 0)
-		return
-
-	var/gases = ""
-	for(var/gas in air_contents.gas)
-		if(gases)
-			gases += ", [gas]"
-		else
-			gases = gas
-	log_admin("[usr] ([usr.ckey]) opened '[src.name]' containing [gases].")
-	message_admins("[usr] ([usr.ckey]) opened '[src.name]' containing [gases].")
+/obj/machinery/portable_atmospherics
+	name = "atmoalter"
+	use_power = 0
+	var/datum/gas_mixture/air_contents = new
+
+	var/obj/machinery/atmospherics/portables_connector/connected_port
+	var/obj/item/weapon/tank/holding
+
+	var/volume = 0
+	var/destroyed = 0
+
+	var/start_pressure = ONE_ATMOSPHERE
+	var/maximum_pressure = 90 * ONE_ATMOSPHERE
+
+/obj/machinery/portable_atmospherics/New()
+	..()
+
+	air_contents.volume = volume
+	air_contents.temperature = T20C
+
+	return 1
+
+/obj/machinery/portable_atmospherics/Destroy()
+	qdel(air_contents)
+	qdel(holding)
+	..()
+
+/obj/machinery/portable_atmospherics/initialize()
+	. = ..()
+	spawn()
+		var/obj/machinery/atmospherics/portables_connector/port = locate() in loc
+		if(port)
+			connect(port)
+			update_icon()
+
+/obj/machinery/portable_atmospherics/process()
+	if(!connected_port) //only react when pipe_network will ont it do it for you
+		//Allow for reactions
+		air_contents.react()
+	else
+		update_icon()
+
+/obj/machinery/portable_atmospherics/Destroy()
+	qdel(air_contents)
+
+	..()
+
+/obj/machinery/portable_atmospherics/proc/StandardAirMix()
+	return list(
+		"oxygen" = O2STANDARD * MolesForPressure(),
+		"nitrogen" = N2STANDARD *  MolesForPressure())
+
+/obj/machinery/portable_atmospherics/proc/MolesForPressure(var/target_pressure = start_pressure)
+	return (target_pressure * air_contents.volume) / (R_IDEAL_GAS_EQUATION * air_contents.temperature)
+
+/obj/machinery/portable_atmospherics/update_icon()
+	return null
+
+/obj/machinery/portable_atmospherics/proc/connect(obj/machinery/atmospherics/portables_connector/new_port)
+	//Make sure not already connected to something else
+	if(connected_port || !new_port || new_port.connected_device)
+		return 0
+
+	//Make sure are close enough for a valid connection
+	if(new_port.loc != loc)
+		return 0
+
+	//Perform the connection
+	connected_port = new_port
+	connected_port.connected_device = src
+	connected_port.on = 1 //Activate port updates
+
+	anchored = 1 //Prevent movement
+
+	//Actually enforce the air sharing
+	var/datum/pipe_network/network = connected_port.return_network(src)
+	if(network && !network.gases.Find(air_contents))
+		network.gases += air_contents
+		network.update = 1
+
+	return 1
+
+/obj/machinery/portable_atmospherics/proc/disconnect()
+	if(!connected_port)
+		return 0
+
+	var/datum/pipe_network/network = connected_port.return_network(src)
+	if(network)
+		network.gases -= air_contents
+
+	anchored = 0
+
+	connected_port.connected_device = null
+	connected_port = null
+
+	return 1
+
+/obj/machinery/portable_atmospherics/proc/update_connected_network()
+	if(!connected_port)
+		return
+
+	var/datum/pipe_network/network = connected_port.return_network(src)
+	if (network)
+		network.update = 1
+
+/obj/machinery/portable_atmospherics/attackby(var/obj/item/weapon/W as obj, var/mob/user as mob)
+	var/obj/icon = src
+	if ((istype(W, /obj/item/weapon/tank) && !( src.destroyed )))
+		if (src.holding)
+			return
+		var/obj/item/weapon/tank/T = W
+		user.drop_item()
+		T.loc = src
+		src.holding = T
+		update_icon()
+		return
+
+	else if (istype(W, /obj/item/weapon/wrench))
+		if(connected_port)
+			disconnect()
+			user << "<span class='notice'>You disconnect \the [src] from the port.</span>"
+			update_icon()
+			return
+		else
+			var/obj/machinery/atmospherics/portables_connector/possible_port = locate(/obj/machinery/atmospherics/portables_connector/) in loc
+			if(possible_port)
+				if(connect(possible_port))
+					user << "<span class='notice'>You connect \the [src] to the port.</span>"
+					update_icon()
+					return
+				else
+					user << "<span class='notice'>\The [src] failed to connect to the port.</span>"
+					return
+			else
+				user << "<span class='notice'>Nothing happens.</span>"
+				return
+
+	else if ((istype(W, /obj/item/device/analyzer)) && Adjacent(user))
+		visible_message("<span class='notice'>\The [user] has used \the [W] on \the [src] \icon[icon]</span>")
+		if(air_contents)
+			var/pressure = air_contents.return_pressure()
+			var/total_moles = air_contents.total_moles
+
+			user << "<span class='notice'>Results of analysis of \icon[icon]</span>"
+			if (total_moles>0)
+				user << "<span class='notice'>Pressure: [round(pressure,0.1)] kPa</span>"
+				for(var/g in air_contents.gas)
+					user << "<span class='notice'>[gas_data.name[g]]: [round((air_contents.gas[g] / total_moles) * 100)]%</span>"
+				user << "<span class='notice'>Temperature: [round(air_contents.temperature-T0C)]&deg;C</span>"
+			else
+				user << "<span class='notice'>Tank is empty!</span>"
+		else
+			user << "<span class='notice'>Tank is empty!</span>"
+		return
+
+	return
+
+
+
+/obj/machinery/portable_atmospherics/powered
+	var/power_rating
+	var/power_losses
+	var/last_power_draw = 0
+	var/obj/item/weapon/cell/cell
+
+/obj/machinery/portable_atmospherics/powered/powered()
+	if(use_power) //using area power
+		return ..()
+	if(cell && cell.charge)
+		return 1
+	return 0
+
+/obj/machinery/portable_atmospherics/powered/attackby(obj/item/I, mob/user)
+	if(istype(I, /obj/item/weapon/cell))
+		if(cell)
+			user << "There is already a power cell installed."
+			return
+
+		var/obj/item/weapon/cell/C = I
+
+		user.drop_item()
+		C.add_fingerprint(user)
+		cell = C
+		C.loc = src
+		user.visible_message("<span class='notice'>[user] opens the panel on [src] and inserts [C].</span>", "<span class='notice'>You open the panel on [src] and insert [C].</span>")
+		power_change()
+		return
+
+	if(istype(I, /obj/item/weapon/screwdriver))
+		if(!cell)
+			user << "<span class='warning'>There is no power cell installed.</span>"
+			return
+
+		user.visible_message("<span class='notice'>[user] opens the panel on [src] and removes [cell].</span>", "<span class='notice'>You open the panel on [src] and remove [cell].</span>")
+		cell.add_fingerprint(user)
+		cell.loc = src.loc
+		cell = null
+		power_change()
+		return
+	..()
+
+/obj/machinery/portable_atmospherics/proc/log_open()
+	if(air_contents.gas.len == 0)
+		return
+
+	var/gases = ""
+	for(var/gas in air_contents.gas)
+		if(gases)
+			gases += ", [gas]"
+		else
+			gases = gas
+	log_admin("[usr] ([usr.ckey]) opened '[src.name]' containing [gases].")
+	message_admins("[usr] ([usr.ckey]) opened '[src.name]' containing [gases].")