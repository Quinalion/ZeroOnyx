--- conflicted
+++ resolved
@@ -1,1245 +1,1241 @@
-////////////////////////////////////////
-//CONTAINS: Air Alarms and Fire Alarms//
-////////////////////////////////////////
-
-#define AALARM_MODE_SCRUBBING	1
-#define AALARM_MODE_REPLACEMENT	2 //like scrubbing, but faster.
-#define AALARM_MODE_PANIC		3 //constantly sucks all air
-#define AALARM_MODE_CYCLE		4 //sucks off all air, then refill and switches to scrubbing
-#define AALARM_MODE_FILL		5 //emergency fill
-#define AALARM_MODE_OFF			6 //Shuts it all down.
-
-#define AALARM_SCREEN_MAIN		1
-#define AALARM_SCREEN_VENT		2
-#define AALARM_SCREEN_SCRUB		3
-#define AALARM_SCREEN_MODE		4
-#define AALARM_SCREEN_SENSORS	5
-
-#define AALARM_REPORT_TIMEOUT 100
-
-#define RCON_NO		1
-#define RCON_AUTO	2
-#define RCON_YES	3
-
-#define MAX_TEMPERATURE 90
-#define MIN_TEMPERATURE -40
-
-//all air alarms in area are connected via magic
-/area
-	var/obj/machinery/alarm/master_air_alarm
-	var/list/air_vent_names = list()
-	var/list/air_scrub_names = list()
-	var/list/air_vent_info = list()
-	var/list/air_scrub_info = list()
-
-/obj/machinery/alarm
-	name = "alarm"
-	icon = 'icons/obj/monitors.dmi'
-	icon_state = "alarm0"
-	anchored = 1
-	use_power = 1
-	idle_power_usage = 80
-	active_power_usage = 1000 //For heating/cooling rooms. 1000 joules equates to about 1 degree every 2 seconds for a single tile of air.
-	power_channel = ENVIRON
-	req_one_access = list(access_atmospherics, access_engine_equip)
-	var/alarm_id = null
-	var/breach_detection = 1 // Whether to use automatic breach detection or not
-	var/frequency = 1439
-	//var/skipprocess = 0 //Experimenting
-	var/alarm_frequency = 1437
-	var/remote_control = 0
-	var/rcon_setting = 2
-	var/rcon_time = 0
-	var/locked = 1
-	var/wiresexposed = 0 // If it's been screwdrivered open.
-	var/aidisabled = 0
-	var/shorted = 0
-
-	var/datum/wires/alarm/wires
-
-	var/mode = AALARM_MODE_SCRUBBING
-	var/screen = AALARM_SCREEN_MAIN
-	var/area_uid
-	var/area/alarm_area
-	var/buildstage = 2 //2 is built, 1 is building, 0 is frame.
-
-	var/target_temperature = T0C+20
-	var/regulating_temperature = 0
-
-	var/datum/radio_frequency/radio_connection
-
-	var/list/TLV = list()
-
-	var/danger_level = 0
-	var/pressure_dangerlevel = 0
-	var/oxygen_dangerlevel = 0
-	var/co2_dangerlevel = 0
-	var/phoron_dangerlevel = 0
-	var/temperature_dangerlevel = 0
-	var/other_dangerlevel = 0
-
-	var/report_danger_level = 1
-
-/obj/machinery/alarm/nobreach
-	breach_detection = 0
-
-/obj/machinery/alarm/monitor
-	report_danger_level = 0
-	breach_detection = 0
-
-/obj/machinery/alarm/server/New()
-	..()
-	req_access = list(access_rd, access_atmospherics, access_engine_equip)
-	TLV["oxygen"] =			list(-1.0, -1.0,-1.0,-1.0) // Partial pressure, kpa
-	TLV["carbon dioxide"] = list(-1.0, -1.0,   5,  10) // Partial pressure, kpa
-	TLV["phoron"] =			list(-1.0, -1.0, 0.2, 0.5) // Partial pressure, kpa
-	TLV["other"] =			list(-1.0, -1.0, 0.5, 1.0) // Partial pressure, kpa
-	TLV["pressure"] =		list(0,ONE_ATMOSPHERE*0.10,ONE_ATMOSPHERE*1.40,ONE_ATMOSPHERE*1.60) /* kpa */
-	TLV["temperature"] =	list(20, 40, 140, 160) // K
-	target_temperature = 90
-
-/obj/machinery/alarm/Destroy()
-	unregister_radio(src, frequency)
-	if(wires)
-		qdel(wires)
-		wires = null
-	..()
-
-/obj/machinery/alarm/New(var/loc, var/dir, var/building = 0)
-	..()
-
-	if(building)
-		if(loc)
-			src.loc = loc
-
-		if(dir)
-			src.set_dir(dir)
-
-		buildstage = 0
-		wiresexposed = 1
-		pixel_x = (dir & 3)? 0 : (dir == 4 ? -24 : 24)
-		pixel_y = (dir & 3)? (dir ==1 ? -24 : 24) : 0
-		update_icon()
-		return
-
-	first_run()
-
-/obj/machinery/alarm/proc/first_run()
-	alarm_area = get_area(src)
-	area_uid = alarm_area.uid
-	if (name == "alarm")
-		name = "[alarm_area.name] Air Alarm"
-
-	if(!wires)
-		wires = new(src)
-
-	// breathable air according to human/Life()
-	TLV["oxygen"] =			list(16, 19, 135, 140) // Partial pressure, kpa
-	TLV["carbon dioxide"] = list(-1.0, -1.0, 5, 10) // Partial pressure, kpa
-	TLV["phoron"] =			list(-1.0, -1.0, 0.2, 0.5) // Partial pressure, kpa
-	TLV["other"] =			list(-1.0, -1.0, 0.5, 1.0) // Partial pressure, kpa
-	TLV["pressure"] =		list(ONE_ATMOSPHERE*0.80,ONE_ATMOSPHERE*0.90,ONE_ATMOSPHERE*1.10,ONE_ATMOSPHERE*1.20) /* kpa */
-	TLV["temperature"] =	list(T0C-26, T0C, T0C+40, T0C+66) // K
-
-
-/obj/machinery/alarm/initialize()
-	set_frequency(frequency)
-	if (!master_is_operating())
-		elect_master()
-
-/obj/machinery/alarm/process()
-	if((stat & (NOPOWER|BROKEN)) || shorted || buildstage != 2)
-		return
-
-	var/turf/simulated/location = loc
-	if(!istype(location))	return//returns if loc is not simulated
-
-	var/datum/gas_mixture/environment = location.return_air()
-
-	//Handle temperature adjustment here.
-	handle_heating_cooling(environment)
-
-	var/old_level = danger_level
-	var/old_pressurelevel = pressure_dangerlevel
-	danger_level = overall_danger_level(environment)
-
-	if (old_level != danger_level)
-		apply_danger_level(danger_level)
-
-	if (old_pressurelevel != pressure_dangerlevel)
-		if (breach_detected())
-			mode = AALARM_MODE_OFF
-			apply_mode()
-
-	if (mode==AALARM_MODE_CYCLE && environment.return_pressure()<ONE_ATMOSPHERE*0.05)
-		mode=AALARM_MODE_FILL
-		apply_mode()
-
-	//atmos computer remote controll stuff
-	switch(rcon_setting)
-		if(RCON_NO)
-			remote_control = 0
-		if(RCON_AUTO)
-			if(danger_level == 2)
-				remote_control = 1
-			else
-				remote_control = 0
-		if(RCON_YES)
-			remote_control = 1
-
-	return
-
-/obj/machinery/alarm/proc/handle_heating_cooling(var/datum/gas_mixture/environment)
-	if (!regulating_temperature)
-		//check for when we should start adjusting temperature
-		if(!get_danger_level(target_temperature, TLV["temperature"]) && abs(environment.temperature - target_temperature) > 2.0)
-			update_use_power(2)
-			regulating_temperature = 1
-			visible_message("\The [src] clicks as it starts [environment.temperature > target_temperature ? "cooling" : "heating"] the room.",\
-			"You hear a click and a faint electronic hum.")
-	else
-		//check for when we should stop adjusting temperature
-		if (get_danger_level(target_temperature, TLV["temperature"]) || abs(environment.temperature - target_temperature) <= 0.5)
-			update_use_power(1)
-			regulating_temperature = 0
-			visible_message("\The [src] clicks quietly as it stops [environment.temperature > target_temperature ? "cooling" : "heating"] the room.",\
-			"You hear a click as a faint electronic humming stops.")
-
-	if (regulating_temperature)
-		if(target_temperature > T0C + MAX_TEMPERATURE)
-			target_temperature = T0C + MAX_TEMPERATURE
-
-		if(target_temperature < T0C + MIN_TEMPERATURE)
-			target_temperature = T0C + MIN_TEMPERATURE
-
-		var/datum/gas_mixture/gas
-		gas = environment.remove(0.25*environment.total_moles)
-		if(gas)
-
-			if (gas.temperature <= target_temperature)	//gas heating
-				var/energy_used = min( gas.get_thermal_energy_change(target_temperature) , active_power_usage)
-
-				gas.add_thermal_energy(energy_used)
-				//use_power(energy_used, ENVIRON) //handle by update_use_power instead
-			else	//gas cooling
-				var/heat_transfer = min(abs(gas.get_thermal_energy_change(target_temperature)), active_power_usage)
-
-				//Assume the heat is being pumped into the hull which is fixed at 20 C
-				//none of this is really proper thermodynamics but whatever
-
-				var/cop = gas.temperature/T20C	//coefficient of performance -> power used = heat_transfer/cop
-
-				heat_transfer = min(heat_transfer, cop * active_power_usage)	//this ensures that we don't use more than active_power_usage amount of power
-
-				heat_transfer = -gas.add_thermal_energy(-heat_transfer)	//get the actual heat transfer
-
-				//use_power(heat_transfer / cop, ENVIRON)	//handle by update_use_power instead
-
-			environment.merge(gas)
-
-/obj/machinery/alarm/proc/overall_danger_level(var/datum/gas_mixture/environment)
-	var/partial_pressure = R_IDEAL_GAS_EQUATION*environment.temperature/environment.volume
-	var/environment_pressure = environment.return_pressure()
-	//var/other_moles = 0.0
-	////for(var/datum/gas/G in environment.trace_gases)
-	//	other_moles+=G.moles
-
-	pressure_dangerlevel = get_danger_level(environment_pressure, TLV["pressure"])
-	oxygen_dangerlevel = get_danger_level(environment.gas["oxygen"]*partial_pressure, TLV["oxygen"])
-	co2_dangerlevel = get_danger_level(environment.gas["carbon_dioxide"]*partial_pressure, TLV["carbon dioxide"])
-	phoron_dangerlevel = get_danger_level(environment.gas["phoron"]*partial_pressure, TLV["phoron"])
-	temperature_dangerlevel = get_danger_level(environment.temperature, TLV["temperature"])
-	//other_dangerlevel = get_danger_level(other_moles*partial_pressure, TLV["other"])
-
-	return max(
-		pressure_dangerlevel,
-		oxygen_dangerlevel,
-		co2_dangerlevel,
-		phoron_dangerlevel,
-		//other_dangerlevel,
-		temperature_dangerlevel
-		)
-
-// Returns whether this air alarm thinks there is a breach, given the sensors that are available to it.
-/obj/machinery/alarm/proc/breach_detected()
-	var/turf/simulated/location = loc
-
-	if(!istype(location))
-		return 0
-
-	if(breach_detection	== 0)
-		return 0
-
-	var/datum/gas_mixture/environment = location.return_air()
-	var/environment_pressure = environment.return_pressure()
-	var/pressure_levels = TLV["pressure"]
-
-	if (environment_pressure <= pressure_levels[1])		//low pressures
-		if (!(mode == AALARM_MODE_PANIC || mode == AALARM_MODE_CYCLE))
-			return 1
-
-	return 0
-
-
-/obj/machinery/alarm/proc/master_is_operating()
-	return alarm_area.master_air_alarm && !(alarm_area.master_air_alarm.stat & (NOPOWER|BROKEN))
-
-
-/obj/machinery/alarm/proc/elect_master()
-	for (var/obj/machinery/alarm/AA in alarm_area)
-		if (!(AA.stat & (NOPOWER|BROKEN)))
-			alarm_area.master_air_alarm = AA
-			return 1
-	return 0
-
-/obj/machinery/alarm/proc/get_danger_level(var/current_value, var/list/danger_levels)
-	if((current_value >= danger_levels[4] && danger_levels[4] > 0) || current_value <= danger_levels[1])
-		return 2
-	if((current_value >= danger_levels[3] && danger_levels[3] > 0) || current_value <= danger_levels[2])
-		return 1
-	return 0
-
-/obj/machinery/alarm/update_icon()
-	if(wiresexposed)
-		icon_state = "alarmx"
-		return
-	if((stat & (NOPOWER|BROKEN)) || shorted)
-		icon_state = "alarmp"
-		return
-
-	var/icon_level = danger_level
-	if (alarm_area.atmosalm)
-		icon_level = max(icon_level, 1)	//if there's an atmos alarm but everything is okay locally, no need to go past yellow
-
-	switch(icon_level)
-		if (0)
-			icon_state = "alarm0"
-		if (1)
-			icon_state = "alarm2" //yes, alarm2 is yellow alarm
-		if (2)
-			icon_state = "alarm1"
-
-/obj/machinery/alarm/receive_signal(datum/signal/signal)
-	if(stat & (NOPOWER|BROKEN))
-		return
-	if (alarm_area.master_air_alarm != src)
-		if (master_is_operating())
-			return
-		elect_master()
-		if (alarm_area.master_air_alarm != src)
-			return
-	if(!signal || signal.encryption)
-		return
-	var/id_tag = signal.data["tag"]
-	if (!id_tag)
-		return
-	if (signal.data["area"] != area_uid)
-		return
-	if (signal.data["sigtype"] != "status")
-		return
-
-	var/dev_type = signal.data["device"]
-	if(!(id_tag in alarm_area.air_scrub_names) && !(id_tag in alarm_area.air_vent_names))
-		register_env_machine(id_tag, dev_type)
-	if(dev_type == "AScr")
-		alarm_area.air_scrub_info[id_tag] = signal.data
-	else if(dev_type == "AVP")
-		alarm_area.air_vent_info[id_tag] = signal.data
-
-/obj/machinery/alarm/proc/register_env_machine(var/m_id, var/device_type)
-	var/new_name
-	if (device_type=="AVP")
-		new_name = "[alarm_area.name] Vent Pump #[alarm_area.air_vent_names.len+1]"
-		alarm_area.air_vent_names[m_id] = new_name
-	else if (device_type=="AScr")
-		new_name = "[alarm_area.name] Air Scrubber #[alarm_area.air_scrub_names.len+1]"
-		alarm_area.air_scrub_names[m_id] = new_name
-	else
-		return
-	spawn (10)
-		send_signal(m_id, list("init" = new_name) )
-
-/obj/machinery/alarm/proc/refresh_all()
-	for(var/id_tag in alarm_area.air_vent_names)
-		var/list/I = alarm_area.air_vent_info[id_tag]
-		if (I && I["timestamp"]+AALARM_REPORT_TIMEOUT/2 > world.time)
-			continue
-		send_signal(id_tag, list("status") )
-	for(var/id_tag in alarm_area.air_scrub_names)
-		var/list/I = alarm_area.air_scrub_info[id_tag]
-		if (I && I["timestamp"]+AALARM_REPORT_TIMEOUT/2 > world.time)
-			continue
-		send_signal(id_tag, list("status") )
-
-/obj/machinery/alarm/proc/set_frequency(new_frequency)
-	radio_controller.remove_object(src, frequency)
-	frequency = new_frequency
-	radio_connection = radio_controller.add_object(src, frequency, RADIO_TO_AIRALARM)
-
-/obj/machinery/alarm/proc/send_signal(var/target, var/list/command)//sends signal 'command' to 'target'. Returns 0 if no radio connection, 1 otherwise
-	if(!radio_connection)
-		return 0
-
-	var/datum/signal/signal = new
-	signal.transmission_method = 1 //radio signal
-	signal.source = src
-
-	signal.data = command
-	signal.data["tag"] = target
-	signal.data["sigtype"] = "command"
-
-	radio_connection.post_signal(src, signal, RADIO_FROM_AIRALARM)
-//			world << text("Signal [] Broadcasted to []", command, target)
-
-	return 1
-
-/obj/machinery/alarm/proc/apply_mode()
-	//propagate mode to other air alarms in the area
-	//TODO: make it so that players can choose between applying the new mode to the room they are in (related area) vs the entire alarm area
-	for (var/obj/machinery/alarm/AA in alarm_area)
-		AA.mode = mode
-
-	switch(mode)
-		if(AALARM_MODE_SCRUBBING)
-			for(var/device_id in alarm_area.air_scrub_names)
-				send_signal(device_id, list("power"= 1, "co2_scrub"= 1, "scrubbing"= 1, "panic_siphon"= 0) )
-			for(var/device_id in alarm_area.air_vent_names)
-				send_signal(device_id, list("power"= 1, "checks"= "default", "set_external_pressure"= "default") )
-
-		if(AALARM_MODE_PANIC, AALARM_MODE_CYCLE)
-			for(var/device_id in alarm_area.air_scrub_names)
-				send_signal(device_id, list("power"= 1, "panic_siphon"= 1) )
-			for(var/device_id in alarm_area.air_vent_names)
-				send_signal(device_id, list("power"= 0) )
-
-		if(AALARM_MODE_REPLACEMENT)
-			for(var/device_id in alarm_area.air_scrub_names)
-				send_signal(device_id, list("power"= 1, "panic_siphon"= 1) )
-			for(var/device_id in alarm_area.air_vent_names)
-				send_signal(device_id, list("power"= 1, "checks"= "default", "set_external_pressure"= "default") )
-
-		if(AALARM_MODE_FILL)
-			for(var/device_id in alarm_area.air_scrub_names)
-				send_signal(device_id, list("power"= 0) )
-			for(var/device_id in alarm_area.air_vent_names)
-				send_signal(device_id, list("power"= 1, "checks"= "default", "set_external_pressure"= "default") )
-
-		if(AALARM_MODE_OFF)
-			for(var/device_id in alarm_area.air_scrub_names)
-				send_signal(device_id, list("power"= 0) )
-			for(var/device_id in alarm_area.air_vent_names)
-				send_signal(device_id, list("power"= 0) )
-
-/obj/machinery/alarm/proc/apply_danger_level(var/new_danger_level)
-	if (report_danger_level && alarm_area.atmosalert(new_danger_level, src))
-		post_alert(new_danger_level)
-
-	update_icon()
-
-/obj/machinery/alarm/proc/post_alert(alert_level)
-	var/datum/radio_frequency/frequency = radio_controller.return_frequency(alarm_frequency)
-	if(!frequency)
-		return
-
-	var/datum/signal/alert_signal = new
-	alert_signal.source = src
-	alert_signal.transmission_method = 1
-	alert_signal.data["zone"] = alarm_area.name
-	alert_signal.data["type"] = "Atmospheric"
-
-	if(alert_level==2)
-		alert_signal.data["alert"] = "severe"
-	else if (alert_level==1)
-		alert_signal.data["alert"] = "minor"
-	else if (alert_level==0)
-		alert_signal.data["alert"] = "clear"
-
-	frequency.post_signal(src, alert_signal)
-
-/obj/machinery/alarm/attack_ai(mob/user)
-	ui_interact(user)
-
-/obj/machinery/alarm/attack_hand(mob/user)
-	. = ..()
-	if (.)
-		return
-	return interact(user)
-
-/obj/machinery/alarm/interact(mob/user)
-	ui_interact(user)
-	wires.Interact(user)
-
-/obj/machinery/alarm/ui_interact(mob/user, ui_key = "main", datum/nanoui/ui = null, force_open = 1, var/master_ui = null, var/datum/topic_state/state = default_state)
-	var/data[0]
-	var/remote_connection = 0
-	var/remote_access = 0
-	if(state)
-		var/list/href = state.href_list(user)
-		remote_connection = href["remote_connection"]	// Remote connection means we're non-adjacent/connecting from another computer
-		remote_access = href["remote_access"]			// Remote access means we also have the privilege to alter the air alarm.
-
-	data["locked"] = locked && !user.isSilicon()
-	data["remote_connection"] = remote_connection
-	data["remote_access"] = remote_access
-	data["rcon"] = rcon_setting
-	data["screen"] = screen
-
-	populate_status(data)
-
-	if(!(locked && !remote_connection) || remote_access || user.isSilicon())
-		populate_controls(data)
-
-	ui = nanomanager.try_update_ui(user, src, ui_key, ui, data, force_open)
-	if(!ui)
-		ui = new(user, src, ui_key, "air_alarm.tmpl", src.name, 325, 625, master_ui = master_ui, state = state)
-		ui.set_initial_data(data)
-		ui.open()
-		ui.set_auto_update(1)
-
-/obj/machinery/alarm/proc/populate_status(var/data)
-	var/turf/location = get_turf(src)
-	var/datum/gas_mixture/environment = location.return_air()
-	var/total = environment.total_moles
-
-	var/list/environment_data = new
-	data["has_environment"] = total
-	if(total)
-		var/partial_pressure = R_IDEAL_GAS_EQUATION*environment.temperature/environment.volume
-
-		var/list/current_settings = TLV["pressure"]
-		var/pressure = environment.return_pressure()
-		var/pressure_danger = get_danger_level(pressure, current_settings)
-		environment_data[++environment_data.len] = list("name" = "Pressure", "value" = pressure, "unit" = "kPa", "danger_level" = pressure_danger)
-		data["total_danger"] = pressure_danger
-
-		current_settings = TLV["oxygen"]
-		var/oxygen_danger = get_danger_level(environment.gas["oxygen"]*partial_pressure, current_settings)
-		environment_data[++environment_data.len] = list("name" = "Oxygen", "value" = environment.gas["oxygen"] / total * 100, "unit" = "%", "danger_level" = oxygen_danger)
-		data["total_danger"] = max(oxygen_danger, data["total_danger"])
-
-		current_settings = TLV["carbon dioxide"]
-		var/carbon_dioxide_danger = get_danger_level(environment.gas["carbon_dioxide"]*partial_pressure, current_settings)
-		environment_data[++environment_data.len] = list("name" = "Carbon dioxide", "value" = environment.gas["carbon_dioxide"] / total * 100, "unit" = "%", "danger_level" = carbon_dioxide_danger)
-		data["total_danger"] = max(carbon_dioxide_danger, data["total_danger"])
-
-		current_settings = TLV["phoron"]
-		var/phoron_danger = get_danger_level(environment.gas["phoron"]*partial_pressure, current_settings)
-		environment_data[++environment_data.len] = list("name" = "Toxins", "value" = environment.gas["phoron"] / total * 100, "unit" = "%", "danger_level" = phoron_danger)
-		data["total_danger"] = max(phoron_danger, data["total_danger"])
-
-		current_settings = TLV["temperature"]
-		var/temperature_danger = get_danger_level(environment.temperature, current_settings)
-		environment_data[++environment_data.len] = list("name" = "Temperature", "value" = environment.temperature, "unit" = "K ([round(environment.temperature - T0C, 0.1)]C)", "danger_level" = temperature_danger)
-		data["total_danger"] = max(temperature_danger, data["total_danger"])
-
-	data["environment"] = environment_data
-	data["atmos_alarm"] = alarm_area.atmosalm
-	data["fire_alarm"] = alarm_area.fire != null
-	data["target_temperature"] = "[target_temperature - T0C]C"
-
-/obj/machinery/alarm/proc/populate_controls(var/list/data)
-	switch(screen)
-		if(AALARM_SCREEN_MAIN)
-			data["mode"] = mode
-		if(AALARM_SCREEN_VENT)
-			var/vents[0]
-			for(var/id_tag in alarm_area.air_vent_names)
-				var/long_name = alarm_area.air_vent_names[id_tag]
-				var/list/info = alarm_area.air_vent_info[id_tag]
-				if(!info)
-					continue
-				vents[++vents.len] = list(
-						"id_tag"	= id_tag,
-						"long_name" = sanitize(long_name),
-						"power"		= info["power"],
-						"checks"	= info["checks"],
-						"direction"	= info["direction"],
-						"external"	= info["external"]
-					)
-			data["vents"] = vents
-		if(AALARM_SCREEN_SCRUB)
-			var/scrubbers[0]
-			for(var/id_tag in alarm_area.air_scrub_names)
-				var/long_name = alarm_area.air_scrub_names[id_tag]
-				var/list/info = alarm_area.air_scrub_info[id_tag]
-				if(!info)
-					continue
-				scrubbers[++scrubbers.len] = list(
-						"id_tag"	= id_tag,
-						"long_name" = sanitize(long_name),
-						"power"		= info["power"],
-						"scrubbing"	= info["scrubbing"],
-						"panic"		= info["panic"],
-						"filters"	= list()
-					)
-				scrubbers[scrubbers.len]["filters"] += list(list("name" = "Oxygen",			"command" = "o2_scrub",	"val" = info["filter_o2"]))
-				scrubbers[scrubbers.len]["filters"] += list(list("name" = "Nitrogen",		"command" = "n2_scrub",	"val" = info["filter_n2"]))
-				scrubbers[scrubbers.len]["filters"] += list(list("name" = "Carbon Dioxide", "command" = "co2_scrub","val" = info["filter_co2"]))
-				scrubbers[scrubbers.len]["filters"] += list(list("name" = "Toxin"	, 		"command" = "tox_scrub","val" = info["filter_phoron"]))
-				scrubbers[scrubbers.len]["filters"] += list(list("name" = "Nitrous Oxide",	"command" = "n2o_scrub","val" = info["filter_n2o"]))
-			data["scrubbers"] = scrubbers
-		if(AALARM_SCREEN_MODE)
-			var/modes[0]
-			modes[++modes.len] = list("name" = "Filtering - Scrubs out contaminants", 			"mode" = AALARM_MODE_SCRUBBING,		"selected" = mode == AALARM_MODE_SCRUBBING, 	"danger" = 0)
-			modes[++modes.len] = list("name" = "Replace Air - Siphons out air while replacing", "mode" = AALARM_MODE_REPLACEMENT,	"selected" = mode == AALARM_MODE_REPLACEMENT,	"danger" = 0)
-			modes[++modes.len] = list("name" = "Panic - Siphons air out of the room", 			"mode" = AALARM_MODE_PANIC,			"selected" = mode == AALARM_MODE_PANIC, 		"danger" = 1)
-			modes[++modes.len] = list("name" = "Cycle - Siphons air before replacing", 			"mode" = AALARM_MODE_CYCLE,			"selected" = mode == AALARM_MODE_CYCLE, 		"danger" = 1)
-			modes[++modes.len] = list("name" = "Fill - Shuts off scrubbers and opens vents", 	"mode" = AALARM_MODE_FILL,			"selected" = mode == AALARM_MODE_FILL, 			"danger" = 0)
-			modes[++modes.len] = list("name" = "Off - Shuts off vents and scrubbers", 			"mode" = AALARM_MODE_OFF,			"selected" = mode == AALARM_MODE_OFF, 			"danger" = 0)
-			data["modes"] = modes
-			data["mode"] = mode
-		if(AALARM_SCREEN_SENSORS)
-			var/list/selected
-			var/thresholds[0]
-
-			var/list/gas_names = list(
-				"oxygen"         = "O<sub>2</sub>",
-				"carbon dioxide" = "CO<sub>2</sub>",
-				"phoron"         = "Toxin",
-				"other"          = "Other")
-			for (var/g in gas_names)
-				thresholds[++thresholds.len] = list("name" = gas_names[g], "settings" = list())
-				selected = TLV[g]
-				for(var/i = 1, i <= 4, i++)
-					thresholds[thresholds.len]["settings"] += list(list("env" = g, "val" = i, "selected" = selected[i]))
-
-			selected = TLV["pressure"]
-			thresholds[++thresholds.len] = list("name" = "Pressure", "settings" = list())
-			for(var/i = 1, i <= 4, i++)
-				thresholds[thresholds.len]["settings"] += list(list("env" = "pressure", "val" = i, "selected" = selected[i]))
-
-			selected = TLV["temperature"]
-			thresholds[++thresholds.len] = list("name" = "Temperature", "settings" = list())
-			for(var/i = 1, i <= 4, i++)
-				thresholds[thresholds.len]["settings"] += list(list("env" = "temperature", "val" = i, "selected" = selected[i]))
-
-
-			data["thresholds"] = thresholds
-
-/obj/machinery/alarm/CanUseTopic(var/mob/user, var/datum/topic_state/state, var/href_list = list())
-	if(buildstage != 2)
-		return STATUS_CLOSE
-
-	if(aidisabled && user.isMobAI())
-		user << "<span class='warning'>AI control for \the [src] interface has been disabled.</span>"
-		return STATUS_CLOSE
-
-	. = shorted ? STATUS_DISABLED : STATUS_INTERACTIVE
-
-	if(. == STATUS_INTERACTIVE)
-		var/extra_href = state.href_list(usr)
-		// Prevent remote users from altering RCON settings unless they already have access
-		if(href_list["rcon"] && extra_href["remote_connection"] && !extra_href["remote_access"])
-			. = STATUS_UPDATE
-
-	return min(..(), .)
-
-/obj/machinery/alarm/Topic(href, href_list, var/nowindow = 0, var/datum/topic_state/state)
-	if(..(href, href_list, nowindow, state))
-		return 1
-
-	// hrefs that can always be called -walter0o
-	if(href_list["rcon"])
-		var/attempted_rcon_setting = text2num(href_list["rcon"])
-
-		switch(attempted_rcon_setting)
-			if(RCON_NO)
-				rcon_setting = RCON_NO
-			if(RCON_AUTO)
-				rcon_setting = RCON_AUTO
-			if(RCON_YES)
-				rcon_setting = RCON_YES
-		return 1
-
-	if(href_list["temperature"])
-		var/list/selected = TLV["temperature"]
-		var/max_temperature = min(selected[3] - T0C, MAX_TEMPERATURE)
-		var/min_temperature = max(selected[2] - T0C, MIN_TEMPERATURE)
-		var/input_temperature = input("What temperature would you like the system to mantain? (Capped between [min_temperature] and [max_temperature]C)", "Thermostat Controls", target_temperature - T0C) as num|null
-		if(isnum(input_temperature))
-			if(input_temperature > max_temperature || input_temperature < min_temperature)
-				usr << "Temperature must be between [min_temperature]C and [max_temperature]C"
-			else
-				target_temperature = input_temperature + T0C
-		return 1
-
-	// hrefs that need the AA unlocked -walter0o
-	var/extra_href = state.href_list(usr)
-	if(!(locked && !extra_href["remote_connection"]) || extra_href["remote_access"] || usr.isSilicon())
-		if(href_list["command"])
-			var/device_id = href_list["id_tag"]
-			switch(href_list["command"])
-				if("set_external_pressure")
-					var/input_pressure = input("What pressure you like the system to mantain?", "Pressure Controls") as num|null
-					if(isnum(input_pressure))
-						send_signal(device_id, list(href_list["command"] = input_pressure))
-					return 1
-
-				if("reset_external_pressure")
-					send_signal(device_id, list(href_list["command"] = ONE_ATMOSPHERE))
-					return 1
-
-				if( "power",
-					"adjust_external_pressure",
-					"checks",
-					"o2_scrub",
-					"n2_scrub",
-					"co2_scrub",
-					"tox_scrub",
-					"n2o_scrub",
-					"panic_siphon",
-					"scrubbing")
-
-					send_signal(device_id, list(href_list["command"] = text2num(href_list["val"]) ) )
-					return 1
-
-				if("set_threshold")
-					var/env = href_list["env"]
-					var/threshold = text2num(href_list["var"])
-					var/list/selected = TLV[env]
-					var/list/thresholds = list("lower bound", "low warning", "high warning", "upper bound")
-					var/newval = input("Enter [thresholds[threshold]] for [env]", "Alarm triggers", selected[threshold]) as null|num
-					if (isnull(newval))
-						return 1
-					if (newval<0)
-						selected[threshold] = -1.0
-					else if (env=="temperature" && newval>5000)
-						selected[threshold] = 5000
-					else if (env=="pressure" && newval>50*ONE_ATMOSPHERE)
-						selected[threshold] = 50*ONE_ATMOSPHERE
-					else if (env!="temperature" && env!="pressure" && newval>200)
-						selected[threshold] = 200
-					else
-						newval = round(newval,0.01)
-						selected[threshold] = newval
-					if(threshold == 1)
-						if(selected[1] > selected[2])
-							selected[2] = selected[1]
-						if(selected[1] > selected[3])
-							selected[3] = selected[1]
-						if(selected[1] > selected[4])
-							selected[4] = selected[1]
-					if(threshold == 2)
-						if(selected[1] > selected[2])
-							selected[1] = selected[2]
-						if(selected[2] > selected[3])
-							selected[3] = selected[2]
-						if(selected[2] > selected[4])
-							selected[4] = selected[2]
-					if(threshold == 3)
-						if(selected[1] > selected[3])
-							selected[1] = selected[3]
-						if(selected[2] > selected[3])
-							selected[2] = selected[3]
-						if(selected[3] > selected[4])
-							selected[4] = selected[3]
-					if(threshold == 4)
-						if(selected[1] > selected[4])
-							selected[1] = selected[4]
-						if(selected[2] > selected[4])
-							selected[2] = selected[4]
-						if(selected[3] > selected[4])
-							selected[3] = selected[4]
-
-					apply_mode()
-					return 1
-
-		if(href_list["screen"])
-			screen = text2num(href_list["screen"])
-			return 1
-
-		if(href_list["atmos_unlock"])
-			switch(href_list["atmos_unlock"])
-				if("0")
-					alarm_area.air_doors_close()
-				if("1")
-					alarm_area.air_doors_open()
-			return 1
-
-		if(href_list["atmos_alarm"])
-			if (alarm_area.atmosalert(2, src))
-				apply_danger_level(2)
-			update_icon()
-			return 1
-
-		if(href_list["atmos_reset"])
-			if (alarm_area.atmosalert(0, src))
-				apply_danger_level(0)
-			update_icon()
-			return 1
-
-		if(href_list["mode"])
-			mode = text2num(href_list["mode"])
-			apply_mode()
-			return 1
-
-/obj/machinery/alarm/attackby(obj/item/W as obj, mob/user as mob)
-	src.add_fingerprint(user)
-
-	switch(buildstage)
-		if(2)
-			if(istype(W, /obj/item/weapon/screwdriver))  // Opening that Air Alarm up.
-				//user << "You pop the Air Alarm's maintence panel open."
-				wiresexposed = !wiresexposed
-				user << "The wires have been [wiresexposed ? "exposed" : "unexposed"]"
-				update_icon()
-				return
-
-			if (wiresexposed && istype(W, /obj/item/weapon/wirecutters))
-				user.visible_message("<span class='warning'>[user] has cut the wires inside \the [src]!</span>", "You have cut the wires inside \the [src].")
-				playsound(src.loc, 'sound/items/Wirecutter.ogg', 50, 1)
-				new/obj/item/stack/cable_coil(get_turf(src), 5)
-				buildstage = 1
-				update_icon()
-				return
-
-			if (istype(W, /obj/item/weapon/card/id) || istype(W, /obj/item/device/pda))// trying to unlock the interface with an ID card
-				if(stat & (NOPOWER|BROKEN))
-					user << "It does nothing"
-					return
-				else
-					if(allowed(usr) && !wires.IsIndexCut(AALARM_WIRE_IDSCAN))
-						locked = !locked
-						user << "<span class='notice'>You [ locked ? "lock" : "unlock"] the Air Alarm interface.</span>"
-					else
-						user << "<span class='warning'>Access denied.</span>"
-			return
-
-		if(1)
-			if(istype(W, /obj/item/stack/cable_coil))
-				var/obj/item/stack/cable_coil/C = W
-				if (C.use(5))
-					user << "<span class='notice'>You wire \the [src].</span>"
-					buildstage = 2
-					update_icon()
-					first_run()
-					return
-				else
-					user << "<span class='warning'>You need 5 pieces of cable to do wire \the [src].</span>"
-					return
-
-			else if(istype(W, /obj/item/weapon/crowbar))
-				user << "You start prying out the circuit."
-				playsound(src.loc, 'sound/items/Crowbar.ogg', 50, 1)
-				if(do_after(user,20))
-					user << "You pry out the circuit!"
-					var/obj/item/weapon/airalarm_electronics/circuit = new /obj/item/weapon/airalarm_electronics()
-					circuit.loc = user.loc
-					buildstage = 0
-					update_icon()
-				return
-		if(0)
-			if(istype(W, /obj/item/weapon/airalarm_electronics))
-				user << "You insert the circuit!"
-				qdel(W)
-				buildstage = 1
-				update_icon()
-				return
-
-			else if(istype(W, /obj/item/weapon/wrench))
-				user << "You remove the fire alarm assembly from the wall!"
-				new /obj/item/frame/air_alarm(get_turf(user))
-				playsound(src.loc, 'sound/items/Ratchet.ogg', 50, 1)
-				qdel(src)
-
-	return ..()
-
-/obj/machinery/alarm/power_change()
-	..()
-	spawn(rand(0,15))
-		update_icon()
-
-/obj/machinery/alarm/examine(mob/user)
-	..(user)
-	if (buildstage < 2)
-		user << "It is not wired."
-	if (buildstage < 1)
-		user << "The circuit is missing."
-/*
-AIR ALARM CIRCUIT
-Just a object used in constructing air alarms
-*/
-/obj/item/weapon/airalarm_electronics
-	name = "air alarm electronics"
-	icon = 'icons/obj/doors/door_assembly.dmi'
-	icon_state = "door_electronics"
-	desc = "Looks like a circuit. Probably is."
-	w_class = 2.0
-	matter = list(DEFAULT_WALL_MATERIAL = 50, "glass" = 50)
-
-/*
-FIRE ALARM
-*/
-/obj/machinery/firealarm
-	name = "fire alarm"
-	desc = "<i>\"Pull this in case of emergency\"</i>. Thus, keep pulling it forever."
-	icon = 'icons/obj/monitors.dmi'
-	icon_state = "fire0"
-	var/detecting = 1.0
-	var/working = 1.0
-	var/time = 10.0
-	var/timing = 0.0
-	var/lockdownbyai = 0
-	anchored = 1.0
-	use_power = 1
-	idle_power_usage = 2
-	active_power_usage = 6
-	power_channel = ENVIRON
-	var/last_process = 0
-	var/wiresexposed = 0
-	var/buildstage = 2 // 2 = complete, 1 = no wires,  0 = circuit gone
-
-/obj/machinery/firealarm/update_icon()
-	if(wiresexposed)
-		switch(buildstage)
-			if(2)
-				icon_state="fire_b2"
-			if(1)
-				icon_state="fire_b1"
-			if(0)
-				icon_state="fire_b0"
-
-		return
-
-	if(stat & BROKEN)
-		icon_state = "firex"
-	else if(stat & NOPOWER)
-		icon_state = "firep"
-	else if(!src.detecting)
-		icon_state = "fire1"
-	else
-		icon_state = "fire0"
-
-/obj/machinery/firealarm/fire_act(datum/gas_mixture/air, temperature, volume)
-	if(src.detecting)
-		if(temperature > T0C+200)
-			src.alarm()			// added check of detector status here
-	return
-
-/obj/machinery/firealarm/attack_ai(mob/user as mob)
-	return src.attack_hand(user)
-
-/obj/machinery/firealarm/bullet_act(BLAH)
-	return src.alarm()
-
-/obj/machinery/firealarm/emp_act(severity)
-	if(prob(50/severity))
-		alarm(rand(30/severity, 60/severity))
-	..()
-
-/obj/machinery/firealarm/attackby(obj/item/W as obj, mob/user as mob)
-	src.add_fingerprint(user)
-
-	if (istype(W, /obj/item/weapon/screwdriver) && buildstage == 2)
-		wiresexposed = !wiresexposed
-		update_icon()
-		return
-
-	if(wiresexposed)
-		switch(buildstage)
-			if(2)
-				if (istype(W, /obj/item/device/multitool))
-					src.detecting = !( src.detecting )
-					if (src.detecting)
-						user.visible_message("<span class='notice'>\The [user] has reconnected [src]'s detecting unit!</span>", "<span class='notice'>You have reconnected [src]'s detecting unit.</span>")
-					else
-						user.visible_message("<span class='notice'>\The [user] has disconnected [src]'s detecting unit!</span>", "<span class='notice'>You have disconnected [src]'s detecting unit.</span>")
-				else if (istype(W, /obj/item/weapon/wirecutters))
-<<<<<<< HEAD
-					user.visible_message("<span class='notice'>\The [user] has cut the wires inside \the [src]!</span>", "<span class='notice'>You have cut the wires inside \the [src].</span>")
-=======
-					user.visible_message("\red [user] has cut the wires inside \the [src]!", "You have cut the wires inside \the [src].")
-					new/obj/item/stack/cable_coil(get_turf(src), 5)
->>>>>>> 0277d345
-					playsound(src.loc, 'sound/items/Wirecutter.ogg', 50, 1)
-					buildstage = 1
-					update_icon()
-			if(1)
-				if(istype(W, /obj/item/stack/cable_coil))
-					var/obj/item/stack/cable_coil/C = W
-					if (C.use(5))
-						user << "<span class='notice'>You wire \the [src].</span>"
-						buildstage = 2
-						return
-					else
-						user << "<span class='warning'>You need 5 pieces of cable to wire \the [src].</span>"
-						return
-				else if(istype(W, /obj/item/weapon/crowbar))
-					user << "You pry out the circuit!"
-					playsound(src.loc, 'sound/items/Crowbar.ogg', 50, 1)
-					spawn(20)
-						var/obj/item/weapon/firealarm_electronics/circuit = new /obj/item/weapon/firealarm_electronics()
-						circuit.loc = user.loc
-						buildstage = 0
-						update_icon()
-			if(0)
-				if(istype(W, /obj/item/weapon/firealarm_electronics))
-					user << "You insert the circuit!"
-					qdel(W)
-					buildstage = 1
-					update_icon()
-
-				else if(istype(W, /obj/item/weapon/wrench))
-					user << "You remove the fire alarm assembly from the wall!"
-					new /obj/item/frame/fire_alarm(get_turf(user))
-					playsound(src.loc, 'sound/items/Ratchet.ogg', 50, 1)
-					qdel(src)
-		return
-
-	src.alarm()
-	return
-
-/obj/machinery/firealarm/process()//Note: this processing was mostly phased out due to other code, and only runs when needed
-	if(stat & (NOPOWER|BROKEN))
-		return
-
-	if(src.timing)
-		if(src.time > 0)
-			src.time = src.time - ((world.timeofday - last_process)/10)
-		else
-			src.alarm()
-			src.time = 0
-			src.timing = 0
-			processing_objects.Remove(src)
-		src.updateDialog()
-	last_process = world.timeofday
-
-	if(locate(/obj/fire) in loc)
-		alarm()
-
-	return
-
-/obj/machinery/firealarm/power_change()
-	..()
-	spawn(rand(0,15))
-		update_icon()
-
-/obj/machinery/firealarm/attack_hand(mob/user as mob)
-	if(user.stat || stat & (NOPOWER|BROKEN))
-		return
-
-	if (buildstage != 2)
-		return
-
-	user.set_machine(src)
-	var/area/A = src.loc
-	var/d1
-	var/d2
-	if (istype(user, /mob/living/carbon/human) || istype(user, /mob/living/silicon))
-		A = A.loc
-
-		if (A.fire)
-			d1 = text("<A href='?src=\ref[];reset=1'>Reset - Lockdown</A>", src)
-		else
-			d1 = text("<A href='?src=\ref[];alarm=1'>Alarm - Lockdown</A>", src)
-		if (src.timing)
-			d2 = text("<A href='?src=\ref[];time=0'>Stop Time Lock</A>", src)
-		else
-			d2 = text("<A href='?src=\ref[];time=1'>Initiate Time Lock</A>", src)
-		var/second = round(src.time) % 60
-		var/minute = (round(src.time) - second) / 60
-		var/dat = "<HTML><HEAD></HEAD><BODY><TT><B>Fire alarm</B> [d1]\n<HR>The current alert level is: [get_security_level()]</b><br><br>\nTimer System: [d2]<BR>\nTime Left: [(minute ? "[minute]:" : null)][second] <A href='?src=\ref[src];tp=-30'>-</A> <A href='?src=\ref[src];tp=-1'>-</A> <A href='?src=\ref[src];tp=1'>+</A> <A href='?src=\ref[src];tp=30'>+</A>\n</TT></BODY></HTML>"
-		user << browse(dat, "window=firealarm")
-		onclose(user, "firealarm")
-	else
-		A = A.loc
-		if (A.fire)
-			d1 = text("<A href='?src=\ref[];reset=1'>[]</A>", src, stars("Reset - Lockdown"))
-		else
-			d1 = text("<A href='?src=\ref[];alarm=1'>[]</A>", src, stars("Alarm - Lockdown"))
-		if (src.timing)
-			d2 = text("<A href='?src=\ref[];time=0'>[]</A>", src, stars("Stop Time Lock"))
-		else
-			d2 = text("<A href='?src=\ref[];time=1'>[]</A>", src, stars("Initiate Time Lock"))
-		var/second = round(src.time) % 60
-		var/minute = (round(src.time) - second) / 60
-		var/dat = "<HTML><HEAD></HEAD><BODY><TT><B>[stars("Fire alarm")]</B> [d1]\n<HR><b>The current alert level is: [stars(get_security_level())]</b><br><br>\nTimer System: [d2]<BR>\nTime Left: [(minute ? text("[]:", minute) : null)][second] <A href='?src=\ref[src];tp=-30'>-</A> <A href='?src=\ref[src];tp=-1'>-</A> <A href='?src=\ref[src];tp=1'>+</A> <A href='?src=\ref[src];tp=30'>+</A>\n</TT></BODY></HTML>"
-		user << browse(dat, "window=firealarm")
-		onclose(user, "firealarm")
-	return
-
-/obj/machinery/firealarm/Topic(href, href_list)
-	..()
-	if (usr.stat || stat & (BROKEN|NOPOWER))
-		return
-
-	if (buildstage != 2)
-		return
-
-	if ((usr.contents.Find(src) || ((get_dist(src, usr) <= 1) && istype(src.loc, /turf))) || (istype(usr, /mob/living/silicon)))
-		usr.set_machine(src)
-		if (href_list["reset"])
-			src.reset()
-		else if (href_list["alarm"])
-			src.alarm()
-		else if (href_list["time"])
-			src.timing = text2num(href_list["time"])
-			last_process = world.timeofday
-			processing_objects.Add(src)
-		else if (href_list["tp"])
-			var/tp = text2num(href_list["tp"])
-			src.time += tp
-			src.time = min(max(round(src.time), 0), 120)
-
-		src.updateUsrDialog()
-
-		src.add_fingerprint(usr)
-	else
-		usr << browse(null, "window=firealarm")
-		return
-	return
-
-/obj/machinery/firealarm/proc/reset()
-	if (!( src.working ))
-		return
-	var/area/area = get_area(src)
-	for(var/obj/machinery/firealarm/FA in area)
-		fire_alarm.clearAlarm(loc, FA)
-	update_icon()
-	return
-
-/obj/machinery/firealarm/proc/alarm(var/duration = 0)
-	if (!( src.working))
-		return
-	var/area/area = get_area(src)
-	for(var/obj/machinery/firealarm/FA in area)
-		fire_alarm.triggerAlarm(loc, FA, duration)
-	update_icon()
-	//playsound(src.loc, 'sound/ambience/signal.ogg', 75, 0)
-	return
-
-
-
-/obj/machinery/firealarm/New(loc, dir, building)
-	..()
-
-	if(loc)
-		src.loc = loc
-
-	if(dir)
-		src.set_dir(dir)
-
-	if(building)
-		buildstage = 0
-		wiresexposed = 1
-		pixel_x = (dir & 3)? 0 : (dir == 4 ? -24 : 24)
-		pixel_y = (dir & 3)? (dir ==1 ? -24 : 24) : 0
-
-/obj/machinery/firealarm/initialize()
-	if(z in config.contact_levels)
-		if(security_level)
-			src.overlays += image('icons/obj/monitors.dmi', "overlay_[get_security_level()]")
-		else
-			src.overlays += image('icons/obj/monitors.dmi', "overlay_green")
-
-	update_icon()
-
-/*
-FIRE ALARM CIRCUIT
-Just a object used in constructing fire alarms
-*/
-/obj/item/weapon/firealarm_electronics
-	name = "fire alarm electronics"
-	icon = 'icons/obj/doors/door_assembly.dmi'
-	icon_state = "door_electronics"
-	desc = "A circuit. It has a label on it, it says \"Can handle heat levels up to 40 degrees celsius!\""
-	w_class = 2.0
-	matter = list(DEFAULT_WALL_MATERIAL = 50, "glass" = 50)
-
-/obj/machinery/partyalarm
-	name = "\improper PARTY BUTTON"
-	desc = "Cuban Pete is in the house!"
-	icon = 'icons/obj/monitors.dmi'
-	icon_state = "fire0"
-	var/detecting = 1.0
-	var/working = 1.0
-	var/time = 10.0
-	var/timing = 0.0
-	var/lockdownbyai = 0
-	anchored = 1.0
-	use_power = 1
-	idle_power_usage = 2
-	active_power_usage = 6
-
-/obj/machinery/partyalarm/attack_hand(mob/user as mob)
-	if(user.stat || stat & (NOPOWER|BROKEN))
-		return
-
-	user.machine = src
-	var/area/A = get_area(src)
-	ASSERT(isarea(A))
-	var/d1
-	var/d2
-	if (istype(user, /mob/living/carbon/human) || istype(user, /mob/living/silicon/ai))
-
-		if (A.party)
-			d1 = text("<A href='?src=\ref[];reset=1'>No Party :(</A>", src)
-		else
-			d1 = text("<A href='?src=\ref[];alarm=1'>PARTY!!!</A>", src)
-		if (timing)
-			d2 = text("<A href='?src=\ref[];time=0'>Stop Time Lock</A>", src)
-		else
-			d2 = text("<A href='?src=\ref[];time=1'>Initiate Time Lock</A>", src)
-		var/second = time % 60
-		var/minute = (time - second) / 60
-		var/dat = text("<HTML><HEAD></HEAD><BODY><TT><B>Party Button</B> []\n<HR>\nTimer System: []<BR>\nTime Left: [][] <A href='?src=\ref[];tp=-30'>-</A> <A href='?src=\ref[];tp=-1'>-</A> <A href='?src=\ref[];tp=1'>+</A> <A href='?src=\ref[];tp=30'>+</A>\n</TT></BODY></HTML>", d1, d2, (minute ? text("[]:", minute) : null), second, src, src, src, src)
-		user << browse(dat, "window=partyalarm")
-		onclose(user, "partyalarm")
-	else
-		if (A.fire)
-			d1 = text("<A href='?src=\ref[];reset=1'>[]</A>", src, stars("No Party :("))
-		else
-			d1 = text("<A href='?src=\ref[];alarm=1'>[]</A>", src, stars("PARTY!!!"))
-		if (timing)
-			d2 = text("<A href='?src=\ref[];time=0'>[]</A>", src, stars("Stop Time Lock"))
-		else
-			d2 = text("<A href='?src=\ref[];time=1'>[]</A>", src, stars("Initiate Time Lock"))
-		var/second = time % 60
-		var/minute = (time - second) / 60
-		var/dat = text("<HTML><HEAD></HEAD><BODY><TT><B>[]</B> []\n<HR>\nTimer System: []<BR>\nTime Left: [][] <A href='?src=\ref[];tp=-30'>-</A> <A href='?src=\ref[];tp=-1'>-</A> <A href='?src=\ref[];tp=1'>+</A> <A href='?src=\ref[];tp=30'>+</A>\n</TT></BODY></HTML>", stars("Party Button"), d1, d2, (minute ? text("[]:", minute) : null), second, src, src, src, src)
-		user << browse(dat, "window=partyalarm")
-		onclose(user, "partyalarm")
-	return
-
-/obj/machinery/partyalarm/proc/reset()
-	if (!( working ))
-		return
-	var/area/A = get_area(src)
-	ASSERT(isarea(A))
-	A.partyreset()
-	return
-
-/obj/machinery/partyalarm/proc/alarm()
-	if (!( working ))
-		return
-	var/area/A = get_area(src)
-	ASSERT(isarea(A))
-	A.partyalert()
-	return
-
-/obj/machinery/partyalarm/Topic(href, href_list)
-	..()
-	if (usr.stat || stat & (BROKEN|NOPOWER))
-		return
-	if ((usr.contents.Find(src) || ((get_dist(src, usr) <= 1) && istype(loc, /turf))) || (istype(usr, /mob/living/silicon/ai)))
-		usr.machine = src
-		if (href_list["reset"])
-			reset()
-		else
-			if (href_list["alarm"])
-				alarm()
-			else
-				if (href_list["time"])
-					timing = text2num(href_list["time"])
-				else
-					if (href_list["tp"])
-						var/tp = text2num(href_list["tp"])
-						time += tp
-						time = min(max(round(time), 0), 120)
-		updateUsrDialog()
-
-		add_fingerprint(usr)
-	else
-		usr << browse(null, "window=partyalarm")
-		return
-	return
+////////////////////////////////////////
+//CONTAINS: Air Alarms and Fire Alarms//
+////////////////////////////////////////
+
+#define AALARM_MODE_SCRUBBING	1
+#define AALARM_MODE_REPLACEMENT	2 //like scrubbing, but faster.
+#define AALARM_MODE_PANIC		3 //constantly sucks all air
+#define AALARM_MODE_CYCLE		4 //sucks off all air, then refill and switches to scrubbing
+#define AALARM_MODE_FILL		5 //emergency fill
+#define AALARM_MODE_OFF			6 //Shuts it all down.
+
+#define AALARM_SCREEN_MAIN		1
+#define AALARM_SCREEN_VENT		2
+#define AALARM_SCREEN_SCRUB		3
+#define AALARM_SCREEN_MODE		4
+#define AALARM_SCREEN_SENSORS	5
+
+#define AALARM_REPORT_TIMEOUT 100
+
+#define RCON_NO		1
+#define RCON_AUTO	2
+#define RCON_YES	3
+
+#define MAX_TEMPERATURE 90
+#define MIN_TEMPERATURE -40
+
+//all air alarms in area are connected via magic
+/area
+	var/obj/machinery/alarm/master_air_alarm
+	var/list/air_vent_names = list()
+	var/list/air_scrub_names = list()
+	var/list/air_vent_info = list()
+	var/list/air_scrub_info = list()
+
+/obj/machinery/alarm
+	name = "alarm"
+	icon = 'icons/obj/monitors.dmi'
+	icon_state = "alarm0"
+	anchored = 1
+	use_power = 1
+	idle_power_usage = 80
+	active_power_usage = 1000 //For heating/cooling rooms. 1000 joules equates to about 1 degree every 2 seconds for a single tile of air.
+	power_channel = ENVIRON
+	req_one_access = list(access_atmospherics, access_engine_equip)
+	var/alarm_id = null
+	var/breach_detection = 1 // Whether to use automatic breach detection or not
+	var/frequency = 1439
+	//var/skipprocess = 0 //Experimenting
+	var/alarm_frequency = 1437
+	var/remote_control = 0
+	var/rcon_setting = 2
+	var/rcon_time = 0
+	var/locked = 1
+	var/wiresexposed = 0 // If it's been screwdrivered open.
+	var/aidisabled = 0
+	var/shorted = 0
+
+	var/datum/wires/alarm/wires
+
+	var/mode = AALARM_MODE_SCRUBBING
+	var/screen = AALARM_SCREEN_MAIN
+	var/area_uid
+	var/area/alarm_area
+	var/buildstage = 2 //2 is built, 1 is building, 0 is frame.
+
+	var/target_temperature = T0C+20
+	var/regulating_temperature = 0
+
+	var/datum/radio_frequency/radio_connection
+
+	var/list/TLV = list()
+
+	var/danger_level = 0
+	var/pressure_dangerlevel = 0
+	var/oxygen_dangerlevel = 0
+	var/co2_dangerlevel = 0
+	var/phoron_dangerlevel = 0
+	var/temperature_dangerlevel = 0
+	var/other_dangerlevel = 0
+
+	var/report_danger_level = 1
+
+/obj/machinery/alarm/nobreach
+	breach_detection = 0
+
+/obj/machinery/alarm/monitor
+	report_danger_level = 0
+	breach_detection = 0
+
+/obj/machinery/alarm/server/New()
+	..()
+	req_access = list(access_rd, access_atmospherics, access_engine_equip)
+	TLV["oxygen"] =			list(-1.0, -1.0,-1.0,-1.0) // Partial pressure, kpa
+	TLV["carbon dioxide"] = list(-1.0, -1.0,   5,  10) // Partial pressure, kpa
+	TLV["phoron"] =			list(-1.0, -1.0, 0.2, 0.5) // Partial pressure, kpa
+	TLV["other"] =			list(-1.0, -1.0, 0.5, 1.0) // Partial pressure, kpa
+	TLV["pressure"] =		list(0,ONE_ATMOSPHERE*0.10,ONE_ATMOSPHERE*1.40,ONE_ATMOSPHERE*1.60) /* kpa */
+	TLV["temperature"] =	list(20, 40, 140, 160) // K
+	target_temperature = 90
+
+/obj/machinery/alarm/Destroy()
+	unregister_radio(src, frequency)
+	if(wires)
+		qdel(wires)
+		wires = null
+	..()
+
+/obj/machinery/alarm/New(var/loc, var/dir, var/building = 0)
+	..()
+
+	if(building)
+		if(loc)
+			src.loc = loc
+
+		if(dir)
+			src.set_dir(dir)
+
+		buildstage = 0
+		wiresexposed = 1
+		pixel_x = (dir & 3)? 0 : (dir == 4 ? -24 : 24)
+		pixel_y = (dir & 3)? (dir ==1 ? -24 : 24) : 0
+		update_icon()
+		return
+
+	first_run()
+
+/obj/machinery/alarm/proc/first_run()
+	alarm_area = get_area(src)
+	area_uid = alarm_area.uid
+	if (name == "alarm")
+		name = "[alarm_area.name] Air Alarm"
+
+	if(!wires)
+		wires = new(src)
+
+	// breathable air according to human/Life()
+	TLV["oxygen"] =			list(16, 19, 135, 140) // Partial pressure, kpa
+	TLV["carbon dioxide"] = list(-1.0, -1.0, 5, 10) // Partial pressure, kpa
+	TLV["phoron"] =			list(-1.0, -1.0, 0.2, 0.5) // Partial pressure, kpa
+	TLV["other"] =			list(-1.0, -1.0, 0.5, 1.0) // Partial pressure, kpa
+	TLV["pressure"] =		list(ONE_ATMOSPHERE*0.80,ONE_ATMOSPHERE*0.90,ONE_ATMOSPHERE*1.10,ONE_ATMOSPHERE*1.20) /* kpa */
+	TLV["temperature"] =	list(T0C-26, T0C, T0C+40, T0C+66) // K
+
+
+/obj/machinery/alarm/initialize()
+	set_frequency(frequency)
+	if (!master_is_operating())
+		elect_master()
+
+/obj/machinery/alarm/process()
+	if((stat & (NOPOWER|BROKEN)) || shorted || buildstage != 2)
+		return
+
+	var/turf/simulated/location = loc
+	if(!istype(location))	return//returns if loc is not simulated
+
+	var/datum/gas_mixture/environment = location.return_air()
+
+	//Handle temperature adjustment here.
+	handle_heating_cooling(environment)
+
+	var/old_level = danger_level
+	var/old_pressurelevel = pressure_dangerlevel
+	danger_level = overall_danger_level(environment)
+
+	if (old_level != danger_level)
+		apply_danger_level(danger_level)
+
+	if (old_pressurelevel != pressure_dangerlevel)
+		if (breach_detected())
+			mode = AALARM_MODE_OFF
+			apply_mode()
+
+	if (mode==AALARM_MODE_CYCLE && environment.return_pressure()<ONE_ATMOSPHERE*0.05)
+		mode=AALARM_MODE_FILL
+		apply_mode()
+
+	//atmos computer remote controll stuff
+	switch(rcon_setting)
+		if(RCON_NO)
+			remote_control = 0
+		if(RCON_AUTO)
+			if(danger_level == 2)
+				remote_control = 1
+			else
+				remote_control = 0
+		if(RCON_YES)
+			remote_control = 1
+
+	return
+
+/obj/machinery/alarm/proc/handle_heating_cooling(var/datum/gas_mixture/environment)
+	if (!regulating_temperature)
+		//check for when we should start adjusting temperature
+		if(!get_danger_level(target_temperature, TLV["temperature"]) && abs(environment.temperature - target_temperature) > 2.0)
+			update_use_power(2)
+			regulating_temperature = 1
+			visible_message("\The [src] clicks as it starts [environment.temperature > target_temperature ? "cooling" : "heating"] the room.",\
+			"You hear a click and a faint electronic hum.")
+	else
+		//check for when we should stop adjusting temperature
+		if (get_danger_level(target_temperature, TLV["temperature"]) || abs(environment.temperature - target_temperature) <= 0.5)
+			update_use_power(1)
+			regulating_temperature = 0
+			visible_message("\The [src] clicks quietly as it stops [environment.temperature > target_temperature ? "cooling" : "heating"] the room.",\
+			"You hear a click as a faint electronic humming stops.")
+
+	if (regulating_temperature)
+		if(target_temperature > T0C + MAX_TEMPERATURE)
+			target_temperature = T0C + MAX_TEMPERATURE
+
+		if(target_temperature < T0C + MIN_TEMPERATURE)
+			target_temperature = T0C + MIN_TEMPERATURE
+
+		var/datum/gas_mixture/gas
+		gas = environment.remove(0.25*environment.total_moles)
+		if(gas)
+
+			if (gas.temperature <= target_temperature)	//gas heating
+				var/energy_used = min( gas.get_thermal_energy_change(target_temperature) , active_power_usage)
+
+				gas.add_thermal_energy(energy_used)
+				//use_power(energy_used, ENVIRON) //handle by update_use_power instead
+			else	//gas cooling
+				var/heat_transfer = min(abs(gas.get_thermal_energy_change(target_temperature)), active_power_usage)
+
+				//Assume the heat is being pumped into the hull which is fixed at 20 C
+				//none of this is really proper thermodynamics but whatever
+
+				var/cop = gas.temperature/T20C	//coefficient of performance -> power used = heat_transfer/cop
+
+				heat_transfer = min(heat_transfer, cop * active_power_usage)	//this ensures that we don't use more than active_power_usage amount of power
+
+				heat_transfer = -gas.add_thermal_energy(-heat_transfer)	//get the actual heat transfer
+
+				//use_power(heat_transfer / cop, ENVIRON)	//handle by update_use_power instead
+
+			environment.merge(gas)
+
+/obj/machinery/alarm/proc/overall_danger_level(var/datum/gas_mixture/environment)
+	var/partial_pressure = R_IDEAL_GAS_EQUATION*environment.temperature/environment.volume
+	var/environment_pressure = environment.return_pressure()
+	//var/other_moles = 0.0
+	////for(var/datum/gas/G in environment.trace_gases)
+	//	other_moles+=G.moles
+
+	pressure_dangerlevel = get_danger_level(environment_pressure, TLV["pressure"])
+	oxygen_dangerlevel = get_danger_level(environment.gas["oxygen"]*partial_pressure, TLV["oxygen"])
+	co2_dangerlevel = get_danger_level(environment.gas["carbon_dioxide"]*partial_pressure, TLV["carbon dioxide"])
+	phoron_dangerlevel = get_danger_level(environment.gas["phoron"]*partial_pressure, TLV["phoron"])
+	temperature_dangerlevel = get_danger_level(environment.temperature, TLV["temperature"])
+	//other_dangerlevel = get_danger_level(other_moles*partial_pressure, TLV["other"])
+
+	return max(
+		pressure_dangerlevel,
+		oxygen_dangerlevel,
+		co2_dangerlevel,
+		phoron_dangerlevel,
+		//other_dangerlevel,
+		temperature_dangerlevel
+		)
+
+// Returns whether this air alarm thinks there is a breach, given the sensors that are available to it.
+/obj/machinery/alarm/proc/breach_detected()
+	var/turf/simulated/location = loc
+
+	if(!istype(location))
+		return 0
+
+	if(breach_detection	== 0)
+		return 0
+
+	var/datum/gas_mixture/environment = location.return_air()
+	var/environment_pressure = environment.return_pressure()
+	var/pressure_levels = TLV["pressure"]
+
+	if (environment_pressure <= pressure_levels[1])		//low pressures
+		if (!(mode == AALARM_MODE_PANIC || mode == AALARM_MODE_CYCLE))
+			return 1
+
+	return 0
+
+
+/obj/machinery/alarm/proc/master_is_operating()
+	return alarm_area.master_air_alarm && !(alarm_area.master_air_alarm.stat & (NOPOWER|BROKEN))
+
+
+/obj/machinery/alarm/proc/elect_master()
+	for (var/obj/machinery/alarm/AA in alarm_area)
+		if (!(AA.stat & (NOPOWER|BROKEN)))
+			alarm_area.master_air_alarm = AA
+			return 1
+	return 0
+
+/obj/machinery/alarm/proc/get_danger_level(var/current_value, var/list/danger_levels)
+	if((current_value >= danger_levels[4] && danger_levels[4] > 0) || current_value <= danger_levels[1])
+		return 2
+	if((current_value >= danger_levels[3] && danger_levels[3] > 0) || current_value <= danger_levels[2])
+		return 1
+	return 0
+
+/obj/machinery/alarm/update_icon()
+	if(wiresexposed)
+		icon_state = "alarmx"
+		return
+	if((stat & (NOPOWER|BROKEN)) || shorted)
+		icon_state = "alarmp"
+		return
+
+	var/icon_level = danger_level
+	if (alarm_area.atmosalm)
+		icon_level = max(icon_level, 1)	//if there's an atmos alarm but everything is okay locally, no need to go past yellow
+
+	switch(icon_level)
+		if (0)
+			icon_state = "alarm0"
+		if (1)
+			icon_state = "alarm2" //yes, alarm2 is yellow alarm
+		if (2)
+			icon_state = "alarm1"
+
+/obj/machinery/alarm/receive_signal(datum/signal/signal)
+	if(stat & (NOPOWER|BROKEN))
+		return
+	if (alarm_area.master_air_alarm != src)
+		if (master_is_operating())
+			return
+		elect_master()
+		if (alarm_area.master_air_alarm != src)
+			return
+	if(!signal || signal.encryption)
+		return
+	var/id_tag = signal.data["tag"]
+	if (!id_tag)
+		return
+	if (signal.data["area"] != area_uid)
+		return
+	if (signal.data["sigtype"] != "status")
+		return
+
+	var/dev_type = signal.data["device"]
+	if(!(id_tag in alarm_area.air_scrub_names) && !(id_tag in alarm_area.air_vent_names))
+		register_env_machine(id_tag, dev_type)
+	if(dev_type == "AScr")
+		alarm_area.air_scrub_info[id_tag] = signal.data
+	else if(dev_type == "AVP")
+		alarm_area.air_vent_info[id_tag] = signal.data
+
+/obj/machinery/alarm/proc/register_env_machine(var/m_id, var/device_type)
+	var/new_name
+	if (device_type=="AVP")
+		new_name = "[alarm_area.name] Vent Pump #[alarm_area.air_vent_names.len+1]"
+		alarm_area.air_vent_names[m_id] = new_name
+	else if (device_type=="AScr")
+		new_name = "[alarm_area.name] Air Scrubber #[alarm_area.air_scrub_names.len+1]"
+		alarm_area.air_scrub_names[m_id] = new_name
+	else
+		return
+	spawn (10)
+		send_signal(m_id, list("init" = new_name) )
+
+/obj/machinery/alarm/proc/refresh_all()
+	for(var/id_tag in alarm_area.air_vent_names)
+		var/list/I = alarm_area.air_vent_info[id_tag]
+		if (I && I["timestamp"]+AALARM_REPORT_TIMEOUT/2 > world.time)
+			continue
+		send_signal(id_tag, list("status") )
+	for(var/id_tag in alarm_area.air_scrub_names)
+		var/list/I = alarm_area.air_scrub_info[id_tag]
+		if (I && I["timestamp"]+AALARM_REPORT_TIMEOUT/2 > world.time)
+			continue
+		send_signal(id_tag, list("status") )
+
+/obj/machinery/alarm/proc/set_frequency(new_frequency)
+	radio_controller.remove_object(src, frequency)
+	frequency = new_frequency
+	radio_connection = radio_controller.add_object(src, frequency, RADIO_TO_AIRALARM)
+
+/obj/machinery/alarm/proc/send_signal(var/target, var/list/command)//sends signal 'command' to 'target'. Returns 0 if no radio connection, 1 otherwise
+	if(!radio_connection)
+		return 0
+
+	var/datum/signal/signal = new
+	signal.transmission_method = 1 //radio signal
+	signal.source = src
+
+	signal.data = command
+	signal.data["tag"] = target
+	signal.data["sigtype"] = "command"
+
+	radio_connection.post_signal(src, signal, RADIO_FROM_AIRALARM)
+//			world << text("Signal [] Broadcasted to []", command, target)
+
+	return 1
+
+/obj/machinery/alarm/proc/apply_mode()
+	//propagate mode to other air alarms in the area
+	//TODO: make it so that players can choose between applying the new mode to the room they are in (related area) vs the entire alarm area
+	for (var/obj/machinery/alarm/AA in alarm_area)
+		AA.mode = mode
+
+	switch(mode)
+		if(AALARM_MODE_SCRUBBING)
+			for(var/device_id in alarm_area.air_scrub_names)
+				send_signal(device_id, list("power"= 1, "co2_scrub"= 1, "scrubbing"= 1, "panic_siphon"= 0) )
+			for(var/device_id in alarm_area.air_vent_names)
+				send_signal(device_id, list("power"= 1, "checks"= "default", "set_external_pressure"= "default") )
+
+		if(AALARM_MODE_PANIC, AALARM_MODE_CYCLE)
+			for(var/device_id in alarm_area.air_scrub_names)
+				send_signal(device_id, list("power"= 1, "panic_siphon"= 1) )
+			for(var/device_id in alarm_area.air_vent_names)
+				send_signal(device_id, list("power"= 0) )
+
+		if(AALARM_MODE_REPLACEMENT)
+			for(var/device_id in alarm_area.air_scrub_names)
+				send_signal(device_id, list("power"= 1, "panic_siphon"= 1) )
+			for(var/device_id in alarm_area.air_vent_names)
+				send_signal(device_id, list("power"= 1, "checks"= "default", "set_external_pressure"= "default") )
+
+		if(AALARM_MODE_FILL)
+			for(var/device_id in alarm_area.air_scrub_names)
+				send_signal(device_id, list("power"= 0) )
+			for(var/device_id in alarm_area.air_vent_names)
+				send_signal(device_id, list("power"= 1, "checks"= "default", "set_external_pressure"= "default") )
+
+		if(AALARM_MODE_OFF)
+			for(var/device_id in alarm_area.air_scrub_names)
+				send_signal(device_id, list("power"= 0) )
+			for(var/device_id in alarm_area.air_vent_names)
+				send_signal(device_id, list("power"= 0) )
+
+/obj/machinery/alarm/proc/apply_danger_level(var/new_danger_level)
+	if (report_danger_level && alarm_area.atmosalert(new_danger_level, src))
+		post_alert(new_danger_level)
+
+	update_icon()
+
+/obj/machinery/alarm/proc/post_alert(alert_level)
+	var/datum/radio_frequency/frequency = radio_controller.return_frequency(alarm_frequency)
+	if(!frequency)
+		return
+
+	var/datum/signal/alert_signal = new
+	alert_signal.source = src
+	alert_signal.transmission_method = 1
+	alert_signal.data["zone"] = alarm_area.name
+	alert_signal.data["type"] = "Atmospheric"
+
+	if(alert_level==2)
+		alert_signal.data["alert"] = "severe"
+	else if (alert_level==1)
+		alert_signal.data["alert"] = "minor"
+	else if (alert_level==0)
+		alert_signal.data["alert"] = "clear"
+
+	frequency.post_signal(src, alert_signal)
+
+/obj/machinery/alarm/attack_ai(mob/user)
+	ui_interact(user)
+
+/obj/machinery/alarm/attack_hand(mob/user)
+	. = ..()
+	if (.)
+		return
+	return interact(user)
+
+/obj/machinery/alarm/interact(mob/user)
+	ui_interact(user)
+	wires.Interact(user)
+
+/obj/machinery/alarm/ui_interact(mob/user, ui_key = "main", datum/nanoui/ui = null, force_open = 1, var/master_ui = null, var/datum/topic_state/state = default_state)
+	var/data[0]
+	var/remote_connection = 0
+	var/remote_access = 0
+	if(state)
+		var/list/href = state.href_list(user)
+		remote_connection = href["remote_connection"]	// Remote connection means we're non-adjacent/connecting from another computer
+		remote_access = href["remote_access"]			// Remote access means we also have the privilege to alter the air alarm.
+
+	data["locked"] = locked && !user.isSilicon()
+	data["remote_connection"] = remote_connection
+	data["remote_access"] = remote_access
+	data["rcon"] = rcon_setting
+	data["screen"] = screen
+
+	populate_status(data)
+
+	if(!(locked && !remote_connection) || remote_access || user.isSilicon())
+		populate_controls(data)
+
+	ui = nanomanager.try_update_ui(user, src, ui_key, ui, data, force_open)
+	if(!ui)
+		ui = new(user, src, ui_key, "air_alarm.tmpl", src.name, 325, 625, master_ui = master_ui, state = state)
+		ui.set_initial_data(data)
+		ui.open()
+		ui.set_auto_update(1)
+
+/obj/machinery/alarm/proc/populate_status(var/data)
+	var/turf/location = get_turf(src)
+	var/datum/gas_mixture/environment = location.return_air()
+	var/total = environment.total_moles
+
+	var/list/environment_data = new
+	data["has_environment"] = total
+	if(total)
+		var/partial_pressure = R_IDEAL_GAS_EQUATION*environment.temperature/environment.volume
+
+		var/list/current_settings = TLV["pressure"]
+		var/pressure = environment.return_pressure()
+		var/pressure_danger = get_danger_level(pressure, current_settings)
+		environment_data[++environment_data.len] = list("name" = "Pressure", "value" = pressure, "unit" = "kPa", "danger_level" = pressure_danger)
+		data["total_danger"] = pressure_danger
+
+		current_settings = TLV["oxygen"]
+		var/oxygen_danger = get_danger_level(environment.gas["oxygen"]*partial_pressure, current_settings)
+		environment_data[++environment_data.len] = list("name" = "Oxygen", "value" = environment.gas["oxygen"] / total * 100, "unit" = "%", "danger_level" = oxygen_danger)
+		data["total_danger"] = max(oxygen_danger, data["total_danger"])
+
+		current_settings = TLV["carbon dioxide"]
+		var/carbon_dioxide_danger = get_danger_level(environment.gas["carbon_dioxide"]*partial_pressure, current_settings)
+		environment_data[++environment_data.len] = list("name" = "Carbon dioxide", "value" = environment.gas["carbon_dioxide"] / total * 100, "unit" = "%", "danger_level" = carbon_dioxide_danger)
+		data["total_danger"] = max(carbon_dioxide_danger, data["total_danger"])
+
+		current_settings = TLV["phoron"]
+		var/phoron_danger = get_danger_level(environment.gas["phoron"]*partial_pressure, current_settings)
+		environment_data[++environment_data.len] = list("name" = "Toxins", "value" = environment.gas["phoron"] / total * 100, "unit" = "%", "danger_level" = phoron_danger)
+		data["total_danger"] = max(phoron_danger, data["total_danger"])
+
+		current_settings = TLV["temperature"]
+		var/temperature_danger = get_danger_level(environment.temperature, current_settings)
+		environment_data[++environment_data.len] = list("name" = "Temperature", "value" = environment.temperature, "unit" = "K ([round(environment.temperature - T0C, 0.1)]C)", "danger_level" = temperature_danger)
+		data["total_danger"] = max(temperature_danger, data["total_danger"])
+
+	data["environment"] = environment_data
+	data["atmos_alarm"] = alarm_area.atmosalm
+	data["fire_alarm"] = alarm_area.fire != null
+	data["target_temperature"] = "[target_temperature - T0C]C"
+
+/obj/machinery/alarm/proc/populate_controls(var/list/data)
+	switch(screen)
+		if(AALARM_SCREEN_MAIN)
+			data["mode"] = mode
+		if(AALARM_SCREEN_VENT)
+			var/vents[0]
+			for(var/id_tag in alarm_area.air_vent_names)
+				var/long_name = alarm_area.air_vent_names[id_tag]
+				var/list/info = alarm_area.air_vent_info[id_tag]
+				if(!info)
+					continue
+				vents[++vents.len] = list(
+						"id_tag"	= id_tag,
+						"long_name" = sanitize(long_name),
+						"power"		= info["power"],
+						"checks"	= info["checks"],
+						"direction"	= info["direction"],
+						"external"	= info["external"]
+					)
+			data["vents"] = vents
+		if(AALARM_SCREEN_SCRUB)
+			var/scrubbers[0]
+			for(var/id_tag in alarm_area.air_scrub_names)
+				var/long_name = alarm_area.air_scrub_names[id_tag]
+				var/list/info = alarm_area.air_scrub_info[id_tag]
+				if(!info)
+					continue
+				scrubbers[++scrubbers.len] = list(
+						"id_tag"	= id_tag,
+						"long_name" = sanitize(long_name),
+						"power"		= info["power"],
+						"scrubbing"	= info["scrubbing"],
+						"panic"		= info["panic"],
+						"filters"	= list()
+					)
+				scrubbers[scrubbers.len]["filters"] += list(list("name" = "Oxygen",			"command" = "o2_scrub",	"val" = info["filter_o2"]))
+				scrubbers[scrubbers.len]["filters"] += list(list("name" = "Nitrogen",		"command" = "n2_scrub",	"val" = info["filter_n2"]))
+				scrubbers[scrubbers.len]["filters"] += list(list("name" = "Carbon Dioxide", "command" = "co2_scrub","val" = info["filter_co2"]))
+				scrubbers[scrubbers.len]["filters"] += list(list("name" = "Toxin"	, 		"command" = "tox_scrub","val" = info["filter_phoron"]))
+				scrubbers[scrubbers.len]["filters"] += list(list("name" = "Nitrous Oxide",	"command" = "n2o_scrub","val" = info["filter_n2o"]))
+			data["scrubbers"] = scrubbers
+		if(AALARM_SCREEN_MODE)
+			var/modes[0]
+			modes[++modes.len] = list("name" = "Filtering - Scrubs out contaminants", 			"mode" = AALARM_MODE_SCRUBBING,		"selected" = mode == AALARM_MODE_SCRUBBING, 	"danger" = 0)
+			modes[++modes.len] = list("name" = "Replace Air - Siphons out air while replacing", "mode" = AALARM_MODE_REPLACEMENT,	"selected" = mode == AALARM_MODE_REPLACEMENT,	"danger" = 0)
+			modes[++modes.len] = list("name" = "Panic - Siphons air out of the room", 			"mode" = AALARM_MODE_PANIC,			"selected" = mode == AALARM_MODE_PANIC, 		"danger" = 1)
+			modes[++modes.len] = list("name" = "Cycle - Siphons air before replacing", 			"mode" = AALARM_MODE_CYCLE,			"selected" = mode == AALARM_MODE_CYCLE, 		"danger" = 1)
+			modes[++modes.len] = list("name" = "Fill - Shuts off scrubbers and opens vents", 	"mode" = AALARM_MODE_FILL,			"selected" = mode == AALARM_MODE_FILL, 			"danger" = 0)
+			modes[++modes.len] = list("name" = "Off - Shuts off vents and scrubbers", 			"mode" = AALARM_MODE_OFF,			"selected" = mode == AALARM_MODE_OFF, 			"danger" = 0)
+			data["modes"] = modes
+			data["mode"] = mode
+		if(AALARM_SCREEN_SENSORS)
+			var/list/selected
+			var/thresholds[0]
+
+			var/list/gas_names = list(
+				"oxygen"         = "O<sub>2</sub>",
+				"carbon dioxide" = "CO<sub>2</sub>",
+				"phoron"         = "Toxin",
+				"other"          = "Other")
+			for (var/g in gas_names)
+				thresholds[++thresholds.len] = list("name" = gas_names[g], "settings" = list())
+				selected = TLV[g]
+				for(var/i = 1, i <= 4, i++)
+					thresholds[thresholds.len]["settings"] += list(list("env" = g, "val" = i, "selected" = selected[i]))
+
+			selected = TLV["pressure"]
+			thresholds[++thresholds.len] = list("name" = "Pressure", "settings" = list())
+			for(var/i = 1, i <= 4, i++)
+				thresholds[thresholds.len]["settings"] += list(list("env" = "pressure", "val" = i, "selected" = selected[i]))
+
+			selected = TLV["temperature"]
+			thresholds[++thresholds.len] = list("name" = "Temperature", "settings" = list())
+			for(var/i = 1, i <= 4, i++)
+				thresholds[thresholds.len]["settings"] += list(list("env" = "temperature", "val" = i, "selected" = selected[i]))
+
+
+			data["thresholds"] = thresholds
+
+/obj/machinery/alarm/CanUseTopic(var/mob/user, var/datum/topic_state/state, var/href_list = list())
+	if(buildstage != 2)
+		return STATUS_CLOSE
+
+	if(aidisabled && user.isMobAI())
+		user << "<span class='warning'>AI control for \the [src] interface has been disabled.</span>"
+		return STATUS_CLOSE
+
+	. = shorted ? STATUS_DISABLED : STATUS_INTERACTIVE
+
+	if(. == STATUS_INTERACTIVE)
+		var/extra_href = state.href_list(usr)
+		// Prevent remote users from altering RCON settings unless they already have access
+		if(href_list["rcon"] && extra_href["remote_connection"] && !extra_href["remote_access"])
+			. = STATUS_UPDATE
+
+	return min(..(), .)
+
+/obj/machinery/alarm/Topic(href, href_list, var/nowindow = 0, var/datum/topic_state/state)
+	if(..(href, href_list, nowindow, state))
+		return 1
+
+	// hrefs that can always be called -walter0o
+	if(href_list["rcon"])
+		var/attempted_rcon_setting = text2num(href_list["rcon"])
+
+		switch(attempted_rcon_setting)
+			if(RCON_NO)
+				rcon_setting = RCON_NO
+			if(RCON_AUTO)
+				rcon_setting = RCON_AUTO
+			if(RCON_YES)
+				rcon_setting = RCON_YES
+		return 1
+
+	if(href_list["temperature"])
+		var/list/selected = TLV["temperature"]
+		var/max_temperature = min(selected[3] - T0C, MAX_TEMPERATURE)
+		var/min_temperature = max(selected[2] - T0C, MIN_TEMPERATURE)
+		var/input_temperature = input("What temperature would you like the system to mantain? (Capped between [min_temperature] and [max_temperature]C)", "Thermostat Controls", target_temperature - T0C) as num|null
+		if(isnum(input_temperature))
+			if(input_temperature > max_temperature || input_temperature < min_temperature)
+				usr << "Temperature must be between [min_temperature]C and [max_temperature]C"
+			else
+				target_temperature = input_temperature + T0C
+		return 1
+
+	// hrefs that need the AA unlocked -walter0o
+	var/extra_href = state.href_list(usr)
+	if(!(locked && !extra_href["remote_connection"]) || extra_href["remote_access"] || usr.isSilicon())
+		if(href_list["command"])
+			var/device_id = href_list["id_tag"]
+			switch(href_list["command"])
+				if("set_external_pressure")
+					var/input_pressure = input("What pressure you like the system to mantain?", "Pressure Controls") as num|null
+					if(isnum(input_pressure))
+						send_signal(device_id, list(href_list["command"] = input_pressure))
+					return 1
+
+				if("reset_external_pressure")
+					send_signal(device_id, list(href_list["command"] = ONE_ATMOSPHERE))
+					return 1
+
+				if( "power",
+					"adjust_external_pressure",
+					"checks",
+					"o2_scrub",
+					"n2_scrub",
+					"co2_scrub",
+					"tox_scrub",
+					"n2o_scrub",
+					"panic_siphon",
+					"scrubbing")
+
+					send_signal(device_id, list(href_list["command"] = text2num(href_list["val"]) ) )
+					return 1
+
+				if("set_threshold")
+					var/env = href_list["env"]
+					var/threshold = text2num(href_list["var"])
+					var/list/selected = TLV[env]
+					var/list/thresholds = list("lower bound", "low warning", "high warning", "upper bound")
+					var/newval = input("Enter [thresholds[threshold]] for [env]", "Alarm triggers", selected[threshold]) as null|num
+					if (isnull(newval))
+						return 1
+					if (newval<0)
+						selected[threshold] = -1.0
+					else if (env=="temperature" && newval>5000)
+						selected[threshold] = 5000
+					else if (env=="pressure" && newval>50*ONE_ATMOSPHERE)
+						selected[threshold] = 50*ONE_ATMOSPHERE
+					else if (env!="temperature" && env!="pressure" && newval>200)
+						selected[threshold] = 200
+					else
+						newval = round(newval,0.01)
+						selected[threshold] = newval
+					if(threshold == 1)
+						if(selected[1] > selected[2])
+							selected[2] = selected[1]
+						if(selected[1] > selected[3])
+							selected[3] = selected[1]
+						if(selected[1] > selected[4])
+							selected[4] = selected[1]
+					if(threshold == 2)
+						if(selected[1] > selected[2])
+							selected[1] = selected[2]
+						if(selected[2] > selected[3])
+							selected[3] = selected[2]
+						if(selected[2] > selected[4])
+							selected[4] = selected[2]
+					if(threshold == 3)
+						if(selected[1] > selected[3])
+							selected[1] = selected[3]
+						if(selected[2] > selected[3])
+							selected[2] = selected[3]
+						if(selected[3] > selected[4])
+							selected[4] = selected[3]
+					if(threshold == 4)
+						if(selected[1] > selected[4])
+							selected[1] = selected[4]
+						if(selected[2] > selected[4])
+							selected[2] = selected[4]
+						if(selected[3] > selected[4])
+							selected[3] = selected[4]
+
+					apply_mode()
+					return 1
+
+		if(href_list["screen"])
+			screen = text2num(href_list["screen"])
+			return 1
+
+		if(href_list["atmos_unlock"])
+			switch(href_list["atmos_unlock"])
+				if("0")
+					alarm_area.air_doors_close()
+				if("1")
+					alarm_area.air_doors_open()
+			return 1
+
+		if(href_list["atmos_alarm"])
+			if (alarm_area.atmosalert(2, src))
+				apply_danger_level(2)
+			update_icon()
+			return 1
+
+		if(href_list["atmos_reset"])
+			if (alarm_area.atmosalert(0, src))
+				apply_danger_level(0)
+			update_icon()
+			return 1
+
+		if(href_list["mode"])
+			mode = text2num(href_list["mode"])
+			apply_mode()
+			return 1
+
+/obj/machinery/alarm/attackby(obj/item/W as obj, mob/user as mob)
+	src.add_fingerprint(user)
+
+	switch(buildstage)
+		if(2)
+			if(istype(W, /obj/item/weapon/screwdriver))  // Opening that Air Alarm up.
+				//user << "You pop the Air Alarm's maintence panel open."
+				wiresexposed = !wiresexposed
+				user << "The wires have been [wiresexposed ? "exposed" : "unexposed"]"
+				update_icon()
+				return
+
+			if (wiresexposed && istype(W, /obj/item/weapon/wirecutters))
+				user.visible_message("<span class='warning'>[user] has cut the wires inside \the [src]!</span>", "You have cut the wires inside \the [src].")
+				playsound(src.loc, 'sound/items/Wirecutter.ogg', 50, 1)
+				new/obj/item/stack/cable_coil(get_turf(src), 5)
+				buildstage = 1
+				update_icon()
+				return
+
+			if (istype(W, /obj/item/weapon/card/id) || istype(W, /obj/item/device/pda))// trying to unlock the interface with an ID card
+				if(stat & (NOPOWER|BROKEN))
+					user << "It does nothing"
+					return
+				else
+					if(allowed(usr) && !wires.IsIndexCut(AALARM_WIRE_IDSCAN))
+						locked = !locked
+						user << "<span class='notice'>You [ locked ? "lock" : "unlock"] the Air Alarm interface.</span>"
+					else
+						user << "<span class='warning'>Access denied.</span>"
+			return
+
+		if(1)
+			if(istype(W, /obj/item/stack/cable_coil))
+				var/obj/item/stack/cable_coil/C = W
+				if (C.use(5))
+					user << "<span class='notice'>You wire \the [src].</span>"
+					buildstage = 2
+					update_icon()
+					first_run()
+					return
+				else
+					user << "<span class='warning'>You need 5 pieces of cable to do wire \the [src].</span>"
+					return
+
+			else if(istype(W, /obj/item/weapon/crowbar))
+				user << "You start prying out the circuit."
+				playsound(src.loc, 'sound/items/Crowbar.ogg', 50, 1)
+				if(do_after(user,20))
+					user << "You pry out the circuit!"
+					var/obj/item/weapon/airalarm_electronics/circuit = new /obj/item/weapon/airalarm_electronics()
+					circuit.loc = user.loc
+					buildstage = 0
+					update_icon()
+				return
+		if(0)
+			if(istype(W, /obj/item/weapon/airalarm_electronics))
+				user << "You insert the circuit!"
+				qdel(W)
+				buildstage = 1
+				update_icon()
+				return
+
+			else if(istype(W, /obj/item/weapon/wrench))
+				user << "You remove the fire alarm assembly from the wall!"
+				new /obj/item/frame/air_alarm(get_turf(user))
+				playsound(src.loc, 'sound/items/Ratchet.ogg', 50, 1)
+				qdel(src)
+
+	return ..()
+
+/obj/machinery/alarm/power_change()
+	..()
+	spawn(rand(0,15))
+		update_icon()
+
+/obj/machinery/alarm/examine(mob/user)
+	..(user)
+	if (buildstage < 2)
+		user << "It is not wired."
+	if (buildstage < 1)
+		user << "The circuit is missing."
+/*
+AIR ALARM CIRCUIT
+Just a object used in constructing air alarms
+*/
+/obj/item/weapon/airalarm_electronics
+	name = "air alarm electronics"
+	icon = 'icons/obj/doors/door_assembly.dmi'
+	icon_state = "door_electronics"
+	desc = "Looks like a circuit. Probably is."
+	w_class = 2.0
+	matter = list(DEFAULT_WALL_MATERIAL = 50, "glass" = 50)
+
+/*
+FIRE ALARM
+*/
+/obj/machinery/firealarm
+	name = "fire alarm"
+	desc = "<i>\"Pull this in case of emergency\"</i>. Thus, keep pulling it forever."
+	icon = 'icons/obj/monitors.dmi'
+	icon_state = "fire0"
+	var/detecting = 1.0
+	var/working = 1.0
+	var/time = 10.0
+	var/timing = 0.0
+	var/lockdownbyai = 0
+	anchored = 1.0
+	use_power = 1
+	idle_power_usage = 2
+	active_power_usage = 6
+	power_channel = ENVIRON
+	var/last_process = 0
+	var/wiresexposed = 0
+	var/buildstage = 2 // 2 = complete, 1 = no wires,  0 = circuit gone
+
+/obj/machinery/firealarm/update_icon()
+	if(wiresexposed)
+		switch(buildstage)
+			if(2)
+				icon_state="fire_b2"
+			if(1)
+				icon_state="fire_b1"
+			if(0)
+				icon_state="fire_b0"
+
+		return
+
+	if(stat & BROKEN)
+		icon_state = "firex"
+	else if(stat & NOPOWER)
+		icon_state = "firep"
+	else if(!src.detecting)
+		icon_state = "fire1"
+	else
+		icon_state = "fire0"
+
+/obj/machinery/firealarm/fire_act(datum/gas_mixture/air, temperature, volume)
+	if(src.detecting)
+		if(temperature > T0C+200)
+			src.alarm()			// added check of detector status here
+	return
+
+/obj/machinery/firealarm/attack_ai(mob/user as mob)
+	return src.attack_hand(user)
+
+/obj/machinery/firealarm/bullet_act(BLAH)
+	return src.alarm()
+
+/obj/machinery/firealarm/emp_act(severity)
+	if(prob(50/severity))
+		alarm(rand(30/severity, 60/severity))
+	..()
+
+/obj/machinery/firealarm/attackby(obj/item/W as obj, mob/user as mob)
+	src.add_fingerprint(user)
+
+	if (istype(W, /obj/item/weapon/screwdriver) && buildstage == 2)
+		wiresexposed = !wiresexposed
+		update_icon()
+		return
+
+	if(wiresexposed)
+		switch(buildstage)
+			if(2)
+				if (istype(W, /obj/item/device/multitool))
+					src.detecting = !( src.detecting )
+					if (src.detecting)
+						user.visible_message("<span class='notice'>\The [user] has reconnected [src]'s detecting unit!</span>", "<span class='notice'>You have reconnected [src]'s detecting unit.</span>")
+					else
+						user.visible_message("<span class='notice'>\The [user] has disconnected [src]'s detecting unit!</span>", "<span class='notice'>You have disconnected [src]'s detecting unit.</span>")
+				else if (istype(W, /obj/item/weapon/wirecutters))
+					user.visible_message("<span class='notice'>\The [user] has cut the wires inside \the [src]!</span>", "<span class='notice'>You have cut the wires inside \the [src].</span>")
+					new/obj/item/stack/cable_coil(get_turf(src), 5)
+					playsound(src.loc, 'sound/items/Wirecutter.ogg', 50, 1)
+					buildstage = 1
+					update_icon()
+			if(1)
+				if(istype(W, /obj/item/stack/cable_coil))
+					var/obj/item/stack/cable_coil/C = W
+					if (C.use(5))
+						user << "<span class='notice'>You wire \the [src].</span>"
+						buildstage = 2
+						return
+					else
+						user << "<span class='warning'>You need 5 pieces of cable to wire \the [src].</span>"
+						return
+				else if(istype(W, /obj/item/weapon/crowbar))
+					user << "You pry out the circuit!"
+					playsound(src.loc, 'sound/items/Crowbar.ogg', 50, 1)
+					spawn(20)
+						var/obj/item/weapon/firealarm_electronics/circuit = new /obj/item/weapon/firealarm_electronics()
+						circuit.loc = user.loc
+						buildstage = 0
+						update_icon()
+			if(0)
+				if(istype(W, /obj/item/weapon/firealarm_electronics))
+					user << "You insert the circuit!"
+					qdel(W)
+					buildstage = 1
+					update_icon()
+
+				else if(istype(W, /obj/item/weapon/wrench))
+					user << "You remove the fire alarm assembly from the wall!"
+					new /obj/item/frame/fire_alarm(get_turf(user))
+					playsound(src.loc, 'sound/items/Ratchet.ogg', 50, 1)
+					qdel(src)
+		return
+
+	src.alarm()
+	return
+
+/obj/machinery/firealarm/process()//Note: this processing was mostly phased out due to other code, and only runs when needed
+	if(stat & (NOPOWER|BROKEN))
+		return
+
+	if(src.timing)
+		if(src.time > 0)
+			src.time = src.time - ((world.timeofday - last_process)/10)
+		else
+			src.alarm()
+			src.time = 0
+			src.timing = 0
+			processing_objects.Remove(src)
+		src.updateDialog()
+	last_process = world.timeofday
+
+	if(locate(/obj/fire) in loc)
+		alarm()
+
+	return
+
+/obj/machinery/firealarm/power_change()
+	..()
+	spawn(rand(0,15))
+		update_icon()
+
+/obj/machinery/firealarm/attack_hand(mob/user as mob)
+	if(user.stat || stat & (NOPOWER|BROKEN))
+		return
+
+	if (buildstage != 2)
+		return
+
+	user.set_machine(src)
+	var/area/A = src.loc
+	var/d1
+	var/d2
+	if (istype(user, /mob/living/carbon/human) || istype(user, /mob/living/silicon))
+		A = A.loc
+
+		if (A.fire)
+			d1 = text("<A href='?src=\ref[];reset=1'>Reset - Lockdown</A>", src)
+		else
+			d1 = text("<A href='?src=\ref[];alarm=1'>Alarm - Lockdown</A>", src)
+		if (src.timing)
+			d2 = text("<A href='?src=\ref[];time=0'>Stop Time Lock</A>", src)
+		else
+			d2 = text("<A href='?src=\ref[];time=1'>Initiate Time Lock</A>", src)
+		var/second = round(src.time) % 60
+		var/minute = (round(src.time) - second) / 60
+		var/dat = "<HTML><HEAD></HEAD><BODY><TT><B>Fire alarm</B> [d1]\n<HR>The current alert level is: [get_security_level()]</b><br><br>\nTimer System: [d2]<BR>\nTime Left: [(minute ? "[minute]:" : null)][second] <A href='?src=\ref[src];tp=-30'>-</A> <A href='?src=\ref[src];tp=-1'>-</A> <A href='?src=\ref[src];tp=1'>+</A> <A href='?src=\ref[src];tp=30'>+</A>\n</TT></BODY></HTML>"
+		user << browse(dat, "window=firealarm")
+		onclose(user, "firealarm")
+	else
+		A = A.loc
+		if (A.fire)
+			d1 = text("<A href='?src=\ref[];reset=1'>[]</A>", src, stars("Reset - Lockdown"))
+		else
+			d1 = text("<A href='?src=\ref[];alarm=1'>[]</A>", src, stars("Alarm - Lockdown"))
+		if (src.timing)
+			d2 = text("<A href='?src=\ref[];time=0'>[]</A>", src, stars("Stop Time Lock"))
+		else
+			d2 = text("<A href='?src=\ref[];time=1'>[]</A>", src, stars("Initiate Time Lock"))
+		var/second = round(src.time) % 60
+		var/minute = (round(src.time) - second) / 60
+		var/dat = "<HTML><HEAD></HEAD><BODY><TT><B>[stars("Fire alarm")]</B> [d1]\n<HR><b>The current alert level is: [stars(get_security_level())]</b><br><br>\nTimer System: [d2]<BR>\nTime Left: [(minute ? text("[]:", minute) : null)][second] <A href='?src=\ref[src];tp=-30'>-</A> <A href='?src=\ref[src];tp=-1'>-</A> <A href='?src=\ref[src];tp=1'>+</A> <A href='?src=\ref[src];tp=30'>+</A>\n</TT></BODY></HTML>"
+		user << browse(dat, "window=firealarm")
+		onclose(user, "firealarm")
+	return
+
+/obj/machinery/firealarm/Topic(href, href_list)
+	..()
+	if (usr.stat || stat & (BROKEN|NOPOWER))
+		return
+
+	if (buildstage != 2)
+		return
+
+	if ((usr.contents.Find(src) || ((get_dist(src, usr) <= 1) && istype(src.loc, /turf))) || (istype(usr, /mob/living/silicon)))
+		usr.set_machine(src)
+		if (href_list["reset"])
+			src.reset()
+		else if (href_list["alarm"])
+			src.alarm()
+		else if (href_list["time"])
+			src.timing = text2num(href_list["time"])
+			last_process = world.timeofday
+			processing_objects.Add(src)
+		else if (href_list["tp"])
+			var/tp = text2num(href_list["tp"])
+			src.time += tp
+			src.time = min(max(round(src.time), 0), 120)
+
+		src.updateUsrDialog()
+
+		src.add_fingerprint(usr)
+	else
+		usr << browse(null, "window=firealarm")
+		return
+	return
+
+/obj/machinery/firealarm/proc/reset()
+	if (!( src.working ))
+		return
+	var/area/area = get_area(src)
+	for(var/obj/machinery/firealarm/FA in area)
+		fire_alarm.clearAlarm(loc, FA)
+	update_icon()
+	return
+
+/obj/machinery/firealarm/proc/alarm(var/duration = 0)
+	if (!( src.working))
+		return
+	var/area/area = get_area(src)
+	for(var/obj/machinery/firealarm/FA in area)
+		fire_alarm.triggerAlarm(loc, FA, duration)
+	update_icon()
+	//playsound(src.loc, 'sound/ambience/signal.ogg', 75, 0)
+	return
+
+
+
+/obj/machinery/firealarm/New(loc, dir, building)
+	..()
+
+	if(loc)
+		src.loc = loc
+
+	if(dir)
+		src.set_dir(dir)
+
+	if(building)
+		buildstage = 0
+		wiresexposed = 1
+		pixel_x = (dir & 3)? 0 : (dir == 4 ? -24 : 24)
+		pixel_y = (dir & 3)? (dir ==1 ? -24 : 24) : 0
+
+/obj/machinery/firealarm/initialize()
+	if(z in config.contact_levels)
+		if(security_level)
+			src.overlays += image('icons/obj/monitors.dmi', "overlay_[get_security_level()]")
+		else
+			src.overlays += image('icons/obj/monitors.dmi', "overlay_green")
+
+	update_icon()
+
+/*
+FIRE ALARM CIRCUIT
+Just a object used in constructing fire alarms
+*/
+/obj/item/weapon/firealarm_electronics
+	name = "fire alarm electronics"
+	icon = 'icons/obj/doors/door_assembly.dmi'
+	icon_state = "door_electronics"
+	desc = "A circuit. It has a label on it, it says \"Can handle heat levels up to 40 degrees celsius!\""
+	w_class = 2.0
+	matter = list(DEFAULT_WALL_MATERIAL = 50, "glass" = 50)
+
+/obj/machinery/partyalarm
+	name = "\improper PARTY BUTTON"
+	desc = "Cuban Pete is in the house!"
+	icon = 'icons/obj/monitors.dmi'
+	icon_state = "fire0"
+	var/detecting = 1.0
+	var/working = 1.0
+	var/time = 10.0
+	var/timing = 0.0
+	var/lockdownbyai = 0
+	anchored = 1.0
+	use_power = 1
+	idle_power_usage = 2
+	active_power_usage = 6
+
+/obj/machinery/partyalarm/attack_hand(mob/user as mob)
+	if(user.stat || stat & (NOPOWER|BROKEN))
+		return
+
+	user.machine = src
+	var/area/A = get_area(src)
+	ASSERT(isarea(A))
+	var/d1
+	var/d2
+	if (istype(user, /mob/living/carbon/human) || istype(user, /mob/living/silicon/ai))
+
+		if (A.party)
+			d1 = text("<A href='?src=\ref[];reset=1'>No Party :(</A>", src)
+		else
+			d1 = text("<A href='?src=\ref[];alarm=1'>PARTY!!!</A>", src)
+		if (timing)
+			d2 = text("<A href='?src=\ref[];time=0'>Stop Time Lock</A>", src)
+		else
+			d2 = text("<A href='?src=\ref[];time=1'>Initiate Time Lock</A>", src)
+		var/second = time % 60
+		var/minute = (time - second) / 60
+		var/dat = text("<HTML><HEAD></HEAD><BODY><TT><B>Party Button</B> []\n<HR>\nTimer System: []<BR>\nTime Left: [][] <A href='?src=\ref[];tp=-30'>-</A> <A href='?src=\ref[];tp=-1'>-</A> <A href='?src=\ref[];tp=1'>+</A> <A href='?src=\ref[];tp=30'>+</A>\n</TT></BODY></HTML>", d1, d2, (minute ? text("[]:", minute) : null), second, src, src, src, src)
+		user << browse(dat, "window=partyalarm")
+		onclose(user, "partyalarm")
+	else
+		if (A.fire)
+			d1 = text("<A href='?src=\ref[];reset=1'>[]</A>", src, stars("No Party :("))
+		else
+			d1 = text("<A href='?src=\ref[];alarm=1'>[]</A>", src, stars("PARTY!!!"))
+		if (timing)
+			d2 = text("<A href='?src=\ref[];time=0'>[]</A>", src, stars("Stop Time Lock"))
+		else
+			d2 = text("<A href='?src=\ref[];time=1'>[]</A>", src, stars("Initiate Time Lock"))
+		var/second = time % 60
+		var/minute = (time - second) / 60
+		var/dat = text("<HTML><HEAD></HEAD><BODY><TT><B>[]</B> []\n<HR>\nTimer System: []<BR>\nTime Left: [][] <A href='?src=\ref[];tp=-30'>-</A> <A href='?src=\ref[];tp=-1'>-</A> <A href='?src=\ref[];tp=1'>+</A> <A href='?src=\ref[];tp=30'>+</A>\n</TT></BODY></HTML>", stars("Party Button"), d1, d2, (minute ? text("[]:", minute) : null), second, src, src, src, src)
+		user << browse(dat, "window=partyalarm")
+		onclose(user, "partyalarm")
+	return
+
+/obj/machinery/partyalarm/proc/reset()
+	if (!( working ))
+		return
+	var/area/A = get_area(src)
+	ASSERT(isarea(A))
+	A.partyreset()
+	return
+
+/obj/machinery/partyalarm/proc/alarm()
+	if (!( working ))
+		return
+	var/area/A = get_area(src)
+	ASSERT(isarea(A))
+	A.partyalert()
+	return
+
+/obj/machinery/partyalarm/Topic(href, href_list)
+	..()
+	if (usr.stat || stat & (BROKEN|NOPOWER))
+		return
+	if ((usr.contents.Find(src) || ((get_dist(src, usr) <= 1) && istype(loc, /turf))) || (istype(usr, /mob/living/silicon/ai)))
+		usr.machine = src
+		if (href_list["reset"])
+			reset()
+		else
+			if (href_list["alarm"])
+				alarm()
+			else
+				if (href_list["time"])
+					timing = text2num(href_list["time"])
+				else
+					if (href_list["tp"])
+						var/tp = text2num(href_list["tp"])
+						time += tp
+						time = min(max(round(time), 0), 120)
+		updateUsrDialog()
+
+		add_fingerprint(usr)
+	else
+		usr << browse(null, "window=partyalarm")
+		return
+	return