<<<<<<< HEAD
//This file was auto-corrected by findeclaration.exe on 25.5.2012 20:42:31

obj/machinery/recharger
	name = "recharger"
	icon = 'icons/obj/stationobjs.dmi'
	icon_state = "recharger0"
	anchored = 1
	use_power = 1
	idle_power_usage = 4
	active_power_usage = 15000	//15 kW
	var/obj/item/charging = null
	var/list/allowed_devices = list(/obj/item/weapon/gun/energy, /obj/item/weapon/melee/baton, /obj/item/laptop, /obj/item/weapon/cell, /obj/item/modular_computer/, /obj/item/device/suit_sensor_jammer, /obj/item/weapon/computer_hardware/battery_module, /obj/item/weapon/shield_diffuser)
	var/icon_state_charged = "recharger2"
	var/icon_state_charging = "recharger1"
	var/icon_state_idle = "recharger0" //also when unpowered
	var/portable = 1

obj/machinery/recharger/attackby(obj/item/weapon/G as obj, mob/user as mob)
	if(istype(user,/mob/living/silicon))
		return

	var/allowed = 0
	for (var/allowed_type in allowed_devices)
		if (istype(G, allowed_type)) allowed = 1

	if(allowed)
		if(charging)
			user << "<span class='warning'>\A [charging] is already charging here.</span>"
			return
		// Checks to make sure he's not in space doing it, and that the area got proper power.
		if(!powered())
			user << "<span class='warning'>The [name] blinks red as you try to insert the item!</span>"
			return
		if (istype(G, /obj/item/weapon/gun/energy/gun/nuclear) || istype(G, /obj/item/weapon/gun/energy/crossbow))
			user << "<span class='notice'>Your gun's recharge port was removed to make room for a miniaturized reactor.</span>"
			return
		if (istype(G, /obj/item/weapon/gun/energy/staff))
			return
		if(istype(G, /obj/item/laptop))
			var/obj/item/laptop/L = G
			if(!L.stored_computer.cpu.battery_module)
				user << "There's no battery in it!"
				return
		if(istype(G, /obj/item/modular_computer))
			var/obj/item/modular_computer/C = G
			if(!C.battery_module)
				user << "This device does not have a battery installed."
				return
		if(istype(G, /obj/item/device/suit_sensor_jammer))
			var/obj/item/device/suit_sensor_jammer/J = G
			if(!J.bcell)
				user << "This device does not have a battery installed."
				return
		if(istype(G, /obj/item/weapon/shield_diffuser))
			var/obj/item/weapon/shield_diffuser/SD = G
			if(!SD.cell)
				user << "This device does not have a battery installed."
				return

		if(user.unEquip(G))
			G.forceMove(src)
			charging = G
			update_icon()
	else if(portable && istype(G, /obj/item/weapon/wrench))
		if(charging)
			user << "<span class='warning'>Remove [charging] first!</span>"
			return
		anchored = !anchored
		user << "You [anchored ? "attached" : "detached"] the recharger."
		playsound(loc, 'sound/items/Ratchet.ogg', 75, 1)

obj/machinery/recharger/attack_hand(mob/user as mob)
	if(istype(user,/mob/living/silicon))
		return

	add_fingerprint(user)

	if(charging)
		charging.update_icon()
		user.put_in_hands(charging)
		charging = null
		update_icon()

obj/machinery/recharger/process()
	if(stat & (NOPOWER|BROKEN) || !anchored)
		update_use_power(0)
		icon_state = icon_state_idle
		return

	if(!charging)
		update_use_power(1)
		icon_state = icon_state_idle
	else
		var/cell = charging
		if(istype(charging, /obj/item/device/suit_sensor_jammer))
			var/obj/item/device/suit_sensor_jammer/J = charging
			charging = J.bcell
		else if(istype(charging, /obj/item/weapon/melee/baton))
			var/obj/item/weapon/melee/baton/B = charging
			cell = B.bcell
		else if(istype(charging, /obj/item/modular_computer))
			var/obj/item/modular_computer/C = charging
			cell = C.battery_module.battery
		else if(istype(charging, /obj/item/laptop))
			var/obj/item/laptop/L = charging
			cell = L.stored_computer.cpu.battery_module.battery
		else if(istype(charging, /obj/item/weapon/gun/energy))
			var/obj/item/weapon/gun/energy/E = charging
			cell = E.power_supply
		else if(istype(charging, /obj/item/weapon/computer_hardware/battery_module))
			var/obj/item/weapon/computer_hardware/battery_module/BM = charging
			cell = BM.battery
		else if(istype(charging, /obj/item/weapon/shield_diffuser))
			var/obj/item/weapon/shield_diffuser/SD = charging
			cell = SD.cell
		if(istype(cell, /obj/item/weapon/cell))
			var/obj/item/weapon/cell/C = cell
			if(!C.fully_charged())
				icon_state = icon_state_charging
				C.give(active_power_usage*CELLRATE)
				update_use_power(2)
			else
				icon_state = icon_state_charged
				update_use_power(1)
			return

obj/machinery/recharger/emp_act(severity)
	if(stat & (NOPOWER|BROKEN) || !anchored)
		..(severity)
		return

	if(istype(charging,  /obj/item/weapon/gun/energy))
		var/obj/item/weapon/gun/energy/E = charging
		if(E.power_supply)
			E.power_supply.emp_act(severity)

	else if(istype(charging, /obj/item/weapon/melee/baton))
		var/obj/item/weapon/melee/baton/B = charging
		if(B.bcell)
			B.bcell.charge = 0
	..(severity)

obj/machinery/recharger/update_icon()	//we have an update_icon() in addition to the stuff in process to make it feel a tiny bit snappier.
	if(charging)
		icon_state = icon_state_charging
	else
		icon_state = icon_state_idle


obj/machinery/recharger/wallcharger
	name = "wall recharger"
	icon = 'icons/obj/stationobjs.dmi'
	icon_state = "wrecharger0"
	active_power_usage = 25000	//25 kW , It's more specialized than the standalone recharger (guns and batons only) so make it more powerful
	allowed_devices = list(/obj/item/weapon/gun/energy, /obj/item/weapon/melee/baton)
	icon_state_charged = "wrecharger2"
	icon_state_charging = "wrecharger1"
	icon_state_idle = "wrecharger0"
	portable = 0
=======
//This file was auto-corrected by findeclaration.exe on 25.5.2012 20:42:31

obj/machinery/recharger
	name = "recharger"
	icon = 'icons/obj/stationobjs.dmi'
	icon_state = "recharger0"
	anchored = 1
	use_power = 1
	idle_power_usage = 4
	active_power_usage = 15000	//15 kW
	var/obj/item/charging = null
	var/list/allowed_devices = list(/obj/item/weapon/gun/energy, /obj/item/weapon/melee/baton, /obj/item/laptop, /obj/item/weapon/cell, /obj/item/modular_computer/, /obj/item/device/suit_sensor_jammer, /obj/item/weapon/computer_hardware/battery_module)
	var/icon_state_charged = "recharger2"
	var/icon_state_charging = "recharger1"
	var/icon_state_idle = "recharger0" //also when unpowered
	var/portable = 1

obj/machinery/recharger/attackby(obj/item/weapon/G as obj, mob/user as mob)
	if(istype(user,/mob/living/silicon))
		return

	var/allowed = 0
	for (var/allowed_type in allowed_devices)
		if (istype(G, allowed_type)) allowed = 1

	if(allowed)
		if(charging)
			to_chat(user, "<span class='warning'>\A [charging] is already charging here.</span>")
			return
		// Checks to make sure he's not in space doing it, and that the area got proper power.
		if(!powered())
			to_chat(user, "<span class='warning'>The [name] blinks red as you try to insert the item!</span>")
			return
		if (istype(G, /obj/item/weapon/gun/energy/gun/nuclear) || istype(G, /obj/item/weapon/gun/energy/crossbow))
			to_chat(user, "<span class='notice'>Your gun's recharge port was removed to make room for a miniaturized reactor.</span>")
			return
		if (istype(G, /obj/item/weapon/gun/energy/staff))
			return
		if(istype(G, /obj/item/laptop))
			var/obj/item/laptop/L = G
			if(!L.stored_computer.cpu.battery_module)
				to_chat(user, "There's no battery in it!")
				return
		if(istype(G, /obj/item/modular_computer))
			var/obj/item/modular_computer/C = G
			if(!C.battery_module)
				to_chat(user, "This device does not have a battery installed.")
				return
		if(istype(G, /obj/item/device/suit_sensor_jammer))
			var/obj/item/device/suit_sensor_jammer/J = G
			if(!J.bcell)
				to_chat(user, "This device does not have a battery installed.")
				return

		if(user.unEquip(G))
			G.forceMove(src)
			charging = G
			update_icon()
	else if(portable && istype(G, /obj/item/weapon/wrench))
		if(charging)
			to_chat(user, "<span class='warning'>Remove [charging] first!</span>")
			return
		anchored = !anchored
		to_chat(user, "You [anchored ? "attached" : "detached"] the recharger.")
		playsound(loc, 'sound/items/Ratchet.ogg', 75, 1)

obj/machinery/recharger/attack_hand(mob/user as mob)
	if(istype(user,/mob/living/silicon))
		return

	add_fingerprint(user)

	if(charging)
		charging.update_icon()
		user.put_in_hands(charging)
		charging = null
		update_icon()

obj/machinery/recharger/process()
	if(stat & (NOPOWER|BROKEN) || !anchored)
		update_use_power(0)
		icon_state = icon_state_idle
		return

	if(!charging)
		update_use_power(1)
		icon_state = icon_state_idle
	else
		var/cell = charging
		if(istype(charging, /obj/item/device/suit_sensor_jammer))
			var/obj/item/device/suit_sensor_jammer/J = charging
			charging = J.bcell
		else if(istype(charging, /obj/item/weapon/melee/baton))
			var/obj/item/weapon/melee/baton/B = charging
			cell = B.bcell
		else if(istype(charging, /obj/item/modular_computer))
			var/obj/item/modular_computer/C = charging
			cell = C.battery_module.battery
		else if(istype(charging, /obj/item/laptop))
			var/obj/item/laptop/L = charging
			cell = L.stored_computer.cpu.battery_module.battery
		else if(istype(charging, /obj/item/weapon/gun/energy))
			var/obj/item/weapon/gun/energy/E = charging
			cell = E.power_supply
		else if(istype(charging, /obj/item/weapon/computer_hardware/battery_module))
			var/obj/item/weapon/computer_hardware/battery_module/BM = charging
			cell = BM.battery
		if(istype(cell, /obj/item/weapon/cell))
			var/obj/item/weapon/cell/C = cell
			if(!C.fully_charged())
				icon_state = icon_state_charging
				C.give(active_power_usage*CELLRATE)
				update_use_power(2)
			else
				icon_state = icon_state_charged
				update_use_power(1)
			return

obj/machinery/recharger/emp_act(severity)
	if(stat & (NOPOWER|BROKEN) || !anchored)
		..(severity)
		return

	if(istype(charging,  /obj/item/weapon/gun/energy))
		var/obj/item/weapon/gun/energy/E = charging
		if(E.power_supply)
			E.power_supply.emp_act(severity)

	else if(istype(charging, /obj/item/weapon/melee/baton))
		var/obj/item/weapon/melee/baton/B = charging
		if(B.bcell)
			B.bcell.charge = 0
	..(severity)

obj/machinery/recharger/update_icon()	//we have an update_icon() in addition to the stuff in process to make it feel a tiny bit snappier.
	if(charging)
		icon_state = icon_state_charging
	else
		icon_state = icon_state_idle


obj/machinery/recharger/wallcharger
	name = "wall recharger"
	icon = 'icons/obj/stationobjs.dmi'
	icon_state = "wrecharger0"
	active_power_usage = 25000	//25 kW , It's more specialized than the standalone recharger (guns and batons only) so make it more powerful
	allowed_devices = list(/obj/item/weapon/gun/energy, /obj/item/weapon/melee/baton)
	icon_state_charged = "wrecharger2"
	icon_state_charging = "wrecharger1"
	icon_state_idle = "wrecharger0"
	portable = 0
>>>>>>> 4901c289
<|MERGE_RESOLUTION|>--- conflicted
+++ resolved
@@ -1,313 +1,154 @@
-<<<<<<< HEAD
-//This file was auto-corrected by findeclaration.exe on 25.5.2012 20:42:31
-
-obj/machinery/recharger
-	name = "recharger"
-	icon = 'icons/obj/stationobjs.dmi'
-	icon_state = "recharger0"
-	anchored = 1
-	use_power = 1
-	idle_power_usage = 4
-	active_power_usage = 15000	//15 kW
-	var/obj/item/charging = null
-	var/list/allowed_devices = list(/obj/item/weapon/gun/energy, /obj/item/weapon/melee/baton, /obj/item/laptop, /obj/item/weapon/cell, /obj/item/modular_computer/, /obj/item/device/suit_sensor_jammer, /obj/item/weapon/computer_hardware/battery_module, /obj/item/weapon/shield_diffuser)
-	var/icon_state_charged = "recharger2"
-	var/icon_state_charging = "recharger1"
-	var/icon_state_idle = "recharger0" //also when unpowered
-	var/portable = 1
-
-obj/machinery/recharger/attackby(obj/item/weapon/G as obj, mob/user as mob)
-	if(istype(user,/mob/living/silicon))
-		return
-
-	var/allowed = 0
-	for (var/allowed_type in allowed_devices)
-		if (istype(G, allowed_type)) allowed = 1
-
-	if(allowed)
-		if(charging)
-			user << "<span class='warning'>\A [charging] is already charging here.</span>"
-			return
-		// Checks to make sure he's not in space doing it, and that the area got proper power.
-		if(!powered())
-			user << "<span class='warning'>The [name] blinks red as you try to insert the item!</span>"
-			return
-		if (istype(G, /obj/item/weapon/gun/energy/gun/nuclear) || istype(G, /obj/item/weapon/gun/energy/crossbow))
-			user << "<span class='notice'>Your gun's recharge port was removed to make room for a miniaturized reactor.</span>"
-			return
-		if (istype(G, /obj/item/weapon/gun/energy/staff))
-			return
-		if(istype(G, /obj/item/laptop))
-			var/obj/item/laptop/L = G
-			if(!L.stored_computer.cpu.battery_module)
-				user << "There's no battery in it!"
-				return
-		if(istype(G, /obj/item/modular_computer))
-			var/obj/item/modular_computer/C = G
-			if(!C.battery_module)
-				user << "This device does not have a battery installed."
-				return
-		if(istype(G, /obj/item/device/suit_sensor_jammer))
-			var/obj/item/device/suit_sensor_jammer/J = G
-			if(!J.bcell)
-				user << "This device does not have a battery installed."
-				return
-		if(istype(G, /obj/item/weapon/shield_diffuser))
-			var/obj/item/weapon/shield_diffuser/SD = G
-			if(!SD.cell)
-				user << "This device does not have a battery installed."
-				return
-
-		if(user.unEquip(G))
-			G.forceMove(src)
-			charging = G
-			update_icon()
-	else if(portable && istype(G, /obj/item/weapon/wrench))
-		if(charging)
-			user << "<span class='warning'>Remove [charging] first!</span>"
-			return
-		anchored = !anchored
-		user << "You [anchored ? "attached" : "detached"] the recharger."
-		playsound(loc, 'sound/items/Ratchet.ogg', 75, 1)
-
-obj/machinery/recharger/attack_hand(mob/user as mob)
-	if(istype(user,/mob/living/silicon))
-		return
-
-	add_fingerprint(user)
-
-	if(charging)
-		charging.update_icon()
-		user.put_in_hands(charging)
-		charging = null
-		update_icon()
-
-obj/machinery/recharger/process()
-	if(stat & (NOPOWER|BROKEN) || !anchored)
-		update_use_power(0)
-		icon_state = icon_state_idle
-		return
-
-	if(!charging)
-		update_use_power(1)
-		icon_state = icon_state_idle
-	else
-		var/cell = charging
-		if(istype(charging, /obj/item/device/suit_sensor_jammer))
-			var/obj/item/device/suit_sensor_jammer/J = charging
-			charging = J.bcell
-		else if(istype(charging, /obj/item/weapon/melee/baton))
-			var/obj/item/weapon/melee/baton/B = charging
-			cell = B.bcell
-		else if(istype(charging, /obj/item/modular_computer))
-			var/obj/item/modular_computer/C = charging
-			cell = C.battery_module.battery
-		else if(istype(charging, /obj/item/laptop))
-			var/obj/item/laptop/L = charging
-			cell = L.stored_computer.cpu.battery_module.battery
-		else if(istype(charging, /obj/item/weapon/gun/energy))
-			var/obj/item/weapon/gun/energy/E = charging
-			cell = E.power_supply
-		else if(istype(charging, /obj/item/weapon/computer_hardware/battery_module))
-			var/obj/item/weapon/computer_hardware/battery_module/BM = charging
-			cell = BM.battery
-		else if(istype(charging, /obj/item/weapon/shield_diffuser))
-			var/obj/item/weapon/shield_diffuser/SD = charging
-			cell = SD.cell
-		if(istype(cell, /obj/item/weapon/cell))
-			var/obj/item/weapon/cell/C = cell
-			if(!C.fully_charged())
-				icon_state = icon_state_charging
-				C.give(active_power_usage*CELLRATE)
-				update_use_power(2)
-			else
-				icon_state = icon_state_charged
-				update_use_power(1)
-			return
-
-obj/machinery/recharger/emp_act(severity)
-	if(stat & (NOPOWER|BROKEN) || !anchored)
-		..(severity)
-		return
-
-	if(istype(charging,  /obj/item/weapon/gun/energy))
-		var/obj/item/weapon/gun/energy/E = charging
-		if(E.power_supply)
-			E.power_supply.emp_act(severity)
-
-	else if(istype(charging, /obj/item/weapon/melee/baton))
-		var/obj/item/weapon/melee/baton/B = charging
-		if(B.bcell)
-			B.bcell.charge = 0
-	..(severity)
-
-obj/machinery/recharger/update_icon()	//we have an update_icon() in addition to the stuff in process to make it feel a tiny bit snappier.
-	if(charging)
-		icon_state = icon_state_charging
-	else
-		icon_state = icon_state_idle
-
-
-obj/machinery/recharger/wallcharger
-	name = "wall recharger"
-	icon = 'icons/obj/stationobjs.dmi'
-	icon_state = "wrecharger0"
-	active_power_usage = 25000	//25 kW , It's more specialized than the standalone recharger (guns and batons only) so make it more powerful
-	allowed_devices = list(/obj/item/weapon/gun/energy, /obj/item/weapon/melee/baton)
-	icon_state_charged = "wrecharger2"
-	icon_state_charging = "wrecharger1"
-	icon_state_idle = "wrecharger0"
-	portable = 0
-=======
-//This file was auto-corrected by findeclaration.exe on 25.5.2012 20:42:31
-
-obj/machinery/recharger
-	name = "recharger"
-	icon = 'icons/obj/stationobjs.dmi'
-	icon_state = "recharger0"
-	anchored = 1
-	use_power = 1
-	idle_power_usage = 4
-	active_power_usage = 15000	//15 kW
-	var/obj/item/charging = null
-	var/list/allowed_devices = list(/obj/item/weapon/gun/energy, /obj/item/weapon/melee/baton, /obj/item/laptop, /obj/item/weapon/cell, /obj/item/modular_computer/, /obj/item/device/suit_sensor_jammer, /obj/item/weapon/computer_hardware/battery_module)
-	var/icon_state_charged = "recharger2"
-	var/icon_state_charging = "recharger1"
-	var/icon_state_idle = "recharger0" //also when unpowered
-	var/portable = 1
-
-obj/machinery/recharger/attackby(obj/item/weapon/G as obj, mob/user as mob)
-	if(istype(user,/mob/living/silicon))
-		return
-
-	var/allowed = 0
-	for (var/allowed_type in allowed_devices)
-		if (istype(G, allowed_type)) allowed = 1
-
-	if(allowed)
-		if(charging)
-			to_chat(user, "<span class='warning'>\A [charging] is already charging here.</span>")
-			return
-		// Checks to make sure he's not in space doing it, and that the area got proper power.
-		if(!powered())
-			to_chat(user, "<span class='warning'>The [name] blinks red as you try to insert the item!</span>")
-			return
-		if (istype(G, /obj/item/weapon/gun/energy/gun/nuclear) || istype(G, /obj/item/weapon/gun/energy/crossbow))
-			to_chat(user, "<span class='notice'>Your gun's recharge port was removed to make room for a miniaturized reactor.</span>")
-			return
-		if (istype(G, /obj/item/weapon/gun/energy/staff))
-			return
-		if(istype(G, /obj/item/laptop))
-			var/obj/item/laptop/L = G
-			if(!L.stored_computer.cpu.battery_module)
-				to_chat(user, "There's no battery in it!")
-				return
-		if(istype(G, /obj/item/modular_computer))
-			var/obj/item/modular_computer/C = G
-			if(!C.battery_module)
-				to_chat(user, "This device does not have a battery installed.")
-				return
-		if(istype(G, /obj/item/device/suit_sensor_jammer))
-			var/obj/item/device/suit_sensor_jammer/J = G
-			if(!J.bcell)
-				to_chat(user, "This device does not have a battery installed.")
-				return
-
-		if(user.unEquip(G))
-			G.forceMove(src)
-			charging = G
-			update_icon()
-	else if(portable && istype(G, /obj/item/weapon/wrench))
-		if(charging)
-			to_chat(user, "<span class='warning'>Remove [charging] first!</span>")
-			return
-		anchored = !anchored
-		to_chat(user, "You [anchored ? "attached" : "detached"] the recharger.")
-		playsound(loc, 'sound/items/Ratchet.ogg', 75, 1)
-
-obj/machinery/recharger/attack_hand(mob/user as mob)
-	if(istype(user,/mob/living/silicon))
-		return
-
-	add_fingerprint(user)
-
-	if(charging)
-		charging.update_icon()
-		user.put_in_hands(charging)
-		charging = null
-		update_icon()
-
-obj/machinery/recharger/process()
-	if(stat & (NOPOWER|BROKEN) || !anchored)
-		update_use_power(0)
-		icon_state = icon_state_idle
-		return
-
-	if(!charging)
-		update_use_power(1)
-		icon_state = icon_state_idle
-	else
-		var/cell = charging
-		if(istype(charging, /obj/item/device/suit_sensor_jammer))
-			var/obj/item/device/suit_sensor_jammer/J = charging
-			charging = J.bcell
-		else if(istype(charging, /obj/item/weapon/melee/baton))
-			var/obj/item/weapon/melee/baton/B = charging
-			cell = B.bcell
-		else if(istype(charging, /obj/item/modular_computer))
-			var/obj/item/modular_computer/C = charging
-			cell = C.battery_module.battery
-		else if(istype(charging, /obj/item/laptop))
-			var/obj/item/laptop/L = charging
-			cell = L.stored_computer.cpu.battery_module.battery
-		else if(istype(charging, /obj/item/weapon/gun/energy))
-			var/obj/item/weapon/gun/energy/E = charging
-			cell = E.power_supply
-		else if(istype(charging, /obj/item/weapon/computer_hardware/battery_module))
-			var/obj/item/weapon/computer_hardware/battery_module/BM = charging
-			cell = BM.battery
-		if(istype(cell, /obj/item/weapon/cell))
-			var/obj/item/weapon/cell/C = cell
-			if(!C.fully_charged())
-				icon_state = icon_state_charging
-				C.give(active_power_usage*CELLRATE)
-				update_use_power(2)
-			else
-				icon_state = icon_state_charged
-				update_use_power(1)
-			return
-
-obj/machinery/recharger/emp_act(severity)
-	if(stat & (NOPOWER|BROKEN) || !anchored)
-		..(severity)
-		return
-
-	if(istype(charging,  /obj/item/weapon/gun/energy))
-		var/obj/item/weapon/gun/energy/E = charging
-		if(E.power_supply)
-			E.power_supply.emp_act(severity)
-
-	else if(istype(charging, /obj/item/weapon/melee/baton))
-		var/obj/item/weapon/melee/baton/B = charging
-		if(B.bcell)
-			B.bcell.charge = 0
-	..(severity)
-
-obj/machinery/recharger/update_icon()	//we have an update_icon() in addition to the stuff in process to make it feel a tiny bit snappier.
-	if(charging)
-		icon_state = icon_state_charging
-	else
-		icon_state = icon_state_idle
-
-
-obj/machinery/recharger/wallcharger
-	name = "wall recharger"
-	icon = 'icons/obj/stationobjs.dmi'
-	icon_state = "wrecharger0"
-	active_power_usage = 25000	//25 kW , It's more specialized than the standalone recharger (guns and batons only) so make it more powerful
-	allowed_devices = list(/obj/item/weapon/gun/energy, /obj/item/weapon/melee/baton)
-	icon_state_charged = "wrecharger2"
-	icon_state_charging = "wrecharger1"
-	icon_state_idle = "wrecharger0"
-	portable = 0
->>>>>>> 4901c289
+//This file was auto-corrected by findeclaration.exe on 25.5.2012 20:42:31
+
+obj/machinery/recharger
+	name = "recharger"
+	icon = 'icons/obj/stationobjs.dmi'
+	icon_state = "recharger0"
+	anchored = 1
+	use_power = 1
+	idle_power_usage = 4
+	active_power_usage = 15000	//15 kW
+	var/obj/item/charging = null
+	var/list/allowed_devices = list(/obj/item/weapon/gun/energy, /obj/item/weapon/melee/baton, /obj/item/laptop, /obj/item/weapon/cell, /obj/item/modular_computer/, /obj/item/device/suit_sensor_jammer, /obj/item/weapon/computer_hardware/battery_module, /obj/item/weapon/shield_diffuser)
+	var/icon_state_charged = "recharger2"
+	var/icon_state_charging = "recharger1"
+	var/icon_state_idle = "recharger0" //also when unpowered
+	var/portable = 1
+
+obj/machinery/recharger/attackby(obj/item/weapon/G as obj, mob/user as mob)
+	if(istype(user,/mob/living/silicon))
+		return
+
+	var/allowed = 0
+	for (var/allowed_type in allowed_devices)
+		if (istype(G, allowed_type)) allowed = 1
+
+	if(allowed)
+		if(charging)
+			to_chat(user, "<span class='warning'>\A [charging] is already charging here.</span>")
+			return
+		// Checks to make sure he's not in space doing it, and that the area got proper power.
+		if(!powered())
+			to_chat(user, "<span class='warning'>The [name] blinks red as you try to insert the item!</span>")
+			return
+		if (istype(G, /obj/item/weapon/gun/energy/gun/nuclear) || istype(G, /obj/item/weapon/gun/energy/crossbow))
+			to_chat(user, "<span class='notice'>Your gun's recharge port was removed to make room for a miniaturized reactor.</span>")
+			return
+		if (istype(G, /obj/item/weapon/gun/energy/staff))
+			return
+		if(istype(G, /obj/item/laptop))
+			var/obj/item/laptop/L = G
+			if(!L.stored_computer.cpu.battery_module)
+				to_chat(user, "There's no battery in it!")
+				return
+		if(istype(G, /obj/item/modular_computer))
+			var/obj/item/modular_computer/C = G
+			if(!C.battery_module)
+				to_chat(user, "This device does not have a battery installed.")
+				return
+		if(istype(G, /obj/item/device/suit_sensor_jammer))
+			var/obj/item/device/suit_sensor_jammer/J = G
+			if(!J.bcell)
+				to_chat(user, "This device does not have a battery installed.")
+				return
+
+		if(user.unEquip(G))
+			G.forceMove(src)
+			charging = G
+			update_icon()
+	else if(portable && istype(G, /obj/item/weapon/wrench))
+		if(charging)
+			to_chat(user, "<span class='warning'>Remove [charging] first!</span>")
+			return
+		anchored = !anchored
+		to_chat(user, "You [anchored ? "attached" : "detached"] the recharger.")
+		playsound(loc, 'sound/items/Ratchet.ogg', 75, 1)
+
+obj/machinery/recharger/attack_hand(mob/user as mob)
+	if(istype(user,/mob/living/silicon))
+		return
+
+	add_fingerprint(user)
+
+	if(charging)
+		charging.update_icon()
+		user.put_in_hands(charging)
+		charging = null
+		update_icon()
+
+obj/machinery/recharger/process()
+	if(stat & (NOPOWER|BROKEN) || !anchored)
+		update_use_power(0)
+		icon_state = icon_state_idle
+		return
+
+	if(!charging)
+		update_use_power(1)
+		icon_state = icon_state_idle
+	else
+		var/cell = charging
+		if(istype(charging, /obj/item/device/suit_sensor_jammer))
+			var/obj/item/device/suit_sensor_jammer/J = charging
+			charging = J.bcell
+		else if(istype(charging, /obj/item/weapon/melee/baton))
+			var/obj/item/weapon/melee/baton/B = charging
+			cell = B.bcell
+		else if(istype(charging, /obj/item/modular_computer))
+			var/obj/item/modular_computer/C = charging
+			cell = C.battery_module.battery
+		else if(istype(charging, /obj/item/laptop))
+			var/obj/item/laptop/L = charging
+			cell = L.stored_computer.cpu.battery_module.battery
+		else if(istype(charging, /obj/item/weapon/gun/energy))
+			var/obj/item/weapon/gun/energy/E = charging
+			cell = E.power_supply
+		else if(istype(charging, /obj/item/weapon/computer_hardware/battery_module))
+			var/obj/item/weapon/computer_hardware/battery_module/BM = charging
+			cell = BM.battery
+		else if(istype(charging, /obj/item/weapon/shield_diffuser))
+			var/obj/item/weapon/shield_diffuser/SD = charging
+			cell = SD.cell
+		if(istype(cell, /obj/item/weapon/cell))
+			var/obj/item/weapon/cell/C = cell
+			if(!C.fully_charged())
+				icon_state = icon_state_charging
+				C.give(active_power_usage*CELLRATE)
+				update_use_power(2)
+			else
+				icon_state = icon_state_charged
+				update_use_power(1)
+			return
+
+obj/machinery/recharger/emp_act(severity)
+	if(stat & (NOPOWER|BROKEN) || !anchored)
+		..(severity)
+		return
+
+	if(istype(charging,  /obj/item/weapon/gun/energy))
+		var/obj/item/weapon/gun/energy/E = charging
+		if(E.power_supply)
+			E.power_supply.emp_act(severity)
+
+	else if(istype(charging, /obj/item/weapon/melee/baton))
+		var/obj/item/weapon/melee/baton/B = charging
+		if(B.bcell)
+			B.bcell.charge = 0
+	..(severity)
+
+obj/machinery/recharger/update_icon()	//we have an update_icon() in addition to the stuff in process to make it feel a tiny bit snappier.
+	if(charging)
+		icon_state = icon_state_charging
+	else
+		icon_state = icon_state_idle
+
+
+obj/machinery/recharger/wallcharger
+	name = "wall recharger"
+	icon = 'icons/obj/stationobjs.dmi'
+	icon_state = "wrecharger0"
+	active_power_usage = 25000	//25 kW , It's more specialized than the standalone recharger (guns and batons only) so make it more powerful
+	allowed_devices = list(/obj/item/weapon/gun/energy, /obj/item/weapon/melee/baton)
+	icon_state_charged = "wrecharger2"
+	icon_state_charging = "wrecharger1"
+	icon_state_idle = "wrecharger0"
+	portable = 0