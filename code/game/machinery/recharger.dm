--- conflicted
+++ resolved
@@ -28,14 +28,8 @@
 			user << "<span class='warning'>\A [charging] is already charging here.</span>"
 			return
 		// Checks to make sure he's not in space doing it, and that the area got proper power.
-<<<<<<< HEAD
-		var/area/a = get_area(src)
-		if(!isarea(a) || (a.power_equip == 0 && !a.unlimited_power))
+		if(!powered())
 			user << "<span class='warning'>The [name] blinks red as you try to insert the item!</span>"
-=======
-		if(!powered())
-			user << "\red The [name] blinks red as you try to insert the item!"
->>>>>>> bfe21b66
 			return
 		if (istype(G, /obj/item/weapon/gun/energy/gun/nuclear) || istype(G, /obj/item/weapon/gun/energy/crossbow))
 			user << "<span class='notice'>Your gun's recharge port was removed to make room for a miniaturized reactor.</span>"
