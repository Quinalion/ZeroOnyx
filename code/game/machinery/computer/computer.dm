--- conflicted
+++ resolved
@@ -65,16 +65,6 @@
 		set_broken()
 	..()
 
-<<<<<<< HEAD
-=======
-
-/obj/machinery/computer/blob_act()
-	if (prob(75))
-		for(var/x in verbs)
-			verbs -= x
-		set_broken()
-
->>>>>>> 5acd0eaa
 /obj/machinery/computer/update_icon()
 	overlays.Cut()
 	if(stat & NOPOWER)
