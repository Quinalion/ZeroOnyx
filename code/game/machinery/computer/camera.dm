//This file was auto-corrected by findeclaration.exe on 25.5.2012 20:42:31

/var/camera_cache_id = 1

/proc/invalidateCameraCache()
	camera_cache_id = (++camera_cache_id % 999999)

/obj/machinery/computer/security
	name = "security camera monitor"
	desc = "Used to access the various cameras on the station."
	icon_keyboard = "security_key"
	icon_screen = "cameras"
	light_color = "#a91515"
	var/obj/machinery/camera/current = null
	var/last_pic = 1.0
	var/list/network
	var/mapping = 0//For the overview file, interesting bit of code.
	var/cache_id = 0
	circuit = /obj/item/weapon/circuitboard/security
	var/camera_cache = null

	New()
		if(!network)
			network = station_networks
		..()

	attack_ai(var/mob/user as mob)
		return attack_hand(user)

	check_eye(var/mob/user as mob)
		if (user.stat || ((get_dist(user, src) > 1 || !( user.canmove ) || user.blinded) && !istype(user, /mob/living/silicon))) //user can't see - not sure why canmove is here.
			return -1
		if(!current)
			return 0
		var/viewflag = current.check_eye(user)
		if ( viewflag < 0 ) //camera doesn't work
			reset_current()
		return viewflag

	ui_interact(mob/user, ui_key = "main", datum/nanoui/ui = null, force_open = 1)
		if(src.z > 6) return
		if(stat & (NOPOWER|BROKEN)) return
		if(user.stat) return

		var/data[0]

		data["current"] = null

		if(camera_cache_id != cache_id)
			cache_id = camera_cache_id
			cameranet.process_sort()

			var/cameras[0]
			for(var/obj/machinery/camera/C in cameranet.cameras)
				if(!can_access_camera(C))
					continue

				var/cam = C.nano_structure()
				cameras[++cameras.len] = cam

			camera_cache=list2json(cameras)

		if(current)
			data["current"] = current.nano_structure()
		data["cameras"] = list("__json_cache" = camera_cache)

		ui = nanomanager.try_update_ui(user, src, ui_key, ui, data, force_open)
		if (!ui)
			ui = new(user, src, ui_key, "sec_camera.tmpl", "Camera Console", 900, 800)

			// adding a template with the key "mapContent" enables the map ui functionality
			ui.add_template("mapContent", "sec_camera_map_content.tmpl")
			// adding a template with the key "mapHeader" replaces the map header content
			ui.add_template("mapHeader", "sec_camera_map_header.tmpl")

			ui.set_initial_data(data)
			ui.open()
			ui.set_auto_update(1)

	Topic(href, href_list)
		if(href_list["switchTo"])
			if(src.z>6 || stat&(NOPOWER|BROKEN)) return
			if(usr.stat || ((get_dist(usr, src) > 1 || !( usr.canmove ) || usr.blinded) && !istype(usr, /mob/living/silicon))) return
			var/obj/machinery/camera/C = locate(href_list["switchTo"]) in cameranet.cameras
			if(!C) return

			switch_to_camera(usr, C)
			return 1
		else if(href_list["reset"])
			if(src.z>6 || stat&(NOPOWER|BROKEN)) return
			if(usr.stat || ((get_dist(usr, src) > 1 || !( usr.canmove ) || usr.blinded) && !istype(usr, /mob/living/silicon))) return
			reset_current()
			usr.reset_view(current)
			return 1
		else
			. = ..()

	attack_hand(var/mob/user as mob)
		if (src.z > 6)
			user << "<span class='danger'>Unable to establish a connection:</span> You're too far away from the station!"
			return
		if(stat & (NOPOWER|BROKEN))	return

		if(!isAI(user))
			user.set_machine(src)
		ui_interact(user)

	proc/can_access_camera(var/obj/machinery/camera/C)
		var/list/shared_networks = src.network & C.network
		if(shared_networks.len)
			return 1
		return 0

	proc/switch_to_camera(var/mob/user, var/obj/machinery/camera/C)
		//don't need to check if the camera works for AI because the AI jumps to the camera location and doesn't actually look through cameras.
		if(isAI(user))
			var/mob/living/silicon/ai/A = user
			// Only allow non-carded AIs to view because the interaction with the eye gets all wonky otherwise.
			if(!A.is_in_chassis())
				return 0

			A.eyeobj.setLoc(get_turf(C))
			A.client.eye = A.eyeobj
			return 1

		if (!C.can_use() || user.stat || (get_dist(user, src) > 1 || user.machine != src || user.blinded || !( user.canmove ) && !istype(user, /mob/living/silicon)))
			return 0
		set_current(C)
		user.reset_view(current)
		check_eye(user)
		return 1

//Camera control: moving.
	proc/jump_on_click(var/mob/user,var/A)
		if(user.machine != src)
			return
		var/obj/machinery/camera/jump_to
		if(istype(A,/obj/machinery/camera))
			jump_to = A
		else if(ismob(A))
			if(ishuman(A))
				jump_to = locate() in A:head
			else if(isrobot(A))
				jump_to = A:camera
		else if(isobj(A))
			jump_to = locate() in A
		else if(isturf(A))
			var/best_dist = INFINITY
			for(var/obj/machinery/camera/camera in get_area(A))
				if(!camera.can_use())
					continue
				if(!can_access_camera(camera))
					continue
				var/dist = get_dist(camera,A)
				if(dist < best_dist)
					best_dist = dist
					jump_to = camera
		if(isnull(jump_to))
			return
		if(can_access_camera(jump_to))
			switch_to_camera(user,jump_to)

/obj/machinery/computer/security/proc/set_current(var/obj/machinery/camera/C)
	if(current == C)
		return

	if(current)
		reset_current()

	src.current = C
	if(current)
		use_power = 2
		var/mob/living/L = current.loc
		if(istype(L))
			L.tracking_initiated()

/obj/machinery/computer/security/proc/reset_current()
	if(current)
		var/mob/living/L = current.loc
		if(istype(L))
			L.tracking_cancelled()
	current = null
	use_power = 1

//Camera control: mouse.
/atom/DblClick()
	..()
	if(istype(usr.machine,/obj/machinery/computer/security))
		var/obj/machinery/computer/security/console = usr.machine
		console.jump_on_click(usr,src)
//Camera control: arrow keys.
/mob/Move(n,direct)
	if(istype(machine,/obj/machinery/computer/security))
		var/obj/machinery/computer/security/console = machine
		var/turf/T = get_turf(console.current)
		for(var/i;i<10;i++)
			T = get_step(T,direct)
		console.jump_on_click(src,T)
		return
	return ..(n,direct)

/obj/machinery/computer/security/telescreen
	name = "Telescreen"
	desc = "Used for watching an empty arena."
	icon_state = "wallframe"
	icon_keyboard = null
	icon_screen = null
	light_range_on = 0
	network = list("thunder")
	density = 0
	circuit = null

/obj/machinery/computer/security/telescreen/entertainment
	name = "entertainment monitor"
	desc = "Damn, why do they never have anything interesting on these things?"
	icon = 'icons/obj/status_display.dmi'
	icon_screen = "entertainment"
	light_color = "#FFEEDB"
	light_range_on = 2
	circuit = null

/obj/machinery/computer/security/wooden_tv
	name = "security camera monitor"
	desc = "An old TV hooked into the stations camera network."
	icon_state = "television"
	icon_keyboard = null
	icon_screen = "detective_tv"
	circuit = null
	light_color = "#3848B3"
	light_power_on = 0.5

/obj/machinery/computer/security/mining
	name = "outpost camera monitor"
	desc = "Used to access the various cameras on the outpost."
	icon_keyboard = "mining_key"
	icon_screen = "mining"
	network = list("MINE")
	circuit = /obj/item/weapon/circuitboard/security/mining
	light_color = "#F9BBFC"

/obj/machinery/computer/security/engineering
	name = "engineering camera monitor"
	desc = "Used to monitor fires and breaches."
	icon_keyboard = "power_key"
	icon_screen = "engie_cams"
	circuit = /obj/item/weapon/circuitboard/security/engineering
	light_color = "#FAC54B"

/obj/machinery/computer/security/engineering/New()
	if(!network)
		network = engineering_networks
	..()

/obj/machinery/computer/security/nuclear
	name = "head mounted camera monitor"
	desc = "Used to access the built-in cameras in helmets."
	icon_state = "syndicam"
<<<<<<< HEAD
	network = list("NUKE")
	circuit = null

/obj/machinery/computer/security/nuclear/New()
	..()
	req_access = list(150)

=======
	network = list(NETWORK_MERCENARY)
	circuit = null

>>>>>>> 6f059833
<|MERGE_RESOLUTION|>--- conflicted
+++ resolved
@@ -1,270 +1,263 @@
-//This file was auto-corrected by findeclaration.exe on 25.5.2012 20:42:31
-
-/var/camera_cache_id = 1
-
-/proc/invalidateCameraCache()
-	camera_cache_id = (++camera_cache_id % 999999)
-
-/obj/machinery/computer/security
-	name = "security camera monitor"
-	desc = "Used to access the various cameras on the station."
-	icon_keyboard = "security_key"
-	icon_screen = "cameras"
-	light_color = "#a91515"
-	var/obj/machinery/camera/current = null
-	var/last_pic = 1.0
-	var/list/network
-	var/mapping = 0//For the overview file, interesting bit of code.
-	var/cache_id = 0
-	circuit = /obj/item/weapon/circuitboard/security
-	var/camera_cache = null
-
-	New()
-		if(!network)
-			network = station_networks
-		..()
-
-	attack_ai(var/mob/user as mob)
-		return attack_hand(user)
-
-	check_eye(var/mob/user as mob)
-		if (user.stat || ((get_dist(user, src) > 1 || !( user.canmove ) || user.blinded) && !istype(user, /mob/living/silicon))) //user can't see - not sure why canmove is here.
-			return -1
-		if(!current)
-			return 0
-		var/viewflag = current.check_eye(user)
-		if ( viewflag < 0 ) //camera doesn't work
-			reset_current()
-		return viewflag
-
-	ui_interact(mob/user, ui_key = "main", datum/nanoui/ui = null, force_open = 1)
-		if(src.z > 6) return
-		if(stat & (NOPOWER|BROKEN)) return
-		if(user.stat) return
-
-		var/data[0]
-
-		data["current"] = null
-
-		if(camera_cache_id != cache_id)
-			cache_id = camera_cache_id
-			cameranet.process_sort()
-
-			var/cameras[0]
-			for(var/obj/machinery/camera/C in cameranet.cameras)
-				if(!can_access_camera(C))
-					continue
-
-				var/cam = C.nano_structure()
-				cameras[++cameras.len] = cam
-
-			camera_cache=list2json(cameras)
-
-		if(current)
-			data["current"] = current.nano_structure()
-		data["cameras"] = list("__json_cache" = camera_cache)
-
-		ui = nanomanager.try_update_ui(user, src, ui_key, ui, data, force_open)
-		if (!ui)
-			ui = new(user, src, ui_key, "sec_camera.tmpl", "Camera Console", 900, 800)
-
-			// adding a template with the key "mapContent" enables the map ui functionality
-			ui.add_template("mapContent", "sec_camera_map_content.tmpl")
-			// adding a template with the key "mapHeader" replaces the map header content
-			ui.add_template("mapHeader", "sec_camera_map_header.tmpl")
-
-			ui.set_initial_data(data)
-			ui.open()
-			ui.set_auto_update(1)
-
-	Topic(href, href_list)
-		if(href_list["switchTo"])
-			if(src.z>6 || stat&(NOPOWER|BROKEN)) return
-			if(usr.stat || ((get_dist(usr, src) > 1 || !( usr.canmove ) || usr.blinded) && !istype(usr, /mob/living/silicon))) return
-			var/obj/machinery/camera/C = locate(href_list["switchTo"]) in cameranet.cameras
-			if(!C) return
-
-			switch_to_camera(usr, C)
-			return 1
-		else if(href_list["reset"])
-			if(src.z>6 || stat&(NOPOWER|BROKEN)) return
-			if(usr.stat || ((get_dist(usr, src) > 1 || !( usr.canmove ) || usr.blinded) && !istype(usr, /mob/living/silicon))) return
-			reset_current()
-			usr.reset_view(current)
-			return 1
-		else
-			. = ..()
-
-	attack_hand(var/mob/user as mob)
-		if (src.z > 6)
-			user << "<span class='danger'>Unable to establish a connection:</span> You're too far away from the station!"
-			return
-		if(stat & (NOPOWER|BROKEN))	return
-
-		if(!isAI(user))
-			user.set_machine(src)
-		ui_interact(user)
-
-	proc/can_access_camera(var/obj/machinery/camera/C)
-		var/list/shared_networks = src.network & C.network
-		if(shared_networks.len)
-			return 1
-		return 0
-
-	proc/switch_to_camera(var/mob/user, var/obj/machinery/camera/C)
-		//don't need to check if the camera works for AI because the AI jumps to the camera location and doesn't actually look through cameras.
-		if(isAI(user))
-			var/mob/living/silicon/ai/A = user
-			// Only allow non-carded AIs to view because the interaction with the eye gets all wonky otherwise.
-			if(!A.is_in_chassis())
-				return 0
-
-			A.eyeobj.setLoc(get_turf(C))
-			A.client.eye = A.eyeobj
-			return 1
-
-		if (!C.can_use() || user.stat || (get_dist(user, src) > 1 || user.machine != src || user.blinded || !( user.canmove ) && !istype(user, /mob/living/silicon)))
-			return 0
-		set_current(C)
-		user.reset_view(current)
-		check_eye(user)
-		return 1
-
-//Camera control: moving.
-	proc/jump_on_click(var/mob/user,var/A)
-		if(user.machine != src)
-			return
-		var/obj/machinery/camera/jump_to
-		if(istype(A,/obj/machinery/camera))
-			jump_to = A
-		else if(ismob(A))
-			if(ishuman(A))
-				jump_to = locate() in A:head
-			else if(isrobot(A))
-				jump_to = A:camera
-		else if(isobj(A))
-			jump_to = locate() in A
-		else if(isturf(A))
-			var/best_dist = INFINITY
-			for(var/obj/machinery/camera/camera in get_area(A))
-				if(!camera.can_use())
-					continue
-				if(!can_access_camera(camera))
-					continue
-				var/dist = get_dist(camera,A)
-				if(dist < best_dist)
-					best_dist = dist
-					jump_to = camera
-		if(isnull(jump_to))
-			return
-		if(can_access_camera(jump_to))
-			switch_to_camera(user,jump_to)
-
-/obj/machinery/computer/security/proc/set_current(var/obj/machinery/camera/C)
-	if(current == C)
-		return
-
-	if(current)
-		reset_current()
-
-	src.current = C
-	if(current)
-		use_power = 2
-		var/mob/living/L = current.loc
-		if(istype(L))
-			L.tracking_initiated()
-
-/obj/machinery/computer/security/proc/reset_current()
-	if(current)
-		var/mob/living/L = current.loc
-		if(istype(L))
-			L.tracking_cancelled()
-	current = null
-	use_power = 1
-
-//Camera control: mouse.
-/atom/DblClick()
-	..()
-	if(istype(usr.machine,/obj/machinery/computer/security))
-		var/obj/machinery/computer/security/console = usr.machine
-		console.jump_on_click(usr,src)
-//Camera control: arrow keys.
-/mob/Move(n,direct)
-	if(istype(machine,/obj/machinery/computer/security))
-		var/obj/machinery/computer/security/console = machine
-		var/turf/T = get_turf(console.current)
-		for(var/i;i<10;i++)
-			T = get_step(T,direct)
-		console.jump_on_click(src,T)
-		return
-	return ..(n,direct)
-
-/obj/machinery/computer/security/telescreen
-	name = "Telescreen"
-	desc = "Used for watching an empty arena."
-	icon_state = "wallframe"
-	icon_keyboard = null
-	icon_screen = null
-	light_range_on = 0
-	network = list("thunder")
-	density = 0
-	circuit = null
-
-/obj/machinery/computer/security/telescreen/entertainment
-	name = "entertainment monitor"
-	desc = "Damn, why do they never have anything interesting on these things?"
-	icon = 'icons/obj/status_display.dmi'
-	icon_screen = "entertainment"
-	light_color = "#FFEEDB"
-	light_range_on = 2
-	circuit = null
-
-/obj/machinery/computer/security/wooden_tv
-	name = "security camera monitor"
-	desc = "An old TV hooked into the stations camera network."
-	icon_state = "television"
-	icon_keyboard = null
-	icon_screen = "detective_tv"
-	circuit = null
-	light_color = "#3848B3"
-	light_power_on = 0.5
-
-/obj/machinery/computer/security/mining
-	name = "outpost camera monitor"
-	desc = "Used to access the various cameras on the outpost."
-	icon_keyboard = "mining_key"
-	icon_screen = "mining"
-	network = list("MINE")
-	circuit = /obj/item/weapon/circuitboard/security/mining
-	light_color = "#F9BBFC"
-
-/obj/machinery/computer/security/engineering
-	name = "engineering camera monitor"
-	desc = "Used to monitor fires and breaches."
-	icon_keyboard = "power_key"
-	icon_screen = "engie_cams"
-	circuit = /obj/item/weapon/circuitboard/security/engineering
-	light_color = "#FAC54B"
-
-/obj/machinery/computer/security/engineering/New()
-	if(!network)
-		network = engineering_networks
-	..()
-
-/obj/machinery/computer/security/nuclear
-	name = "head mounted camera monitor"
-	desc = "Used to access the built-in cameras in helmets."
-	icon_state = "syndicam"
-<<<<<<< HEAD
-	network = list("NUKE")
-	circuit = null
-
-/obj/machinery/computer/security/nuclear/New()
-	..()
-	req_access = list(150)
-
-=======
-	network = list(NETWORK_MERCENARY)
-	circuit = null
-
->>>>>>> 6f059833
+//This file was auto-corrected by findeclaration.exe on 25.5.2012 20:42:31
+
+/var/camera_cache_id = 1
+
+/proc/invalidateCameraCache()
+	camera_cache_id = (++camera_cache_id % 999999)
+
+/obj/machinery/computer/security
+	name = "security camera monitor"
+	desc = "Used to access the various cameras on the station."
+	icon_keyboard = "security_key"
+	icon_screen = "cameras"
+	light_color = "#a91515"
+	var/obj/machinery/camera/current = null
+	var/last_pic = 1.0
+	var/list/network
+	var/mapping = 0//For the overview file, interesting bit of code.
+	var/cache_id = 0
+	circuit = /obj/item/weapon/circuitboard/security
+	var/camera_cache = null
+
+	New()
+		if(!network)
+			network = station_networks
+		..()
+
+	attack_ai(var/mob/user as mob)
+		return attack_hand(user)
+
+	check_eye(var/mob/user as mob)
+		if (user.stat || ((get_dist(user, src) > 1 || !( user.canmove ) || user.blinded) && !istype(user, /mob/living/silicon))) //user can't see - not sure why canmove is here.
+			return -1
+		if(!current)
+			return 0
+		var/viewflag = current.check_eye(user)
+		if ( viewflag < 0 ) //camera doesn't work
+			reset_current()
+		return viewflag
+
+	ui_interact(mob/user, ui_key = "main", datum/nanoui/ui = null, force_open = 1)
+		if(src.z > 6) return
+		if(stat & (NOPOWER|BROKEN)) return
+		if(user.stat) return
+
+		var/data[0]
+
+		data["current"] = null
+
+		if(camera_cache_id != cache_id)
+			cache_id = camera_cache_id
+			cameranet.process_sort()
+
+			var/cameras[0]
+			for(var/obj/machinery/camera/C in cameranet.cameras)
+				if(!can_access_camera(C))
+					continue
+
+				var/cam = C.nano_structure()
+				cameras[++cameras.len] = cam
+
+			camera_cache=list2json(cameras)
+
+		if(current)
+			data["current"] = current.nano_structure()
+		data["cameras"] = list("__json_cache" = camera_cache)
+
+		ui = nanomanager.try_update_ui(user, src, ui_key, ui, data, force_open)
+		if (!ui)
+			ui = new(user, src, ui_key, "sec_camera.tmpl", "Camera Console", 900, 800)
+
+			// adding a template with the key "mapContent" enables the map ui functionality
+			ui.add_template("mapContent", "sec_camera_map_content.tmpl")
+			// adding a template with the key "mapHeader" replaces the map header content
+			ui.add_template("mapHeader", "sec_camera_map_header.tmpl")
+
+			ui.set_initial_data(data)
+			ui.open()
+			ui.set_auto_update(1)
+
+	Topic(href, href_list)
+		if(href_list["switchTo"])
+			if(src.z>6 || stat&(NOPOWER|BROKEN)) return
+			if(usr.stat || ((get_dist(usr, src) > 1 || !( usr.canmove ) || usr.blinded) && !istype(usr, /mob/living/silicon))) return
+			var/obj/machinery/camera/C = locate(href_list["switchTo"]) in cameranet.cameras
+			if(!C) return
+
+			switch_to_camera(usr, C)
+			return 1
+		else if(href_list["reset"])
+			if(src.z>6 || stat&(NOPOWER|BROKEN)) return
+			if(usr.stat || ((get_dist(usr, src) > 1 || !( usr.canmove ) || usr.blinded) && !istype(usr, /mob/living/silicon))) return
+			reset_current()
+			usr.reset_view(current)
+			return 1
+		else
+			. = ..()
+
+	attack_hand(var/mob/user as mob)
+		if (src.z > 6)
+			user << "<span class='danger'>Unable to establish a connection:</span> You're too far away from the station!"
+			return
+		if(stat & (NOPOWER|BROKEN))	return
+
+		if(!isAI(user))
+			user.set_machine(src)
+		ui_interact(user)
+
+	proc/can_access_camera(var/obj/machinery/camera/C)
+		var/list/shared_networks = src.network & C.network
+		if(shared_networks.len)
+			return 1
+		return 0
+
+	proc/switch_to_camera(var/mob/user, var/obj/machinery/camera/C)
+		//don't need to check if the camera works for AI because the AI jumps to the camera location and doesn't actually look through cameras.
+		if(isAI(user))
+			var/mob/living/silicon/ai/A = user
+			// Only allow non-carded AIs to view because the interaction with the eye gets all wonky otherwise.
+			if(!A.is_in_chassis())
+				return 0
+
+			A.eyeobj.setLoc(get_turf(C))
+			A.client.eye = A.eyeobj
+			return 1
+
+		if (!C.can_use() || user.stat || (get_dist(user, src) > 1 || user.machine != src || user.blinded || !( user.canmove ) && !istype(user, /mob/living/silicon)))
+			return 0
+		set_current(C)
+		user.reset_view(current)
+		check_eye(user)
+		return 1
+
+//Camera control: moving.
+	proc/jump_on_click(var/mob/user,var/A)
+		if(user.machine != src)
+			return
+		var/obj/machinery/camera/jump_to
+		if(istype(A,/obj/machinery/camera))
+			jump_to = A
+		else if(ismob(A))
+			if(ishuman(A))
+				jump_to = locate() in A:head
+			else if(isrobot(A))
+				jump_to = A:camera
+		else if(isobj(A))
+			jump_to = locate() in A
+		else if(isturf(A))
+			var/best_dist = INFINITY
+			for(var/obj/machinery/camera/camera in get_area(A))
+				if(!camera.can_use())
+					continue
+				if(!can_access_camera(camera))
+					continue
+				var/dist = get_dist(camera,A)
+				if(dist < best_dist)
+					best_dist = dist
+					jump_to = camera
+		if(isnull(jump_to))
+			return
+		if(can_access_camera(jump_to))
+			switch_to_camera(user,jump_to)
+
+/obj/machinery/computer/security/proc/set_current(var/obj/machinery/camera/C)
+	if(current == C)
+		return
+
+	if(current)
+		reset_current()
+
+	src.current = C
+	if(current)
+		use_power = 2
+		var/mob/living/L = current.loc
+		if(istype(L))
+			L.tracking_initiated()
+
+/obj/machinery/computer/security/proc/reset_current()
+	if(current)
+		var/mob/living/L = current.loc
+		if(istype(L))
+			L.tracking_cancelled()
+	current = null
+	use_power = 1
+
+//Camera control: mouse.
+/atom/DblClick()
+	..()
+	if(istype(usr.machine,/obj/machinery/computer/security))
+		var/obj/machinery/computer/security/console = usr.machine
+		console.jump_on_click(usr,src)
+//Camera control: arrow keys.
+/mob/Move(n,direct)
+	if(istype(machine,/obj/machinery/computer/security))
+		var/obj/machinery/computer/security/console = machine
+		var/turf/T = get_turf(console.current)
+		for(var/i;i<10;i++)
+			T = get_step(T,direct)
+		console.jump_on_click(src,T)
+		return
+	return ..(n,direct)
+
+/obj/machinery/computer/security/telescreen
+	name = "Telescreen"
+	desc = "Used for watching an empty arena."
+	icon_state = "wallframe"
+	icon_keyboard = null
+	icon_screen = null
+	light_range_on = 0
+	network = list("thunder")
+	density = 0
+	circuit = null
+
+/obj/machinery/computer/security/telescreen/entertainment
+	name = "entertainment monitor"
+	desc = "Damn, why do they never have anything interesting on these things?"
+	icon = 'icons/obj/status_display.dmi'
+	icon_screen = "entertainment"
+	light_color = "#FFEEDB"
+	light_range_on = 2
+	circuit = null
+
+/obj/machinery/computer/security/wooden_tv
+	name = "security camera monitor"
+	desc = "An old TV hooked into the stations camera network."
+	icon_state = "television"
+	icon_keyboard = null
+	icon_screen = "detective_tv"
+	circuit = null
+	light_color = "#3848B3"
+	light_power_on = 0.5
+
+/obj/machinery/computer/security/mining
+	name = "outpost camera monitor"
+	desc = "Used to access the various cameras on the outpost."
+	icon_keyboard = "mining_key"
+	icon_screen = "mining"
+	network = list("MINE")
+	circuit = /obj/item/weapon/circuitboard/security/mining
+	light_color = "#F9BBFC"
+
+/obj/machinery/computer/security/engineering
+	name = "engineering camera monitor"
+	desc = "Used to monitor fires and breaches."
+	icon_keyboard = "power_key"
+	icon_screen = "engie_cams"
+	circuit = /obj/item/weapon/circuitboard/security/engineering
+	light_color = "#FAC54B"
+
+/obj/machinery/computer/security/engineering/New()
+	if(!network)
+		network = engineering_networks
+	..()
+
+/obj/machinery/computer/security/nuclear
+	name = "head mounted camera monitor"
+	desc = "Used to access the built-in cameras in helmets."
+	icon_state = "syndicam"
+	network = list(NETWORK_MERCENARY)
+	circuit = null
+
+/obj/machinery/computer/security/nuclear/New()
+	..()
+	req_access = list(150)