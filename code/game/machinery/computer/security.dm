--- conflicted
+++ resolved
@@ -1,622 +1,617 @@
-//This file was auto-corrected by findeclaration.exe on 25.5.2012 20:42:31
-
-/obj/machinery/computer/secure_data//TODO:SANITY
-	name = "security records console"
-	desc = "Used to view, edit and maintain security records"
-	icon_keyboard = "security_key"
-	icon_screen = "security"
-	light_color = "#a91515"
-<<<<<<< HEAD
-	req_one_access = list(access_security, access_forensics_lockers)
-	circuit = /obj/item/weapon/circuitboard/secure_data
-=======
-	req_one_access = list(access_security, access_forensics_lockers, access_lawyer)
-	circuit = "/obj/item/weapon/circuitboard/secure_data"
->>>>>>> 78d57e83
-	var/obj/item/weapon/card/id/scan = null
-	var/authenticated = null
-	var/rank = null
-	var/screen = null
-	var/datum/data/record/active1 = null
-	var/datum/data/record/active2 = null
-	var/a_id = null
-	var/temp = null
-	var/printing = null
-	var/can_change_id = 0
-	var/list/Perp
-	var/tempname = null
-	//Sorting Variables
-	var/sortBy = "name"
-	var/order = 1 // -1 = Descending - 1 = Ascending
-
-/obj/machinery/computer/secure_data/verb/eject_id()
-	set category = "Object"
-	set name = "Eject ID Card"
-	set src in oview(1)
-
-	if(!usr || usr.stat || usr.lying)	return
-
-	if(scan)
-		usr << "You remove \the [scan] from \the [src]."
-		scan.loc = get_turf(src)
-		if(!usr.get_active_hand() && istype(usr,/mob/living/carbon/human))
-			usr.put_in_hands(scan)
-		scan = null
-	else
-		usr << "There is nothing to remove from the console."
-	return
-
-/obj/machinery/computer/secure_data/attackby(obj/item/O as obj, user as mob)
-	if(istype(O, /obj/item/weapon/card/id) && !scan)
-		usr.drop_item()
-		O.loc = src
-		scan = O
-		user << "You insert [O]."
-	..()
-
-/obj/machinery/computer/secure_data/attack_ai(mob/user as mob)
-	return attack_hand(user)
-
-//Someone needs to break down the dat += into chunks instead of long ass lines.
-/obj/machinery/computer/secure_data/attack_hand(mob/user as mob)
-	if(..())
-		return
-	if (src.z > 6)
-		user << "<span class='warning'>Unable to establish a connection:</span> You're too far away from the station!"
-		return
-	var/dat
-
-	if (temp)
-		dat = text("<TT>[]</TT><BR><BR><A href='?src=\ref[];choice=Clear Screen'>Clear Screen</A>", temp, src)
-	else
-		dat = text("Confirm Identity: <A href='?src=\ref[];choice=Confirm Identity'>[]</A><HR>", src, (scan ? text("[]", scan.name) : "----------"))
-		if (authenticated)
-			switch(screen)
-				if(1.0)
-					dat += {"
-<p style='text-align:center;'>"}
-					dat += text("<A href='?src=\ref[];choice=Search Records'>Search Records</A><BR>", src)
-					dat += text("<A href='?src=\ref[];choice=New Record (General)'>New Record</A><BR>", src)
-					dat += {"
-</p>
-<table style="text-align:center;" cellspacing="0" width="100%">
-<tr>
-<th>Records:</th>
-</tr>
-</table>
-<table style="text-align:center;" border="1" cellspacing="0" width="100%">
-<tr>
-<th><A href='?src=\ref[src];choice=Sorting;sort=name'>Name</A></th>
-<th><A href='?src=\ref[src];choice=Sorting;sort=id'>ID</A></th>
-<th><A href='?src=\ref[src];choice=Sorting;sort=rank'>Rank</A></th>
-<th><A href='?src=\ref[src];choice=Sorting;sort=fingerprint'>Fingerprints</A></th>
-<th>Criminal Status</th>
-</tr>"}
-					if(!isnull(data_core.general))
-						for(var/datum/data/record/R in sortRecord(data_core.general, sortBy, order))
-							var/crimstat = ""
-							for(var/datum/data/record/E in data_core.security)
-								if ((E.fields["name"] == R.fields["name"] && E.fields["id"] == R.fields["id"]))
-									crimstat = E.fields["criminal"]
-							var/background
-							switch(crimstat)
-								if("*Arrest*")
-									background = "'background-color:#DC143C;'"
-								if("Incarcerated")
-									background = "'background-color:#CD853F;'"
-								if("Parolled")
-									background = "'background-color:#CD853F;'"
-								if("Released")
-									background = "'background-color:#3BB9FF;'"
-								if("None")
-									background = "'background-color:#00FF7F;'"
-								if("")
-									background = "'background-color:#FFFFFF;'"
-									crimstat = "No Record."
-							dat += text("<tr style=[]><td><A href='?src=\ref[];choice=Browse Record;d_rec=\ref[]'>[]</a></td>", background, src, R, R.fields["name"])
-							dat += text("<td>[]</td>", R.fields["id"])
-							dat += text("<td>[]</td>", R.fields["rank"])
-							dat += text("<td>[]</td>", R.fields["fingerprint"])
-							dat += text("<td>[]</td></tr>", crimstat)
-						dat += "</table><hr width='75%' />"
-					dat += text("<A href='?src=\ref[];choice=Record Maintenance'>Record Maintenance</A><br><br>", src)
-					dat += text("<A href='?src=\ref[];choice=Log Out'>{Log Out}</A>",src)
-				if(2.0)
-					dat += "<B>Records Maintenance</B><HR>"
-					dat += "<BR><A href='?src=\ref[src];choice=Delete All Records'>Delete All Records</A><BR><BR><A href='?src=\ref[src];choice=Return'>Back</A>"
-				if(3.0)
-					dat += "<CENTER><B>Security Record</B></CENTER><BR>"
-					if ((istype(active1, /datum/data/record) && data_core.general.Find(active1)))
-						user << browse_rsc(active1.fields["photo_front"], "front.png")
-						user << browse_rsc(active1.fields["photo_side"], "side.png")
-						dat += text("<table><tr><td>	\
-						Name: <A href='?src=\ref[src];choice=Edit Field;field=name'>[active1.fields["name"]]</A><BR> \
-						ID: <A href='?src=\ref[src];choice=Edit Field;field=id'>[active1.fields["id"]]</A><BR>\n \
-						Sex: <A href='?src=\ref[src];choice=Edit Field;field=sex'>[active1.fields["sex"]]</A><BR>\n	\
-						Age: <A href='?src=\ref[src];choice=Edit Field;field=age'>[active1.fields["age"]]</A><BR>\n	\
-						Rank: <A href='?src=\ref[src];choice=Edit Field;field=rank'>[active1.fields["rank"]]</A><BR>\n	\
-						Fingerprint: <A href='?src=\ref[src];choice=Edit Field;field=fingerprint'>[active1.fields["fingerprint"]]</A><BR>\n	\
-						Physical Status: [active1.fields["p_stat"]]<BR>\n	\
-						Mental Status: [active1.fields["m_stat"]]<BR></td>	\
-						<td align = center valign = top>Photo:<br> \
-						<table><td align = center><img src=front.png height=80 width=80 border=4><BR><A href='?src=\ref[src];choice=Edit Field;field=photo front'>Update front photo</A></td> \
-						<td align = center><img src=side.png height=80 width=80 border=4><BR><A href='?src=\ref[src];choice=Edit Field;field=photo side'>Update side photo</A></td></table> \
-						</td></tr></table>")
-					else
-						dat += "<B>General Record Lost!</B><BR>"
-					if ((istype(active2, /datum/data/record) && data_core.security.Find(active2)))
-						dat += text("<BR>\n<CENTER><B>Security Data</B></CENTER><BR>\nCriminal Status: <A href='?src=\ref[];choice=Edit Field;field=criminal'>[]</A><BR>\n<BR>\nMinor Crimes: <A href='?src=\ref[];choice=Edit Field;field=mi_crim'>[]</A><BR>\nDetails: <A href='?src=\ref[];choice=Edit Field;field=mi_crim_d'>[]</A><BR>\n<BR>\nMajor Crimes: <A href='?src=\ref[];choice=Edit Field;field=ma_crim'>[]</A><BR>\nDetails: <A href='?src=\ref[];choice=Edit Field;field=ma_crim_d'>[]</A><BR>\n<BR>\nImportant Notes:<BR>\n\t<A href='?src=\ref[];choice=Edit Field;field=notes'>[]</A><BR>\n<BR>\n<CENTER><B>Comments/Log</B></CENTER><BR>", src, active2.fields["criminal"], src, active2.fields["mi_crim"], src, active2.fields["mi_crim_d"], src, active2.fields["ma_crim"], src, active2.fields["ma_crim_d"], src, decode(active2.fields["notes"]))
-						var/counter = 1
-						while(active2.fields[text("com_[]", counter)])
-							dat += text("[]<BR><A href='?src=\ref[];choice=Delete Entry;del_c=[]'>Delete Entry</A><BR><BR>", active2.fields[text("com_[]", counter)], src, counter)
-							counter++
-						dat += text("<A href='?src=\ref[];choice=Add Entry'>Add Entry</A><BR><BR>", src)
-						dat += text("<A href='?src=\ref[];choice=Delete Record (Security)'>Delete Record (Security Only)</A><BR><BR>", src)
-					else
-						dat += "<B>Security Record Lost!</B><BR>"
-						dat += text("<A href='?src=\ref[];choice=New Record (Security)'>New Security Record</A><BR><BR>", src)
-					dat += text("\n<A href='?src=\ref[];choice=Delete Record (ALL)'>Delete Record (ALL)</A><BR><BR>\n<A href='?src=\ref[];choice=Print Record'>Print Record</A><BR>\n<A href='?src=\ref[];choice=Return'>Back</A><BR>", src, src, src)
-				if(4.0)
-					if(!Perp.len)
-						dat += text("ERROR.  String could not be located.<br><br><A href='?src=\ref[];choice=Return'>Back</A>", src)
-					else
-						dat += {"
-<table style="text-align:center;" cellspacing="0" width="100%">
-<tr>					"}
-						dat += text("<th>Search Results for '[]':</th>", tempname)
-						dat += {"
-</tr>
-</table>
-<table style="text-align:center;" border="1" cellspacing="0" width="100%">
-<tr>
-<th>Name</th>
-<th>ID</th>
-<th>Rank</th>
-<th>Fingerprints</th>
-<th>Criminal Status</th>
-</tr>					"}
-						for(var/i=1, i<=Perp.len, i += 2)
-							var/crimstat = ""
-							var/datum/data/record/R = Perp[i]
-							if(istype(Perp[i+1],/datum/data/record/))
-								var/datum/data/record/E = Perp[i+1]
-								crimstat = E.fields["criminal"]
-							var/background
-							switch(crimstat)
-								if("*Arrest*")
-									background = "'background-color:#DC143C;'"
-								if("Incarcerated")
-									background = "'background-color:#CD853F;'"
-								if("Parolled")
-									background = "'background-color:#CD853F;'"
-								if("Released")
-									background = "'background-color:#3BB9FF;'"
-								if("None")
-									background = "'background-color:#00FF7F;'"
-								if("")
-									background = "'background-color:#FFFFFF;'"
-									crimstat = "No Record."
-							dat += text("<tr style=[]><td><A href='?src=\ref[];choice=Browse Record;d_rec=\ref[]'>[]</a></td>", background, src, R, R.fields["name"])
-							dat += text("<td>[]</td>", R.fields["id"])
-							dat += text("<td>[]</td>", R.fields["rank"])
-							dat += text("<td>[]</td>", R.fields["fingerprint"])
-							dat += text("<td>[]</td></tr>", crimstat)
-						dat += "</table><hr width='75%' />"
-						dat += text("<br><A href='?src=\ref[];choice=Return'>Return to index.</A>", src)
-				else
-		else
-			dat += text("<A href='?src=\ref[];choice=Log In'>{Log In}</A>", src)
-	user << browse(text("<HEAD><TITLE>Security Records</TITLE></HEAD><TT>[]</TT>", dat), "window=secure_rec;size=600x400")
-	onclose(user, "secure_rec")
-	return
-
-/*Revised /N
-I can't be bothered to look more of the actual code outside of switch but that probably needs revising too.
-What a mess.*/
-/obj/machinery/computer/secure_data/Topic(href, href_list)
-	if(..())
-		return 1
-	if (!( data_core.general.Find(active1) ))
-		active1 = null
-	if (!( data_core.security.Find(active2) ))
-		active2 = null
-	if ((usr.contents.Find(src) || (in_range(src, usr) && istype(loc, /turf))) || (istype(usr, /mob/living/silicon)))
-		usr.set_machine(src)
-		switch(href_list["choice"])
-// SORTING!
-			if("Sorting")
-				// Reverse the order if clicked twice
-				if(sortBy == href_list["sort"])
-					if(order == 1)
-						order = -1
-					else
-						order = 1
-				else
-				// New sorting order!
-					sortBy = href_list["sort"]
-					order = initial(order)
-//BASIC FUNCTIONS
-			if("Clear Screen")
-				temp = null
-
-			if ("Return")
-				screen = 1
-				active1 = null
-				active2 = null
-
-			if("Confirm Identity")
-				if (scan)
-					if(istype(usr,/mob/living/carbon/human) && !usr.get_active_hand())
-						usr.put_in_hands(scan)
-					else
-						scan.loc = get_turf(src)
-					scan = null
-				else
-					var/obj/item/I = usr.get_active_hand()
-					if (istype(I, /obj/item/weapon/card/id))
-						usr.drop_item()
-						I.loc = src
-						scan = I
-
-			if("Log Out")
-				authenticated = null
-				screen = null
-				active1 = null
-				active2 = null
-
-			if("Log In")
-				if (istype(usr, /mob/living/silicon/ai))
-					src.active1 = null
-					src.active2 = null
-					src.authenticated = usr.name
-					src.rank = "AI"
-					src.screen = 1
-				else if (istype(usr, /mob/living/silicon/robot))
-					src.active1 = null
-					src.active2 = null
-					src.authenticated = usr.name
-					var/mob/living/silicon/robot/R = usr
-					src.rank = "[R.modtype] [R.braintype]"
-					src.screen = 1
-				else if (istype(scan, /obj/item/weapon/card/id))
-					active1 = null
-					active2 = null
-					if(check_access(scan))
-						authenticated = scan.registered_name
-						rank = scan.assignment
-						screen = 1
-//RECORD FUNCTIONS
-			if("Search Records")
-				var/t1 = input("Search String: (Partial Name or ID or Fingerprints or Rank)", "Secure. records", null, null)  as text
-				if ((!( t1 ) || usr.stat || !( authenticated ) || usr.restrained() || !in_range(src, usr)))
-					return
-				Perp = new/list()
-				t1 = lowertext(t1)
-				var/list/components = text2list(t1, " ")
-				if(components.len > 5)
-					return //Lets not let them search too greedily.
-				for(var/datum/data/record/R in data_core.general)
-					var/temptext = R.fields["name"] + " " + R.fields["id"] + " " + R.fields["fingerprint"] + " " + R.fields["rank"]
-					for(var/i = 1, i<=components.len, i++)
-						if(findtext(temptext,components[i]))
-							var/prelist = new/list(2)
-							prelist[1] = R
-							Perp += prelist
-				for(var/i = 1, i<=Perp.len, i+=2)
-					for(var/datum/data/record/E in data_core.security)
-						var/datum/data/record/R = Perp[i]
-						if ((E.fields["name"] == R.fields["name"] && E.fields["id"] == R.fields["id"]))
-							Perp[i+1] = E
-				tempname = t1
-				screen = 4
-
-			if("Record Maintenance")
-				screen = 2
-				active1 = null
-				active2 = null
-
-			if ("Browse Record")
-				var/datum/data/record/R = locate(href_list["d_rec"])
-				var/S = locate(href_list["d_rec"])
-				if (!( data_core.general.Find(R) ))
-					temp = "Record Not Found!"
-				else
-					for(var/datum/data/record/E in data_core.security)
-						if ((E.fields["name"] == R.fields["name"] || E.fields["id"] == R.fields["id"]))
-							S = E
-					active1 = R
-					active2 = S
-					screen = 3
-
-/*			if ("Search Fingerprints")
-				var/t1 = input("Search String: (Fingerprint)", "Secure. records", null, null)  as text
-				if ((!( t1 ) || usr.stat || !( authenticated ) || usr.restrained() || (!in_range(src, usr)) && (!istype(usr, /mob/living/silicon))))
-					return
-				active1 = null
-				active2 = null
-				t1 = lowertext(t1)
-				for(var/datum/data/record/R in data_core.general)
-					if (lowertext(R.fields["fingerprint"]) == t1)
-						active1 = R
-				if (!( active1 ))
-					temp = text("Could not locate record [].", t1)
-				else
-					for(var/datum/data/record/E in data_core.security)
-						if ((E.fields["name"] == active1.fields["name"] || E.fields["id"] == active1.fields["id"]))
-							active2 = E
-					screen = 3	*/
-
-			if ("Print Record")
-				if (!( printing ))
-					printing = 1
-					var/datum/data/record/record1 = null
-					var/datum/data/record/record2 = null
-					if ((istype(active1, /datum/data/record) && data_core.general.Find(active1)))
-						record1 = active1
-					if ((istype(active2, /datum/data/record) && data_core.security.Find(active2)))
-						record2 = active2
-					sleep(50)
-					var/obj/item/weapon/paper/P = new /obj/item/weapon/paper( loc )
-					P.info = "<CENTER><B>Security Record</B></CENTER><BR>"
-					if (record1)
-						P.info += text("Name: [] ID: []<BR>\nSex: []<BR>\nAge: []<BR>\nFingerprint: []<BR>\nPhysical Status: []<BR>\nMental Status: []<BR>", record1.fields["name"], record1.fields["id"], record1.fields["sex"], record1.fields["age"], record1.fields["fingerprint"], record1.fields["p_stat"], record1.fields["m_stat"])
-						P.name = text("Security Record ([])", record1.fields["name"])
-					else
-						P.info += "<B>General Record Lost!</B><BR>"
-						P.name = "Security Record"
-					if (record2)
-						P.info += text("<BR>\n<CENTER><B>Security Data</B></CENTER><BR>\nCriminal Status: []<BR>\n<BR>\nMinor Crimes: []<BR>\nDetails: []<BR>\n<BR>\nMajor Crimes: []<BR>\nDetails: []<BR>\n<BR>\nImportant Notes:<BR>\n\t[]<BR>\n<BR>\n<CENTER><B>Comments/Log</B></CENTER><BR>", record2.fields["criminal"], record2.fields["mi_crim"], record2.fields["mi_crim_d"], record2.fields["ma_crim"], record2.fields["ma_crim_d"], decode(record2.fields["notes"]))
-						var/counter = 1
-						while(record2.fields[text("com_[]", counter)])
-							P.info += text("[]<BR>", record2.fields[text("com_[]", counter)])
-							counter++
-					else
-						P.info += "<B>Security Record Lost!</B><BR>"
-					P.info += "</TT>"
-					printing = null
-					updateUsrDialog()
-//RECORD DELETE
-			if ("Delete All Records")
-				temp = ""
-				temp += "Are you sure you wish to delete all Security records?<br>"
-				temp += "<a href='?src=\ref[src];choice=Purge All Records'>Yes</a><br>"
-				temp += "<a href='?src=\ref[src];choice=Clear Screen'>No</a>"
-
-			if ("Purge All Records")
-				for(var/datum/data/record/R in data_core.security)
-					qdel(R)
-				temp = "All Security records deleted."
-
-			if ("Add Entry")
-				if (!( istype(active2, /datum/data/record) ))
-					return
-				var/a2 = active2
-				var/t1 = sanitize(input("Add Comment:", "Secure. records", null, null)  as message)
-				if ((!( t1 ) || !( authenticated ) || usr.stat || usr.restrained() || (!in_range(src, usr) && (!istype(usr, /mob/living/silicon))) || active2 != a2))
-					return
-				var/counter = 1
-				while(active2.fields[text("com_[]", counter)])
-					counter++
-				active2.fields[text("com_[counter]")] = text("Made by [authenticated] ([rank]) on [time2text(world.realtime, "DDD MMM DD hh:mm:ss")], [game_year]<BR>[t1]")
-
-			if ("Delete Record (ALL)")
-				if (active1)
-					temp = "<h5>Are you sure you wish to delete the record (ALL)?</h5>"
-					temp += "<a href='?src=\ref[src];choice=Delete Record (ALL) Execute'>Yes</a><br>"
-					temp += "<a href='?src=\ref[src];choice=Clear Screen'>No</a>"
-
-			if ("Delete Record (Security)")
-				if (active2)
-					temp = "<h5>Are you sure you wish to delete the record (Security Portion Only)?</h5>"
-					temp += "<a href='?src=\ref[src];choice=Delete Record (Security) Execute'>Yes</a><br>"
-					temp += "<a href='?src=\ref[src];choice=Clear Screen'>No</a>"
-
-			if ("Delete Entry")
-				if ((istype(active2, /datum/data/record) && active2.fields[text("com_[]", href_list["del_c"])]))
-					active2.fields[text("com_[]", href_list["del_c"])] = "<B>Deleted</B>"
-//RECORD CREATE
-			if ("New Record (Security)")
-				if ((istype(active1, /datum/data/record) && !( istype(active2, /datum/data/record) )))
-					active2 = CreateSecurityRecord(active1.fields["name"], active1.fields["id"])
-					screen = 3
-
-			if ("New Record (General)")
-				active1 = CreateGeneralRecord()
-				active2 = null
-
-//FIELD FUNCTIONS
-			if ("Edit Field")
-				if (is_not_allowed(usr))
-					return
-				var/a1 = active1
-				var/a2 = active2
-				switch(href_list["field"])
-					if("name")
-						if (istype(active1, /datum/data/record))
-							var/t1 = sanitizeName(input("Please input name:", "Secure. records", active1.fields["name"], null)  as text)
-							if (!t1 || active1 != a1)
-								return
-							active1.fields["name"] = t1
-					if("id")
-						if (istype(active2, /datum/data/record))
-							var/t1 = sanitize(input("Please input id:", "Secure. records", active1.fields["id"], null)  as text)
-							if (!t1 || active1 != a1)
-								return
-							active1.fields["id"] = t1
-					if("fingerprint")
-						if (istype(active1, /datum/data/record))
-							var/t1 = sanitize(input("Please input fingerprint hash:", "Secure. records", active1.fields["fingerprint"], null)  as text)
-							if (!t1 || active1 != a1)
-								return
-							active1.fields["fingerprint"] = t1
-					if("sex")
-						if (istype(active1, /datum/data/record))
-							if (active1.fields["sex"] == "Male")
-								active1.fields["sex"] = "Female"
-							else
-								active1.fields["sex"] = "Male"
-					if("age")
-						if (istype(active1, /datum/data/record))
-							var/t1 = input("Please input age:", "Secure. records", active1.fields["age"], null)  as num
-							if (!t1 || active1 != a1)
-								return
-							active1.fields["age"] = t1
-					if("mi_crim")
-						if (istype(active2, /datum/data/record))
-							var/t1 = sanitize(input("Please input minor disabilities list:", "Secure. records", active2.fields["mi_crim"], null)  as text)
-							if (!t1 || active2 != a2)
-								return
-							active2.fields["mi_crim"] = t1
-					if("mi_crim_d")
-						if (istype(active2, /datum/data/record))
-							var/t1 = sanitize(input("Please summarize minor dis.:", "Secure. records", active2.fields["mi_crim_d"], null)  as message)
-							if (!t1 || active2 != a2)
-								return
-							active2.fields["mi_crim_d"] = t1
-					if("ma_crim")
-						if (istype(active2, /datum/data/record))
-							var/t1 = sanitize(input("Please input major diabilities list:", "Secure. records", active2.fields["ma_crim"], null)  as text)
-							if (!t1 || active2 != a2)
-								return
-							active2.fields["ma_crim"] = t1
-					if("ma_crim_d")
-						if (istype(active2, /datum/data/record))
-							var/t1 = sanitize(input("Please summarize major dis.:", "Secure. records", active2.fields["ma_crim_d"], null)  as message)
-							if (!t1 || active2 != a2)
-								return
-							active2.fields["ma_crim_d"] = t1
-					if("notes")
-						if (istype(active2, /datum/data/record))
-							var/t1 = sanitize(input("Please summarize notes:", "Secure. records", html_decode(active2.fields["notes"]), null)  as message, extra = 0)
-							if (!t1 || active2 != a2)
-								return
-							active2.fields["notes"] = t1
-					if("criminal")
-						if (istype(active2, /datum/data/record))
-							temp = "<h5>Criminal Status:</h5>"
-							temp += "<ul>"
-							temp += "<li><a href='?src=\ref[src];choice=Change Criminal Status;criminal2=none'>None</a></li>"
-							temp += "<li><a href='?src=\ref[src];choice=Change Criminal Status;criminal2=arrest'>*Arrest*</a></li>"
-							temp += "<li><a href='?src=\ref[src];choice=Change Criminal Status;criminal2=incarcerated'>Incarcerated</a></li>"
-							temp += "<li><a href='?src=\ref[src];choice=Change Criminal Status;criminal2=parolled'>Parolled</a></li>"
-							temp += "<li><a href='?src=\ref[src];choice=Change Criminal Status;criminal2=released'>Released</a></li>"
-							temp += "</ul>"
-					if("rank")
-						var/list/L = list( "Head of Personnel", "Captain", "AI" )
-						//This was so silly before the change. Now it actually works without beating your head against the keyboard. /N
-						if ((istype(active1, /datum/data/record) && L.Find(rank)))
-							temp = "<h5>Rank:</h5>"
-							temp += "<ul>"
-							for(var/rank in joblist)
-								temp += "<li><a href='?src=\ref[src];choice=Change Rank;rank=[rank]'>[rank]</a></li>"
-							temp += "</ul>"
-						else
-							alert(usr, "You do not have the required rank to do this!")
-					if("species")
-						if (istype(active1, /datum/data/record))
-							var/t1 = sanitize(input("Please enter race:", "General records", active1.fields["species"], null)  as message)
-							if (!t1 || active1 != a1)
-								return
-							active1.fields["species"] = t1
-					if("photo front")
-						var/icon/photo = get_photo(usr)
-						if(photo)
-							active1.fields["photo_front"] = photo
-					if("photo side")
-						var/icon/photo = get_photo(usr)
-						if(photo)
-							active1.fields["photo_side"] = photo
-
-
-//TEMPORARY MENU FUNCTIONS
-			else//To properly clear as per clear screen.
-				temp=null
-				switch(href_list["choice"])
-					if ("Change Rank")
-						if (active1)
-							active1.fields["rank"] = href_list["rank"]
-							if(href_list["rank"] in joblist)
-								active1.fields["real_rank"] = href_list["real_rank"]
-
-					if ("Change Criminal Status")
-						if (active2)
-							for(var/mob/living/carbon/human/H in player_list)
-								BITSET(H.hud_updateflag, WANTED_HUD)
-							switch(href_list["criminal2"])
-								if("none")
-									active2.fields["criminal"] = "None"
-								if("arrest")
-									active2.fields["criminal"] = "*Arrest*"
-								if("incarcerated")
-									active2.fields["criminal"] = "Incarcerated"
-								if("parolled")
-									active2.fields["criminal"] = "Parolled"
-								if("released")
-									active2.fields["criminal"] = "Released"
-
-					if ("Delete Record (Security) Execute")
-						if (active2)
-							qdel(active2)
-
-					if ("Delete Record (ALL) Execute")
-						if (active1)
-							for(var/datum/data/record/R in data_core.medical)
-								if ((R.fields["name"] == active1.fields["name"] || R.fields["id"] == active1.fields["id"]))
-									qdel(R)
-								else
-							qdel(active1)
-						if (active2)
-							qdel(active2)
-					else
-						temp = "This function does not appear to be working at the moment. Our apologies."
-
-	add_fingerprint(usr)
-	updateUsrDialog()
-	return
-
-/obj/machinery/computer/secure_data/proc/is_not_allowed(var/mob/user)
-	return !src.authenticated || user.stat || user.restrained() || (!in_range(src, user) && (!istype(user, /mob/living/silicon)))
-
-/obj/machinery/computer/secure_data/proc/get_photo(var/mob/user)
-	if(istype(user.get_active_hand(), /obj/item/weapon/photo))
-		var/obj/item/weapon/photo/photo = user.get_active_hand()
-		return photo.img
-	if(istype(user, /mob/living/silicon))
-		var/mob/living/silicon/tempAI = usr
-		var/obj/item/weapon/photo/selection = tempAI.GetPicture()
-		if (selection)
-			return selection.img
-
-/obj/machinery/computer/secure_data/emp_act(severity)
-	if(stat & (BROKEN|NOPOWER))
-		..(severity)
-		return
-
-	for(var/datum/data/record/R in data_core.security)
-		if(prob(10/severity))
-			switch(rand(1,6))
-				if(1)
-					R.fields["name"] = "[pick(pick(first_names_male), pick(first_names_female))] [pick(last_names)]"
-				if(2)
-					R.fields["sex"]	= pick("Male", "Female")
-				if(3)
-					R.fields["age"] = rand(5, 85)
-				if(4)
-					R.fields["criminal"] = pick("None", "*Arrest*", "Incarcerated", "Parolled", "Released")
-				if(5)
-					R.fields["p_stat"] = pick("*Unconcious*", "Active", "Physically Unfit")
-					if(PDA_Manifest.len)
-						PDA_Manifest.Cut()
-				if(6)
-					R.fields["m_stat"] = pick("*Insane*", "*Unstable*", "*Watch*", "Stable")
-			continue
-
-		else if(prob(1))
-			qdel(R)
-			continue
-
-	..(severity)
-
-/obj/machinery/computer/secure_data/detective_computer
-	icon = 'icons/obj/computer.dmi'
-	icon_state = "messyfiles"
+//This file was auto-corrected by findeclaration.exe on 25.5.2012 20:42:31
+
+/obj/machinery/computer/secure_data//TODO:SANITY
+	name = "security records console"
+	desc = "Used to view, edit and maintain security records"
+	icon_keyboard = "security_key"
+	icon_screen = "security"
+	light_color = "#a91515"
+	req_one_access = list(access_security, access_forensics_lockers, access_lawyer)
+	circuit = /obj/item/weapon/circuitboard/secure_data
+	var/obj/item/weapon/card/id/scan = null
+	var/authenticated = null
+	var/rank = null
+	var/screen = null
+	var/datum/data/record/active1 = null
+	var/datum/data/record/active2 = null
+	var/a_id = null
+	var/temp = null
+	var/printing = null
+	var/can_change_id = 0
+	var/list/Perp
+	var/tempname = null
+	//Sorting Variables
+	var/sortBy = "name"
+	var/order = 1 // -1 = Descending - 1 = Ascending
+
+/obj/machinery/computer/secure_data/verb/eject_id()
+	set category = "Object"
+	set name = "Eject ID Card"
+	set src in oview(1)
+
+	if(!usr || usr.stat || usr.lying)	return
+
+	if(scan)
+		usr << "You remove \the [scan] from \the [src]."
+		scan.loc = get_turf(src)
+		if(!usr.get_active_hand() && istype(usr,/mob/living/carbon/human))
+			usr.put_in_hands(scan)
+		scan = null
+	else
+		usr << "There is nothing to remove from the console."
+	return
+
+/obj/machinery/computer/secure_data/attackby(obj/item/O as obj, user as mob)
+	if(istype(O, /obj/item/weapon/card/id) && !scan)
+		usr.drop_item()
+		O.loc = src
+		scan = O
+		user << "You insert [O]."
+	..()
+
+/obj/machinery/computer/secure_data/attack_ai(mob/user as mob)
+	return attack_hand(user)
+
+//Someone needs to break down the dat += into chunks instead of long ass lines.
+/obj/machinery/computer/secure_data/attack_hand(mob/user as mob)
+	if(..())
+		return
+	if (src.z > 6)
+		user << "<span class='warning'>Unable to establish a connection:</span> You're too far away from the station!"
+		return
+	var/dat
+
+	if (temp)
+		dat = text("<TT>[]</TT><BR><BR><A href='?src=\ref[];choice=Clear Screen'>Clear Screen</A>", temp, src)
+	else
+		dat = text("Confirm Identity: <A href='?src=\ref[];choice=Confirm Identity'>[]</A><HR>", src, (scan ? text("[]", scan.name) : "----------"))
+		if (authenticated)
+			switch(screen)
+				if(1.0)
+					dat += {"
+<p style='text-align:center;'>"}
+					dat += text("<A href='?src=\ref[];choice=Search Records'>Search Records</A><BR>", src)
+					dat += text("<A href='?src=\ref[];choice=New Record (General)'>New Record</A><BR>", src)
+					dat += {"
+</p>
+<table style="text-align:center;" cellspacing="0" width="100%">
+<tr>
+<th>Records:</th>
+</tr>
+</table>
+<table style="text-align:center;" border="1" cellspacing="0" width="100%">
+<tr>
+<th><A href='?src=\ref[src];choice=Sorting;sort=name'>Name</A></th>
+<th><A href='?src=\ref[src];choice=Sorting;sort=id'>ID</A></th>
+<th><A href='?src=\ref[src];choice=Sorting;sort=rank'>Rank</A></th>
+<th><A href='?src=\ref[src];choice=Sorting;sort=fingerprint'>Fingerprints</A></th>
+<th>Criminal Status</th>
+</tr>"}
+					if(!isnull(data_core.general))
+						for(var/datum/data/record/R in sortRecord(data_core.general, sortBy, order))
+							var/crimstat = ""
+							for(var/datum/data/record/E in data_core.security)
+								if ((E.fields["name"] == R.fields["name"] && E.fields["id"] == R.fields["id"]))
+									crimstat = E.fields["criminal"]
+							var/background
+							switch(crimstat)
+								if("*Arrest*")
+									background = "'background-color:#DC143C;'"
+								if("Incarcerated")
+									background = "'background-color:#CD853F;'"
+								if("Parolled")
+									background = "'background-color:#CD853F;'"
+								if("Released")
+									background = "'background-color:#3BB9FF;'"
+								if("None")
+									background = "'background-color:#00FF7F;'"
+								if("")
+									background = "'background-color:#FFFFFF;'"
+									crimstat = "No Record."
+							dat += text("<tr style=[]><td><A href='?src=\ref[];choice=Browse Record;d_rec=\ref[]'>[]</a></td>", background, src, R, R.fields["name"])
+							dat += text("<td>[]</td>", R.fields["id"])
+							dat += text("<td>[]</td>", R.fields["rank"])
+							dat += text("<td>[]</td>", R.fields["fingerprint"])
+							dat += text("<td>[]</td></tr>", crimstat)
+						dat += "</table><hr width='75%' />"
+					dat += text("<A href='?src=\ref[];choice=Record Maintenance'>Record Maintenance</A><br><br>", src)
+					dat += text("<A href='?src=\ref[];choice=Log Out'>{Log Out}</A>",src)
+				if(2.0)
+					dat += "<B>Records Maintenance</B><HR>"
+					dat += "<BR><A href='?src=\ref[src];choice=Delete All Records'>Delete All Records</A><BR><BR><A href='?src=\ref[src];choice=Return'>Back</A>"
+				if(3.0)
+					dat += "<CENTER><B>Security Record</B></CENTER><BR>"
+					if ((istype(active1, /datum/data/record) && data_core.general.Find(active1)))
+						user << browse_rsc(active1.fields["photo_front"], "front.png")
+						user << browse_rsc(active1.fields["photo_side"], "side.png")
+						dat += text("<table><tr><td>	\
+						Name: <A href='?src=\ref[src];choice=Edit Field;field=name'>[active1.fields["name"]]</A><BR> \
+						ID: <A href='?src=\ref[src];choice=Edit Field;field=id'>[active1.fields["id"]]</A><BR>\n \
+						Sex: <A href='?src=\ref[src];choice=Edit Field;field=sex'>[active1.fields["sex"]]</A><BR>\n	\
+						Age: <A href='?src=\ref[src];choice=Edit Field;field=age'>[active1.fields["age"]]</A><BR>\n	\
+						Rank: <A href='?src=\ref[src];choice=Edit Field;field=rank'>[active1.fields["rank"]]</A><BR>\n	\
+						Fingerprint: <A href='?src=\ref[src];choice=Edit Field;field=fingerprint'>[active1.fields["fingerprint"]]</A><BR>\n	\
+						Physical Status: [active1.fields["p_stat"]]<BR>\n	\
+						Mental Status: [active1.fields["m_stat"]]<BR></td>	\
+						<td align = center valign = top>Photo:<br> \
+						<table><td align = center><img src=front.png height=80 width=80 border=4><BR><A href='?src=\ref[src];choice=Edit Field;field=photo front'>Update front photo</A></td> \
+						<td align = center><img src=side.png height=80 width=80 border=4><BR><A href='?src=\ref[src];choice=Edit Field;field=photo side'>Update side photo</A></td></table> \
+						</td></tr></table>")
+					else
+						dat += "<B>General Record Lost!</B><BR>"
+					if ((istype(active2, /datum/data/record) && data_core.security.Find(active2)))
+						dat += text("<BR>\n<CENTER><B>Security Data</B></CENTER><BR>\nCriminal Status: <A href='?src=\ref[];choice=Edit Field;field=criminal'>[]</A><BR>\n<BR>\nMinor Crimes: <A href='?src=\ref[];choice=Edit Field;field=mi_crim'>[]</A><BR>\nDetails: <A href='?src=\ref[];choice=Edit Field;field=mi_crim_d'>[]</A><BR>\n<BR>\nMajor Crimes: <A href='?src=\ref[];choice=Edit Field;field=ma_crim'>[]</A><BR>\nDetails: <A href='?src=\ref[];choice=Edit Field;field=ma_crim_d'>[]</A><BR>\n<BR>\nImportant Notes:<BR>\n\t<A href='?src=\ref[];choice=Edit Field;field=notes'>[]</A><BR>\n<BR>\n<CENTER><B>Comments/Log</B></CENTER><BR>", src, active2.fields["criminal"], src, active2.fields["mi_crim"], src, active2.fields["mi_crim_d"], src, active2.fields["ma_crim"], src, active2.fields["ma_crim_d"], src, decode(active2.fields["notes"]))
+						var/counter = 1
+						while(active2.fields[text("com_[]", counter)])
+							dat += text("[]<BR><A href='?src=\ref[];choice=Delete Entry;del_c=[]'>Delete Entry</A><BR><BR>", active2.fields[text("com_[]", counter)], src, counter)
+							counter++
+						dat += text("<A href='?src=\ref[];choice=Add Entry'>Add Entry</A><BR><BR>", src)
+						dat += text("<A href='?src=\ref[];choice=Delete Record (Security)'>Delete Record (Security Only)</A><BR><BR>", src)
+					else
+						dat += "<B>Security Record Lost!</B><BR>"
+						dat += text("<A href='?src=\ref[];choice=New Record (Security)'>New Security Record</A><BR><BR>", src)
+					dat += text("\n<A href='?src=\ref[];choice=Delete Record (ALL)'>Delete Record (ALL)</A><BR><BR>\n<A href='?src=\ref[];choice=Print Record'>Print Record</A><BR>\n<A href='?src=\ref[];choice=Return'>Back</A><BR>", src, src, src)
+				if(4.0)
+					if(!Perp.len)
+						dat += text("ERROR.  String could not be located.<br><br><A href='?src=\ref[];choice=Return'>Back</A>", src)
+					else
+						dat += {"
+<table style="text-align:center;" cellspacing="0" width="100%">
+<tr>					"}
+						dat += text("<th>Search Results for '[]':</th>", tempname)
+						dat += {"
+</tr>
+</table>
+<table style="text-align:center;" border="1" cellspacing="0" width="100%">
+<tr>
+<th>Name</th>
+<th>ID</th>
+<th>Rank</th>
+<th>Fingerprints</th>
+<th>Criminal Status</th>
+</tr>					"}
+						for(var/i=1, i<=Perp.len, i += 2)
+							var/crimstat = ""
+							var/datum/data/record/R = Perp[i]
+							if(istype(Perp[i+1],/datum/data/record/))
+								var/datum/data/record/E = Perp[i+1]
+								crimstat = E.fields["criminal"]
+							var/background
+							switch(crimstat)
+								if("*Arrest*")
+									background = "'background-color:#DC143C;'"
+								if("Incarcerated")
+									background = "'background-color:#CD853F;'"
+								if("Parolled")
+									background = "'background-color:#CD853F;'"
+								if("Released")
+									background = "'background-color:#3BB9FF;'"
+								if("None")
+									background = "'background-color:#00FF7F;'"
+								if("")
+									background = "'background-color:#FFFFFF;'"
+									crimstat = "No Record."
+							dat += text("<tr style=[]><td><A href='?src=\ref[];choice=Browse Record;d_rec=\ref[]'>[]</a></td>", background, src, R, R.fields["name"])
+							dat += text("<td>[]</td>", R.fields["id"])
+							dat += text("<td>[]</td>", R.fields["rank"])
+							dat += text("<td>[]</td>", R.fields["fingerprint"])
+							dat += text("<td>[]</td></tr>", crimstat)
+						dat += "</table><hr width='75%' />"
+						dat += text("<br><A href='?src=\ref[];choice=Return'>Return to index.</A>", src)
+				else
+		else
+			dat += text("<A href='?src=\ref[];choice=Log In'>{Log In}</A>", src)
+	user << browse(text("<HEAD><TITLE>Security Records</TITLE></HEAD><TT>[]</TT>", dat), "window=secure_rec;size=600x400")
+	onclose(user, "secure_rec")
+	return
+
+/*Revised /N
+I can't be bothered to look more of the actual code outside of switch but that probably needs revising too.
+What a mess.*/
+/obj/machinery/computer/secure_data/Topic(href, href_list)
+	if(..())
+		return 1
+	if (!( data_core.general.Find(active1) ))
+		active1 = null
+	if (!( data_core.security.Find(active2) ))
+		active2 = null
+	if ((usr.contents.Find(src) || (in_range(src, usr) && istype(loc, /turf))) || (istype(usr, /mob/living/silicon)))
+		usr.set_machine(src)
+		switch(href_list["choice"])
+// SORTING!
+			if("Sorting")
+				// Reverse the order if clicked twice
+				if(sortBy == href_list["sort"])
+					if(order == 1)
+						order = -1
+					else
+						order = 1
+				else
+				// New sorting order!
+					sortBy = href_list["sort"]
+					order = initial(order)
+//BASIC FUNCTIONS
+			if("Clear Screen")
+				temp = null
+
+			if ("Return")
+				screen = 1
+				active1 = null
+				active2 = null
+
+			if("Confirm Identity")
+				if (scan)
+					if(istype(usr,/mob/living/carbon/human) && !usr.get_active_hand())
+						usr.put_in_hands(scan)
+					else
+						scan.loc = get_turf(src)
+					scan = null
+				else
+					var/obj/item/I = usr.get_active_hand()
+					if (istype(I, /obj/item/weapon/card/id))
+						usr.drop_item()
+						I.loc = src
+						scan = I
+
+			if("Log Out")
+				authenticated = null
+				screen = null
+				active1 = null
+				active2 = null
+
+			if("Log In")
+				if (istype(usr, /mob/living/silicon/ai))
+					src.active1 = null
+					src.active2 = null
+					src.authenticated = usr.name
+					src.rank = "AI"
+					src.screen = 1
+				else if (istype(usr, /mob/living/silicon/robot))
+					src.active1 = null
+					src.active2 = null
+					src.authenticated = usr.name
+					var/mob/living/silicon/robot/R = usr
+					src.rank = "[R.modtype] [R.braintype]"
+					src.screen = 1
+				else if (istype(scan, /obj/item/weapon/card/id))
+					active1 = null
+					active2 = null
+					if(check_access(scan))
+						authenticated = scan.registered_name
+						rank = scan.assignment
+						screen = 1
+//RECORD FUNCTIONS
+			if("Search Records")
+				var/t1 = input("Search String: (Partial Name or ID or Fingerprints or Rank)", "Secure. records", null, null)  as text
+				if ((!( t1 ) || usr.stat || !( authenticated ) || usr.restrained() || !in_range(src, usr)))
+					return
+				Perp = new/list()
+				t1 = lowertext(t1)
+				var/list/components = text2list(t1, " ")
+				if(components.len > 5)
+					return //Lets not let them search too greedily.
+				for(var/datum/data/record/R in data_core.general)
+					var/temptext = R.fields["name"] + " " + R.fields["id"] + " " + R.fields["fingerprint"] + " " + R.fields["rank"]
+					for(var/i = 1, i<=components.len, i++)
+						if(findtext(temptext,components[i]))
+							var/prelist = new/list(2)
+							prelist[1] = R
+							Perp += prelist
+				for(var/i = 1, i<=Perp.len, i+=2)
+					for(var/datum/data/record/E in data_core.security)
+						var/datum/data/record/R = Perp[i]
+						if ((E.fields["name"] == R.fields["name"] && E.fields["id"] == R.fields["id"]))
+							Perp[i+1] = E
+				tempname = t1
+				screen = 4
+
+			if("Record Maintenance")
+				screen = 2
+				active1 = null
+				active2 = null
+
+			if ("Browse Record")
+				var/datum/data/record/R = locate(href_list["d_rec"])
+				var/S = locate(href_list["d_rec"])
+				if (!( data_core.general.Find(R) ))
+					temp = "Record Not Found!"
+				else
+					for(var/datum/data/record/E in data_core.security)
+						if ((E.fields["name"] == R.fields["name"] || E.fields["id"] == R.fields["id"]))
+							S = E
+					active1 = R
+					active2 = S
+					screen = 3
+
+/*			if ("Search Fingerprints")
+				var/t1 = input("Search String: (Fingerprint)", "Secure. records", null, null)  as text
+				if ((!( t1 ) || usr.stat || !( authenticated ) || usr.restrained() || (!in_range(src, usr)) && (!istype(usr, /mob/living/silicon))))
+					return
+				active1 = null
+				active2 = null
+				t1 = lowertext(t1)
+				for(var/datum/data/record/R in data_core.general)
+					if (lowertext(R.fields["fingerprint"]) == t1)
+						active1 = R
+				if (!( active1 ))
+					temp = text("Could not locate record [].", t1)
+				else
+					for(var/datum/data/record/E in data_core.security)
+						if ((E.fields["name"] == active1.fields["name"] || E.fields["id"] == active1.fields["id"]))
+							active2 = E
+					screen = 3	*/
+
+			if ("Print Record")
+				if (!( printing ))
+					printing = 1
+					var/datum/data/record/record1 = null
+					var/datum/data/record/record2 = null
+					if ((istype(active1, /datum/data/record) && data_core.general.Find(active1)))
+						record1 = active1
+					if ((istype(active2, /datum/data/record) && data_core.security.Find(active2)))
+						record2 = active2
+					sleep(50)
+					var/obj/item/weapon/paper/P = new /obj/item/weapon/paper( loc )
+					P.info = "<CENTER><B>Security Record</B></CENTER><BR>"
+					if (record1)
+						P.info += text("Name: [] ID: []<BR>\nSex: []<BR>\nAge: []<BR>\nFingerprint: []<BR>\nPhysical Status: []<BR>\nMental Status: []<BR>", record1.fields["name"], record1.fields["id"], record1.fields["sex"], record1.fields["age"], record1.fields["fingerprint"], record1.fields["p_stat"], record1.fields["m_stat"])
+						P.name = text("Security Record ([])", record1.fields["name"])
+					else
+						P.info += "<B>General Record Lost!</B><BR>"
+						P.name = "Security Record"
+					if (record2)
+						P.info += text("<BR>\n<CENTER><B>Security Data</B></CENTER><BR>\nCriminal Status: []<BR>\n<BR>\nMinor Crimes: []<BR>\nDetails: []<BR>\n<BR>\nMajor Crimes: []<BR>\nDetails: []<BR>\n<BR>\nImportant Notes:<BR>\n\t[]<BR>\n<BR>\n<CENTER><B>Comments/Log</B></CENTER><BR>", record2.fields["criminal"], record2.fields["mi_crim"], record2.fields["mi_crim_d"], record2.fields["ma_crim"], record2.fields["ma_crim_d"], decode(record2.fields["notes"]))
+						var/counter = 1
+						while(record2.fields[text("com_[]", counter)])
+							P.info += text("[]<BR>", record2.fields[text("com_[]", counter)])
+							counter++
+					else
+						P.info += "<B>Security Record Lost!</B><BR>"
+					P.info += "</TT>"
+					printing = null
+					updateUsrDialog()
+//RECORD DELETE
+			if ("Delete All Records")
+				temp = ""
+				temp += "Are you sure you wish to delete all Security records?<br>"
+				temp += "<a href='?src=\ref[src];choice=Purge All Records'>Yes</a><br>"
+				temp += "<a href='?src=\ref[src];choice=Clear Screen'>No</a>"
+
+			if ("Purge All Records")
+				for(var/datum/data/record/R in data_core.security)
+					qdel(R)
+				temp = "All Security records deleted."
+
+			if ("Add Entry")
+				if (!( istype(active2, /datum/data/record) ))
+					return
+				var/a2 = active2
+				var/t1 = sanitize(input("Add Comment:", "Secure. records", null, null)  as message)
+				if ((!( t1 ) || !( authenticated ) || usr.stat || usr.restrained() || (!in_range(src, usr) && (!istype(usr, /mob/living/silicon))) || active2 != a2))
+					return
+				var/counter = 1
+				while(active2.fields[text("com_[]", counter)])
+					counter++
+				active2.fields[text("com_[counter]")] = text("Made by [authenticated] ([rank]) on [time2text(world.realtime, "DDD MMM DD hh:mm:ss")], [game_year]<BR>[t1]")
+
+			if ("Delete Record (ALL)")
+				if (active1)
+					temp = "<h5>Are you sure you wish to delete the record (ALL)?</h5>"
+					temp += "<a href='?src=\ref[src];choice=Delete Record (ALL) Execute'>Yes</a><br>"
+					temp += "<a href='?src=\ref[src];choice=Clear Screen'>No</a>"
+
+			if ("Delete Record (Security)")
+				if (active2)
+					temp = "<h5>Are you sure you wish to delete the record (Security Portion Only)?</h5>"
+					temp += "<a href='?src=\ref[src];choice=Delete Record (Security) Execute'>Yes</a><br>"
+					temp += "<a href='?src=\ref[src];choice=Clear Screen'>No</a>"
+
+			if ("Delete Entry")
+				if ((istype(active2, /datum/data/record) && active2.fields[text("com_[]", href_list["del_c"])]))
+					active2.fields[text("com_[]", href_list["del_c"])] = "<B>Deleted</B>"
+//RECORD CREATE
+			if ("New Record (Security)")
+				if ((istype(active1, /datum/data/record) && !( istype(active2, /datum/data/record) )))
+					active2 = CreateSecurityRecord(active1.fields["name"], active1.fields["id"])
+					screen = 3
+
+			if ("New Record (General)")
+				active1 = CreateGeneralRecord()
+				active2 = null
+
+//FIELD FUNCTIONS
+			if ("Edit Field")
+				if (is_not_allowed(usr))
+					return
+				var/a1 = active1
+				var/a2 = active2
+				switch(href_list["field"])
+					if("name")
+						if (istype(active1, /datum/data/record))
+							var/t1 = sanitizeName(input("Please input name:", "Secure. records", active1.fields["name"], null)  as text)
+							if (!t1 || active1 != a1)
+								return
+							active1.fields["name"] = t1
+					if("id")
+						if (istype(active2, /datum/data/record))
+							var/t1 = sanitize(input("Please input id:", "Secure. records", active1.fields["id"], null)  as text)
+							if (!t1 || active1 != a1)
+								return
+							active1.fields["id"] = t1
+					if("fingerprint")
+						if (istype(active1, /datum/data/record))
+							var/t1 = sanitize(input("Please input fingerprint hash:", "Secure. records", active1.fields["fingerprint"], null)  as text)
+							if (!t1 || active1 != a1)
+								return
+							active1.fields["fingerprint"] = t1
+					if("sex")
+						if (istype(active1, /datum/data/record))
+							if (active1.fields["sex"] == "Male")
+								active1.fields["sex"] = "Female"
+							else
+								active1.fields["sex"] = "Male"
+					if("age")
+						if (istype(active1, /datum/data/record))
+							var/t1 = input("Please input age:", "Secure. records", active1.fields["age"], null)  as num
+							if (!t1 || active1 != a1)
+								return
+							active1.fields["age"] = t1
+					if("mi_crim")
+						if (istype(active2, /datum/data/record))
+							var/t1 = sanitize(input("Please input minor disabilities list:", "Secure. records", active2.fields["mi_crim"], null)  as text)
+							if (!t1 || active2 != a2)
+								return
+							active2.fields["mi_crim"] = t1
+					if("mi_crim_d")
+						if (istype(active2, /datum/data/record))
+							var/t1 = sanitize(input("Please summarize minor dis.:", "Secure. records", active2.fields["mi_crim_d"], null)  as message)
+							if (!t1 || active2 != a2)
+								return
+							active2.fields["mi_crim_d"] = t1
+					if("ma_crim")
+						if (istype(active2, /datum/data/record))
+							var/t1 = sanitize(input("Please input major diabilities list:", "Secure. records", active2.fields["ma_crim"], null)  as text)
+							if (!t1 || active2 != a2)
+								return
+							active2.fields["ma_crim"] = t1
+					if("ma_crim_d")
+						if (istype(active2, /datum/data/record))
+							var/t1 = sanitize(input("Please summarize major dis.:", "Secure. records", active2.fields["ma_crim_d"], null)  as message)
+							if (!t1 || active2 != a2)
+								return
+							active2.fields["ma_crim_d"] = t1
+					if("notes")
+						if (istype(active2, /datum/data/record))
+							var/t1 = sanitize(input("Please summarize notes:", "Secure. records", html_decode(active2.fields["notes"]), null)  as message, extra = 0)
+							if (!t1 || active2 != a2)
+								return
+							active2.fields["notes"] = t1
+					if("criminal")
+						if (istype(active2, /datum/data/record))
+							temp = "<h5>Criminal Status:</h5>"
+							temp += "<ul>"
+							temp += "<li><a href='?src=\ref[src];choice=Change Criminal Status;criminal2=none'>None</a></li>"
+							temp += "<li><a href='?src=\ref[src];choice=Change Criminal Status;criminal2=arrest'>*Arrest*</a></li>"
+							temp += "<li><a href='?src=\ref[src];choice=Change Criminal Status;criminal2=incarcerated'>Incarcerated</a></li>"
+							temp += "<li><a href='?src=\ref[src];choice=Change Criminal Status;criminal2=parolled'>Parolled</a></li>"
+							temp += "<li><a href='?src=\ref[src];choice=Change Criminal Status;criminal2=released'>Released</a></li>"
+							temp += "</ul>"
+					if("rank")
+						var/list/L = list( "Head of Personnel", "Captain", "AI" )
+						//This was so silly before the change. Now it actually works without beating your head against the keyboard. /N
+						if ((istype(active1, /datum/data/record) && L.Find(rank)))
+							temp = "<h5>Rank:</h5>"
+							temp += "<ul>"
+							for(var/rank in joblist)
+								temp += "<li><a href='?src=\ref[src];choice=Change Rank;rank=[rank]'>[rank]</a></li>"
+							temp += "</ul>"
+						else
+							alert(usr, "You do not have the required rank to do this!")
+					if("species")
+						if (istype(active1, /datum/data/record))
+							var/t1 = sanitize(input("Please enter race:", "General records", active1.fields["species"], null)  as message)
+							if (!t1 || active1 != a1)
+								return
+							active1.fields["species"] = t1
+					if("photo front")
+						var/icon/photo = get_photo(usr)
+						if(photo)
+							active1.fields["photo_front"] = photo
+					if("photo side")
+						var/icon/photo = get_photo(usr)
+						if(photo)
+							active1.fields["photo_side"] = photo
+
+
+//TEMPORARY MENU FUNCTIONS
+			else//To properly clear as per clear screen.
+				temp=null
+				switch(href_list["choice"])
+					if ("Change Rank")
+						if (active1)
+							active1.fields["rank"] = href_list["rank"]
+							if(href_list["rank"] in joblist)
+								active1.fields["real_rank"] = href_list["real_rank"]
+
+					if ("Change Criminal Status")
+						if (active2)
+							for(var/mob/living/carbon/human/H in player_list)
+								BITSET(H.hud_updateflag, WANTED_HUD)
+							switch(href_list["criminal2"])
+								if("none")
+									active2.fields["criminal"] = "None"
+								if("arrest")
+									active2.fields["criminal"] = "*Arrest*"
+								if("incarcerated")
+									active2.fields["criminal"] = "Incarcerated"
+								if("parolled")
+									active2.fields["criminal"] = "Parolled"
+								if("released")
+									active2.fields["criminal"] = "Released"
+
+					if ("Delete Record (Security) Execute")
+						if (active2)
+							qdel(active2)
+
+					if ("Delete Record (ALL) Execute")
+						if (active1)
+							for(var/datum/data/record/R in data_core.medical)
+								if ((R.fields["name"] == active1.fields["name"] || R.fields["id"] == active1.fields["id"]))
+									qdel(R)
+								else
+							qdel(active1)
+						if (active2)
+							qdel(active2)
+					else
+						temp = "This function does not appear to be working at the moment. Our apologies."
+
+	add_fingerprint(usr)
+	updateUsrDialog()
+	return
+
+/obj/machinery/computer/secure_data/proc/is_not_allowed(var/mob/user)
+	return !src.authenticated || user.stat || user.restrained() || (!in_range(src, user) && (!istype(user, /mob/living/silicon)))
+
+/obj/machinery/computer/secure_data/proc/get_photo(var/mob/user)
+	if(istype(user.get_active_hand(), /obj/item/weapon/photo))
+		var/obj/item/weapon/photo/photo = user.get_active_hand()
+		return photo.img
+	if(istype(user, /mob/living/silicon))
+		var/mob/living/silicon/tempAI = usr
+		var/obj/item/weapon/photo/selection = tempAI.GetPicture()
+		if (selection)
+			return selection.img
+
+/obj/machinery/computer/secure_data/emp_act(severity)
+	if(stat & (BROKEN|NOPOWER))
+		..(severity)
+		return
+
+	for(var/datum/data/record/R in data_core.security)
+		if(prob(10/severity))
+			switch(rand(1,6))
+				if(1)
+					R.fields["name"] = "[pick(pick(first_names_male), pick(first_names_female))] [pick(last_names)]"
+				if(2)
+					R.fields["sex"]	= pick("Male", "Female")
+				if(3)
+					R.fields["age"] = rand(5, 85)
+				if(4)
+					R.fields["criminal"] = pick("None", "*Arrest*", "Incarcerated", "Parolled", "Released")
+				if(5)
+					R.fields["p_stat"] = pick("*Unconcious*", "Active", "Physically Unfit")
+					if(PDA_Manifest.len)
+						PDA_Manifest.Cut()
+				if(6)
+					R.fields["m_stat"] = pick("*Insane*", "*Unstable*", "*Watch*", "Stable")
+			continue
+
+		else if(prob(1))
+			qdel(R)
+			continue
+
+	..(severity)
+
+/obj/machinery/computer/secure_data/detective_computer
+	icon = 'icons/obj/computer.dmi'
+	icon_state = "messyfiles"