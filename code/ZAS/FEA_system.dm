/*
Overview:
	The air_master global variable is the workhorse for the system.

Why are you archiving data before modifying it?
	The general concept with archiving data and having each tile keep track of when they were last updated is to keep everything symmetric
		and totally independent of the order they are read in an update cycle.
	This prevents abnormalities like air/fire spreading rapidly in one direction and super slowly in the other.

Why not just archive everything and then calculate?
	Efficiency. While a for-loop that goes through all tils and groups to archive their information before doing any calculations seems simple, it is
		slightly less efficient than the archive-before-modify/read method.

Why is there a cycle check for calculating data as well?
	This ensures that every connection between group-tile, tile-tile, and group-group is only evaluated once per loop.




Important variables:
	air_master.groups_to_rebuild (list)
		A list of air groups that have had their geometry occluded and thus may need to be split in half.
		A set of adjacent groups put in here will join together if validly connected.
		This is done before air system calculations for a cycle.
	air_master.tiles_to_update (list)
		Turfs that are in this list have their border data updated before the next air calculations for a cycle.
		Place turfs in this list rather than call the proc directly to prevent race conditions

	turf/simulated.archive() and datum/air_group.archive()
		This stores all data for.
		If you modify, make sure to update the archived_cycle to prevent race conditions and maintain symmetry

	atom/CanPass(atom/movable/mover, turf/target, height, air_group)
		returns 1 for allow pass and 0 for deny pass
		Turfs automatically call this for all objects/mobs in its turf.
		This is called both as source.CanPass(target, height, air_group)
			and  target.CanPass(source, height, air_group)

		Cases for the parameters
		1. This is called with args (mover, location, height>0, air_group=0) for normal objects.
		2. This is called with args (null, location, height=0, air_group=0) for flowing air.
		3. This is called with args (null, location, height=?, air_group=1) for determining group boundaries.

		Cases 2 and 3 would be different for doors or other objects open and close fairly often.
			(Case 3 would return 0 always while Case 2 would return 0 only when the door is open)
			This prevents the necessity of re-evaluating group geometry every time a door opens/closes.


Important Procedures
	air_master.process()
		This first processes the air_master update/rebuild lists then processes all groups and tiles for air calculations

*/

<<<<<<< HEAD
#define ZONE_ACTIVE 1
#define ZONE_SLEEPING 0

=======
>>>>>>> 6e07981e
var/tick_multiplier = 2

atom/proc/CanPass(atom/movable/mover, turf/target, height=1.5, air_group = 0)
	//Purpose: Determines if the object (or airflow) can pass this atom.
	//Called by: Movement, airflow.
	//Inputs: The moving atom (optional), target turf, "height" and air group
	//Outputs: Boolean if can pass.

	return (!density || !height || air_group)

/turf/CanPass(atom/movable/mover, turf/target, height=1.5,air_group=0)
	if(!target) return 0

	if(istype(mover)) // turf/Enter(...) will perform more advanced checks
		return !density

	else // Now, doing more detailed checks for air movement and air group formation
		if(target.blocks_air||blocks_air)
			return 0

		for(var/obj/obstacle in src)
			if(!obstacle.CanPass(mover, target, height, air_group))
				return 0
		if(target != src)
			for(var/obj/obstacle in target)
				if(!obstacle.CanPass(mover, src, height, air_group))
					return 0

		return 1


var/datum/controller/air_system/air_master

/datum/controller/air_system
	//Geometry lists
	var/list/turfs_with_connections = list()
	var/list/active_hotspots = list()

	//Special functions lists
	var/reconsidering_zones = FALSE
	var/list/tiles_to_reconsider_zones = list()
	var/list/tiles_to_reconsider_alternate

	//Geometry updates lists
	var/updating_tiles = FALSE
	var/list/tiles_to_update = list()
	var/list/tiles_to_update_alternate

	var/checking_connections = FALSE
	var/list/connections_to_check = list()
	var/list/connections_to_check_alternate

	var/list/potential_intrazone_connections = list()

	//Zone lists
	var/list/active_zones = list()
	var/list/zones_needing_rebuilt = list()
	var/list/zones = list()


	var/current_cycle = 0
	var/update_delay = 5 //How long between check should it try to process atmos again.
	var/failed_ticks = 0 //How many ticks have runtimed?

	var/tick_progress = 0


/datum/controller/air_system/proc/Setup()
	//Purpose: Call this at the start to setup air groups geometry
	//    (Warning: Very processor intensive but only must be done once per round)
	//Called by: Gameticker/Master controller
	//Inputs: None.
	//Outputs: None.

	set background = 1
	world << "\red \b Processing Geometry..."
	sleep(-1)

	var/start_time = world.timeofday

	var/simulated_turf_count = 0

	for(var/turf/simulated/S in world)
		simulated_turf_count++
		if(!S.zone && !S.blocks_air)
			if(S.CanPass(null, S, 0, 0))
				new/zone(S)

	for(var/turf/simulated/S in world)
		S.update_air_properties()

	world << {"<font color='red'><b>Geometry initialized in [round(0.1*(world.timeofday-start_time),0.1)] seconds.</b>
Total Simulated Turfs: [simulated_turf_count]
Total Zones: [zones.len]
Total Unsimulated Turfs: [world.maxx*world.maxy*world.maxz - simulated_turf_count]</font>"}

//	spawn Start()


/datum/controller/air_system/proc/Start()
	//Purpose: This is kicked off by the master controller, and controls the processing of all atmosphere.
	//Called by: Master controller
	//Inputs: None.
	//Outputs: None.


	set background = 1

	while(1)
		if(!air_processing_killed)
			var/success = Tick() //Changed so that a runtime does not crash the ticker.
			if(!success) //Runtimed.
				failed_ticks++
				if(failed_ticks > 20)
					world << "<font color='red'><b>ERROR IN ATMOS TICKER.  Killing air simulation!</font></b>"
					air_processing_killed = 1
		sleep(max(5,update_delay*tick_multiplier))


/datum/controller/air_system/proc/Tick()
	. = 1 //Set the default return value, for runtime detection.

	current_cycle++

	//If there are tiles to update, do so.
	tick_progress = "updating turf properties"
	if(tiles_to_update.len)
		updating_tiles = TRUE

		for(var/turf/simulated/T in tiles_to_update)
			if(. && T && !T.update_air_properties())
				//If a runtime occured, make sure we can sense it.
				. = 0

		updating_tiles = FALSE

		if(.)
			if(tiles_to_update_alternate)
				tiles_to_update = tiles_to_update_alternate
				tiles_to_update_alternate = null
			else
				tiles_to_update = list()

		else if(tiles_to_update_alternate)
			tiles_to_update |= tiles_to_update_alternate
			tiles_to_update_alternate = null

	//Rebuild zones.
	if(.)
		tick_progress = "rebuilding zones"
	if(zones_needing_rebuilt.len)
		for(var/zone/zone in zones_needing_rebuilt)
			zone.Rebuild()

		zones_needing_rebuilt = list()

	//Check sanity on connection objects.
	if(.)
		tick_progress = "checking/creating connections"
	if(connections_to_check.len)
		checking_connections = TRUE

		for(var/connection/C in connections_to_check)
			C.Cleanup()

		for(var/turf/simulated/turf_1 in potential_intrazone_connections)
			for(var/turf/simulated/turf_2 in potential_intrazone_connections[turf_1])

				if(!turf_1.zone || !turf_2.zone)
					continue

				if(turf_1.zone == turf_2.zone)
					continue

				var/should_skip = FALSE
				if(turf_1 in air_master.turfs_with_connections)

					for(var/connection/C in turfs_with_connections[turf_1])
						if(C.B == turf_2 || C.A == turf_2)
							should_skip = TRUE
							break
				if(should_skip)
					continue

				new /connection(turf_1, turf_2)

		checking_connections = FALSE

		potential_intrazone_connections = list()

		if(connections_to_check_alternate)
			connections_to_check = connections_to_check_alternate
			connections_to_check_alternate = null
		else
			connections_to_check = list()

	//Process zones.
	if(.)
		tick_progress = "processing zones"
	for(var/zone/Z in active_zones)
		if(Z.last_update < current_cycle)
			var/output = Z.process()
			if(Z)
				Z.last_update = current_cycle
			if(. && Z && !output)
				. = 0

	//Ensure tiles still have zones.
	if(.)
		tick_progress = "reconsidering zones on turfs"
	if(tiles_to_reconsider_zones.len)
		reconsidering_zones = TRUE

		for(var/turf/simulated/T in tiles_to_reconsider_zones)
			if(!T.zone)
				new /zone(T)

		reconsidering_zones = FALSE

		if(tiles_to_reconsider_alternate)
			tiles_to_reconsider_zones = tiles_to_reconsider_alternate
			tiles_to_reconsider_alternate = null
		else
			tiles_to_reconsider_zones = list()

	//Process fires.
	if(.)
		tick_progress = "processing fire"
	for(var/obj/fire/F in active_hotspots)
		if(. && F && !F.process())
			. = 0

	if(.)
		tick_progress = "success"


/datum/controller/air_system/proc/AddTurfToUpdate(turf/simulated/outdated_turf)
	var/list/tiles_to_check = list()

	if(istype(outdated_turf))
		tiles_to_check |= outdated_turf

	if(istype(outdated_turf, /turf))
		for(var/direction in cardinal)
			var/turf/simulated/adjacent_turf = get_step(outdated_turf, direction)
			if(istype(adjacent_turf))
				tiles_to_check |= adjacent_turf

	if(updating_tiles)
		if(!tiles_to_update_alternate)
			tiles_to_update_alternate = tiles_to_check
		else
			tiles_to_update_alternate |= tiles_to_check
	else
		tiles_to_update |= tiles_to_check


/datum/controller/air_system/proc/AddConnectionToCheck(connection/connection)
	if(checking_connections)
		if(istype(connection, /list))
			if(!connections_to_check_alternate)
				connections_to_check_alternate = connection

		else if(!connections_to_check_alternate)
			connections_to_check_alternate = list()

		connections_to_check_alternate |= connection

	else
		connections_to_check |= connection


/datum/controller/air_system/proc/ReconsiderTileZone(var/turf/simulated/zoneless_turf)
	if(zoneless_turf.zone)
		return

	if(reconsidering_zones)
		if(!tiles_to_reconsider_alternate)
			tiles_to_reconsider_alternate = list()

		tiles_to_reconsider_alternate |= zoneless_turf

	else
		tiles_to_reconsider_zones |= zoneless_turf


/datum/controller/air_system/proc/AddIntrazoneConnection(var/turf/simulated/A, var/turf/simulated/B)
	if(!istype(A) || !istype(B))
		return

	if(A in potential_intrazone_connections)
		if(B in potential_intrazone_connections[A])
			return

	if (B in potential_intrazone_connections)
		if(A in potential_intrazone_connections[B])
			return

		potential_intrazone_connections[B] += A

	else
		potential_intrazone_connections[B] = list(A)<|MERGE_RESOLUTION|>--- conflicted
+++ resolved
@@ -52,12 +52,6 @@
 
 */
 
-<<<<<<< HEAD
-#define ZONE_ACTIVE 1
-#define ZONE_SLEEPING 0
-
-=======
->>>>>>> 6e07981e
 var/tick_multiplier = 2
 
 atom/proc/CanPass(atom/movable/mover, turf/target, height=1.5, air_group = 0)
