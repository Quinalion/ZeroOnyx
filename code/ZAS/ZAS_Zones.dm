var/list/DoorDirections = list(NORTH,WEST) //Which directions doors turfs can connect to zones
var/list/CounterDoorDirections = list(SOUTH,EAST) //Which directions doors turfs can connect to zones

/zone
	var/dbg_output = 0 //Enables debug output.

	var/datum/gas_mixture/air //The air contents of the zone.
	var/datum/gas_mixture/archived_air

	var/list/contents //All the tiles that are contained in this zone.
	var/list/unsimulated_tiles // Any space tiles in this list will cause air to flow out.

	var/list/connections //connection objects which refer to connections with other zones, e.g. through a door.
	var/list/direct_connections //connections which directly connect two zones.

	var/list/connected_zones //Parallels connections, but lists zones to which this one is connected and the number
							 //of points they're connected at.
	var/list/closed_connection_zones //Same as connected_zones, but for zones where the door or whatever is closed.

	var/last_update = 0
	var/last_rebuilt = 0
	var/status = ZONE_ACTIVE
	var/interactions_with_neighbors = 0
	var/progress = "nothing"


//CREATION AND DELETION
/zone/New(turf/start)
	. = ..()
	//Get the turfs that are part of the zone using a floodfill method
	if(istype(start,/list))
		contents = start
	else
		contents = FloodFill(start)

	//Change all the zone vars of the turfs, check for space to be added to unsimulated_tiles.
	for(var/turf/T in contents)
		if(T.zone && T.zone != src)
			T.zone.RemoveTurf(T)
		T.zone = src
		if(!istype(T,/turf/simulated))
			AddTurf(T)

	//Generate the gas_mixture for use in txhis zone by using the average of the gases
	//defined at startup.
	air = new
	air.group_multiplier = contents.len
	for(var/turf/simulated/T in contents)
		air.oxygen += T.oxygen / air.group_multiplier
		air.nitrogen += T.nitrogen / air.group_multiplier
		air.carbon_dioxide += T.carbon_dioxide / air.group_multiplier
		air.toxins += T.toxins / air.group_multiplier
		air.temperature += T.temperature / air.group_multiplier
	air.update_values()

	//Add this zone to the global list.
	if(air_master)
		air_master.zones.Add(src)
		air_master.active_zones.Add(src)


//DO NOT USE.  Use the SoftDelete proc.
/zone/Del()
	//Ensuring the zone list doesn't get clogged with null values.
	for(var/turf/simulated/T in contents)
		RemoveTurf(T)
		air_master.ReconsiderTileZone(T)
	for(var/zone/Z in connected_zones)
		if(src in Z.connected_zones)
			Z.connected_zones.Remove(src)
	air_master.AddConnectionToCheck(connections)

	if(air_master)
		air_master.zones.Remove(src)
		air_master.active_zones.Remove(src)
		air_master.zones_needing_rebuilt.Remove(src)
	air = null
	. = ..()


//Handles deletion via garbage collection.
/zone/proc/SoftDelete()
	if(air_master)
		air_master.zones.Remove(src)
		air_master.active_zones.Remove(src)
		air_master.zones_needing_rebuilt.Remove(src)
	air = null

	//Ensuring the zone list doesn't get clogged with null values.
	for(var/turf/simulated/T in contents)
		RemoveTurf(T)
		air_master.ReconsiderTileZone(T)

	//Removing zone connections and scheduling connection cleanup
	for(var/zone/Z in connected_zones)
		if(src in Z.connected_zones)
			Z.connected_zones.Remove(src)
	connected_zones = null

	air_master.AddConnectionToCheck(connections)
	connections = null

	return 1


//ZONE MANAGEMENT FUNCTIONS
/zone/proc/AddTurf(turf/T)
	//Adds the turf to contents, increases the size of the zone, and sets the zone var.
	if(istype(T, /turf/simulated))
		if(T in contents)
			return
		if(T.zone)
			T.zone.RemoveTurf(T)
		contents += T
		if(air)
			air.group_multiplier++

		T.zone = src

	else
		if(!unsimulated_tiles)
			unsimulated_tiles = list()
		else if(T in unsimulated_tiles)
			return
		unsimulated_tiles += T
		contents -= T

/zone/proc/RemoveTurf(turf/T)
	//Same, but in reverse.
	if(istype(T, /turf/simulated))
		if(!(T in contents))
			return
		contents -= T
		if(air)
			air.group_multiplier--

		if(T.zone == src)
			T.zone = null

		if(!contents.len)
			SoftDelete()

	else if(unsimulated_tiles)
		unsimulated_tiles -= T
		if(!unsimulated_tiles.len)
			unsimulated_tiles = null

  //////////////
 //PROCESSING//
//////////////

#define QUANTIZE(variable)		(round(variable,0.0001))

/zone/proc/process()
	. = 1

	progress = "problem with: SoftDelete()"

	//Deletes zone if empty.
	if(!contents.len)
		return SoftDelete()

	progress = "problem with: Rebuild()"

	if(!contents.len) //If we got soft deleted.
		return

	progress = "problem with: air regeneration"

	//Sometimes explosions will cause the air to be deleted for some reason.
	if(!air)
		air = new()
		air.oxygen = MOLES_O2STANDARD
		air.nitrogen = MOLES_N2STANDARD
		air.temperature = T0C
		air.total_moles()
		world.log << "Air object lost in zone. Regenerating."


	progress = "problem with: ShareSpace()"

	if(unsimulated_tiles)
		if(locate(/turf/simulated) in unsimulated_tiles)
			for(var/turf/simulated/T in unsimulated_tiles)
				unsimulated_tiles -= T

		if(unsimulated_tiles.len)
			var/moved_air = ShareSpace(air,unsimulated_tiles)

			if(moved_air > vsc.airflow_lightest_pressure)
				AirflowSpace(src)
		else
			unsimulated_tiles = null

	//Check the graphic.
	progress = "problem with: modifying turf graphics"

	air.graphic = 0
	if(air.toxins > MOLES_PLASMA_VISIBLE)
		air.graphic = 1
	else if(air.trace_gases.len)
		var/datum/gas/sleeping_agent = locate(/datum/gas/sleeping_agent) in air.trace_gases
		if(sleeping_agent && (sleeping_agent.moles > 1))
			air.graphic = 2

	progress = "problem with an inbuilt byond function: some conditional checks"

	//Only run through the individual turfs if there's reason to.
	if(air.graphic != air.graphic_archived || air.temperature > PLASMA_FLASHPOINT)

		progress = "problem with: turf/simulated/update_visuals()"

		for(var/turf/simulated/S in contents)
			//Update overlays.
			if(air.graphic != air.graphic_archived)
				if(S.HasDoor(1))
					S.update_visuals()
				else
					S.update_visuals(air)

			progress = "problem with: item or turf temperature_expose()"

			//Expose stuff to extreme heat.
			if(air.temperature > PLASMA_FLASHPOINT)
				for(var/atom/movable/item in S)
					item.temperature_expose(air, air.temperature, CELL_VOLUME)
				S.hotspot_expose(air.temperature, CELL_VOLUME)

	progress = "problem with: calculating air graphic"

	//Archive graphic so we can know if it's different.
	air.graphic_archived = air.graphic

	progress = "problem with: calculating air temp"

	//Ensure temperature does not reach absolute zero.
	air.temperature = max(TCMB,air.temperature)

	progress = "problem with an inbuilt byond function: length(connections)"

	//Handle connections to other zones.
	if(length(connections))

		progress = "problem with: ZMerge(), a couple of misc procs"

		if(length(direct_connections))
			for(var/connection/C in direct_connections)

				//Do merging if conditions are met. Specifically, if there's a non-door connection
				//to somewhere with space, the zones are merged regardless of equilibrium, to speed
				//up spacing in areas with double-plated windows.
				if(C.A.zone && C.B.zone)
					if(C.A.zone.air.compare(C.B.zone.air) || unsimulated_tiles)
						ZMerge(C.A.zone,C.B.zone)

		progress = "problem with: ShareRatio(), Airflow(), a couple of misc procs"

		//Share some
		for(var/zone/Z in connected_zones)
			//If that zone has already processed, skip it.
			if(Z.last_update > last_update)
				continue

			//Handle adjacent zones that are sleeping
			if(Z.status == ZONE_SLEEPING)
				if(air.compare(Z.air))
					continue

				else
					Z.SetStatus(ZONE_ACTIVE)

			if(air && Z.air)
				//Ensure we're not doing pointless calculations on equilibrium zones.
				if(!air.compare(Z.air))
					if(abs(Z.air.return_pressure() - air.return_pressure()) > vsc.airflow_lightest_pressure)
						Airflow(src,Z)
					var/unsimulated_boost = 0
					if(unsimulated_tiles)
						unsimulated_boost += unsimulated_tiles.len
					if(Z.unsimulated_tiles)
						unsimulated_boost += Z.unsimulated_tiles.len
					unsimulated_boost = max(0, min(3, unsimulated_boost))
					ShareRatio( air , Z.air , connected_zones[Z] + unsimulated_boost)

					Z.interactions_with_neighbors++
					interactions_with_neighbors++

		for(var/zone/Z in closed_connection_zones)
			//If that zone has already processed, skip it.
			if(Z.last_update > last_update)
				continue

			var/handle_temperature = abs(air.temperature - Z.air.temperature) > vsc.connection_temperature_delta

			if(Z.status == ZONE_SLEEPING)
				if (handle_temperature)
					Z.SetStatus(ZONE_ACTIVE)
				else
					continue

			if(air && Z.air)
				if( handle_temperature )
					ShareHeat(air, Z.air, closed_connection_zones[Z])

					Z.interactions_with_neighbors++
					interactions_with_neighbors++

		if(!interactions_with_neighbors && !unsimulated_tiles)
			SetStatus(ZONE_SLEEPING)

		interactions_with_neighbors = 0

	progress = "all components completed successfully, the problem is not here"


/zone/proc/SetStatus(var/new_status)
	if(status == ZONE_SLEEPING  && new_status == ZONE_ACTIVE)
		air_master.active_zones.Add(src)
		status = ZONE_ACTIVE

	else if(status == ZONE_ACTIVE && new_status == ZONE_SLEEPING)
		air_master.active_zones.Remove(src)
		status = ZONE_SLEEPING
		if(!archived_air)
			archived_air = new
		archived_air.copy_from(air)


<<<<<<< HEAD
=======
/zone/proc/CheckStatus()
	return status

>>>>>>> 6e07981e
/zone/proc/assume_air(var/datum/gas_mixture/giver)
	if(status == ZONE_ACTIVE)
		return air.merge(giver)

	else
		var/result = air.merge(giver)

		if(!archived_air.compare(air))
			SetStatus(ZONE_ACTIVE)

		return result


/zone/proc/remove_air(var/amount)
	if(status == ZONE_ACTIVE)
		return air.remove(amount)

	else
		var/result = air.remove(amount)

		if(!archived_air.compare(air))
			SetStatus(ZONE_ACTIVE)

		return result

  ////////////////
 //Air Movement//
////////////////

var/list/sharing_lookup_table = list(0.30, 0.40, 0.48, 0.54, 0.60, 0.66)

proc/ShareRatio(datum/gas_mixture/A, datum/gas_mixture/B, connecting_tiles)
	//Shares a specific ratio of gas between mixtures using simple weighted averages.
	var
		//WOOT WOOT TOUCH THIS AND YOU ARE A RETARD
		ratio = sharing_lookup_table[6]
		//WOOT WOOT TOUCH THIS AND YOU ARE A RETARD

		size = max(1,A.group_multiplier)
		share_size = max(1,B.group_multiplier)

		full_oxy = A.oxygen * size
		full_nitro = A.nitrogen * size
		full_co2 = A.carbon_dioxide * size
		full_plasma = A.toxins * size

		full_heat_capacity = A.heat_capacity() * size

		s_full_oxy = B.oxygen * share_size
		s_full_nitro = B.nitrogen * share_size
		s_full_co2 = B.carbon_dioxide * share_size
		s_full_plasma = B.toxins * share_size

		s_full_heat_capacity = B.heat_capacity() * share_size

		oxy_avg = (full_oxy + s_full_oxy) / (size + share_size)
		nit_avg = (full_nitro + s_full_nitro) / (size + share_size)
		co2_avg = (full_co2 + s_full_co2) / (size + share_size)
		plasma_avg = (full_plasma + s_full_plasma) / (size + share_size)

		temp_avg = (A.temperature * full_heat_capacity + B.temperature * s_full_heat_capacity) / (full_heat_capacity + s_full_heat_capacity)

	//WOOT WOOT TOUCH THIS AND YOU ARE A RETARD
	if(sharing_lookup_table.len >= connecting_tiles) //6 or more interconnecting tiles will max at 42% of air moved per tick.
		ratio = sharing_lookup_table[connecting_tiles]
	//WOOT WOOT TOUCH THIS AND YOU ARE A RETARD

	A.oxygen = max(0, (A.oxygen - oxy_avg) * (1-ratio) + oxy_avg )
	A.nitrogen = max(0, (A.nitrogen - nit_avg) * (1-ratio) + nit_avg )
	A.carbon_dioxide = max(0, (A.carbon_dioxide - co2_avg) * (1-ratio) + co2_avg )
	A.toxins = max(0, (A.toxins - plasma_avg) * (1-ratio) + plasma_avg )

	A.temperature = max(0, (A.temperature - temp_avg) * (1-ratio) + temp_avg )

	B.oxygen = max(0, (B.oxygen - oxy_avg) * (1-ratio) + oxy_avg )
	B.nitrogen = max(0, (B.nitrogen - nit_avg) * (1-ratio) + nit_avg )
	B.carbon_dioxide = max(0, (B.carbon_dioxide - co2_avg) * (1-ratio) + co2_avg )
	B.toxins = max(0, (B.toxins - plasma_avg) * (1-ratio) + plasma_avg )

	B.temperature = max(0, (B.temperature - temp_avg) * (1-ratio) + temp_avg )

	for(var/datum/gas/G in A.trace_gases)
		var/datum/gas/H = locate(G.type) in B.trace_gases
		if(H)
			var/G_avg = (G.moles*size + H.moles*share_size) / (size+share_size)
			G.moles = (G.moles - G_avg) * (1-ratio) + G_avg
			H.moles = (H.moles - G_avg) * (1-ratio) + G_avg
		else
			H = new G.type
			B.trace_gases += H
			var/G_avg = (G.moles*size) / (size+share_size)
			G.moles = (G.moles - G_avg) * (1-ratio) + G_avg
			H.moles = (H.moles - G_avg) * (1-ratio) + G_avg

	A.update_values()
	B.update_values()

	if(A.compare(B)) return 1
	else return 0

proc/ShareSpace(datum/gas_mixture/A, list/unsimulated_tiles, dbg_output)
	//A modified version of ShareRatio for spacing gas at the same rate as if it were going into a large airless room.
	if(!unsimulated_tiles || !unsimulated_tiles.len)
		return 0

	var
		unsim_oxygen = 0
		unsim_nitrogen = 0
		unsim_co2 = 0
		unsim_plasma = 0
		unsim_heat_capacity = 0
		unsim_temperature = 0

		size = max(1,A.group_multiplier)

		// We use the same size for the potentially single space tile
		// as we use for the entire room. Why is this?
		// Short answer: We do not want larger rooms to depressurize more
		// slowly than small rooms, preserving our good old "hollywood-style"
		// oh-shit effect when large rooms get breached, but still having small
		// rooms remain pressurized for long enough to make escape possible.
		share_size = max(1, max(size + 3, 1) + unsimulated_tiles.len)
		correction_ratio = share_size / unsimulated_tiles.len

	for(var/turf/T in unsimulated_tiles)
		unsim_oxygen += T.oxygen
		unsim_co2 += T.carbon_dioxide
		unsim_nitrogen += T.nitrogen
		unsim_plasma += T.toxins
		unsim_temperature += T.temperature/unsimulated_tiles.len

	//These values require adjustment in order to properly represent a room of the specified size.
	unsim_oxygen *= correction_ratio
	unsim_co2 *= correction_ratio
	unsim_nitrogen *= correction_ratio
	unsim_plasma *= correction_ratio
	unsim_heat_capacity = HEAT_CAPACITY_CALCULATION(unsim_oxygen, unsim_co2, unsim_nitrogen, unsim_plasma)

	var
		ratio = sharing_lookup_table[6]

		old_pressure = A.return_pressure()

		full_oxy = A.oxygen * size
		full_nitro = A.nitrogen * size
		full_co2 = A.carbon_dioxide * size
		full_plasma = A.toxins * size

		full_heat_capacity = A.heat_capacity() * size

		oxy_avg = (full_oxy + unsim_oxygen) / (size + share_size)
		nit_avg = (full_nitro + unsim_nitrogen) / (size + share_size)
		co2_avg = (full_co2 + unsim_co2) / (size + share_size)
		plasma_avg = (full_plasma + unsim_plasma) / (size + share_size)

		temp_avg = 0

	if((full_heat_capacity + unsim_heat_capacity) > 0)
		temp_avg = (A.temperature * full_heat_capacity + unsim_temperature * unsim_heat_capacity) / (full_heat_capacity + unsim_heat_capacity)

	if(sharing_lookup_table.len >= unsimulated_tiles.len) //6 or more interconnecting tiles will max at 42% of air moved per tick.
		ratio = sharing_lookup_table[unsimulated_tiles.len]

	A.oxygen = max(0, (A.oxygen - oxy_avg) * (1 - ratio) + oxy_avg )
	A.nitrogen = max(0, (A.nitrogen - nit_avg) * (1 - ratio) + nit_avg )
	A.carbon_dioxide = max(0, (A.carbon_dioxide - co2_avg) * (1 - ratio) + co2_avg )
	A.toxins = max(0, (A.toxins - plasma_avg) * (1 - ratio) + plasma_avg )

	A.temperature = max(TCMB, (A.temperature - temp_avg) * (1 - ratio) + temp_avg )

	for(var/datum/gas/G in A.trace_gases)
		var/G_avg = (G.moles * size) / (size + share_size)
		G.moles = (G.moles - G_avg) * (1 - ratio) + G_avg

	A.update_values()

	return abs(old_pressure - A.return_pressure())


proc/ShareHeat(datum/gas_mixture/A, datum/gas_mixture/B, connecting_tiles)
	//Shares a specific ratio of gas between mixtures using simple weighted averages.
	var
		//WOOT WOOT TOUCH THIS AND YOU ARE A RETARD
		ratio = sharing_lookup_table[6]
		//WOOT WOOT TOUCH THIS AND YOU ARE A RETARD

		full_heat_capacity = A.heat_capacity()

		s_full_heat_capacity = B.heat_capacity()

		temp_avg = (A.temperature * full_heat_capacity + B.temperature * s_full_heat_capacity) / (full_heat_capacity + s_full_heat_capacity)

	//WOOT WOOT TOUCH THIS AND YOU ARE A RETARD
	if(sharing_lookup_table.len >= connecting_tiles) //6 or more interconnecting tiles will max at 42% of air moved per tick.
		ratio = sharing_lookup_table[connecting_tiles]
	//WOOT WOOT TOUCH THIS AND YOU ARE A RETARD

	//We need to adjust it to account for the insulation settings.
	ratio *= 1 - vsc.connection_insulation

	A.temperature = max(0, (A.temperature - temp_avg) * (1- (ratio / max(1,A.group_multiplier)) ) + temp_avg )
	B.temperature = max(0, (B.temperature - temp_avg) * (1- (ratio / max(1,B.group_multiplier)) ) + temp_avg )


  ///////////////////
 //Zone Rebuilding//
///////////////////
//Used for updating zone geometry when a zone is cut into two parts.

zone/proc/Rebuild()
	if(last_rebuilt == air_master.current_cycle)
		return

	last_rebuilt = air_master.current_cycle

	var/list/new_zone_contents = IsolateContents()
	if(new_zone_contents.len == 1)
		return

	var/list/current_contents
	var/list/new_zones = list()

	contents = new_zone_contents[1]
	air.group_multiplier = contents.len

	for(var/identifier in 2 to new_zone_contents.len)
		current_contents = new_zone_contents[identifier]
		var/zone/new_zone = new (current_contents)
		new_zone.air.copy_from(air)
		new_zones += new_zone

	for(var/connection/connection in connections)
		connection.Cleanup()

	var/turf/simulated/adjacent

	for(var/turf/unsimulated in unsimulated_tiles)
		for(var/direction in cardinal)
			adjacent = get_step(unsimulated, direction)

			if(istype(adjacent) && adjacent.CanPass(null, unsimulated, 0, 0))
				for(var/zone/zone in new_zones)
					if(adjacent in zone)
						zone.AddTurf(unsimulated)


//Implements a two-pass connected component labeling algorithm to determine if the zone is, in fact, split.

/zone/proc/IsolateContents()
	var/list/current_adjacents = list()
	var/adjacent_id
	var/lowest_id

	var/list/identical_ids = list()
	var/list/turfs = contents.Copy()
	var/current_identifier = 1

	for(var/turf/simulated/current in turfs)
		lowest_id = null
		current_adjacents = list()

		for(var/direction in cardinal)
			if( !(current.air_check_directions & direction))
				continue
			var/turf/simulated/adjacent = get_step(current, direction)
			if(adjacent in turfs)
				current_adjacents += adjacent
				adjacent_id = turfs[adjacent]

				if(adjacent_id && (!lowest_id || adjacent_id < lowest_id))
					lowest_id = adjacent_id

		if(!lowest_id)
			lowest_id = current_identifier++
			identical_ids += lowest_id

		for(var/turf/simulated/adjacent in current_adjacents)
			adjacent_id = turfs[adjacent]
			if(adjacent_id != lowest_id)
				if(adjacent_id)
					identical_ids[adjacent_id] = lowest_id
				turfs[adjacent] = lowest_id
		turfs[current] = lowest_id

	var/list/final_arrangement = list()

	for(var/turf/simulated/current in turfs)
		current_identifier = identical_ids[turfs[current]]

		if( current_identifier > final_arrangement.len )
			final_arrangement.len = current_identifier
			final_arrangement[current_identifier] = list(current)

		else
			final_arrangement[current_identifier] += current

	//lazy but fast
	final_arrangement.Remove(null)

	return final_arrangement


/*
	if(!RequiresRebuild())
		return

	//Choose a random turf and regenerate the zone from it.
	var/list/new_contents
	var/list/new_unsimulated

	var/list/turfs_needing_zones = list()

	var/list/zones_to_check_connections = list(src)

	if(!locate(/turf/simulated/floor) in contents)
		for(var/turf/simulated/turf in contents)
			air_master.ReconsiderTileZone(turf)
		return SoftDelete()

	var/turfs_to_ignore = list()
	if(direct_connections)
		for(var/connection/connection in direct_connections)
			if(connection.A.zone != src)
				turfs_to_ignore += A
			else if(connection.B.zone != src)
				turfs_to_ignore += B
<<<<<<< HEAD

	new_unsimulated = ( unsimulated_tiles ? unsimulated_tiles : list() )

=======

	new_unsimulated = ( unsimulated_tiles ? unsimulated_tiles : list() )

>>>>>>> 6e07981e
	//Now, we have allocated the new turfs into proper lists, and we can start actually rebuilding.

	//If something isn't carried over, it will need a new zone.
	for(var/turf/T in contents)
		if(!(T in new_contents))
			RemoveTurf(T)
			turfs_needing_zones += T

	//Handle addition of new turfs
	for(var/turf/S in new_contents)
		if(!istype(S, /turf/simulated))
			new_unsimulated |= S
			new_contents.Remove(S)

		//If something new is added, we need to deal with it seperately.
		else if(!(S in contents) && istype(S, /turf/simulated))
			if(!(S.zone in zones_to_check_connections))
				zones_to_check_connections += S.zone

			S.zone.RemoveTurf(S)
			AddTurf(S)

	//Handle the addition of new unsimulated tiles.
	unsimulated_tiles = null

	if(new_unsimulated.len)
		for(var/turf/S in new_unsimulated)
			if(istype(S, /turf/simulated))
				continue
			for(var/direction in cardinal)
				var/turf/simulated/T = get_step(S,direction)
				if(istype(T) && T.zone && S.CanPass(null, T, 0, 0))
					T.zone.AddTurf(S)

	//Finally, handle the orphaned turfs

	for(var/turf/simulated/T in turfs_needing_zones)
		if(!T.zone)
			zones_to_check_connections += new /zone(T)

	for(var/zone/zone in zones_to_check_connections)
		for(var/connection/C in zone.connections)
			C.Cleanup()*/
<|MERGE_RESOLUTION|>--- conflicted
+++ resolved
@@ -326,12 +326,9 @@
 		archived_air.copy_from(air)
 
 
-<<<<<<< HEAD
-=======
 /zone/proc/CheckStatus()
 	return status
 
->>>>>>> 6e07981e
 /zone/proc/assume_air(var/datum/gas_mixture/giver)
 	if(status == ZONE_ACTIVE)
 		return air.merge(giver)
@@ -658,15 +655,9 @@
 				turfs_to_ignore += A
 			else if(connection.B.zone != src)
 				turfs_to_ignore += B
-<<<<<<< HEAD
 
 	new_unsimulated = ( unsimulated_tiles ? unsimulated_tiles : list() )
 
-=======
-
-	new_unsimulated = ( unsimulated_tiles ? unsimulated_tiles : list() )
-
->>>>>>> 6e07981e
 	//Now, we have allocated the new turfs into proper lists, and we can start actually rebuilding.
 
 	//If something isn't carried over, it will need a new zone.
