/*
	I hate to make this a todo, but I cannot possibly complete all of computer3
	if I have to rearchitecture datacores and everything else that uses them right now.

	In the future the datacore should probably be a server, perhaps on station, perhaps on centcom,
	with data records as files probably.  It's not difficult unless you're trying to do a million
	impossible things before breakfast.
*/

/obj/machinery/computer3/med_data
	default_prog	= /datum/file/program/med_data
	spawn_parts		= list(/obj/item/part/computer/storage/hdd,/obj/item/part/computer/cardslot,/obj/item/part/computer/networking/radio)


/obj/machinery/computer3/laptop/medical
	spawn_parts = list(/obj/item/part/computer/storage/hdd,/obj/item/part/computer/cardslot,/obj/item/part/computer/networking/radio)
	spawn_files = list(/datum/file/program/arcade,/datum/file/program/crew,/datum/file/program/med_data)

/datum/file/program/med_data
	name = "Medical Records"
	desc = "This can be used to check medical records."
	active_state = "medcomp"
	req_one_access = list(access_medical, access_forensics_lockers)

	var/obj/item/weapon/card/id/scan = null
	var/obj/item/weapon/card/id/scan2 = null
	var/authenticated = null
	var/rank = null
	var/screen = null
	var/datum/data/record/active1 = null
	var/datum/data/record/active2 = null
	var/a_id = null
	var/temp = null
	var/printing = null


	proc/authenticate()
		if(access_medical in scan.access)
			return 1
		if(istype(usr,/mob/living/silicon/ai))
			return 1
		return 0

	interact()
		if(!computer.cardslot)
			computer.Crash(MISSING_PERIPHERAL)
			return
		usr.set_machine(src)
		scan = computer.cardslot.reader
		if(!interactable())
			return
		if (computer.z > 6)
			usr << "\red <b>Unable to establish a connection</b>: \black You're too far away from the station!"
			return
		var/dat

		if (temp)
			dat = text("<TT>[src.temp]</TT><BR><BR><A href='?src=\ref[src];temp=1'>Clear Screen</A>")
		else
			dat = text("Confirm Identity (R): <A href='?src=\ref[];cardr=1'>[]</A><HR>", src, (scan ? text("[]", scan.name) : "----------"))
			if (computer.cardslot.dualslot)
				dat += text("Check Identity (W): <A href='?src=\ref[];cardw=1'>[]</A><BR>", src, (scan2 ? text("[]", scan2.name) : "----------"))
				if(scan2 && !scan)
					dat += text("<div class='notice'>Insert card into reader slot to log in.</div><br>")

			if (src.authenticated)
				switch(src.screen)
					if(1.0)
						dat += {"
<A href='?src=\ref[src];search=1'>Search Records</A>
<BR><A href='?src=\ref[src];screen=2'>List Records</A>
<BR>
<BR><A href='?src=\ref[src];screen=5'>Virus Database</A>
<BR><A href='?src=\ref[src];screen=6'>Medbot Tracking</A>
<BR>
<BR><A href='?src=\ref[src];screen=3'>Record Maintenance</A>
<BR><A href='?src=\ref[src];logout=1'>{Log Out}</A><BR>
"}
					if(2.0)
						dat += "<B>Record List</B>:<HR>"
						if(!isnull(data_core.general))
							for(var/datum/data/record/R in sortRecord(data_core.general))
								dat += text("<A href='?src=\ref[];d_rec=\ref[]'>[]: []<BR>", src, R, R.fields["id"], R.fields["name"])
								//Foreach goto(132)
						dat += text("<HR><A href='?src=\ref[];screen=1'>Back</A>", src)
					if(3.0)
						dat += text("<B>Records Maintenance</B><HR>\n<A href='?src=\ref[];back=1'>Backup To Disk</A><BR>\n<A href='?src=\ref[];u_load=1'>Upload From disk</A><BR>\n<A href='?src=\ref[];del_all=1'>Delete All Records</A><BR>\n<BR>\n<A href='?src=\ref[];screen=1'>Back</A>", src, src, src, src)
					if(4.0)
						var/icon/front = new(active1.fields["photo"], dir = SOUTH)
						var/icon/side = new(active1.fields["photo"], dir = WEST)
						usr << browse_rsc(front, "front.png")
						usr << browse_rsc(side, "side.png")
						dat += "<CENTER><B>Medical Record</B></CENTER><BR>"
						if ((istype(src.active1, /datum/data/record) && data_core.general.Find(src.active1)))
							dat += "<table><tr><td>Name: [active1.fields["name"]] \
									ID: [active1.fields["id"]]<BR>\n	\
									Sex: <A href='?src=\ref[src];field=sex'>[active1.fields["sex"]]</A><BR>\n	\
									Age: <A href='?src=\ref[src];field=age'>[active1.fields["age"]]</A><BR>\n	\
									Fingerprint: <A href='?src=\ref[src];field=fingerprint'>[active1.fields["fingerprint"]]</A><BR>\n	\
									Physical Status: <A href='?src=\ref[src];field=p_stat'>[active1.fields["p_stat"]]</A><BR>\n	\
									Mental Status: <A href='?src=\ref[src];field=m_stat'>[active1.fields["m_stat"]]</A><BR></td><td align = center valign = top> \
									Photo:<br><img src=front.png height=64 width=64 border=5><img src=side.png height=64 width=64 border=5></td></tr></table>"
						else
							dat += "<B>General Record Lost!</B><BR>"
						if ((istype(src.active2, /datum/data/record) && data_core.medical.Find(src.active2)))
							dat += text("<BR>\n<CENTER><B>Medical Data</B></CENTER><BR>\nBlood Type: <A href='?src=\ref[];field=b_type'>[]</A><BR>\nDNA: <A href='?src=\ref[];field=b_dna'>[]</A><BR>\n<BR>\nMinor Disabilities: <A href='?src=\ref[];field=mi_dis'>[]</A><BR>\nDetails: <A href='?src=\ref[];field=mi_dis_d'>[]</A><BR>\n<BR>\nMajor Disabilities: <A href='?src=\ref[];field=ma_dis'>[]</A><BR>\nDetails: <A href='?src=\ref[];field=ma_dis_d'>[]</A><BR>\n<BR>\nAllergies: <A href='?src=\ref[];field=alg'>[]</A><BR>\nDetails: <A href='?src=\ref[];field=alg_d'>[]</A><BR>\n<BR>\nCurrent Diseases: <A href='?src=\ref[];field=cdi'>[]</A> (per disease info placed in log/comment section)<BR>\nDetails: <A href='?src=\ref[];field=cdi_d'>[]</A><BR>\n<BR>\nImportant Notes:<BR>\n\t<A href='?src=\ref[];field=notes'>[]</A><BR>\n<BR>\n<CENTER><B>Comments/Log</B></CENTER><BR>", src, src.active2.fields["b_type"], src, src.active2.fields["b_dna"], src, src.active2.fields["mi_dis"], src, src.active2.fields["mi_dis_d"], src, src.active2.fields["ma_dis"], src, src.active2.fields["ma_dis_d"], src, src.active2.fields["alg"], src, src.active2.fields["alg_d"], src, src.active2.fields["cdi"], src, src.active2.fields["cdi_d"], src, decode(src.active2.fields["notes"]))
							var/counter = 1
							while(src.active2.fields[text("com_[]", counter)])
								dat += text("[]<BR><A href='?src=\ref[];del_c=[]'>Delete Entry</A><BR><BR>", src.active2.fields[text("com_[]", counter)], src, counter)
								counter++
							dat += text("<A href='?src=\ref[];add_c=1'>Add Entry</A><BR><BR>", src)
							dat += text("<A href='?src=\ref[];del_r=1'>Delete Record (Medical Only)</A><BR><BR>", src)
						else
							dat += "<B>Medical Record Lost!</B><BR>"
							dat += text("<A href='?src=\ref[src];new=1'>New Record</A><BR><BR>")
						dat += text("\n<A href='?src=\ref[];print_p=1'>Print Record</A><BR>\n<A href='?src=\ref[];screen=2'>Back</A><BR>", src, src)
					if(5.0)
						dat += "<CENTER><B>Virus Database</B></CENTER>"
						/*	Advanced diseases is weak! Feeble! Glory to virus2!
						for(var/Dt in typesof(/datum/disease/))
							var/datum/disease/Dis = new Dt(0)
							if(istype(Dis, /datum/disease/advance))
								continue // TODO (tm): Add advance diseases to the virus database which no one uses.
							if(!Dis.desc)
								continue
							dat += "<br><a href='?src=\ref[src];vir=[Dt]'>[Dis.name]</a>"
						*/
						for (var/ID in virusDB)
							var/datum/data/record/v = virusDB[ID]
							dat += "<br><a href='?src=\ref[src];vir=\ref[v]'>[v.fields["name"]]</a>"

						dat += "<br><a href='?src=\ref[src];screen=1'>Back</a>"
					if(6.0)
						dat += "<center><b>Medical Robot Monitor</b></center>"
						dat += "<a href='?src=\ref[src];screen=1'>Back</a>"
						dat += "<br><b>Medical Robots:</b>"
						var/bdat = null
						for(var/obj/machinery/bot/medbot/M in world)

							if(M.z != computer.z)	continue	//only find medibots on the same z-level as the computer
							var/turf/bl = get_turf(M)
							if(bl)	//if it can't find a turf for the medibot, then it probably shouldn't be showing up
								bdat += "[M.name] - <b>\[[bl.x],[bl.y]\]</b> - [M.on ? "Online" : "Offline"]<br>"
								if((!isnull(M.reagent_glass)) && M.use_beaker)
									bdat += "Reservoir: \[[M.reagent_glass.reagents.total_volume]/[M.reagent_glass.reagents.maximum_volume]\]<br>"
								else
									bdat += "Using Internal Synthesizer.<br>"
						if(!bdat)
							dat += "<br><center>None detected</center>"
						else
							dat += "<br>[bdat]"

					else
			else
				dat += text("<A href='?src=\ref[];login=1'>{Log In}</A>", src)
		popup.width = 600
		popup.height = 400
		popup.set_content(dat)
		popup.set_title_image(usr.browse_rsc_icon(computer.icon, computer.icon_state))
		popup.open()
		return

	Topic(href, href_list)
		if(!interactable() || !computer.cardslot || ..(href,href_list))
			return
		if (!( data_core.general.Find(src.active1) ))
			src.active1 = null
		if (!( data_core.medical.Find(src.active2) ))
			src.active2 = null

		if (href_list["temp"])
			src.temp = null

		if (href_list["cardr"])
			if (scan)
				if(istype(usr,/mob/living/carbon/human) && !usr.get_active_hand())
					computer.cardslot.remove(1)
				else
					scan.loc = get_turf(src)
				scan = null
			else
				var/obj/item/I = usr.get_active_hand()
				if (istype(I, /obj/item/weapon/card/id))
					computer.cardslot.insert(I, 1)
					scan = I

		if (href_list["cardw"])
			if (scan2)
				if(istype(usr,/mob/living/carbon/human) && !usr.get_active_hand())
					computer.cardslot.remove(2)
				else
					scan2.loc = get_turf(src)
				scan2 = null
			else
				var/obj/item/I = usr.get_active_hand()
				if (istype(I, /obj/item/weapon/card/id))
					computer.cardslot.insert(I, 2)
					scan2 = I

		else if (href_list["logout"])
			src.authenticated = null
			src.screen = null
			src.active1 = null
			src.active2 = null

		else if (href_list["login"])

			if (istype(usr, /mob/living/silicon/ai))
				src.active1 = null
				src.active2 = null
				src.authenticated = usr.name
				src.rank = "AI"
				src.screen = 1

			else if (istype(usr, /mob/living/silicon/robot))
				src.active1 = null
				src.active2 = null
				src.authenticated = usr.name
				var/mob/living/silicon/robot/R = usr
				src.rank = "[R.modtype] [R.braintype]"
				src.screen = 1

			else if (istype(src.scan, /obj/item/weapon/card/id))
				src.active1 = null
				src.active2 = null

				if (src.check_access(src.scan))
					src.authenticated = src.scan.registered_name
					src.rank = src.scan.assignment
					src.screen = 1

		if (src.authenticated)

			if(href_list["screen"])
				src.screen = text2num(href_list["screen"])
				if(src.screen < 1)
					src.screen = 1

				src.active1 = null
				src.active2 = null

			if(href_list["vir"])
				var/datum/data/record/v = locate(href_list["vir"])
				src.temp = "<center>GNAv2 based virus lifeform V-[v.fields["id"]]</center>"
				src.temp += "<br><b>Name:</b> <A href='?src=\ref[src];field=vir_name;edit_vir=\ref[v]'>[v.fields["name"]]</A>"
				src.temp += "<br><b>Antigen:</b> [v.fields["antigen"]]"
				src.temp += "<br><b>Spread:</b> [v.fields["spread type"]] "
				src.temp += "<br><b>Details:</b><br> <A href='?src=\ref[src];field=vir_desc;edit_vir=\ref[v]'>[v.fields["description"]]</A>"

			if (href_list["del_all"])
				src.temp = text("Are you sure you wish to delete all records?<br>\n\t<A href='?src=\ref[];temp=1;del_all2=1'>Yes</A><br>\n\t<A href='?src=\ref[];temp=1'>No</A><br>", src, src)

			if (href_list["del_all2"])
				for(var/datum/data/record/R in data_core.medical)
					//R = null
					del(R)
					//Foreach goto(494)
				src.temp = "All records deleted."

			if (href_list["field"])
				var/a1 = src.active1
				var/a2 = src.active2
				switch(href_list["field"])
					if("fingerprint")
						if (istype(src.active1, /datum/data/record))
							var/t1 = copytext(trim(sanitize(input("Please input fingerprint hash:", "Med. records", src.active1.fields["fingerprint"], null)  as text)),1,MAX_MESSAGE_LEN)
							if ((!( t1 ) || !( src.authenticated ) || usr.stat || usr.restrained() || (!interactable() && (!istype(usr, /mob/living/silicon))) || src.active1 != a1))
								return
							src.active1.fields["fingerprint"] = t1
					if("sex")
						if (istype(src.active1, /datum/data/record))
							if (src.active1.fields["sex"] == "Male")
								src.active1.fields["sex"] = "Female"
							else
								src.active1.fields["sex"] = "Male"
					if("age")
						if (istype(src.active1, /datum/data/record))
							var/t1 = input("Please input age:", "Med. records", src.active1.fields["age"], null)  as num
							if ((!( t1 ) || !( src.authenticated ) || usr.stat || usr.restrained() || (!interactable() && (!istype(usr, /mob/living/silicon))) || src.active1 != a1))
								return
							src.active1.fields["age"] = t1
					if("mi_dis")
						if (istype(src.active2, /datum/data/record))
							var/t1 = copytext(trim(sanitize(input("Please input minor disabilities list:", "Med. records", src.active2.fields["mi_dis"], null)  as text)),1,MAX_MESSAGE_LEN)
							if ((!( t1 ) || !( src.authenticated ) || usr.stat || usr.restrained() || (!interactable() && (!istype(usr, /mob/living/silicon))) || src.active2 != a2))
								return
							src.active2.fields["mi_dis"] = t1
					if("mi_dis_d")
						if (istype(src.active2, /datum/data/record))
							var/t1 = copytext(trim(sanitize(input("Please summarize minor dis.:", "Med. records", src.active2.fields["mi_dis_d"], null)  as message)),1,MAX_MESSAGE_LEN)
							if ((!( t1 ) || !( src.authenticated ) || usr.stat || usr.restrained() || (!interactable() && (!istype(usr, /mob/living/silicon))) || src.active2 != a2))
								return
							src.active2.fields["mi_dis_d"] = t1
					if("ma_dis")
						if (istype(src.active2, /datum/data/record))
							var/t1 = copytext(trim(sanitize(input("Please input major diabilities list:", "Med. records", src.active2.fields["ma_dis"], null)  as text)),1,MAX_MESSAGE_LEN)
							if ((!( t1 ) || !( src.authenticated ) || usr.stat || usr.restrained() || (!interactable() && (!istype(usr, /mob/living/silicon))) || src.active2 != a2))
								return
							src.active2.fields["ma_dis"] = t1
					if("ma_dis_d")
						if (istype(src.active2, /datum/data/record))
							var/t1 = copytext(trim(sanitize(input("Please summarize major dis.:", "Med. records", src.active2.fields["ma_dis_d"], null)  as message)),1,MAX_MESSAGE_LEN)
							if ((!( t1 ) || !( src.authenticated ) || usr.stat || usr.restrained() || (!interactable() && (!istype(usr, /mob/living/silicon))) || src.active2 != a2))
								return
							src.active2.fields["ma_dis_d"] = t1
					if("alg")
						if (istype(src.active2, /datum/data/record))
							var/t1 = copytext(trim(sanitize(input("Please state allergies:", "Med. records", src.active2.fields["alg"], null)  as text)),1,MAX_MESSAGE_LEN)
							if ((!( t1 ) || !( src.authenticated ) || usr.stat || usr.restrained() || (!interactable() && (!istype(usr, /mob/living/silicon))) || src.active2 != a2))
								return
							src.active2.fields["alg"] = t1
					if("alg_d")
						if (istype(src.active2, /datum/data/record))
							var/t1 = copytext(trim(sanitize(input("Please summarize allergies:", "Med. records", src.active2.fields["alg_d"], null)  as message)),1,MAX_MESSAGE_LEN)
							if ((!( t1 ) || !( src.authenticated ) || usr.stat || usr.restrained() || (!interactable() && (!istype(usr, /mob/living/silicon))) || src.active2 != a2))
								return
							src.active2.fields["alg_d"] = t1
					if("cdi")
						if (istype(src.active2, /datum/data/record))
							var/t1 = copytext(trim(sanitize(input("Please state diseases:", "Med. records", src.active2.fields["cdi"], null)  as text)),1,MAX_MESSAGE_LEN)
							if ((!( t1 ) || !( src.authenticated ) || usr.stat || usr.restrained() || (!interactable() && (!istype(usr, /mob/living/silicon))) || src.active2 != a2))
								return
							src.active2.fields["cdi"] = t1
					if("cdi_d")
						if (istype(src.active2, /datum/data/record))
							var/t1 = copytext(trim(sanitize(input("Please summarize diseases:", "Med. records", src.active2.fields["cdi_d"], null)  as message)),1,MAX_MESSAGE_LEN)
							if ((!( t1 ) || !( src.authenticated ) || usr.stat || usr.restrained() || (!interactable() && (!istype(usr, /mob/living/silicon))) || src.active2 != a2))
								return
							src.active2.fields["cdi_d"] = t1
					if("notes")
						if (istype(src.active2, /datum/data/record))
							var/t1 = copytext(html_encode(trim(input("Please summarize notes:", "Med. records", html_decode(src.active2.fields["notes"]), null)  as message)),1,MAX_MESSAGE_LEN)
							if ((!( t1 ) || !( src.authenticated ) || usr.stat || usr.restrained() || (!interactable() && (!istype(usr, /mob/living/silicon))) || src.active2 != a2))
								return
							src.active2.fields["notes"] = t1
					if("p_stat")
						if (istype(src.active1, /datum/data/record))
							src.temp = text("<B>Physical Condition:</B><BR>\n\t<A href='?src=\ref[];temp=1;p_stat=deceased'>*Deceased*</A><BR>\n\t<A href='?src=\ref[];temp=1;p_stat=ssd'>*SSD*</A><BR>\n\t<A href='?src=\ref[];temp=1;p_stat=active'>Active</A><BR>\n\t<A href='?src=\ref[];temp=1;p_stat=unfit'>Physically Unfit</A><BR>\n\t<A href='?src=\ref[];temp=1;p_stat=disabled'>Disabled</A><BR>", src, src, src, src, src)
					if("m_stat")
						if (istype(src.active1, /datum/data/record))
							src.temp = text("<B>Mental Condition:</B><BR>\n\t<A href='?src=\ref[];temp=1;m_stat=insane'>*Insane*</A><BR>\n\t<A href='?src=\ref[];temp=1;m_stat=unstable'>*Unstable*</A><BR>\n\t<A href='?src=\ref[];temp=1;m_stat=watch'>*Watch*</A><BR>\n\t<A href='?src=\ref[];temp=1;m_stat=stable'>Stable</A><BR>", src, src, src, src)
					if("b_type")
						if (istype(src.active2, /datum/data/record))
							src.temp = text("<B>Blood Type:</B><BR>\n\t<A href='?src=\ref[];temp=1;b_type=an'>A-</A> <A href='?src=\ref[];temp=1;b_type=ap'>A+</A><BR>\n\t<A href='?src=\ref[];temp=1;b_type=bn'>B-</A> <A href='?src=\ref[];temp=1;b_type=bp'>B+</A><BR>\n\t<A href='?src=\ref[];temp=1;b_type=abn'>AB-</A> <A href='?src=\ref[];temp=1;b_type=abp'>AB+</A><BR>\n\t<A href='?src=\ref[];temp=1;b_type=on'>O-</A> <A href='?src=\ref[];temp=1;b_type=op'>O+</A><BR>", src, src, src, src, src, src, src, src)
					if("b_dna")
<<<<<<< HEAD
						if (istype(src.active1, /datum/data/record))
							var/t1 = copytext(sanitize(trim(input("Please input DNA hash:", "Med. records", src.active1.fields["dna"], null)  as text)),1,MAX_MESSAGE_LEN)
							if ((!( t1 ) || !( src.authenticated ) || usr.stat || usr.restrained() || (!interactable() && (!istype(usr, /mob/living/silicon))) || src.active1 != a1))
=======
						if (istype(src.active2, /datum/data/record))
							var/t1 = copytext(sanitize(input("Please input DNA hash:", "Med. records", src.active2.fields["b_dna"], null)  as text),1,MAX_MESSAGE_LEN)
							if ((!( t1 ) || !( src.authenticated ) || usr.stat || usr.restrained() || (!interactable() && (!istype(usr, /mob/living/silicon))) || src.active2 != a2))
>>>>>>> 19b032d8
								return
							src.active2.fields["b_dna"] = t1
					if("vir_name")
						var/datum/data/record/v = locate(href_list["edit_vir"])
						if (v)
							var/t1 = copytext(trim(sanitize(input("Please input pathogen name:", "VirusDB", v.fields["name"], null)  as text)),1,MAX_MESSAGE_LEN)
							if ((!( t1 ) || !( src.authenticated ) || usr.stat || usr.restrained() || (!interactable() && (!istype(usr, /mob/living/silicon))) || src.active1 != a1))
								return
							v.fields["name"] = t1
					if("vir_desc")
						var/datum/data/record/v = locate(href_list["edit_vir"])
						if (v)
							var/t1 = copytext(trim(sanitize(input("Please input information about pathogen:", "VirusDB", v.fields["description"], null)  as message)),1,MAX_MESSAGE_LEN)
							if ((!( t1 ) || !( src.authenticated ) || usr.stat || usr.restrained() || (!interactable() && (!istype(usr, /mob/living/silicon))) || src.active1 != a1))
								return
							v.fields["description"] = t1
					else

			if (href_list["p_stat"])
				if (src.active1)
					switch(href_list["p_stat"])
						if("deceased")
							src.active1.fields["p_stat"] = "*Deceased*"
						if("ssd")
							src.active1.fields["p_stat"] = "*SSD*"
						if("active")
							src.active1.fields["p_stat"] = "Active"
						if("unfit")
							src.active1.fields["p_stat"] = "Physically Unfit"
						if("disabled")
							src.active1.fields["p_stat"] = "Disabled"

			if (href_list["m_stat"])
				if (src.active1)
					switch(href_list["m_stat"])
						if("insane")
							src.active1.fields["m_stat"] = "*Insane*"
						if("unstable")
							src.active1.fields["m_stat"] = "*Unstable*"
						if("watch")
							src.active1.fields["m_stat"] = "*Watch*"
						if("stable")
							src.active1.fields["m_stat"] = "Stable"


			if (href_list["b_type"])
				if (src.active2)
					switch(href_list["b_type"])
						if("an")
							src.active2.fields["b_type"] = "A-"
						if("bn")
							src.active2.fields["b_type"] = "B-"
						if("abn")
							src.active2.fields["b_type"] = "AB-"
						if("on")
							src.active2.fields["b_type"] = "O-"
						if("ap")
							src.active2.fields["b_type"] = "A+"
						if("bp")
							src.active2.fields["b_type"] = "B+"
						if("abp")
							src.active2.fields["b_type"] = "AB+"
						if("op")
							src.active2.fields["b_type"] = "O+"


			if (href_list["del_r"])
				if (src.active2)
					src.temp = text("Are you sure you wish to delete the record (Medical Portion Only)?<br>\n\t<A href='?src=\ref[];temp=1;del_r2=1'>Yes</A><br>\n\t<A href='?src=\ref[];temp=1'>No</A><br>", src, src)

			if (href_list["del_r2"])
				if (src.active2)
					//src.active2 = null
					del(src.active2)

			if (href_list["d_rec"])
				var/datum/data/record/R = locate(href_list["d_rec"])
				var/datum/data/record/M = locate(href_list["d_rec"])
				if (!( data_core.general.Find(R) ))
					src.temp = "Record Not Found!"
					return
				for(var/datum/data/record/E in data_core.medical)
					if ((E.fields["name"] == R.fields["name"] || E.fields["id"] == R.fields["id"]))
						M = E
					else
						//Foreach continue //goto(2540)
				src.active1 = R
				src.active2 = M
				src.screen = 4

			if (href_list["new"])
				if ((istype(src.active1, /datum/data/record) && !( istype(src.active2, /datum/data/record) )))
					var/datum/data/record/R = new /datum/data/record(  )
					R.fields["name"] = src.active1.fields["name"]
					R.fields["id"] = src.active1.fields["id"]
					R.name = text("Medical Record #[]", R.fields["id"])
					R.fields["b_type"] = "Unknown"
					R.fields["b_dna"] = "Unknown"
					R.fields["mi_dis"] = "None"
					R.fields["mi_dis_d"] = "No minor disabilities have been declared."
					R.fields["ma_dis"] = "None"
					R.fields["ma_dis_d"] = "No major disabilities have been diagnosed."
					R.fields["alg"] = "None"
					R.fields["alg_d"] = "No allergies have been detected in this patient."
					R.fields["cdi"] = "None"
					R.fields["cdi_d"] = "No diseases have been diagnosed at the moment."
					R.fields["notes"] = "No notes."
					data_core.medical += R
					src.active2 = R
					src.screen = 4

			if (href_list["add_c"])
				if (!( istype(src.active2, /datum/data/record) ))
					return
				var/a2 = src.active2
				var/t1 = copytext(sanitize(input("Add Comment:", "Med. records", null, null)  as message),1,MAX_MESSAGE_LEN)
				if ((!( t1 ) || !( src.authenticated ) || usr.stat || usr.restrained() || (!interactable() && (!istype(usr, /mob/living/silicon))) || src.active2 != a2))
					return
				var/counter = 1
				while(src.active2.fields[text("com_[]", counter)])
					counter++
				src.active2.fields[text("com_[counter]")] = text("Made by [authenticated] ([rank]) on [time2text(world.realtime, "DDD MMM DD hh:mm:ss")], [game_year]<BR>[t1]")

			if (href_list["del_c"])
				if ((istype(src.active2, /datum/data/record) && src.active2.fields[text("com_[]", href_list["del_c"])]))
					src.active2.fields[text("com_[]", href_list["del_c"])] = "<B>Deleted</B>"

			if (href_list["search"])
				var/t1 = input("Search String: (Name, DNA, or ID)", "Med. records", null, null)  as text
				if ((!( t1 ) || usr.stat || !( src.authenticated ) || usr.restrained() || ((!interactable()) && (!istype(usr, /mob/living/silicon)))))
					return
				src.active1 = null
				src.active2 = null
				t1 = lowertext(t1)
				for(var/datum/data/record/R in data_core.medical)
					if ((lowertext(R.fields["name"]) == t1 || t1 == lowertext(R.fields["id"]) || t1 == lowertext(R.fields["b_dna"])))
						src.active2 = R
					else
						//Foreach continue //goto(3229)
				if (!( src.active2 ))
					src.temp = text("Could not locate record [].", t1)
				else
					for(var/datum/data/record/E in data_core.general)
						if ((E.fields["name"] == src.active2.fields["name"] || E.fields["id"] == src.active2.fields["id"]))
							src.active1 = E
						else
							//Foreach continue //goto(3334)
					src.screen = 4

			if (href_list["print_p"])
				if (!( src.printing ))
					src.printing = 1
					var/datum/data/record/record1 = null
					var/datum/data/record/record2 = null
					if ((istype(src.active1, /datum/data/record) && data_core.general.Find(src.active1)))
						record1 = active1
					if ((istype(src.active2, /datum/data/record) && data_core.medical.Find(src.active2)))
						record2 = active2
					sleep(50)
					var/obj/item/weapon/paper/P = new /obj/item/weapon/paper( computer.loc )
					P.info = "<CENTER><B>Medical Record</B></CENTER><BR>"
					if (record1)
						P.info += text("Name: [] ID: []<BR>\nSex: []<BR>\nAge: []<BR>\nFingerprint: []<BR>\nPhysical Status: []<BR>\nMental Status: []<BR>", record1.fields["name"], record1.fields["id"], record1.fields["sex"], record1.fields["age"], record1.fields["fingerprint"], record1.fields["p_stat"], record1.fields["m_stat"])
						P.name = text("Medical Record ([])", record1.fields["name"])
					else
						P.info += "<B>General Record Lost!</B><BR>"
						P.name = "Medical Record"
					if (record2)
						P.info += text("<BR>\n<CENTER><B>Medical Data</B></CENTER><BR>\nBlood Type: []<BR>\nDNA: []<BR>\n<BR>\nMinor Disabilities: []<BR>\nDetails: []<BR>\n<BR>\nMajor Disabilities: []<BR>\nDetails: []<BR>\n<BR>\nAllergies: []<BR>\nDetails: []<BR>\n<BR>\nCurrent Diseases: [] (per disease info placed in log/comment section)<BR>\nDetails: []<BR>\n<BR>\nImportant Notes:<BR>\n\t[]<BR>\n<BR>\n<CENTER><B>Comments/Log</B></CENTER><BR>", record2.fields["b_type"], record2.fields["b_dna"], record2.fields["mi_dis"], record2.fields["mi_dis_d"], record2.fields["ma_dis"], record2.fields["ma_dis_d"], record2.fields["alg"], record2.fields["alg_d"], record2.fields["cdi"], record2.fields["cdi_d"], decode(record2.fields["notes"]))
						var/counter = 1
						while(record2.fields[text("com_[]", counter)])
							P.info += text("[]<BR>", record2.fields[text("com_[]", counter)])
							counter++
					else
						P.info += "<B>Medical Record Lost!</B><BR>"
					P.info += "</TT>"
					src.printing = null

		interact()
		return<|MERGE_RESOLUTION|>--- conflicted
+++ resolved
@@ -343,15 +343,9 @@
 						if (istype(src.active2, /datum/data/record))
 							src.temp = text("<B>Blood Type:</B><BR>\n\t<A href='?src=\ref[];temp=1;b_type=an'>A-</A> <A href='?src=\ref[];temp=1;b_type=ap'>A+</A><BR>\n\t<A href='?src=\ref[];temp=1;b_type=bn'>B-</A> <A href='?src=\ref[];temp=1;b_type=bp'>B+</A><BR>\n\t<A href='?src=\ref[];temp=1;b_type=abn'>AB-</A> <A href='?src=\ref[];temp=1;b_type=abp'>AB+</A><BR>\n\t<A href='?src=\ref[];temp=1;b_type=on'>O-</A> <A href='?src=\ref[];temp=1;b_type=op'>O+</A><BR>", src, src, src, src, src, src, src, src)
 					if("b_dna")
-<<<<<<< HEAD
-						if (istype(src.active1, /datum/data/record))
-							var/t1 = copytext(sanitize(trim(input("Please input DNA hash:", "Med. records", src.active1.fields["dna"], null)  as text)),1,MAX_MESSAGE_LEN)
-							if ((!( t1 ) || !( src.authenticated ) || usr.stat || usr.restrained() || (!interactable() && (!istype(usr, /mob/living/silicon))) || src.active1 != a1))
-=======
-						if (istype(src.active2, /datum/data/record))
-							var/t1 = copytext(sanitize(input("Please input DNA hash:", "Med. records", src.active2.fields["b_dna"], null)  as text),1,MAX_MESSAGE_LEN)
-							if ((!( t1 ) || !( src.authenticated ) || usr.stat || usr.restrained() || (!interactable() && (!istype(usr, /mob/living/silicon))) || src.active2 != a2))
->>>>>>> 19b032d8
+						if (istype(src.active2, /datum/data/record))
+							var/t1 = copytext(sanitize(trim(input("Please input DNA hash:", "Med. records", src.active2.fields["b_dna"], null)  as text)),1,MAX_MESSAGE_LEN)
+							if ((!( t1 ) || !( src.authenticated ) || usr.stat || usr.restrained() || (!interactable() && (!istype(usr, /mob/living/silicon))) || src.active2 != a2))
 								return
 							src.active2.fields["b_dna"] = t1
 					if("vir_name")
