--- conflicted
+++ resolved
@@ -267,20 +267,13 @@
 #define slot_legs        21
 #define slot_tie         22
 
-<<<<<<< HEAD
 // Inventory slot strings.
 // since numbers cannot be used as associative list keys.
 #define slot_back_str		"back"
 #define slot_l_hand_str		"slot_l_hand"
 #define slot_r_hand_str		"slot_r_hand"
 #define slot_w_uniform_str	"w_uniform"
-=======
-// Mob sprite sheets. These need to be strings as numbers 
-// cannot be used as associative list keys.
-#define icon_l_hand		"slot_l_hand"
-#define icon_r_hand		"slot_r_hand"
 #define icon_head		"slot_head"
->>>>>>> ed779b7f
 
 // Bitflags for clothing parts.
 #define HEAD        1
