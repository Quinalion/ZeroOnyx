--- conflicted
+++ resolved
@@ -1,622 +1,619 @@
-/datum/configuration
-	var/server_name = null				// server name (for world name / status)
-	var/server_suffix = 0				// generate numeric suffix based on server port
-
-	var/nudge_script_path = "nudge.py"  // where the nudge.py script is located
-
-	var/log_ooc = 0						// log OOC channel
-	var/log_access = 0					// log login/logout
-	var/log_say = 0						// log client say
-	var/log_admin = 0					// log admin actions
-	var/log_debug = 1					// log debug output
-	var/log_game = 0					// log game events
-	var/log_vote = 0					// log voting
-	var/log_whisper = 0					// log client whisper
-	var/log_emote = 0					// log emotes
-	var/log_attack = 0					// log attack messages
-	var/log_adminchat = 0				// log admin chat messages
-	var/log_adminwarn = 0				// log warnings admins get about bomb construction and such
-	var/log_pda = 0						// log pda messages
-	var/log_hrefs = 0					// logs all links clicked in-game. Could be used for debugging and tracking down exploits
-	var/sql_enabled = 1					// for sql switching
-	var/allow_admin_ooccolor = 0		// Allows admins with relevant permissions to have their own ooc colour
-	var/allow_vote_restart = 0 			// allow votes to restart
-	var/allow_vote_mode = 0				// allow votes to change mode
-	var/allow_admin_jump = 1			// allows admin jumping
-	var/allow_admin_spawning = 1		// allows admin item spawning
-	var/allow_admin_rev = 1				// allows admin revives
-	var/vote_delay = 6000				// minimum time between voting sessions (deciseconds, 10 minute default)
-	var/vote_period = 600				// length of voting period (deciseconds, default 1 minute)
-	var/vote_autotransfer_initial = 108000 // Length of time before the first autotransfer vote is called
-	var/vote_autotransfer_interval = 36000 // length of time before next sequential autotransfer vote
-	var/vote_no_default = 0				// vote does not default to nochange/norestart (tbi)
-	var/vote_no_dead = 0				// dead people can't vote (tbi)
-//	var/enable_authentication = 0		// goon authentication
-	var/del_new_on_log = 1				// del's new players if they log before they spawn in
-	var/feature_object_spell_system = 0 //spawns a spellbook which gives object-type spells instead of verb-type spells for the wizard
-	var/traitor_scaling = 0 			//if amount of traitors scales based on amount of players
-	var/protect_roles_from_antagonist = 0// If security and such can be tratior/cult/other
-	var/continous_rounds = 1			// Gamemodes which end instantly will instead keep on going until the round ends by escape shuttle or nuke.
-	var/allow_Metadata = 0				// Metadata is supported.
-	var/popup_admin_pm = 0				//adminPMs to non-admins show in a pop-up 'reply' window when set to 1.
-	var/Ticklag = 0.9
-	var/Tickcomp = 0
-	var/socket_talk	= 0					// use socket_talk to communicate with other processes
-	var/list/resource_urls = null
-<<<<<<< HEAD
-	var/antag_hud_allowed = 0			// Ghosts can turn on Antagovision to see a HUD of who is the bad guys this round.
-	var/antag_hud_restricted = 0                    // Ghosts that turn on Antagovision cannot rejoin the round.
-=======
->>>>>>> c6e60644
-	var/list/mode_names = list()
-	var/list/modes = list()				// allowed modes
-	var/list/votable_modes = list()		// votable modes
-	var/list/probabilities = list()		// relative probability of each mode
-	var/humans_need_surnames = 0
-	var/allow_random_events = 0			// enables random events mid-round when set to 1
-	var/allow_ai = 1					// allow ai job
-	var/hostedby = null
-	var/respawn = 1
-	var/guest_jobban = 1
-	var/usewhitelist = 0
-	var/kick_inactive = 0				//force disconnect for inactive players
-	var/load_jobs_from_txt = 0
-	var/ToRban = 0
-	var/automute_on = 0					//enables automuting/spam prevention
-	var/jobs_have_minimal_access = 0	//determines whether jobs use minimal access or expanded access.
-
-	var/disable_player_mice = 0
-	var/uneducated_mice = 0 //Set to 1 to prevent newly-spawned mice from understanding human speech
-
-	var/usealienwhitelist = 0
-	var/limitalienplayers = 0
-	var/alien_to_human_ratio = 0.5
-
-	var/server
-	var/banappeals
-	var/wikiurl
-	var/forumurl
-
-	//Alert level description
-	var/alert_desc_green = "All threats to the station have passed. Security may not have weapons visible, privacy laws are once again fully enforced."
-	var/alert_desc_blue_upto = "The station has received reliable information about possible hostile activity on the station. Security staff may have weapons visible, random searches are permitted."
-	var/alert_desc_blue_downto = "The immediate threat has passed. Security may no longer have weapons drawn at all times, but may continue to have them visible. Random searches are still allowed."
-	var/alert_desc_red_upto = "There is an immediate serious threat to the station. Security may have weapons unholstered at all times. Random searches are allowed and advised."
-	var/alert_desc_red_downto = "The self-destruct mechanism has been deactivated, there is still however an immediate serious threat to the station. Security may have weapons unholstered at all times, random searches are allowed and advised."
-	var/alert_desc_delta = "The station's self-destruct mechanism has been engaged. All crew are instructed to obey all instructions given by heads of staff. Any violations of these orders can be punished by death. This is not a drill."
-
-	var/forbid_singulo_possession = 0
-
-	//game_options.txt configs
-
-	var/health_threshold_softcrit = 0
-	var/health_threshold_crit = 0
-	var/health_threshold_dead = -100
-
-	var/organ_health_multiplier = 1
-	var/organ_regeneration_multiplier = 1
-
-	var/bones_can_break = 0
-	var/limbs_can_break = 0
-
-	var/revival_pod_plants = 1
-	var/revival_cloning = 1
-	var/revival_brain_life = -1
-
-	//Used for modifying movement speed for mobs.
-	//Unversal modifiers
-	var/run_speed = 0
-	var/walk_speed = 0
-
-	//Mob specific modifiers. NOTE: These will affect different mob types in different ways
-	var/human_delay = 0
-	var/robot_delay = 0
-	var/monkey_delay = 0
-	var/alien_delay = 0
-	var/slime_delay = 0
-	var/animal_delay = 0
-
-	var/admin_legacy_system = 0	//Defines whether the server uses the legacy admin system with admins.txt or the SQL system. Config option in config.txt
-	var/ban_legacy_system = 0	//Defines whether the server uses the legacy banning system with the files in /data or the SQL system. Config option in config.txt
-	var/use_age_restriction_for_jobs = 0 //Do jobs use account age restrictions? --requires database
-
-	var/simultaneous_pm_warning_timeout = 100
-
-	var/use_recursive_explosions //Defines whether the server uses recursive or circular explosions.
-
-	var/assistant_maint = 0 //Do assistants get maint access?
-	var/gateway_delay = 18000 //How long the gateway takes before it activates. Default is half an hour.
-	var/ghost_interaction = 0
-
-	var/comms_password = ""
-
-	var/use_irc_bot = 0
-	var/irc_bot_host = ""
-	var/main_irc = ""
-	var/admin_irc = ""
-	var/python_path = "" //Path to the python executable.  Defaults to "python" on windows and "/usr/bin/env python2" on unix
-
-
-/datum/configuration/New()
-	var/list/L = typesof(/datum/game_mode) - /datum/game_mode
-	for (var/T in L)
-		// I wish I didn't have to instance the game modes in order to look up
-		// their information, but it is the only way (at least that I know of).
-		var/datum/game_mode/M = new T()
-
-		if (M.config_tag)
-			if(!(M.config_tag in modes))		// ensure each mode is added only once
-				diary << "Adding game mode [M.name] ([M.config_tag]) to configuration."
-				src.modes += M.config_tag
-				src.mode_names[M.config_tag] = M.name
-				src.probabilities[M.config_tag] = M.probability
-				if (M.votable)
-					src.votable_modes += M.config_tag
-		del(M)
-	src.votable_modes += "secret"
-
-/datum/configuration/proc/load(filename, type = "config") //the type can also be game_options, in which case it uses a different switch. not making it separate to not copypaste code - Urist
-	var/list/Lines = file2list(filename)
-
-	for(var/t in Lines)
-		if(!t)	continue
-
-		t = trim(t)
-		if (length(t) == 0)
-			continue
-		else if (copytext(t, 1, 2) == "#")
-			continue
-
-		var/pos = findtext(t, " ")
-		var/name = null
-		var/value = null
-
-		if (pos)
-			name = lowertext(copytext(t, 1, pos))
-			value = copytext(t, pos + 1)
-		else
-			name = lowertext(t)
-
-		if (!name)
-			continue
-
-		if(type == "config")
-			switch (name)
-				if ("resource_urls")
-					config.resource_urls = stringsplit(value, " ")
-
-				if ("admin_legacy_system")
-					config.admin_legacy_system = 1
-
-				if ("ban_legacy_system")
-					config.ban_legacy_system = 1
-
-				if ("use_age_restriction_for_jobs")
-					config.use_age_restriction_for_jobs = 1
-
-				if ("jobs_have_minimal_access")
-					config.jobs_have_minimal_access = 1
-
-				if ("use_recursive_explosions")
-					use_recursive_explosions = 1
-
-				if ("log_ooc")
-					config.log_ooc = 1
-
-				if ("log_access")
-					config.log_access = 1
-
-				if ("sql_enabled")
-					config.sql_enabled = text2num(value)
-
-				if ("log_say")
-					config.log_say = 1
-
-				if ("log_admin")
-					config.log_admin = 1
-
-				if ("log_debug")
-					config.log_debug = text2num(value)
-
-				if ("log_game")
-					config.log_game = 1
-
-				if ("log_vote")
-					config.log_vote = 1
-
-				if ("log_whisper")
-					config.log_whisper = 1
-
-				if ("log_attack")
-					config.log_attack = 1
-
-				if ("log_emote")
-					config.log_emote = 1
-
-				if ("log_adminchat")
-					config.log_adminchat = 1
-
-				if ("log_adminwarn")
-					config.log_adminwarn = 1
-
-				if ("log_pda")
-					config.log_pda = 1
-
-				if ("log_hrefs")
-					config.log_hrefs = 1
-
-				if("allow_admin_ooccolor")
-					config.allow_admin_ooccolor = 1
-
-				if ("allow_vote_restart")
-					config.allow_vote_restart = 1
-
-				if ("allow_vote_mode")
-					config.allow_vote_mode = 1
-
-				if ("allow_admin_jump")
-					config.allow_admin_jump = 1
-
-				if("allow_admin_rev")
-					config.allow_admin_rev = 1
-
-				if ("allow_admin_spawning")
-					config.allow_admin_spawning = 1
-
-				if ("no_dead_vote")
-					config.vote_no_dead = 1
-
-				if ("default_no_vote")
-					config.vote_no_default = 1
-
-				if ("vote_delay")
-					config.vote_delay = text2num(value)
-
-				if ("vote_period")
-					config.vote_period = text2num(value)
-
-				if ("vote_autotransfer_initial")
-					config.vote_autotransfer_initial = text2num(value)
-
-				if ("vote_autotransfer_interval")
-					config.vote_autotransfer_interval = text2num(value)
-
-				if ("allow_ai")
-					config.allow_ai = 1
-
-//				if ("authentication")
-//					config.enable_authentication = 1
-
-				if ("norespawn")
-					config.respawn = 0
-
-				if ("servername")
-					config.server_name = value
-
-				if ("serversuffix")
-					config.server_suffix = 1
-
-				if ("nudge_script_path")
-					config.nudge_script_path = value
-
-				if ("hostedby")
-					config.hostedby = value
-
-				if ("server")
-					config.server = value
-
-				if ("banappeals")
-					config.banappeals = value
-
-				if ("wikiurl")
-					config.wikiurl = value
-
-				if ("forumurl")
-					config.forumurl = value
-
-				if ("guest_jobban")
-					config.guest_jobban = 1
-
-				if ("guest_ban")
-					guests_allowed = 0
-
-				if ("usewhitelist")
-					config.usewhitelist = 1
-
-				if ("feature_object_spell_system")
-					config.feature_object_spell_system = 1
-
-				if ("allow_metadata")
-					config.allow_Metadata = 1
-
-				if ("traitor_scaling")
-					config.traitor_scaling = 1
-
-				if("protect_roles_from_antagonist")
-					config.protect_roles_from_antagonist = 1
-
-				if ("probability")
-					var/prob_pos = findtext(value, " ")
-					var/prob_name = null
-					var/prob_value = null
-
-					if (prob_pos)
-						prob_name = lowertext(copytext(value, 1, prob_pos))
-						prob_value = copytext(value, prob_pos + 1)
-						if (prob_name in config.modes)
-							config.probabilities[prob_name] = text2num(prob_value)
-						else
-							diary << "Unknown game mode probability configuration definition: [prob_name]."
-					else
-						diary << "Incorrect probability configuration definition: [prob_name]  [prob_value]."
-
-				if("allow_random_events")
-					config.allow_random_events = 1
-
-				if("kick_inactive")
-					config.kick_inactive = 1
-
-				if("load_jobs_from_txt")
-					load_jobs_from_txt = 1
-
-				if("alert_red_upto")
-					config.alert_desc_red_upto = value
-
-				if("alert_red_downto")
-					config.alert_desc_red_downto = value
-
-				if("alert_blue_downto")
-					config.alert_desc_blue_downto = value
-
-				if("alert_blue_upto")
-					config.alert_desc_blue_upto = value
-
-				if("alert_green")
-					config.alert_desc_green = value
-
-				if("alert_delta")
-					config.alert_desc_delta = value
-
-				if("forbid_singulo_possession")
-					forbid_singulo_possession = 1
-
-				if("popup_admin_pm")
-					config.popup_admin_pm = 1
-
-				if("allow_holidays")
-					Holiday = 1
-
-				if("use_irc_bot")
-					use_irc_bot = 1
-
-				if("ticklag")
-					Ticklag = text2num(value)
-
-				if("allow_antag_hud")
-					config.antag_hud_allowed = 1
-				if("antag_hud_restricted")
-					config.antag_hud_restricted = 1
-
-				if("socket_talk")
-					socket_talk = text2num(value)
-
-				if("tickcomp")
-					Tickcomp = 1
-
-				if("humans_need_surnames")
-					humans_need_surnames = 1
-
-				if("tor_ban")
-					ToRban = 1
-
-				if("automute_on")
-					automute_on = 1
-
-				if("usealienwhitelist")
-					usealienwhitelist = 1
-
-				if("alien_player_ratio")
-					limitalienplayers = 1
-					alien_to_human_ratio = text2num(value)
-
-				if("assistant_maint")
-					config.assistant_maint = 1
-
-				if("gateway_delay")
-					config.gateway_delay = text2num(value)
-
-				if("continuous_rounds")
-					config.continous_rounds = 1
-
-				if("ghost_interaction")
-					config.ghost_interaction = 1
-
-				if("disable_player_mice")
-					config.disable_player_mice = 1
-
-				if("uneducated_mice")
-					config.uneducated_mice = 1
-
-				if("comms_password")
-					config.comms_password = value
-
-				if("irc_bot_host")
-					config.irc_bot_host = value
-
-				if("main_irc")
-					config.main_irc = value
-
-				if("admin_irc")
-					config.admin_irc = value
-
-				if("python_path")
-					if(value)
-						config.python_path = value
-					else
-						if(world.system_type == UNIX)
-							config.python_path = "/usr/bin/env python2"
-						else //probably windows, if not this should work anyway
-							config.python_path = "python"
-
-				else
-					diary << "Unknown setting in configuration: '[name]'"
-
-
-		else if(type == "game_options")
-			if(!value)
-				diary << "Unknown value for setting [name] in [filename]."
-			value = text2num(value)
-
-			switch(name)
-				if("health_threshold_crit")
-					config.health_threshold_crit = value
-				if("health_threshold_softcrit")
-					config.health_threshold_softcrit = value
-				if("health_threshold_dead")
-					config.health_threshold_dead = value
-				if("revival_pod_plants")
-					config.revival_pod_plants = value
-				if("revival_cloning")
-					config.revival_cloning = value
-				if("revival_brain_life")
-					config.revival_brain_life = value
-				if("run_speed")
-					config.run_speed = value
-				if("walk_speed")
-					config.walk_speed = value
-				if("human_delay")
-					config.human_delay = value
-				if("robot_delay")
-					config.robot_delay = value
-				if("monkey_delay")
-					config.monkey_delay = value
-				if("alien_delay")
-					config.alien_delay = value
-				if("slime_delay")
-					config.slime_delay = value
-				if("animal_delay")
-					config.animal_delay = value
-				if("organ_health_multiplier")
-					config.organ_health_multiplier = value / 100
-				if("organ_regeneration_multiplier")
-					config.organ_regeneration_multiplier = value / 100
-				if("bones_can_break")
-					config.bones_can_break = value
-				if("limbs_can_break")
-					config.limbs_can_break = value
-				else
-					diary << "Unknown setting in configuration: '[name]'"
-
-/datum/configuration/proc/loadsql(filename)  // -- TLE
-	var/list/Lines = file2list(filename)
-	for(var/t in Lines)
-		if(!t)	continue
-
-		t = trim(t)
-		if (length(t) == 0)
-			continue
-		else if (copytext(t, 1, 2) == "#")
-			continue
-
-		var/pos = findtext(t, " ")
-		var/name = null
-		var/value = null
-
-		if (pos)
-			name = lowertext(copytext(t, 1, pos))
-			value = copytext(t, pos + 1)
-		else
-			name = lowertext(t)
-
-		if (!name)
-			continue
-
-		switch (name)
-			if ("address")
-				sqladdress = value
-			if ("port")
-				sqlport = value
-			if ("database")
-				sqldb = value
-			if ("login")
-				sqllogin = value
-			if ("password")
-				sqlpass = value
-			if ("feedback_database")
-				sqlfdbkdb = value
-			if ("feedback_login")
-				sqlfdbklogin = value
-			if ("feedback_password")
-				sqlfdbkpass = value
-			if ("enable_stat_tracking")
-				sqllogging = 1
-			else
-				diary << "Unknown setting in configuration: '[name]'"
-
-/datum/configuration/proc/loadforumsql(filename)  // -- TLE
-	var/list/Lines = file2list(filename)
-	for(var/t in Lines)
-		if(!t)	continue
-
-		t = trim(t)
-		if (length(t) == 0)
-			continue
-		else if (copytext(t, 1, 2) == "#")
-			continue
-
-		var/pos = findtext(t, " ")
-		var/name = null
-		var/value = null
-
-		if (pos)
-			name = lowertext(copytext(t, 1, pos))
-			value = copytext(t, pos + 1)
-		else
-			name = lowertext(t)
-
-		if (!name)
-			continue
-
-		switch (name)
-			if ("address")
-				forumsqladdress = value
-			if ("port")
-				forumsqlport = value
-			if ("database")
-				forumsqldb = value
-			if ("login")
-				forumsqllogin = value
-			if ("password")
-				forumsqlpass = value
-			if ("activatedgroup")
-				forum_activated_group = value
-			if ("authenticatedgroup")
-				forum_authenticated_group = value
-			else
-				diary << "Unknown setting in configuration: '[name]'"
-
-/datum/configuration/proc/pick_mode(mode_name)
-	// I wish I didn't have to instance the game modes in order to look up
-	// their information, but it is the only way (at least that I know of).
-	for (var/T in (typesof(/datum/game_mode) - /datum/game_mode))
-		var/datum/game_mode/M = new T()
-		if (M.config_tag && M.config_tag == mode_name)
-			return M
-		del(M)
-	return new /datum/game_mode/extended()
-
-/datum/configuration/proc/get_runnable_modes()
-	var/list/datum/game_mode/runnable_modes = new
-	for (var/T in (typesof(/datum/game_mode) - /datum/game_mode))
-		var/datum/game_mode/M = new T()
-		//world << "DEBUG: [T], tag=[M.config_tag], prob=[probabilities[M.config_tag]]"
-		if (!(M.config_tag in modes))
-			del(M)
-			continue
-		if (probabilities[M.config_tag]<=0)
-			del(M)
-			continue
-		if (M.can_start())
-			runnable_modes[M] = probabilities[M.config_tag]
-			//world << "DEBUG: runnable_mode\[[runnable_modes.len]\] = [M.config_tag]"
-	return runnable_modes
+/datum/configuration
+	var/server_name = null				// server name (for world name / status)
+	var/server_suffix = 0				// generate numeric suffix based on server port
+
+	var/nudge_script_path = "nudge.py"  // where the nudge.py script is located
+
+	var/log_ooc = 0						// log OOC channel
+	var/log_access = 0					// log login/logout
+	var/log_say = 0						// log client say
+	var/log_admin = 0					// log admin actions
+	var/log_debug = 1					// log debug output
+	var/log_game = 0					// log game events
+	var/log_vote = 0					// log voting
+	var/log_whisper = 0					// log client whisper
+	var/log_emote = 0					// log emotes
+	var/log_attack = 0					// log attack messages
+	var/log_adminchat = 0				// log admin chat messages
+	var/log_adminwarn = 0				// log warnings admins get about bomb construction and such
+	var/log_pda = 0						// log pda messages
+	var/log_hrefs = 0					// logs all links clicked in-game. Could be used for debugging and tracking down exploits
+	var/sql_enabled = 1					// for sql switching
+	var/allow_admin_ooccolor = 0		// Allows admins with relevant permissions to have their own ooc colour
+	var/allow_vote_restart = 0 			// allow votes to restart
+	var/allow_vote_mode = 0				// allow votes to change mode
+	var/allow_admin_jump = 1			// allows admin jumping
+	var/allow_admin_spawning = 1		// allows admin item spawning
+	var/allow_admin_rev = 1				// allows admin revives
+	var/vote_delay = 6000				// minimum time between voting sessions (deciseconds, 10 minute default)
+	var/vote_period = 600				// length of voting period (deciseconds, default 1 minute)
+	var/vote_autotransfer_initial = 108000 // Length of time before the first autotransfer vote is called
+	var/vote_autotransfer_interval = 36000 // length of time before next sequential autotransfer vote
+	var/vote_no_default = 0				// vote does not default to nochange/norestart (tbi)
+	var/vote_no_dead = 0				// dead people can't vote (tbi)
+//	var/enable_authentication = 0		// goon authentication
+	var/del_new_on_log = 1				// del's new players if they log before they spawn in
+	var/feature_object_spell_system = 0 //spawns a spellbook which gives object-type spells instead of verb-type spells for the wizard
+	var/traitor_scaling = 0 			//if amount of traitors scales based on amount of players
+	var/protect_roles_from_antagonist = 0// If security and such can be tratior/cult/other
+	var/continous_rounds = 1			// Gamemodes which end instantly will instead keep on going until the round ends by escape shuttle or nuke.
+	var/allow_Metadata = 0				// Metadata is supported.
+	var/popup_admin_pm = 0				//adminPMs to non-admins show in a pop-up 'reply' window when set to 1.
+	var/Ticklag = 0.9
+	var/Tickcomp = 0
+	var/socket_talk	= 0					// use socket_talk to communicate with other processes
+	var/list/resource_urls = null
+	var/antag_hud_allowed = 0			// Ghosts can turn on Antagovision to see a HUD of who is the bad guys this round.
+	var/antag_hud_restricted = 0                    // Ghosts that turn on Antagovision cannot rejoin the round.
+	var/list/mode_names = list()
+	var/list/modes = list()				// allowed modes
+	var/list/votable_modes = list()		// votable modes
+	var/list/probabilities = list()		// relative probability of each mode
+	var/humans_need_surnames = 0
+	var/allow_random_events = 0			// enables random events mid-round when set to 1
+	var/allow_ai = 1					// allow ai job
+	var/hostedby = null
+	var/respawn = 1
+	var/guest_jobban = 1
+	var/usewhitelist = 0
+	var/kick_inactive = 0				//force disconnect for inactive players
+	var/load_jobs_from_txt = 0
+	var/ToRban = 0
+	var/automute_on = 0					//enables automuting/spam prevention
+	var/jobs_have_minimal_access = 0	//determines whether jobs use minimal access or expanded access.
+
+	var/disable_player_mice = 0
+	var/uneducated_mice = 0 //Set to 1 to prevent newly-spawned mice from understanding human speech
+
+	var/usealienwhitelist = 0
+	var/limitalienplayers = 0
+	var/alien_to_human_ratio = 0.5
+
+	var/server
+	var/banappeals
+	var/wikiurl
+	var/forumurl
+
+	//Alert level description
+	var/alert_desc_green = "All threats to the station have passed. Security may not have weapons visible, privacy laws are once again fully enforced."
+	var/alert_desc_blue_upto = "The station has received reliable information about possible hostile activity on the station. Security staff may have weapons visible, random searches are permitted."
+	var/alert_desc_blue_downto = "The immediate threat has passed. Security may no longer have weapons drawn at all times, but may continue to have them visible. Random searches are still allowed."
+	var/alert_desc_red_upto = "There is an immediate serious threat to the station. Security may have weapons unholstered at all times. Random searches are allowed and advised."
+	var/alert_desc_red_downto = "The self-destruct mechanism has been deactivated, there is still however an immediate serious threat to the station. Security may have weapons unholstered at all times, random searches are allowed and advised."
+	var/alert_desc_delta = "The station's self-destruct mechanism has been engaged. All crew are instructed to obey all instructions given by heads of staff. Any violations of these orders can be punished by death. This is not a drill."
+
+	var/forbid_singulo_possession = 0
+
+	//game_options.txt configs
+
+	var/health_threshold_softcrit = 0
+	var/health_threshold_crit = 0
+	var/health_threshold_dead = -100
+
+	var/organ_health_multiplier = 1
+	var/organ_regeneration_multiplier = 1
+
+	var/bones_can_break = 0
+	var/limbs_can_break = 0
+
+	var/revival_pod_plants = 1
+	var/revival_cloning = 1
+	var/revival_brain_life = -1
+
+	//Used for modifying movement speed for mobs.
+	//Unversal modifiers
+	var/run_speed = 0
+	var/walk_speed = 0
+
+	//Mob specific modifiers. NOTE: These will affect different mob types in different ways
+	var/human_delay = 0
+	var/robot_delay = 0
+	var/monkey_delay = 0
+	var/alien_delay = 0
+	var/slime_delay = 0
+	var/animal_delay = 0
+
+	var/admin_legacy_system = 0	//Defines whether the server uses the legacy admin system with admins.txt or the SQL system. Config option in config.txt
+	var/ban_legacy_system = 0	//Defines whether the server uses the legacy banning system with the files in /data or the SQL system. Config option in config.txt
+	var/use_age_restriction_for_jobs = 0 //Do jobs use account age restrictions? --requires database
+
+	var/simultaneous_pm_warning_timeout = 100
+
+	var/use_recursive_explosions //Defines whether the server uses recursive or circular explosions.
+
+	var/assistant_maint = 0 //Do assistants get maint access?
+	var/gateway_delay = 18000 //How long the gateway takes before it activates. Default is half an hour.
+	var/ghost_interaction = 0
+
+	var/comms_password = ""
+
+	var/use_irc_bot = 0
+	var/irc_bot_host = ""
+	var/main_irc = ""
+	var/admin_irc = ""
+	var/python_path = "" //Path to the python executable.  Defaults to "python" on windows and "/usr/bin/env python2" on unix
+
+
+/datum/configuration/New()
+	var/list/L = typesof(/datum/game_mode) - /datum/game_mode
+	for (var/T in L)
+		// I wish I didn't have to instance the game modes in order to look up
+		// their information, but it is the only way (at least that I know of).
+		var/datum/game_mode/M = new T()
+
+		if (M.config_tag)
+			if(!(M.config_tag in modes))		// ensure each mode is added only once
+				diary << "Adding game mode [M.name] ([M.config_tag]) to configuration."
+				src.modes += M.config_tag
+				src.mode_names[M.config_tag] = M.name
+				src.probabilities[M.config_tag] = M.probability
+				if (M.votable)
+					src.votable_modes += M.config_tag
+		del(M)
+	src.votable_modes += "secret"
+
+/datum/configuration/proc/load(filename, type = "config") //the type can also be game_options, in which case it uses a different switch. not making it separate to not copypaste code - Urist
+	var/list/Lines = file2list(filename)
+
+	for(var/t in Lines)
+		if(!t)	continue
+
+		t = trim(t)
+		if (length(t) == 0)
+			continue
+		else if (copytext(t, 1, 2) == "#")
+			continue
+
+		var/pos = findtext(t, " ")
+		var/name = null
+		var/value = null
+
+		if (pos)
+			name = lowertext(copytext(t, 1, pos))
+			value = copytext(t, pos + 1)
+		else
+			name = lowertext(t)
+
+		if (!name)
+			continue
+
+		if(type == "config")
+			switch (name)
+				if ("resource_urls")
+					config.resource_urls = stringsplit(value, " ")
+
+				if ("admin_legacy_system")
+					config.admin_legacy_system = 1
+
+				if ("ban_legacy_system")
+					config.ban_legacy_system = 1
+
+				if ("use_age_restriction_for_jobs")
+					config.use_age_restriction_for_jobs = 1
+
+				if ("jobs_have_minimal_access")
+					config.jobs_have_minimal_access = 1
+
+				if ("use_recursive_explosions")
+					use_recursive_explosions = 1
+
+				if ("log_ooc")
+					config.log_ooc = 1
+
+				if ("log_access")
+					config.log_access = 1
+
+				if ("sql_enabled")
+					config.sql_enabled = text2num(value)
+
+				if ("log_say")
+					config.log_say = 1
+
+				if ("log_admin")
+					config.log_admin = 1
+
+				if ("log_debug")
+					config.log_debug = text2num(value)
+
+				if ("log_game")
+					config.log_game = 1
+
+				if ("log_vote")
+					config.log_vote = 1
+
+				if ("log_whisper")
+					config.log_whisper = 1
+
+				if ("log_attack")
+					config.log_attack = 1
+
+				if ("log_emote")
+					config.log_emote = 1
+
+				if ("log_adminchat")
+					config.log_adminchat = 1
+
+				if ("log_adminwarn")
+					config.log_adminwarn = 1
+
+				if ("log_pda")
+					config.log_pda = 1
+
+				if ("log_hrefs")
+					config.log_hrefs = 1
+
+				if("allow_admin_ooccolor")
+					config.allow_admin_ooccolor = 1
+
+				if ("allow_vote_restart")
+					config.allow_vote_restart = 1
+
+				if ("allow_vote_mode")
+					config.allow_vote_mode = 1
+
+				if ("allow_admin_jump")
+					config.allow_admin_jump = 1
+
+				if("allow_admin_rev")
+					config.allow_admin_rev = 1
+
+				if ("allow_admin_spawning")
+					config.allow_admin_spawning = 1
+
+				if ("no_dead_vote")
+					config.vote_no_dead = 1
+
+				if ("default_no_vote")
+					config.vote_no_default = 1
+
+				if ("vote_delay")
+					config.vote_delay = text2num(value)
+
+				if ("vote_period")
+					config.vote_period = text2num(value)
+
+				if ("vote_autotransfer_initial")
+					config.vote_autotransfer_initial = text2num(value)
+
+				if ("vote_autotransfer_interval")
+					config.vote_autotransfer_interval = text2num(value)
+
+				if ("allow_ai")
+					config.allow_ai = 1
+
+//				if ("authentication")
+//					config.enable_authentication = 1
+
+				if ("norespawn")
+					config.respawn = 0
+
+				if ("servername")
+					config.server_name = value
+
+				if ("serversuffix")
+					config.server_suffix = 1
+
+				if ("nudge_script_path")
+					config.nudge_script_path = value
+
+				if ("hostedby")
+					config.hostedby = value
+
+				if ("server")
+					config.server = value
+
+				if ("banappeals")
+					config.banappeals = value
+
+				if ("wikiurl")
+					config.wikiurl = value
+
+				if ("forumurl")
+					config.forumurl = value
+
+				if ("guest_jobban")
+					config.guest_jobban = 1
+
+				if ("guest_ban")
+					guests_allowed = 0
+
+				if ("usewhitelist")
+					config.usewhitelist = 1
+
+				if ("feature_object_spell_system")
+					config.feature_object_spell_system = 1
+
+				if ("allow_metadata")
+					config.allow_Metadata = 1
+
+				if ("traitor_scaling")
+					config.traitor_scaling = 1
+
+				if("protect_roles_from_antagonist")
+					config.protect_roles_from_antagonist = 1
+
+				if ("probability")
+					var/prob_pos = findtext(value, " ")
+					var/prob_name = null
+					var/prob_value = null
+
+					if (prob_pos)
+						prob_name = lowertext(copytext(value, 1, prob_pos))
+						prob_value = copytext(value, prob_pos + 1)
+						if (prob_name in config.modes)
+							config.probabilities[prob_name] = text2num(prob_value)
+						else
+							diary << "Unknown game mode probability configuration definition: [prob_name]."
+					else
+						diary << "Incorrect probability configuration definition: [prob_name]  [prob_value]."
+
+				if("allow_random_events")
+					config.allow_random_events = 1
+
+				if("kick_inactive")
+					config.kick_inactive = 1
+
+				if("load_jobs_from_txt")
+					load_jobs_from_txt = 1
+
+				if("alert_red_upto")
+					config.alert_desc_red_upto = value
+
+				if("alert_red_downto")
+					config.alert_desc_red_downto = value
+
+				if("alert_blue_downto")
+					config.alert_desc_blue_downto = value
+
+				if("alert_blue_upto")
+					config.alert_desc_blue_upto = value
+
+				if("alert_green")
+					config.alert_desc_green = value
+
+				if("alert_delta")
+					config.alert_desc_delta = value
+
+				if("forbid_singulo_possession")
+					forbid_singulo_possession = 1
+
+				if("popup_admin_pm")
+					config.popup_admin_pm = 1
+
+				if("allow_holidays")
+					Holiday = 1
+
+				if("use_irc_bot")
+					use_irc_bot = 1
+
+				if("ticklag")
+					Ticklag = text2num(value)
+
+				if("allow_antag_hud")
+					config.antag_hud_allowed = 1
+				if("antag_hud_restricted")
+					config.antag_hud_restricted = 1
+
+				if("socket_talk")
+					socket_talk = text2num(value)
+
+				if("tickcomp")
+					Tickcomp = 1
+
+				if("humans_need_surnames")
+					humans_need_surnames = 1
+
+				if("tor_ban")
+					ToRban = 1
+
+				if("automute_on")
+					automute_on = 1
+
+				if("usealienwhitelist")
+					usealienwhitelist = 1
+
+				if("alien_player_ratio")
+					limitalienplayers = 1
+					alien_to_human_ratio = text2num(value)
+
+				if("assistant_maint")
+					config.assistant_maint = 1
+
+				if("gateway_delay")
+					config.gateway_delay = text2num(value)
+
+				if("continuous_rounds")
+					config.continous_rounds = 1
+
+				if("ghost_interaction")
+					config.ghost_interaction = 1
+
+				if("disable_player_mice")
+					config.disable_player_mice = 1
+
+				if("uneducated_mice")
+					config.uneducated_mice = 1
+
+				if("comms_password")
+					config.comms_password = value
+
+				if("irc_bot_host")
+					config.irc_bot_host = value
+
+				if("main_irc")
+					config.main_irc = value
+
+				if("admin_irc")
+					config.admin_irc = value
+
+				if("python_path")
+					if(value)
+						config.python_path = value
+					else
+						if(world.system_type == UNIX)
+							config.python_path = "/usr/bin/env python2"
+						else //probably windows, if not this should work anyway
+							config.python_path = "python"
+
+				else
+					diary << "Unknown setting in configuration: '[name]'"
+
+
+		else if(type == "game_options")
+			if(!value)
+				diary << "Unknown value for setting [name] in [filename]."
+			value = text2num(value)
+
+			switch(name)
+				if("health_threshold_crit")
+					config.health_threshold_crit = value
+				if("health_threshold_softcrit")
+					config.health_threshold_softcrit = value
+				if("health_threshold_dead")
+					config.health_threshold_dead = value
+				if("revival_pod_plants")
+					config.revival_pod_plants = value
+				if("revival_cloning")
+					config.revival_cloning = value
+				if("revival_brain_life")
+					config.revival_brain_life = value
+				if("run_speed")
+					config.run_speed = value
+				if("walk_speed")
+					config.walk_speed = value
+				if("human_delay")
+					config.human_delay = value
+				if("robot_delay")
+					config.robot_delay = value
+				if("monkey_delay")
+					config.monkey_delay = value
+				if("alien_delay")
+					config.alien_delay = value
+				if("slime_delay")
+					config.slime_delay = value
+				if("animal_delay")
+					config.animal_delay = value
+				if("organ_health_multiplier")
+					config.organ_health_multiplier = value / 100
+				if("organ_regeneration_multiplier")
+					config.organ_regeneration_multiplier = value / 100
+				if("bones_can_break")
+					config.bones_can_break = value
+				if("limbs_can_break")
+					config.limbs_can_break = value
+				else
+					diary << "Unknown setting in configuration: '[name]'"
+
+/datum/configuration/proc/loadsql(filename)  // -- TLE
+	var/list/Lines = file2list(filename)
+	for(var/t in Lines)
+		if(!t)	continue
+
+		t = trim(t)
+		if (length(t) == 0)
+			continue
+		else if (copytext(t, 1, 2) == "#")
+			continue
+
+		var/pos = findtext(t, " ")
+		var/name = null
+		var/value = null
+
+		if (pos)
+			name = lowertext(copytext(t, 1, pos))
+			value = copytext(t, pos + 1)
+		else
+			name = lowertext(t)
+
+		if (!name)
+			continue
+
+		switch (name)
+			if ("address")
+				sqladdress = value
+			if ("port")
+				sqlport = value
+			if ("database")
+				sqldb = value
+			if ("login")
+				sqllogin = value
+			if ("password")
+				sqlpass = value
+			if ("feedback_database")
+				sqlfdbkdb = value
+			if ("feedback_login")
+				sqlfdbklogin = value
+			if ("feedback_password")
+				sqlfdbkpass = value
+			if ("enable_stat_tracking")
+				sqllogging = 1
+			else
+				diary << "Unknown setting in configuration: '[name]'"
+
+/datum/configuration/proc/loadforumsql(filename)  // -- TLE
+	var/list/Lines = file2list(filename)
+	for(var/t in Lines)
+		if(!t)	continue
+
+		t = trim(t)
+		if (length(t) == 0)
+			continue
+		else if (copytext(t, 1, 2) == "#")
+			continue
+
+		var/pos = findtext(t, " ")
+		var/name = null
+		var/value = null
+
+		if (pos)
+			name = lowertext(copytext(t, 1, pos))
+			value = copytext(t, pos + 1)
+		else
+			name = lowertext(t)
+
+		if (!name)
+			continue
+
+		switch (name)
+			if ("address")
+				forumsqladdress = value
+			if ("port")
+				forumsqlport = value
+			if ("database")
+				forumsqldb = value
+			if ("login")
+				forumsqllogin = value
+			if ("password")
+				forumsqlpass = value
+			if ("activatedgroup")
+				forum_activated_group = value
+			if ("authenticatedgroup")
+				forum_authenticated_group = value
+			else
+				diary << "Unknown setting in configuration: '[name]'"
+
+/datum/configuration/proc/pick_mode(mode_name)
+	// I wish I didn't have to instance the game modes in order to look up
+	// their information, but it is the only way (at least that I know of).
+	for (var/T in (typesof(/datum/game_mode) - /datum/game_mode))
+		var/datum/game_mode/M = new T()
+		if (M.config_tag && M.config_tag == mode_name)
+			return M
+		del(M)
+	return new /datum/game_mode/extended()
+
+/datum/configuration/proc/get_runnable_modes()
+	var/list/datum/game_mode/runnable_modes = new
+	for (var/T in (typesof(/datum/game_mode) - /datum/game_mode))
+		var/datum/game_mode/M = new T()
+		//world << "DEBUG: [T], tag=[M.config_tag], prob=[probabilities[M.config_tag]]"
+		if (!(M.config_tag in modes))
+			del(M)
+			continue
+		if (probabilities[M.config_tag]<=0)
+			del(M)
+			continue
+		if (M.can_start())
+			runnable_modes[M] = probabilities[M.config_tag]
+			//world << "DEBUG: runnable_mode\[[runnable_modes.len]\] = [M.config_tag]"
+	return runnable_modes