--- conflicted
+++ resolved
@@ -1,97 +1,85 @@
-//simplified MC that is designed to fail when procs 'break'. When it fails it's just replaced with a new one.
-//It ensures master_controller.process() is never doubled up by killing the MC (hence terminating any of its sleeping procs)
-//WIP, needs lots of work still
-
-var/global/datum/controller/game_controller/master_controller //Set in world.New()
-
-var/global/controller_iteration = 0
-var/global/last_tick_duration = 0
-
-var/global/air_processing_killed = 0
-var/global/pipe_processing_killed = 0
-
-datum/controller/game_controller
-	var/list/shuttle_list	                    // For debugging and VV
-	var/datum/random_map/ore/asteroid_ore_map   // For debugging and VV.
-
-datum/controller/game_controller/New()
-	//There can be only one master_controller. Out with the old and in with the new.
-	if(master_controller != src)
-		log_debug("Rebuilding Master Controller")
-		if(istype(master_controller))
-			qdel(master_controller)
-		master_controller = src
-
-	if(!job_master)
-		job_master = new /datum/controller/occupations()
-		job_master.SetupOccupations()
-		job_master.LoadJobs("config/jobs.txt")
-		admin_notice("<span class='danger'>Job setup complete</span>", R_DEBUG)
-
-	if(!syndicate_code_phrase)		syndicate_code_phrase	= generate_code_phrase()
-	if(!syndicate_code_response)	syndicate_code_response	= generate_code_phrase()
-
-datum/controller/game_controller/proc/setup()
-	world.tick_lag = config.Ticklag
-
-	spawn(20)
-		createRandomZlevel()
-
-	setup_objects()
-	setupgenetics()
-	SetupXenoarch()
-
-	transfer_controller = new
-
-
-datum/controller/game_controller/proc/setup_objects()
-<<<<<<< HEAD
-	admin_notice("<span class='danger'>Initializing objects</span>", R_DEBUG)
-=======
-	world << "<span class='danger>Initializing objects</span>"
->>>>>>> fc0841fa
-	sleep(-1)
-	for(var/atom/movable/object in world)
-		object.initialize()
-	
-	world << "<span class='danger>Initializing areas</span>"
-	sleep(-1)
-	for(var/area/area in all_areas)
-		area.initialize()
-
-<<<<<<< HEAD
-	admin_notice("<span class='danger'>Initializing pipe networks</span>", R_DEBUG)
-=======
-	world << "<span class='danger>Initializing pipe networks</span>"
->>>>>>> fc0841fa
-	sleep(-1)
-	for(var/obj/machinery/atmospherics/machine in machines)
-		machine.build_network()
-
-<<<<<<< HEAD
-	admin_notice("<span class='danger'>Initializing atmos machinery.</span>", R_DEBUG)
-=======
-	world << "<span class='danger>Initializing atmos machinery.</span>"
->>>>>>> fc0841fa
-	sleep(-1)
-	for(var/obj/machinery/atmospherics/unary/U in machines)
-		if(istype(U, /obj/machinery/atmospherics/unary/vent_pump))
-			var/obj/machinery/atmospherics/unary/vent_pump/T = U
-			T.broadcast_status()
-		else if(istype(U, /obj/machinery/atmospherics/unary/vent_scrubber))
-			var/obj/machinery/atmospherics/unary/vent_scrubber/T = U
-			T.broadcast_status()
-
-	// Create the mining ore distribution map.
-	// These values determine the specific area that the map is applied to.
-	// If you do not use the official Baycode asteroid map, you will need to change them.
-	asteroid_ore_map = new /datum/random_map/ore(null,13,32,5,217,223)
-
-	// Set up antagonists.
-	populate_antag_type_list()
-
-	//Set up spawn points.
-	populate_spawn_points()
-
-	admin_notice("<span class='danger'>Initializations complete.</span>", R_DEBUG)
-	sleep(-1)
+//simplified MC that is designed to fail when procs 'break'. When it fails it's just replaced with a new one.
+//It ensures master_controller.process() is never doubled up by killing the MC (hence terminating any of its sleeping procs)
+//WIP, needs lots of work still
+
+var/global/datum/controller/game_controller/master_controller //Set in world.New()
+
+var/global/controller_iteration = 0
+var/global/last_tick_duration = 0
+
+var/global/air_processing_killed = 0
+var/global/pipe_processing_killed = 0
+
+datum/controller/game_controller
+	var/list/shuttle_list	                    // For debugging and VV
+	var/datum/random_map/ore/asteroid_ore_map   // For debugging and VV.
+
+datum/controller/game_controller/New()
+	//There can be only one master_controller. Out with the old and in with the new.
+	if(master_controller != src)
+		log_debug("Rebuilding Master Controller")
+		if(istype(master_controller))
+			qdel(master_controller)
+		master_controller = src
+
+	if(!job_master)
+		job_master = new /datum/controller/occupations()
+		job_master.SetupOccupations()
+		job_master.LoadJobs("config/jobs.txt")
+		admin_notice("<span class='danger'>Job setup complete</span>", R_DEBUG)
+
+	if(!syndicate_code_phrase)		syndicate_code_phrase	= generate_code_phrase()
+	if(!syndicate_code_response)	syndicate_code_response	= generate_code_phrase()
+
+datum/controller/game_controller/proc/setup()
+	world.tick_lag = config.Ticklag
+
+	spawn(20)
+		createRandomZlevel()
+
+	setup_objects()
+	setupgenetics()
+	SetupXenoarch()
+
+	transfer_controller = new
+
+
+datum/controller/game_controller/proc/setup_objects()
+	admin_notice("<span class='danger'>Initializing objects</span>", R_DEBUG)
+	sleep(-1)
+	for(var/atom/movable/object in world)
+		object.initialize()
+	
+	world << "<span class='danger>Initializing areas</span>"
+	sleep(-1)
+	for(var/area/area in all_areas)
+		area.initialize()
+
+	admin_notice("<span class='danger'>Initializing pipe networks</span>", R_DEBUG)
+	sleep(-1)
+	for(var/obj/machinery/atmospherics/machine in machines)
+		machine.build_network()
+
+	admin_notice("<span class='danger'>Initializing atmos machinery.</span>", R_DEBUG)
+	sleep(-1)
+	for(var/obj/machinery/atmospherics/unary/U in machines)
+		if(istype(U, /obj/machinery/atmospherics/unary/vent_pump))
+			var/obj/machinery/atmospherics/unary/vent_pump/T = U
+			T.broadcast_status()
+		else if(istype(U, /obj/machinery/atmospherics/unary/vent_scrubber))
+			var/obj/machinery/atmospherics/unary/vent_scrubber/T = U
+			T.broadcast_status()
+
+	// Create the mining ore distribution map.
+	// These values determine the specific area that the map is applied to.
+	// If you do not use the official Baycode asteroid map, you will need to change them.
+	asteroid_ore_map = new /datum/random_map/ore(null,13,32,5,217,223)
+
+	// Set up antagonists.
+	populate_antag_type_list()
+
+	//Set up spawn points.
+	populate_spawn_points()
+
+	admin_notice("<span class='danger'>Initializations complete.</span>", R_DEBUG)
+	sleep(-1)