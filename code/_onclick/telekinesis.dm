/*
	Telekinesis

	This needs more thinking out, but I might as well.
*/
var/const/tk_maxrange = 15

/*
	Telekinetic attack:

	By default, emulate the user's unarmed attack
*/
/atom/proc/attack_tk(mob/user)
	if(user.stat) return
	user.UnarmedAttack(src,0) // attack_hand, attack_paw, etc
	return

/*
	This is similar to item attack_self, but applies to anything
	that you can grab with a telekinetic grab.

	It is used for manipulating things at range, for example, opening and closing closets.
	There are not a lot of defaults at this time, add more where appropriate.
*/
/atom/proc/attack_self_tk(mob/user)
	return

/obj/attack_tk(mob/user)
	if(user.stat) return
	if(anchored)
		..()
		return

	var/obj/item/tk_grab/O = new(src)
	user.put_in_active_hand(O)
	O.host = user
	O.focus_object(src)
	return

/obj/item/attack_tk(mob/user)
	if(user.stat || !isturf(loc)) return
	if((TK in user.mutations) && !user.get_active_hand()) // both should already be true to get here
		var/obj/item/tk_grab/O = new(src)
		user.put_in_active_hand(O)
		O.host = user
		O.focus_object(src)
	else
		warning("Strange attack_tk(): TK([TK in user.mutations]) empty hand([!user.get_active_hand()])")
	return


/mob/attack_tk(mob/user)
	return // needs more thinking about

/*
	TK Grab Item (the workhorse of old TK)

	* If you have not grabbed something, do a normal tk attack
	* If you have something, throw it at the target.  If it is already adjacent, do a normal attackby()
	* If you click what you are holding, or attack_self(), do an attack_self_tk() on it.
	* Deletes itself if it is ever not in your hand, or if you should have no access to TK.
*/
/obj/item/tk_grab
	name = "Telekinetic Grab"
	desc = "Magic"
	icon = 'icons/obj/magic.dmi'//Needs sprites
	icon_state = "2"
	flags = NOBLUDGEON
	//item_state = null
	w_class = 10.0
	layer = 20

	var/last_throw = 0
	var/atom/movable/focus = null
	var/mob/living/host = null

/obj/item/tk_grab/dropped(mob/user as mob)
	if(focus && user && loc != user && loc != user.loc) // drop_item() gets called when you tk-attack a table/closet with an item
		if(focus.Adjacent(loc))
			focus.loc = loc
	loc = null
	spawn(1)
		qdel(src)
	return

//stops TK grabs being equipped anywhere but into hands
/obj/item/tk_grab/equipped(var/mob/user, var/slot)
	if( (slot == slot_l_hand) || (slot== slot_r_hand) )	return
	qdel(src)
	return

/obj/item/tk_grab/attack_self(mob/user as mob)
	if(focus)
		focus.attack_self_tk(user)

/obj/item/tk_grab/afterattack(atom/target as mob|obj|turf|area, mob/living/user as mob|obj, proximity)//TODO: go over this
	if(!target || !user)	return
	if(last_throw+3 > world.time)	return
	if(!host || host != user)
		qdel(src)
		return
	if(!(TK in host.mutations))
		qdel(src)
		return
	if(isobj(target) && !isturf(target.loc))
		return

<<<<<<< HEAD

	attack_self(mob/user as mob)
		if(focus)
			focus.attack_self_tk(user)

	afterattack(atom/target as mob|obj|turf|area, mob/living/user as mob|obj, proximity)//TODO: go over this
		if(!target || !user)	return
		if(last_throw+3 > world.time)	return
		if(!host || host != user)
			qdel(src)
			return
		if(!(TK in host.mutations))
			qdel(src)
			return
		if(isobj(target) && !isturf(target.loc))
			return

		var/d = get_dist(user, target)
		if(focus)
			d = max(d, get_dist(user, focus)) // whichever is further

		if(d > tk_maxrange)
			user << "<span class='notice'>Your mind won't reach that far.</span>"
			return

		if(!focus)
			focus_object(target, user)
=======
	var/d = get_dist(user, target)
	if(focus) d = max(d,get_dist(user,focus)) // whichever is further
	switch(d)
		if(0)
			;
		if(1 to 5) // not adjacent may mean blocked by window
			if(!proximity)
				user.next_move += 2
		if(5 to 7)
			user.next_move += 5
		if(8 to tk_maxrange)
			user.next_move += 10
		else
			user << "<span class='notice'>Your mind won't reach that far.</span>"
>>>>>>> 4a2d7b66
			return

	if(!focus)
		focus_object(target, user)
		return

	if(target == focus)
		target.attack_self_tk(user)
		return // todo: something like attack_self not laden with assumptions inherent to attack_self


	if(!istype(target, /turf) && istype(focus,/obj/item) && target.Adjacent(focus))
		var/obj/item/I = focus
		var/resolved = target.attackby(I, user, user:get_organ_target())
		if(!resolved && target && I)
			I.afterattack(target,user,1) // for splashing with beakers
	else
		apply_focus_overlay()
		focus.throw_at(target, 10, 1, user)
		last_throw = world.time
	return

/obj/item/tk_grab/attack(mob/living/M as mob, mob/living/user as mob, def_zone)
	return


/obj/item/tk_grab/proc/focus_object(var/obj/target, var/mob/living/user)
	if(!istype(target,/obj))	return//Cant throw non objects atm might let it do mobs later
	if(target.anchored || !isturf(target.loc))
		qdel(src)
		return
	focus = target
	update_icon()
	apply_focus_overlay()
	return

/obj/item/tk_grab/proc/apply_focus_overlay()
	if(!focus)	return
	var/obj/effect/overlay/O = PoolOrNew(/obj/effect/overlay, locate(focus.x,focus.y,focus.z))
	O.name = "sparkles"
	O.anchored = 1
	O.density = 0
	O.layer = FLY_LAYER
	O.set_dir(pick(cardinal))
	O.icon = 'icons/effects/effects.dmi'
	O.icon_state = "nothing"
	flick("empdisable",O)
	spawn(5)
		qdel(O)
	return

/obj/item/tk_grab/update_icon()
	overlays.Cut()
	if(focus && focus.icon && focus.icon_state)
		overlays += icon(focus.icon,focus.icon_state)
	return<|MERGE_RESOLUTION|>--- conflicted
+++ resolved
@@ -105,50 +105,24 @@
 	if(isobj(target) && !isturf(target.loc))
 		return
 
-<<<<<<< HEAD
-
-	attack_self(mob/user as mob)
-		if(focus)
-			focus.attack_self_tk(user)
-
-	afterattack(atom/target as mob|obj|turf|area, mob/living/user as mob|obj, proximity)//TODO: go over this
-		if(!target || !user)	return
-		if(last_throw+3 > world.time)	return
-		if(!host || host != user)
-			qdel(src)
-			return
-		if(!(TK in host.mutations))
-			qdel(src)
-			return
-		if(isobj(target) && !isturf(target.loc))
-			return
-
-		var/d = get_dist(user, target)
-		if(focus)
-			d = max(d, get_dist(user, focus)) // whichever is further
-
-		if(d > tk_maxrange)
-			user << "<span class='notice'>Your mind won't reach that far.</span>"
-			return
-
-		if(!focus)
-			focus_object(target, user)
-=======
 	var/d = get_dist(user, target)
 	if(focus) d = max(d,get_dist(user,focus)) // whichever is further
 	switch(d)
 		if(0)
 			;
 		if(1 to 5) // not adjacent may mean blocked by window
-			if(!proximity)
-				user.next_move += 2
+			;
+			//TODO replace these with movement timeouts
+			//if(!proximity)
+			//	user.next_move += 2
 		if(5 to 7)
-			user.next_move += 5
+			;
+			//user.next_move += 5
 		if(8 to tk_maxrange)
-			user.next_move += 10
+			;
+			//user.next_move += 10
 		else
 			user << "<span class='notice'>Your mind won't reach that far.</span>"
->>>>>>> 4a2d7b66
 			return
 
 	if(!focus)
