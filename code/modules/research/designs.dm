--- conflicted
+++ resolved
@@ -1,1662 +1,1657 @@
-/***************************************************************
-**						Design Datums						  **
-**	All the data for building stuff and tracking reliability. **
-***************************************************************/
-/*
-For the materials datum, it assumes you need reagents unless specified otherwise. To designate a material that isn't a reagent,
-you use one of the material IDs below. These are NOT ids in the usual sense (they aren't defined in the object or part of a datum),
-they are simply references used as part of a "has materials?" type proc. They all start with a  to denote that they aren't reagents.
-The currently supporting non-reagent materials:
-
-Don't add new keyword/IDs if they are made from an existing one (such as rods which are made from metal). Only add raw materials.
-
-Design Guidlines
-- When adding new designs, check rdreadme.dm to see what kind of things have already been made and where new stuff is needed.
-- A single sheet of anything is 2000 units of material. Materials besides metal/glass require help from other jobs (mining for
-other types of metals and chemistry for reagents).
-
-*/
-//Note: More then one of these can be added to a design.
-
-/datum/design						//Datum for object designs, used in construction
-	var/name = null					//Name of the created object. If null it will be 'guessed' from build_path if possible.
-	var/desc = null					//Description of the created object. If null it will use group_desc and name where applicable.
-	var/item_name = null			//An item name before it is modified by various name-modifying procs
-	var/id = "id"					//ID of the created object for easy refernece. Alphanumeric, lower-case, no symbols.
-	var/list/req_tech = list()		//IDs of that techs the object originated from and the minimum level requirements.
-	var/build_type = null			//Flag as to what kind machine the design is built in. See defines.
-	var/list/materials = list()		//List of materials. Format: "id" = amount.
-	var/list/chemicals = list()		//List of chemicals.
-	var/build_path = null			//The path of the object that gets created.
-	var/time = 10					//How many ticks it requires to build
-	var/category = null 			//Primarily used for Mech Fabricators, but can be used for anything.
-	var/sort_string = "ZZZZZ"		//Sorting order
-
-/datum/design/New()
-	..()
-	item_name = name
-	AssembleDesignInfo()
-
-//These procs are used in subtypes for assigning names and descriptions dynamically
-/datum/design/proc/AssembleDesignInfo()
-	AssembleDesignName()
-	AssembleDesignDesc()
-	return
-
-/datum/design/proc/AssembleDesignName()
-	if(!name && build_path)					//Get name from build path if posible
-		var/atom/movable/A = build_path
-		name = initial(A.name)
-		item_name = name
-	return
-
-/datum/design/proc/AssembleDesignDesc()
-	if(!desc)								//Try to make up a nice description if we don't have one
-		desc = "Allows for the construction of \a [item_name]."
-	return
-
-/datum/design/item
-	build_type = PROTOLATHE
-
-/datum/design/item/design_disk
-	name = "Design Storage Disk"
-	desc = "Produce additional disks for storing device designs."
-	id = "design_disk"
-	req_tech = list(TECH_DATA = 1)
-	materials = list("metal" = 30, "glass" = 10)
-	build_path = /obj/item/weapon/disk/design_disk
-	sort_string = "GAAAA"
-
-/datum/design/item/tech_disk
-	name = "Technology Data Storage Disk"
-	desc = "Produce additional disks for storing technology data."
-	id = "tech_disk"
-	req_tech = list(TECH_DATA = 1)
-	materials = list("metal" = 30, "glass" = 10)
-	build_path = /obj/item/weapon/disk/tech_disk
-	sort_string = "GAAAB"
-
-/datum/design/item/stock_part
-	build_type = PROTOLATHE
-
-/datum/design/item/stock_part/AssembleDesignName()
-	..()
-	name = "Component design ([item_name])"
-
-/datum/design/item/stock_part/AssembleDesignDesc()
-	if(!desc)
-		desc = "A stock part used in the construction of various devices."
-
-/datum/design/item/stock_part/basic_capacitor
-	id = "basic_capacitor"
-	req_tech = list(TECH_POWER = 1)
-	materials = list("metal" = 50, "glass" = 50)
-	build_path = /obj/item/weapon/stock_parts/capacitor
-	sort_string = "CAAAA"
-
-/datum/design/item/stock_part/adv_capacitor
-	id = "adv_capacitor"
-	req_tech = list(TECH_POWER = 3)
-	materials = list("metal" = 50, "glass" = 50)
-	build_path = /obj/item/weapon/stock_parts/capacitor/adv
-	sort_string = "CAAAB"
-
-/datum/design/item/stock_part/super_capacitor
-	id = "super_capacitor"
-	req_tech = list(TECH_POWER = 5, TECH_MATERIAL = 4)
-	materials = list("metal" = 50, "glass" = 50, "gold" = 20)
-	build_path = /obj/item/weapon/stock_parts/capacitor/super
-	sort_string = "CAAAC"
-
-/datum/design/item/stock_part/micro_mani
-	id = "micro_mani"
-	req_tech = list(TECH_MATERIAL = 1, TECH_DATA = 1)
-	materials = list("metal" = 30)
-	build_path = /obj/item/weapon/stock_parts/manipulator
-	sort_string = "CAABA"
-
-/datum/design/item/stock_part/nano_mani
-	id = "nano_mani"
-	req_tech = list(TECH_MATERIAL = 3, TECH_DATA = 2)
-	materials = list("metal" = 30)
-	build_path = /obj/item/weapon/stock_parts/manipulator/nano
-	sort_string = "CAABB"
-
-/datum/design/item/stock_part/pico_mani
-	id = "pico_mani"
-	req_tech = list(TECH_MATERIAL = 5, TECH_DATA = 2)
-	materials = list("metal" = 30)
-	build_path = /obj/item/weapon/stock_parts/manipulator/pico
-	sort_string = "CAABC"
-
-/datum/design/item/stock_part/basic_matter_bin
-	id = "basic_matter_bin"
-	req_tech = list(TECH_MATERIAL = 1)
-	materials = list("metal" = 80)
-	build_path = /obj/item/weapon/stock_parts/matter_bin
-	sort_string = "CAACA"
-
-/datum/design/item/stock_part/adv_matter_bin
-	id = "adv_matter_bin"
-	req_tech = list(TECH_MATERIAL = 3)
-	materials = list("metal" = 80)
-	build_path = /obj/item/weapon/stock_parts/matter_bin/adv
-	sort_string = "CAACB"
-
-/datum/design/item/stock_part/super_matter_bin
-	id = "super_matter_bin"
-	req_tech = list(TECH_MATERIAL = 5)
-	materials = list("metal" = 80)
-	build_path = /obj/item/weapon/stock_parts/matter_bin/super
-	sort_string = "CAACC"
-
-/datum/design/item/stock_part/basic_micro_laser
-	id = "basic_micro_laser"
-	req_tech = list(TECH_MAGNET = 1)
-	materials = list("metal" = 10, "glass" = 20)
-	build_path = /obj/item/weapon/stock_parts/micro_laser
-	sort_string = "CAADA"
-
-/datum/design/item/stock_part/high_micro_laser
-	id = "high_micro_laser"
-	req_tech = list(TECH_MAGNET = 3)
-	materials = list("metal" = 10, "glass" = 20)
-	build_path = /obj/item/weapon/stock_parts/micro_laser/high
-	sort_string = "CAADB"
-
-/datum/design/item/stock_part/ultra_micro_laser
-	id = "ultra_micro_laser"
-	req_tech = list(TECH_MAGNET = 5, TECH_MATERIAL = 5)
-	materials = list("metal" = 10, "glass" = 20, "uranium" = 10)
-	build_path = /obj/item/weapon/stock_parts/micro_laser/ultra
-	sort_string = "CAADC"
-
-/datum/design/item/stock_part/basic_sensor
-	id = "basic_sensor"
-	req_tech = list(TECH_MAGNET = 1)
-	materials = list("metal" = 50, "glass" = 20)
-	build_path = /obj/item/weapon/stock_parts/scanning_module
-	sort_string = "CAAEA"
-
-/datum/design/item/stock_part/adv_sensor
-	id = "adv_sensor"
-	req_tech = list(TECH_MAGNET = 3)
-	materials = list("metal" = 50, "glass" = 20)
-	build_path = /obj/item/weapon/stock_parts/scanning_module/adv
-	sort_string = "CAAEB"
-
-/datum/design/item/stock_part/phasic_sensor
-	id = "phasic_sensor"
-	req_tech = list(TECH_MAGNET = 5, TECH_MATERIAL = 3)
-	materials = list("metal" = 50, "glass" = 20, "silver" = 10)
-	build_path = /obj/item/weapon/stock_parts/scanning_module/phasic
-	sort_string = "CAAEC"
-
-/datum/design/item/stock_part/RPED
-	name = "Rapid Part Exchange Device"
-	desc = "Special mechanical module made to store, sort, and apply standard machine parts."
-	id = "rped"
-	req_tech = list(TECH_ENGINEERING = 3, TECH_MATERIAL = 3)
-	materials = list("metal" = 15000, "glass" = 5000)
-	build_path = /obj/item/weapon/storage/part_replacer
-	sort_string = "CBAAA"
-
-/datum/design/item/powercell
-	build_type = PROTOLATHE | MECHFAB
-
-/datum/design/item/powercell/AssembleDesignName()
-	name = "Power cell model ([item_name])"
-
-/datum/design/item/powercell/AssembleDesignDesc()
-	if(build_path)
-		var/obj/item/weapon/cell/C = build_path
-		desc = "Allows the construction of power cells that can hold [initial(C.maxcharge)] units of energy."
-
-/datum/design/item/powercell/basic
-	name = "basic"
-	build_type = PROTOLATHE | MECHFAB
-	id = "basic_cell"
-	req_tech = list(TECH_POWER = 1)
-	materials = list("metal" = 700, "glass" = 50)
-	build_path = /obj/item/weapon/cell
-	category = "Misc"
-	sort_string = "DAAAA"
-
-/datum/design/item/powercell/high
-	name = "high-capacity"
-	build_type = PROTOLATHE | MECHFAB
-	id = "high_cell"
-	req_tech = list(TECH_POWER = 2)
-	materials = list("metal" = 700, "glass" = 60)
-	build_path = /obj/item/weapon/cell/high
-	category = "Misc"
-	sort_string = "DAAAB"
-
-/datum/design/item/powercell/super
-	name = "super-capacity"
-	id = "super_cell"
-	req_tech = list(TECH_POWER = 3, TECH_MATERIAL = 2)
-	materials = list("metal" = 700, "glass" = 70)
-	build_path = /obj/item/weapon/cell/super
-	category = "Misc"
-	sort_string = "DAAAC"
-
-/datum/design/item/powercell/hyper
-	name = "hyper-capacity"
-	id = "hyper_cell"
-	req_tech = list(TECH_POWER = 5, TECH_MATERIAL = 4)
-	materials = list("metal" = 400, "gold" = 150, "silver" = 150, "glass" = 70)
-	build_path = /obj/item/weapon/cell/hyper
-	category = "Misc"
-	sort_string = "DAAAD"
-
-/datum/design/item/hud
-	materials = list("metal" = 50, "glass" = 50)
-
-/datum/design/item/hud/AssembleDesignName()
-	..()
-	name = "HUD glasses prototype ([item_name])"
-
-/datum/design/item/hud/AssembleDesignDesc()
-	desc = "Allows for the construction of \a [item_name] HUD glasses."
-
-/datum/design/item/hud/health
-	name = "health scanner"
-	id = "health_hud"
-	req_tech = list(TECH_BIO = 2, TECH_MAGNET = 3)
-	build_path = /obj/item/clothing/glasses/hud/health
-	sort_string = "GAAAA"
-
-/datum/design/item/hud/security
-	name = "security records"
-	id = "security_hud"
-	req_tech = list(TECH_MAGNET = 3, TECH_COMBAT = 2)
-	build_path = /obj/item/clothing/glasses/hud/security
-	sort_string = "GAAAB"
-
-/datum/design/item/mesons
-	name = "Optical meson scanners design"
-	desc = "Using the meson-scanning technology those glasses allow you to see through walls, floor or anything else."
-	id = "mesons"
-	req_tech = list(TECH_MAGNET = 2, TECH_ENGINEERING = 2)
-	materials = list("metal" = 50, "glass" = 50)
-	build_path = /obj/item/clothing/glasses/meson
-	sort_string = "GAAAC"
-
-/datum/design/item/weapon/mining/AssembleDesignName()
-	..()
-	name = "Mining equipment design ([item_name])"
-
-/datum/design/item/weapon/mining/jackhammer
-	id = "jackhammer"
-	req_tech = list(TECH_MATERIAL = 3, TECH_POWER = 2, TECH_ENGINEERING = 2)
-	materials = list("metal" = 2000, "glass" = 500, "silver" = 500)
-	build_path = /obj/item/weapon/pickaxe/jackhammer
-	sort_string = "KAAAA"
-
-/datum/design/item/weapon/mining/drill
-	id = "drill"
-	req_tech = list(TECH_MATERIAL = 2, TECH_POWER = 3, TECH_ENGINEERING = 2)
-	materials = list("metal" = 6000, "glass" = 1000) //expensive, but no need for miners.
-	build_path = /obj/item/weapon/pickaxe/drill
-	sort_string = "KAAAB"
-
-/datum/design/item/weapon/mining/plasmacutter
-	id = "plasmacutter"
-	req_tech = list(TECH_MATERIAL = 4, TECH_PHORON = 3, TECH_ENGINEERING = 3)
-	materials = list("metal" = 1500, "glass" = 500, "gold" = 500, "phoron" = 500)
-	build_path = /obj/item/weapon/pickaxe/plasmacutter
-	sort_string = "KAAAC"
-
-/datum/design/item/weapon/mining/pick_diamond
-	id = "pick_diamond"
-	req_tech = list(TECH_MATERIAL = 6)
-	materials = list("diamond" = 3000)
-	build_path = /obj/item/weapon/pickaxe/diamond
-	sort_string = "KAAAD"
-
-/datum/design/item/weapon/mining/drill_diamond
-	id = "drill_diamond"
-	req_tech = list(TECH_MATERIAL = 6, TECH_POWER = 4, TECH_ENGINEERING = 4)
-	materials = list("metal" = 3000, "glass" = 1000, "diamond" = 2000)
-	build_path = /obj/item/weapon/pickaxe/diamonddrill
-	sort_string = "KAAAE"
-///////////////////////////////////
-/////////Shield Generators/////////
-///////////////////////////////////
-/datum/design/circuit/shield
-	req_tech = list(TECH_BLUESPACE = 4, TECH_PHORON = 3)
-	materials = list("$glass" = 2000, "sacid" = 20, "$phoron" = 10000, "$diamond" = 5000, "$gold" = 10000)
-
-/datum/design/item/medical
-	materials = list("metal" = 30, "glass" = 20)
-
-/datum/design/item/medical/AssembleDesignName()
-	..()
-	name = "Biotech device prototype ([item_name])"
-
-/datum/design/item/medical/robot_scanner
-	desc = "A hand-held scanner able to diagnose robotic injuries."
-	id = "robot_scanner"
-	req_tech = list(TECH_MAGNET = 3, TECH_BIO = 2, TECH_ENGINEERING = 3)
-	materials = list("metal" = 500, "glass" = 200)
-	build_path = /obj/item/device/robotanalyzer
-	sort_string = "MACFA"
-
-/datum/design/item/medical/mass_spectrometer
-	desc = "A device for analyzing chemicals in blood."
-	id = "mass_spectrometer"
-	req_tech = list(TECH_BIO = 2, TECH_MAGNET = 2)
-	build_path = /obj/item/device/mass_spectrometer
-	sort_string = "MACAA"
-
-/datum/design/item/medical/adv_mass_spectrometer
-	desc = "A device for analyzing chemicals in blood and their quantities."
-	id = "adv_mass_spectrometer"
-	req_tech = list(TECH_BIO = 2, TECH_MAGNET = 4)
-	build_path = /obj/item/device/mass_spectrometer/adv
-	sort_string = "MACAB"
-
-/datum/design/item/medical/reagent_scanner
-	desc = "A device for identifying chemicals."
-	id = "reagent_scanner"
-	req_tech = list(TECH_BIO = 2, TECH_MAGNET = 2)
-	build_path = /obj/item/device/reagent_scanner
-	sort_string = "MACBA"
-
-/datum/design/item/medical/adv_reagent_scanner
-	desc = "A device for identifying chemicals and their proportions."
-	id = "adv_reagent_scanner"
-	req_tech = list(TECH_BIO = 2, TECH_MAGNET = 4)
-	build_path = /obj/item/device/reagent_scanner/adv
-	sort_string = "MACBB"
-
-/datum/design/item/beaker/AssembleDesignName()
-	name = "Beaker prototype ([item_name])"
-
-/datum/design/item/beaker/noreact
-	name = "cryostasis"
-	desc = "A cryostasis beaker that allows for chemical storage without reactions. Can hold up to 50 units."
-	id = "splitbeaker"
-	req_tech = list(TECH_MATERIAL = 2)
-	materials = list("metal" = 3000)
-	build_path = /obj/item/weapon/reagent_containers/glass/beaker/noreact
-	sort_string = "MADAA"
-
-/datum/design/item/beaker/bluespace
-	name = TECH_BLUESPACE
-	desc = "A bluespace beaker, powered by experimental bluespace technology and Element Cuban combined with the Compound Pete. Can hold up to 300 units."
-	id = "bluespacebeaker"
-	req_tech = list(TECH_BLUESPACE = 2, TECH_MATERIAL = 6)
-	materials = list("metal" = 3000, "phoron" = 3000, "diamond" = 500)
-	build_path = /obj/item/weapon/reagent_containers/glass/beaker/bluespace
-	sort_string = "MADAB"
-
-/datum/design/item/medical/nanopaste
-	desc = "A tube of paste containing swarms of repair nanites. Very effective in repairing robotic machinery."
-	id = "nanopaste"
-	req_tech = list(TECH_MATERIAL = 4, TECH_ENGINEERING = 3)
-	materials = list("metal" = 7000, "glass" = 7000)
-	build_path = /obj/item/stack/nanopaste
-	sort_string = "MBAAA"
-
-/datum/design/item/scalpel_laser1
-	name = "Basic Laser Scalpel"
-	desc = "A scalpel augmented with a directed laser, for more precise cutting without blood entering the field. This one looks basic and could be improved."
-	id = "scalpel_laser1"
-	req_tech = list(TECH_BIO = 2, TECH_MATERIAL = 2, TECH_MAGNET = 2)
-	materials = list("metal" = 12500, "glass" = 7500)
-	build_path = /obj/item/weapon/scalpel/laser1
-	sort_string = "MBBAA"
-
-/datum/design/item/scalpel_laser2
-	name = "Improved Laser Scalpel"
-	desc = "A scalpel augmented with a directed laser, for more precise cutting without blood entering the field. This one looks somewhat advanced."
-	id = "scalpel_laser2"
-	req_tech = list(TECH_BIO = 3, TECH_MATERIAL = 4, TECH_MAGNET = 4)
-	materials = list("metal" = 12500, "glass" = 7500, "silver" = 2500)
-	build_path = /obj/item/weapon/scalpel/laser2
-	sort_string = "MBBAB"
-
-/datum/design/item/scalpel_laser3
-	name = "Advanced Laser Scalpel"
-	desc = "A scalpel augmented with a directed laser, for more precise cutting without blood entering the field. This one looks to be the pinnacle of precision energy cutlery!"
-	id = "scalpel_laser3"
-	req_tech = list(TECH_BIO = 4, TECH_MATERIAL = 6, TECH_MAGNET = 5)
-	materials = list("metal" = 12500, "glass" = 7500, "silver" = 2000, "gold" = 1500)
-	build_path = /obj/item/weapon/scalpel/laser3
-	sort_string = "MBBAC"
-
-/datum/design/item/scalpel_manager
-	name = "Incision Management System"
-	desc = "A true extension of the surgeon's body, this marvel instantly and completely prepares an incision allowing for the immediate commencement of therapeutic steps."
-	id = "scalpel_manager"
-	req_tech = list(TECH_BIO = 4, TECH_MATERIAL = 7, TECH_MAGNET = 5, TECH_DATA = 4)
-	materials = list ("metal" = 12500, "glass" = 7500, "silver" = 1500, "gold" = 1500, "diamond" = 750)
-	build_path = /obj/item/weapon/scalpel/manager
-	sort_string = "MBBAD"
-
-/datum/design/item/implant
-	materials = list("metal" = 50, "glass" = 50)
-
-/datum/design/item/implant/AssembleDesignName()
-	..()
-	name = "Implantable biocircuit design ([item_name])"
-
-/datum/design/item/implant/chemical
-	name = "chemical"
-	id = "implant_chem"
-	req_tech = list(TECH_MATERIAL = 2, TECH_BIO = 3)
-	build_path = /obj/item/weapon/implantcase/chem
-	sort_string = "MFAAA"
-
-/datum/design/item/implant/freedom
-	name = "freedom"
-	id = "implant_free"
-	req_tech = list(TECH_ILLEGAL = 2, TECH_BIO = 3)
-	build_path = /obj/item/weapon/implantcase/freedom
-	sort_string = "MFAAB"
-
-/datum/design/item/weapon/AssembleDesignName()
-	..()
-	name = "Weapon prototype ([item_name])"
-
-/datum/design/item/weapon/AssembleDesignDesc()
-	if(!desc)
-		if(build_path)
-			var/obj/item/I = build_path
-			desc = initial(I.desc)
-		..()
-
-/datum/design/item/weapon/stunrevolver
-	id = "stunrevolver"
-	req_tech = list(TECH_COMBAT = 3, TECH_MATERIAL = 3, TECH_POWER = 2)
-	materials = list("metal" = 4000)
-	build_path = /obj/item/weapon/gun/energy/stunrevolver
-	sort_string = "TAAAA"
-
-/datum/design/item/weapon/nuclear_gun
-	id = "nuclear_gun"
-	req_tech = list(TECH_COMBAT = 3, TECH_MATERIAL = 5, TECH_POWER = 3)
-	materials = list("metal" = 5000, "glass" = 1000, "uranium" = 500)
-	build_path = /obj/item/weapon/gun/energy/gun/nuclear
-	sort_string = "TAAAB"
-
-/datum/design/item/weapon/lasercannon
-	desc = "The lasing medium of this prototype is enclosed in a tube lined with uranium-235 and subjected to high neutron flux in a nuclear reactor core."
-	id = "lasercannon"
-	req_tech = list(TECH_COMBAT = 4, TECH_MATERIAL = 3, TECH_POWER = 3)
-	materials = list("metal" = 10000, "glass" = 1000, "diamond" = 2000)
-	build_path = /obj/item/weapon/gun/energy/lasercannon
-	sort_string = "TAAAC"
-
-/datum/design/item/weapon/phoronpistol
-	id = "ppistol"
-	req_tech = list(TECH_COMBAT = 5, TECH_PHORON = 4)
-	materials = list("metal" = 5000, "glass" = 1000, "phoron" = 3000)
-	build_path = /obj/item/weapon/gun/energy/toxgun
-	sort_string = "TAAAD"
-
-/datum/design/item/weapon/decloner
-	id = "decloner"
-	req_tech = list(TECH_COMBAT = 8, TECH_MATERIAL = 7, TECH_BIO = 5, TECH_POWER = 6)
-	materials = list("gold" = 5000,"uranium" = 10000, "mutagen" = 40)
-	build_path = /obj/item/weapon/gun/energy/decloner
-	sort_string = "TAAAE"
-
-/datum/design/item/weapon/smg
-	id = "smg"
-	req_tech = list(TECH_COMBAT = 4, TECH_MATERIAL = 3)
-	materials = list("metal" = 8000, "silver" = 2000, "diamond" = 1000)
-	build_path = /obj/item/weapon/gun/projectile/automatic
-	sort_string = "TAABA"
-
-/datum/design/item/weapon/ammo_9mm
-	id = "ammo_9mm"
-	req_tech = list(TECH_COMBAT = 4, TECH_MATERIAL = 3)
-	materials = list("metal" = 3750, "silver" = 100)
-	build_path = /obj/item/ammo_magazine/c9mm
-	sort_string = "TAACA"
-
-/datum/design/item/weapon/stunshell
-	desc = "A stunning shell for a shotgun."
-	id = "stunshell"
-	req_tech = list(TECH_COMBAT = 3, TECH_MATERIAL = 3)
-	materials = list("metal" = 4000)
-	build_path = /obj/item/ammo_casing/shotgun/stunshell
-	sort_string = "TAACB"
-
-/datum/design/item/weapon/chemsprayer
-	desc = "An advanced chem spraying device."
-	id = "chemsprayer"
-	req_tech = list(TECH_MATERIAL = 3, TECH_ENGINEERING = 3, TECH_BIO = 2)
-	materials = list("metal" = 5000, "glass" = 1000)
-	build_path = /obj/item/weapon/reagent_containers/spray/chemsprayer
-	sort_string = "TABAA"
-
-/datum/design/item/weapon/rapidsyringe
-	id = "rapidsyringe"
-	req_tech = list(TECH_COMBAT = 3, TECH_MATERIAL = 3, TECH_ENGINEERING = 3, TECH_BIO = 2)
-	materials = list("metal" = 5000, "glass" = 1000)
-	build_path = /obj/item/weapon/gun/launcher/syringe/rapid
-	sort_string = "TABAB"
-
-/datum/design/item/weapon/temp_gun
-	desc = "A gun that shoots high-powered glass-encased energy temperature bullets."
-	id = "temp_gun"
-	req_tech = list(TECH_COMBAT = 3, TECH_MATERIAL = 4, TECH_POWER = 3, TECH_MAGNET = 2)
-	materials = list("metal" = 5000, "glass" = 500, "silver" = 3000)
-	build_path = /obj/item/weapon/gun/energy/temperature
-	sort_string = "TABAC"
-
-/datum/design/item/weapon/large_grenade
-	id = "large_Grenade"
-	req_tech = list(TECH_COMBAT = 3, TECH_MATERIAL = 2)
-	materials = list("metal" = 3000)
-	build_path = /obj/item/weapon/grenade/chem_grenade/large
-	sort_string = "TACAA"
-
-/datum/design/item/weapon/flora_gun
-	id = "flora_gun"
-	req_tech = list(TECH_MATERIAL = 2, TECH_BIO = 3, TECH_POWER = 3)
-	materials = list("metal" = 2000, "glass" = 500, "uranium" = 500)
-	build_path = /obj/item/weapon/gun/energy/floragun
-	sort_string = "TBAAA"
-
-/datum/design/item/stock_part/subspace_ansible
-	id = "s-ansible"
-	req_tech = list(TECH_DATA = 3, TECH_MAGNET = 4, TECH_MATERIAL = 4, TECH_BLUESPACE = 2)
-	materials = list("metal" = 80, "silver" = 20)
-	build_path = /obj/item/weapon/stock_parts/subspace/ansible
-	sort_string = "UAAAA"
-
-/datum/design/item/stock_part/hyperwave_filter
-	id = "s-filter"
-	req_tech = list(TECH_DATA = 3, TECH_MAGNET = 3)
-	materials = list("metal" = 40, "silver" = 10)
-	build_path = /obj/item/weapon/stock_parts/subspace/filter
-	sort_string = "UAAAB"
-
-/datum/design/item/stock_part/subspace_amplifier
-	id = "s-amplifier"
-	req_tech = list(TECH_DATA = 3, TECH_MAGNET = 4, TECH_MATERIAL = 4, TECH_BLUESPACE = 2)
-	materials = list("metal" = 10, "gold" = 30, "uranium" = 15)
-	build_path = /obj/item/weapon/stock_parts/subspace/amplifier
-	sort_string = "UAAAC"
-
-/datum/design/item/stock_part/subspace_treatment
-	id = "s-treatment"
-	req_tech = list(TECH_DATA = 3, TECH_MAGNET = 2, TECH_MATERIAL = 4, TECH_BLUESPACE = 2)
-	materials = list("metal" = 10, "silver" = 20)
-	build_path = /obj/item/weapon/stock_parts/subspace/treatment
-	sort_string = "UAAAD"
-
-/datum/design/item/stock_part/subspace_analyzer
-	id = "s-analyzer"
-	req_tech = list(TECH_DATA = 3, TECH_MAGNET = 4, TECH_MATERIAL = 4, TECH_BLUESPACE = 2)
-	materials = list("metal" = 10, "gold" = 15)
-	build_path = /obj/item/weapon/stock_parts/subspace/analyzer
-	sort_string = "UAAAE"
-
-/datum/design/item/stock_part/subspace_crystal
-	id = "s-crystal"
-	req_tech = list(TECH_MAGNET = 4, TECH_MATERIAL = 4, TECH_BLUESPACE = 2)
-	materials = list("glass" = 1000, "silver" = 20, "gold" = 20)
-	build_path = /obj/item/weapon/stock_parts/subspace/crystal
-	sort_string = "UAAAF"
-
-/datum/design/item/stock_part/subspace_transmitter
-	id = "s-transmitter"
-	req_tech = list(TECH_MAGNET = 5, TECH_MATERIAL = 5, TECH_BLUESPACE = 3)
-	materials = list("glass" = 100, "silver" = 10, "uranium" = 15)
-	build_path = /obj/item/weapon/stock_parts/subspace/transmitter
-	sort_string = "UAAAG"
-
-/datum/design/item/light_replacer
-	name = "Light replacer"
-	desc = "A device to automatically replace lights. Refill with working lightbulbs."
-	id = "light_replacer"
-	req_tech = list(TECH_MAGNET = 3, TECH_MATERIAL = 4)
-	materials = list("metal" = 1500, "silver" = 150, "glass" = 3000)
-	build_path = /obj/item/device/lightreplacer
-	sort_string = "VAAAH"
-
-/datum/design/item/paicard
-	name = "'pAI', personal artificial intelligence device"
-	id = "paicard"
-	req_tech = list(TECH_DATA = 2)
-	materials = list("glass" = 500, "metal" = 500)
-	build_path = /obj/item/device/paicard
-	sort_string = "VABAI"
-
-/datum/design/item/intellicard
-	name = "'intelliCard', AI preservation and transportation system"
-	desc = "Allows for the construction of an intelliCard."
-	id = "intellicard"
-	req_tech = list(TECH_DATA = 4, TECH_MATERIAL = 4)
-	materials = list("glass" = 1000, "gold" = 200)
-	build_path = /obj/item/device/aicard
-	sort_string = "VACAA"
-
-/datum/design/item/posibrain
-	id = "posibrain"
-	req_tech = list(TECH_ENGINEERING = 4, TECH_MATERIAL = 6, TECH_BLUESPACE = 2, TECH_DATA = 4)
-	materials = list("metal" = 2000, "glass" = 1000, "silver" = 1000, "gold" = 500, "phoron" = 500, "diamond" = 100)
-	build_path = /obj/item/device/mmi/digital/posibrain
-	sort_string = "VACAB"
-
-/datum/design/item/medical/mmi
-	id = "mmi"
-	req_tech = list(TECH_DATA = 2, TECH_BIO = 3)
-	build_type = PROTOLATHE | MECHFAB
-	materials = list("metal" = 1000, "glass" = 500)
-	build_path = /obj/item/device/mmi
-	category = "Misc"
-	sort_string = "VACBA"
-
-/datum/design/item/medical/mmi_radio
-	id = "mmi_radio"
-	req_tech = list(TECH_DATA = 2, TECH_BIO = 4)
-	build_type = PROTOLATHE | MECHFAB
-	materials = list("metal" = 1200, "glass" = 500)
-	build_path = /obj/item/device/mmi/radio_enabled
-	category = "Misc"
-	sort_string = "VACBB"
-
-/datum/design/item/beacon
-	name = "Bluespace tracking beacon design"
-	id = "beacon"
-	req_tech = list(TECH_BLUESPACE = 1)
-	materials = list ("metal" = 20, "glass" = 10)
-	build_path = /obj/item/device/radio/beacon
-	sort_string = "VADAA"
-
-/datum/design/item/bag_holding
-	name = "'Bag of Holding', an infinite capacity bag prototype"
-	desc = "Using localized pockets of bluespace this bag prototype offers incredible storage capacity with the contents weighting nothing. It's a shame the bag itself is pretty heavy."
-	id = "bag_holding"
-	req_tech = list(TECH_BLUESPACE = 4, TECH_MATERIAL = 6)
-	materials = list("gold" = 3000, "diamond" = 1500, "uranium" = 250)
-	build_path = /obj/item/weapon/storage/backpack/holding
-	sort_string = "VAEAA"
-
-/datum/design/item/binaryencrypt
-	name = "Binary encryption key"
-	desc = "Allows for deciphering the binary channel on-the-fly."
-	id = "binaryencrypt"
-	req_tech = list(TECH_ILLEGAL = 2)
-	materials = list("metal" = 300, "glass" = 300)
-	build_path = /obj/item/device/encryptionkey/binary
-	sort_string = "VASAA"
-
-/datum/design/item/chameleon
-	name = "Holographic equipment kit"
-	desc = "A kit of dangerous, high-tech equipment with changeable looks."
-	id = "chameleon"
-	req_tech = list(TECH_ILLEGAL = 2)
-	materials = list("metal" = 500)
-	build_path = /obj/item/weapon/storage/box/syndie_kit/chameleon
-	sort_string = "VASBA"
-
-/*
-CIRCUITS BELOW
-*/
-
-/datum/design/circuit
-	build_type = IMPRINTER
-	req_tech = list(TECH_DATA = 2)
-	materials = list("glass" = 2000)
-	chemicals = list("sacid" = 20)
-	time = 5
-
-/datum/design/circuit/AssembleDesignName()
-	..()
-	if(build_path)
-		var/obj/item/weapon/circuitboard/C = new build_path()
-		if(C && istype(C))
-			if(C.board_type == "machine")
-				name = "Machine circuit design ([item_name])"
-				qdel(C)
-				return
-			else if(C.board_type == "computer")
-				name = "Computer circuit design ([item_name])"
-				qdel(C)
-				return
-	name = "Circuit design ([item_name])"
-
-/datum/design/circuit/AssembleDesignDesc()
-	if(!desc)
-		desc = "Allows for the construction of \a [item_name] circuit board."
-
-/datum/design/circuit/arcademachine
-	name = "arcade machine"
-	id = "arcademachine"
-	req_tech = list(TECH_DATA = 1)
-	build_path = /obj/item/weapon/circuitboard/arcade
-	sort_string = "MAAAA"
-
-/datum/design/circuit/seccamera
-	name = "security camera monitor"
-	id = "seccamera"
-	build_path = /obj/item/weapon/circuitboard/security
-	sort_string = "DAAAA"
-
-/datum/design/circuit/secdata
-	name = "security records console"
-	id = "sec_data"
-	build_path = /obj/item/weapon/circuitboard/secure_data
-	sort_string = "DABAA"
-
-/datum/design/circuit/prisonmanage
-	name = "prisoner management console"
-	id = "prisonmanage"
-	build_path = /obj/item/weapon/circuitboard/prisoner
-	sort_string = "DACAA"
-
-/datum/design/circuit/med_data
-	name = "medical records console"
-	id = "med_data"
-	build_path = /obj/item/weapon/circuitboard/med_data
-	sort_string = "FAAAA"
-
-/datum/design/circuit/operating
-	name = "patient monitoring console"
-	id = "operating"
-	build_path = /obj/item/weapon/circuitboard/operating
-	sort_string = "FACAA"
-
-/datum/design/circuit/pandemic
-	name = "PanD.E.M.I.C. 2200"
-	id = "pandemic"
-	build_path = /obj/item/weapon/circuitboard/pandemic
-	sort_string = "FAEAA"
-
-/datum/design/circuit/scan_console
-	name = "DNA machine"
-	id = "scan_console"
-	build_path = /obj/item/weapon/circuitboard/scan_consolenew
-	sort_string = "FAGAA"
-
-/datum/design/circuit/clonecontrol
-	name = "cloning control console"
-	id = "clonecontrol"
-	req_tech = list(TECH_DATA = 3, TECH_BIO = 3)
-	build_path = /obj/item/weapon/circuitboard/cloning
-	sort_string = "FAGAC"
-
-/datum/design/circuit/clonepod
-	name = "clone pod"
-	id = "clonepod"
-	req_tech = list(TECH_DATA = 3, TECH_BIO = 3)
-	build_path = /obj/item/weapon/circuitboard/clonepod
-	sort_string = "FAGAE"
-
-/datum/design/circuit/clonescanner
-	name = "cloning scanner"
-	id = "clonescanner"
-	req_tech = list(TECH_DATA = 3, TECH_BIO = 3)
-	build_path = /obj/item/weapon/circuitboard/clonescanner
-	sort_string = "FAGAG"
-
-/datum/design/circuit/crewconsole
-	name = "crew monitoring console"
-	id = "crewconsole"
-	req_tech = list(TECH_DATA = 3, TECH_MAGNET = 2, TECH_BIO = 2)
-	build_path = /obj/item/weapon/circuitboard/crew
-	sort_string = "FAGAI"
-
-/datum/design/circuit/teleconsole
-	name = "teleporter control console"
-	id = "teleconsole"
-	req_tech = list(TECH_DATA = 3, TECH_BLUESPACE = 2)
-	build_path = /obj/item/weapon/circuitboard/teleporter
-	sort_string = "HAAAA"
-
-/datum/design/circuit/robocontrol
-	name = "robotics control console"
-	id = "robocontrol"
-	req_tech = list(TECH_DATA = 4)
-	build_path = /obj/item/weapon/circuitboard/robotics
-	sort_string = "HAAAB"
-
-/datum/design/circuit/mechacontrol
-	name = "exosuit control console"
-	id = "mechacontrol"
-	req_tech = list(TECH_DATA = 3)
-	build_path = /obj/item/weapon/circuitboard/mecha_control
-	sort_string = "HAAAC"
-
-/datum/design/circuit/rdconsole
-	name = "R&D control console"
-	id = "rdconsole"
-	req_tech = list(TECH_DATA = 4)
-	build_path = /obj/item/weapon/circuitboard/rdconsole
-	sort_string = "HAAAE"
-
-/datum/design/circuit/aifixer
-	name = "AI integrity restorer"
-	id = "aifixer"
-	req_tech = list(TECH_DATA = 3, TECH_BIO = 2)
-	build_path = /obj/item/weapon/circuitboard/aifixer
-	sort_string = "HAAAF"
-
-/datum/design/circuit/comm_monitor
-	name = "telecommunications monitoring console"
-	id = "comm_monitor"
-	req_tech = list(TECH_DATA = 3)
-	build_path = /obj/item/weapon/circuitboard/comm_monitor
-	sort_string = "HAACA"
-
-/datum/design/circuit/comm_server
-	name = "telecommunications server monitoring console"
-	id = "comm_server"
-	req_tech = list(TECH_DATA = 3)
-	build_path = /obj/item/weapon/circuitboard/comm_server
-	sort_string = "HAACB"
-
-/datum/design/circuit/message_monitor
-	name = "messaging monitor console"
-	id = "message_monitor"
-	req_tech = list(TECH_DATA = 5)
-	build_path = /obj/item/weapon/circuitboard/message_monitor
-	sort_string = "HAACC"
-
-/datum/design/circuit/aiupload
-	name = "AI upload console"
-	id = "aiupload"
-	req_tech = list(TECH_DATA = 4)
-	build_path = /obj/item/weapon/circuitboard/aiupload
-	sort_string = "HAABA"
-
-/datum/design/circuit/borgupload
-	name = "cyborg upload console"
-	id = "borgupload"
-	req_tech = list(TECH_DATA = 4)
-	build_path = /obj/item/weapon/circuitboard/borgupload
-	sort_string = "HAABB"
-
-/datum/design/circuit/destructive_analyzer
-	name = "destructive analyzer"
-	id = "destructive_analyzer"
-	req_tech = list(TECH_DATA = 2, TECH_MAGNET = 2, TECH_ENGINEERING = 2)
-	build_path = /obj/item/weapon/circuitboard/destructive_analyzer
-	sort_string = "HABAA"
-
-/datum/design/circuit/protolathe
-	name = "protolathe"
-	id = "protolathe"
-	req_tech = list(TECH_DATA = 2, TECH_ENGINEERING = 2)
-	build_path = /obj/item/weapon/circuitboard/protolathe
-	sort_string = "HABAB"
-
-/datum/design/circuit/circuit_imprinter
-	name = "circuit imprinter"
-	id = "circuit_imprinter"
-	req_tech = list(TECH_DATA = 2, TECH_ENGINEERING = 2)
-	build_path = /obj/item/weapon/circuitboard/circuit_imprinter
-	sort_string = "HABAC"
-
-/datum/design/circuit/autolathe
-	name = "autolathe board"
-	id = "autolathe"
-	req_tech = list(TECH_DATA = 2, TECH_ENGINEERING = 2)
-	build_path = /obj/item/weapon/circuitboard/autolathe
-	sort_string = "HABAD"
-
-/datum/design/circuit/rdservercontrol
-	name = "R&D server control console"
-	id = "rdservercontrol"
-	req_tech = list(TECH_DATA = 3)
-	build_path = /obj/item/weapon/circuitboard/rdservercontrol
-	sort_string = "HABBA"
-
-/datum/design/circuit/rdserver
-	name = "R&D server"
-	id = "rdserver"
-	req_tech = list(TECH_DATA = 3)
-	build_path = /obj/item/weapon/circuitboard/rdserver
-	sort_string = "HABBB"
-
-/datum/design/circuit/mechfab
-	name = "exosuit fabricator"
-	id = "mechfab"
-	req_tech = list(TECH_DATA = 3, TECH_ENGINEERING = 3)
-	build_path = /obj/item/weapon/circuitboard/mechfab
-	sort_string = "HABAE"
-
-/datum/design/circuit/mech_recharger
-	name = "mech recharger"
-	id = "mech_recharger"
-	req_tech = list(TECH_DATA = 2, TECH_POWER = 2, TECH_ENGINEERING = 2)
-	build_path = /obj/item/weapon/circuitboard/mech_recharger
-	sort_string = "HACAA"
-
-/datum/design/circuit/recharge_station
-	name = "cyborg recharge station"
-	id = "recharge_station"
-	req_tech = list(TECH_DATA = 3, TECH_ENGINEERING = 2)
-	build_path = /obj/item/weapon/circuitboard/recharge_station
-	sort_string = "HACAC"
-
-/datum/design/circuit/atmosalerts
-	name = "atmosphere alert console"
-	id = "atmosalerts"
-	build_path = /obj/item/weapon/circuitboard/atmos_alert
-	sort_string = "JAAAA"
-
-/datum/design/circuit/air_management
-	name = "atmosphere monitoring console"
-	id = "air_management"
-	build_path = /obj/item/weapon/circuitboard/air_management
-	sort_string = "JAAAB"
-
-/datum/design/circuit/rcon_console
-	name = "RCON remote control console"
-	id = "rcon_console"
-	req_tech = list(TECH_DATA = 4, TECH_ENGINEERING = 3, TECH_POWER = 5)
-	build_path = /obj/item/weapon/circuitboard/rcon_console
-	sort_string = "JAAAC"
-
-/datum/design/circuit/dronecontrol
-	name = "drone control console"
-	id = "dronecontrol"
-	req_tech = list(TECH_DATA = 4)
-	build_path = /obj/item/weapon/circuitboard/drone_control
-	sort_string = "JAAAD"
-
-/datum/design/circuit/powermonitor
-	name = "power monitoring console"
-	id = "powermonitor"
-	build_path = /obj/item/weapon/circuitboard/powermonitor
-	sort_string = "JAAAE"
-
-/datum/design/circuit/solarcontrol
-	name = "solar control console"
-	id = "solarcontrol"
-	build_path = /obj/item/weapon/circuitboard/solar_control
-	sort_string = "JAAAF"
-
-/datum/design/circuit/pacman
-	name = "PACMAN-type generator"
-	id = "pacman"
-	req_tech = list(TECH_DATA = 3, TECH_PHORON = 3, TECH_POWER = 3, TECH_ENGINEERING = 3)
-	build_path = /obj/item/weapon/circuitboard/pacman
-	sort_string = "JBAAA"
-
-/datum/design/circuit/superpacman
-	name = "SUPERPACMAN-type generator"
-	id = "superpacman"
-	req_tech = list(TECH_DATA = 3, TECH_POWER = 4, TECH_ENGINEERING = 4)
-	build_path = /obj/item/weapon/circuitboard/pacman/super
-	sort_string = "JBAAB"
-
-/datum/design/circuit/mrspacman
-	name = "MRSPACMAN-type generator"
-	id = "mrspacman"
-	req_tech = list(TECH_DATA = 3, TECH_POWER = 5, TECH_ENGINEERING = 5)
-	build_path = /obj/item/weapon/circuitboard/pacman/mrs
-	sort_string = "JBAAC"
-
-/datum/design/circuit/batteryrack
-	name = "cell rack PSU"
-	id = "batteryrack"
-	req_tech = list(TECH_POWER = 3, TECH_ENGINEERING = 2)
-	build_path = /obj/item/weapon/circuitboard/batteryrack
-	sort_string = "JBABA"
-
-/datum/design/circuit/smes_cell
-	name = "'SMES' superconductive magnetic energy storage"
-	desc = "Allows for the construction of circuit boards used to build a SMES."
-	id = "smes_cell"
-	req_tech = list(TECH_POWER = 7, TECH_ENGINEERING = 5)
-	build_path = /obj/item/weapon/circuitboard/smes
-	sort_string = "JBABB"
-
-/datum/design/circuit/gas_heater
-	name = "gas heating system"
-	id = "gasheater"
-	req_tech = list(TECH_POWER = 2, TECH_ENGINEERING = 1)
-	build_path = /obj/item/weapon/circuitboard/unary_atmos/heater
-	sort_string = "JCAAA"
-
-/datum/design/circuit/gas_cooler
-	name = "gas cooling system"
-	id = "gascooler"
-	req_tech = list(TECH_MAGNET = 2, TECH_ENGINEERING = 2)
-	build_path = /obj/item/weapon/circuitboard/unary_atmos/cooler
-	sort_string = "JCAAB"
-
-/datum/design/circuit/secure_airlock
-	name = "secure airlock electronics"
-	desc =  "Allows for the construction of a tamper-resistant airlock electronics."
-	id = "securedoor"
-	req_tech = list(TECH_DATA = 3)
-	build_path = /obj/item/weapon/airlock_electronics/secure
-	sort_string = "JDAAA"
-
-/datum/design/circuit/ordercomp
-	name = "supply ordering console"
-	id = "ordercomp"
-	build_path = /obj/item/weapon/circuitboard/ordercomp
-	sort_string = "KAAAA"
-
-/datum/design/circuit/supplycomp
-	name = "supply control console"
-	id = "supplycomp"
-	req_tech = list(TECH_DATA = 3)
-	build_path = /obj/item/weapon/circuitboard/supplycomp
-	sort_string = "KAAAB"
-
-/datum/design/circuit/biogenerator
-	name = "biogenerator"
-	id = "biogenerator"
-	req_tech = list(TECH_DATA = 2)
-	build_path = /obj/item/weapon/circuitboard/biogenerator
-	sort_string = "KBAAA"
-
-/datum/design/circuit/comconsole
-	name = "communications console"
-	id = "comconsole"
-	build_path = /obj/item/weapon/circuitboard/communications
-	sort_string = "LAAAA"
-
-/datum/design/circuit/idcardconsole
-	name = "ID card modification console"
-	id = "idcardconsole"
-	build_path = /obj/item/weapon/circuitboard/card
-	sort_string = "LAAAB"
-
-/datum/design/circuit/emp_data
-	name = "employment records console"
-	id = "emp_data"
-	build_path = /obj/item/weapon/circuitboard/skills
-	sort_string = "LAAAC"
-
-/datum/design/circuit/mecha
-	req_tech = list(TECH_DATA = 3)
-
-/datum/design/circuit/mecha/AssembleDesignName()
-	name = "Exosuit module circuit design ([name])"
-/datum/design/circuit/mecha/AssembleDesignDesc()
-	desc = "Allows for the construction of \a [name] module."
-
-/datum/design/circuit/mecha/ripley_main
-	name = "APLU 'Ripley' central control"
-	id = "ripley_main"
-	build_path = /obj/item/weapon/circuitboard/mecha/ripley/main
-	sort_string = "NAAAA"
-
-/datum/design/circuit/mecha/ripley_peri
-	name = "APLU 'Ripley' peripherals control"
-	id = "ripley_peri"
-	build_path = /obj/item/weapon/circuitboard/mecha/ripley/peripherals
-	sort_string = "NAAAB"
-
-/datum/design/circuit/mecha/odysseus_main
-	name = "'Odysseus' central control"
-	id = "odysseus_main"
-	req_tech = list(TECH_DATA = 3,TECH_BIO = 2)
-	build_path = /obj/item/weapon/circuitboard/mecha/odysseus/main
-	sort_string = "NAABA"
-
-/datum/design/circuit/mecha/odysseus_peri
-	name = "'Odysseus' peripherals control"
-	id = "odysseus_peri"
-	req_tech = list(TECH_DATA = 3,TECH_BIO = 2)
-	build_path = /obj/item/weapon/circuitboard/mecha/odysseus/peripherals
-	sort_string = "NAABB"
-
-/datum/design/circuit/mecha/gygax_main
-	name = "'Gygax' central control"
-	id = "gygax_main"
-	req_tech = list(TECH_DATA = 4)
-	build_path = /obj/item/weapon/circuitboard/mecha/gygax/main
-	sort_string = "NAACA"
-
-/datum/design/circuit/mecha/gygax_peri
-	name = "'Gygax' peripherals control"
-	id = "gygax_peri"
-	req_tech = list(TECH_DATA = 4)
-	build_path = /obj/item/weapon/circuitboard/mecha/gygax/peripherals
-	sort_string = "NAACB"
-
-/datum/design/circuit/mecha/gygax_targ
-	name = "'Gygax' weapon control and targeting"
-	id = "gygax_targ"
-	req_tech = list(TECH_DATA = 4, TECH_COMBAT = 2)
-	build_path = /obj/item/weapon/circuitboard/mecha/gygax/targeting
-	sort_string = "NAACC"
-
-/datum/design/circuit/mecha/durand_main
-	name = "'Durand' central control"
-	id = "durand_main"
-	req_tech = list(TECH_DATA = 4)
-	build_path = /obj/item/weapon/circuitboard/mecha/durand/main
-	sort_string = "NAADA"
-
-/datum/design/circuit/mecha/durand_peri
-	name = "'Durand' peripherals control"
-	id = "durand_peri"
-	req_tech = list(TECH_DATA = 4)
-	build_path = /obj/item/weapon/circuitboard/mecha/durand/peripherals
-	sort_string = "NAADB"
-
-/datum/design/circuit/mecha/durand_targ
-	name = "'Durand' weapon control and targeting"
-	id = "durand_targ"
-	req_tech = list(TECH_DATA = 4, TECH_COMBAT = 2)
-	build_path = /obj/item/weapon/circuitboard/mecha/durand/targeting
-	sort_string = "NAADC"
-
-/datum/design/circuit/tcom
-	req_tech = list(TECH_DATA = 4, TECH_ENGINEERING = 4)
-
-/datum/design/circuit/tcom/AssembleDesignName()
-	name = "Telecommunications machinery circuit design ([name])"
-/datum/design/circuit/tcom/AssembleDesignDesc()
-	desc = "Allows for the construction of a telecommunications [name] circuit board."
-
-/datum/design/circuit/tcom/server
-	name = "server mainframe"
-	id = "tcom-server"
-	build_path = /obj/item/weapon/circuitboard/telecomms/server
-	sort_string = "PAAAA"
-
-/datum/design/circuit/tcom/processor
-	name = "processor unit"
-	id = "tcom-processor"
-	build_path = /obj/item/weapon/circuitboard/telecomms/processor
-	sort_string = "PAAAB"
-
-/datum/design/circuit/tcom/bus
-	name = "bus mainframe"
-	id = "tcom-bus"
-	build_path = /obj/item/weapon/circuitboard/telecomms/bus
-	sort_string = "PAAAC"
-
-/datum/design/circuit/tcom/hub
-	name = "hub mainframe"
-	id = "tcom-hub"
-	build_path = /obj/item/weapon/circuitboard/telecomms/hub
-	sort_string = "PAAAD"
-
-/datum/design/circuit/tcom/relay
-	name = "relay mainframe"
-	id = "tcom-relay"
-	req_tech = list(TECH_DATA = 3, TECH_ENGINEERING = 4, TECH_BLUESPACE = 3)
-	build_path = /obj/item/weapon/circuitboard/telecomms/relay
-	sort_string = "PAAAE"
-
-/datum/design/circuit/tcom/broadcaster
-	name = "subspace broadcaster"
-	id = "tcom-broadcaster"
-	req_tech = list(TECH_DATA = 4, TECH_ENGINEERING = 4, TECH_BLUESPACE = 2)
-	build_path = /obj/item/weapon/circuitboard/telecomms/broadcaster
-	sort_string = "PAAAF"
-
-/datum/design/circuit/tcom/receiver
-	name = "subspace receiver"
-	id = "tcom-receiver"
-	req_tech = list(TECH_DATA = 4, TECH_ENGINEERING = 3, TECH_BLUESPACE = 2)
-	build_path = /obj/item/weapon/circuitboard/telecomms/receiver
-	sort_string = "PAAAG"
-
-/datum/design/circuit/shield
-	req_tech = list(TECH_BLUESPACE = 4, TECH_PHORON = 3)
-	materials = list("glass" = 2000, "gold" = 1000)
-
-/datum/design/circuit/shield/AssembleDesignName()
-	name = "Shield generator circuit design ([name])"
-/datum/design/circuit/shield/AssembleDesignDesc()
-	if(!desc)
-		desc = "Allows for the construction of \a [name] shield generator."
-
-/datum/design/circuit/shield/bubble
-	name = "bubble"
-	id = "shield_gen"
-	build_path = /obj/item/weapon/circuitboard/shield_gen
-	sort_string = "VAAAA"
-
-/datum/design/circuit/shield/hull
-	name = "hull"
-	id = "shield_gen_ex"
-	build_path = /obj/item/weapon/circuitboard/shield_gen_ex
-	sort_string = "VAAAB"
-
-/datum/design/circuit/shield/capacitor
-	name = "capacitor"
-	desc = "Allows for the construction of a shield capacitor circuit board."
-	id = "shield_cap"
-	req_tech = list(TECH_MAGNET = 3, TECH_POWER = 4)
-	build_path = /obj/item/weapon/circuitboard/shield_cap
-	sort_string = "VAAAC"
-
-/datum/design/circuit/aicore
-	name = "AI core"
-	id = "aicore"
-	req_tech = list(TECH_DATA = 4, TECH_BIO = 3)
-	build_path = /obj/item/weapon/circuitboard/aicore
-	sort_string = "XAAAA"
-
-/datum/design/aimodule
-	build_type = IMPRINTER
-	materials = list("glass" = 2000, "gold" = 100)
-
-/datum/design/aimodule/AssembleDesignName()
-	name = "AI module design ([name])"
-
-/datum/design/aimodule/AssembleDesignDesc()
-	desc = "Allows for the construction of \a '[name]' AI module."
-
-/datum/design/aimodule/safeguard
-	name = "Safeguard"
-	id = "safeguard"
-	req_tech = list(TECH_DATA = 3, TECH_MATERIAL = 4)
-	build_path = /obj/item/weapon/aiModule/safeguard
-	sort_string = "XABAA"
-
-/datum/design/aimodule/onehuman
-	name = "OneCrewMember"
-	id = "onehuman"
-	req_tech = list(TECH_DATA = 4, TECH_MATERIAL = 6)
-	build_path = /obj/item/weapon/aiModule/oneHuman
-	sort_string = "XABAB"
-
-/datum/design/aimodule/protectstation
-	name = "ProtectStation"
-	id = "protectstation"
-	req_tech = list(TECH_DATA = 3, TECH_MATERIAL = 6)
-	build_path = /obj/item/weapon/aiModule/protectStation
-	sort_string = "XABAC"
-
-/datum/design/aimodule/notele
-	name = "TeleporterOffline"
-	id = "notele"
-	req_tech = list(TECH_DATA = 3)
-	build_path = /obj/item/weapon/aiModule/teleporterOffline
-	sort_string = "XABAD"
-
-/datum/design/aimodule/quarantine
-	name = "Quarantine"
-	id = "quarantine"
-	req_tech = list(TECH_DATA = 3, TECH_BIO = 2, TECH_MATERIAL = 4)
-	build_path = /obj/item/weapon/aiModule/quarantine
-	sort_string = "XABAE"
-
-/datum/design/aimodule/oxygen
-	name = "OxygenIsToxicToHumans"
-	id = "oxygen"
-	req_tech = list(TECH_DATA = 3, TECH_BIO = 2, TECH_MATERIAL = 4)
-	build_path = /obj/item/weapon/aiModule/oxygen
-	sort_string = "XABAF"
-
-/datum/design/aimodule/freeform
-	name = "Freeform"
-	id = "freeform"
-	req_tech = list(TECH_DATA = 4, TECH_MATERIAL = 4)
-	build_path = /obj/item/weapon/aiModule/freeform
-	sort_string = "XABAG"
-
-/datum/design/aimodule/reset
-	name = "Reset"
-	id = "reset"
-	req_tech = list(TECH_DATA = 3, TECH_MATERIAL = 6)
-	build_path = /obj/item/weapon/aiModule/reset
-	sort_string = "XAAAA"
-
-/datum/design/aimodule/purge
-	name = "Purge"
-	id = "purge"
-	req_tech = list(TECH_DATA = 4, TECH_MATERIAL = 6)
-	build_path = /obj/item/weapon/aiModule/purge
-	sort_string = "XAAAB"
-
-// Core modules
-/datum/design/aimodule/core
-	req_tech = list(TECH_DATA = 4, TECH_MATERIAL = 6)
-
-/datum/design/aimodule/core/AssembleDesignName()
-	name = "AI core module design ([name])"
-
-/datum/design/aimodule/core/AssembleDesignDesc()
-	desc = "Allows for the construction of \a '[name]' AI core module."
-
-/datum/design/aimodule/core/freeformcore
-	name = "Freeform"
-	id = "freeformcore"
-	build_path = /obj/item/weapon/aiModule/freeformcore
-	sort_string = "XACAA"
-
-/datum/design/aimodule/core/asimov
-	name = "Asimov"
-	id = "asimov"
-	build_path = /obj/item/weapon/aiModule/asimov
-	sort_string = "XACAB"
-
-/datum/design/aimodule/core/paladin
-	name = "P.A.L.A.D.I.N."
-	id = "paladin"
-	build_path = /obj/item/weapon/aiModule/paladin
-	sort_string = "XACAC"
-
-/datum/design/aimodule/core/tyrant
-	name = "T.Y.R.A.N.T."
-	id = "tyrant"
-	req_tech = list(TECH_DATA = 4, TECH_ILLEGAL = 2, TECH_MATERIAL = 6)
-	build_path = /obj/item/weapon/aiModule/tyrant
-	sort_string = "XACAD"
-
-/datum/design/item/pda
-	name = "PDA design"
-	desc = "Cheaper than whiny non-digital assistants."
-	id = "pda"
-	req_tech = list(TECH_ENGINEERING = 2, TECH_POWER = 3)
-	materials = list("metal" = 50, "glass" = 50)
-	build_path = /obj/item/device/pda
-	sort_string = "VAAAA"
-
-// Cartridges
-/datum/design/item/pda_cartridge
-	req_tech = list(TECH_ENGINEERING = 2, TECH_POWER = 3)
-	materials = list("metal" = 50, "glass" = 50)
-
-/datum/design/item/pda_cartridge/AssembleDesignName()
-	..()
-	name = "PDA accessory ([item_name])"
-
-/datum/design/item/pda_cartridge/cart_basic
-	id = "cart_basic"
-	build_path = /obj/item/weapon/cartridge
-	sort_string = "VBAAA"
-
-/datum/design/item/pda_cartridge/engineering
-	id = "cart_engineering"
-	build_path = /obj/item/weapon/cartridge/engineering
-	sort_string = "VBAAB"
-
-/datum/design/item/pda_cartridge/atmos
-	id = "cart_atmos"
-	build_path = /obj/item/weapon/cartridge/atmos
-	sort_string = "VBAAC"
-
-/datum/design/item/pda_cartridge/medical
-	id = "cart_medical"
-	build_path = /obj/item/weapon/cartridge/medical
-	sort_string = "VBAAD"
-
-/datum/design/item/pda_cartridge/chemistry
-	id = "cart_chemistry"
-	build_path = /obj/item/weapon/cartridge/chemistry
-	sort_string = "VBAAE"
-
-/datum/design/item/pda_cartridge/security
-	id = "cart_security"
-	build_path = /obj/item/weapon/cartridge/security
-	sort_string = "VBAAF"
-
-/datum/design/item/pda_cartridge/janitor
-	id = "cart_janitor"
-	build_path = /obj/item/weapon/cartridge/janitor
-	sort_string = "VBAAG"
-
-/datum/design/item/pda_cartridge/science
-	id = "cart_science"
-	build_path = /obj/item/weapon/cartridge/signal/science
-	sort_string = "VBAAH"
-
-/datum/design/item/pda_cartridge/quartermaster
-	id = "cart_quartermaster"
-	build_path = /obj/item/weapon/cartridge/quartermaster
-	sort_string = "VBAAI"
-
-/datum/design/item/pda_cartridge/hop
-	id = "cart_hop"
-	build_path = /obj/item/weapon/cartridge/hop
-	sort_string = "VBAAJ"
-
-/datum/design/item/pda_cartridge/hos
-	id = "cart_hos"
-	build_path = /obj/item/weapon/cartridge/hos
-	sort_string = "VBAAK"
-
-/datum/design/item/pda_cartridge/ce
-	id = "cart_ce"
-	build_path = /obj/item/weapon/cartridge/ce
-	sort_string = "VBAAL"
-
-/datum/design/item/pda_cartridge/cmo
-	id = "cart_cmo"
-	build_path = /obj/item/weapon/cartridge/cmo
-	sort_string = "VBAAM"
-
-/datum/design/item/pda_cartridge/rd
-	id = "cart_rd"
-	build_path = /obj/item/weapon/cartridge/rd
-	sort_string = "VBAAN"
-
-/datum/design/item/pda_cartridge/captain
-	id = "cart_captain"
-	build_path = /obj/item/weapon/cartridge/captain
-	sort_string = "VBAAO"
-
-/*
-MECHAS BELOW
-*/
-
-/datum/design/item/mecha
-	build_type = MECHFAB
-	req_tech = list(TECH_COMBAT = 3)
-	category = "Exosuit Equipment"
-
-/datum/design/item/mecha/AssembleDesignName()
-	..()
-	name = "Exosuit module design ([item_name])"
-
-/datum/design/item/mecha/weapon/AssembleDesignName()
-	..()
-	name = "Exosuit weapon design ([item_name])"
-
-/datum/design/item/mecha/AssembleDesignDesc()
-	if(!desc)
-		desc = "Allows for the construction of \a '[item_name]' exosuit module."
-
-// *** Weapon modules
-/datum/design/item/mecha/weapon/scattershot
-	id = "mech_scattershot"
-	req_tech = list(TECH_COMBAT = 4)
-	build_path = /obj/item/mecha_parts/mecha_equipment/weapon/ballistic/scattershot
-
-/datum/design/item/mecha/weapon/laser
-	id = "mech_laser"
-	req_tech = list(TECH_COMBAT = 3, TECH_MAGNET = 3)
-	build_path = /obj/item/mecha_parts/mecha_equipment/weapon/energy/laser
-
-/datum/design/item/mecha/weapon/laser_rigged
-	desc = "Allows for the construction of a welder-laser assembly package for non-combat exosuits."
-	id = "mech_laser_rigged"
-	req_tech = list(TECH_COMBAT = 2, TECH_MAGNET = 2)
-	build_path = /obj/item/mecha_parts/mecha_equipment/weapon/energy/riggedlaser
-
-/datum/design/item/mecha/weapon/laser_heavy
-	id = "mech_laser_heavy"
-	req_tech = list(TECH_COMBAT = 4, TECH_MAGNET = 4)
-	build_path = /obj/item/mecha_parts/mecha_equipment/weapon/energy/laser/heavy
-
-/datum/design/item/mecha/weapon/ion
-	id = "mech_ion"
-	req_tech = list(TECH_COMBAT = 4, TECH_MAGNET = 4)
-	build_path = /obj/item/mecha_parts/mecha_equipment/weapon/energy/ion
-
-/datum/design/item/mecha/weapon/grenade_launcher
-	id = "mech_grenade_launcher"
-	req_tech = list(TECH_COMBAT = 3)
-	build_path = /obj/item/mecha_parts/mecha_equipment/weapon/ballistic/missile_rack/flashbang
-
-/datum/design/item/mecha/weapon/clusterbang_launcher
-	desc = "A weapon that violates the Geneva Convention at 6 rounds per minute."
-	id = "clusterbang_launcher"
-	req_tech = list(TECH_COMBAT= 5, TECH_MATERIAL = 5, TECH_ILLEGAL = 3)
-	build_path = /obj/item/mecha_parts/mecha_equipment/weapon/ballistic/missile_rack/flashbang/clusterbang/limited
-
-// *** Nonweapon modules
-/datum/design/item/mecha/wormhole_gen
-	desc = "An exosuit module that can generate small quasi-stable wormholes."
-	id = "mech_wormhole_gen"
-	req_tech = list(TECH_BLUESPACE = 3, TECH_MAGNET = 2)
-	build_path = /obj/item/mecha_parts/mecha_equipment/wormhole_generator
-
-/datum/design/item/mecha/teleporter
-	desc = "An exosuit module that allows teleportation to any position in view."
-	id = "mech_teleporter"
-	req_tech = list(TECH_BLUESPACE = 10, TECH_MAGNET = 5)
-	build_path = /obj/item/mecha_parts/mecha_equipment/teleporter
-
-/datum/design/item/mecha/rcd
-	desc = "An exosuit-mounted rapid construction device."
-	id = "mech_rcd"
-	req_tech = list(TECH_MATERIAL = 4, TECH_BLUESPACE = 3, TECH_MAGNET = 4, TECH_POWER=4, TECH_ENGINEERING = 4)
-	build_path = /obj/item/mecha_parts/mecha_equipment/tool/rcd
-
-/datum/design/item/mecha/gravcatapult
-	desc = "An exosuit-mounted gravitational catapult."
-	id = "mech_gravcatapult"
-	req_tech = list(TECH_BLUESPACE = 2, TECH_MAGNET = 3, TECH_ENGINEERING = 3)
-	build_path = /obj/item/mecha_parts/mecha_equipment/gravcatapult
-
-/datum/design/item/mecha/repair_droid
-	desc = "Automated repair droid, exosuits' best companion. BEEP BOOP"
-	id = "mech_repair_droid"
-	req_tech = list(TECH_MAGNET = 3, TECH_DATA = 3, TECH_ENGINEERING = 3)
-	build_path = /obj/item/mecha_parts/mecha_equipment/repair_droid
-
-/datum/design/item/mecha/phoron_generator
-	desc = "Exosuit-mounted phoron generator."
-	id = "mech_phoron_generator"
-	req_tech = list(TECH_PHORON = 2, TECH_POWER= 2, TECH_ENGINEERING = 2)
-	build_path = /obj/item/mecha_parts/mecha_equipment/generator
-
-/datum/design/item/mecha/energy_relay
-	id = "mech_energy_relay"
-	req_tech = list(TECH_MAGNET = 4, TECH_POWER = 3)
-	build_path = /obj/item/mecha_parts/mecha_equipment/tesla_energy_relay
-
-/datum/design/item/mecha/ccw_armor
-	desc = "Exosuit close-combat armor booster."
-	id = "mech_ccw_armor"
-	req_tech = list(TECH_MATERIAL = 5, TECH_COMBAT = 4)
-	build_path = /obj/item/mecha_parts/mecha_equipment/armor_booster/anticcw_armor_booster
-
-/datum/design/item/mecha/proj_armor
-	desc = "Exosuit projectile armor booster."
-	id = "mech_proj_armor"
-<<<<<<< HEAD
-	req_tech = list(TECH_MATERIAL = 5, TECH_COMBAT = 5, TECH_ENGINEERING=3)
-	build_path = /obj/item/mecha_parts/mecha_equipment/antiproj_armor_booster
-=======
-	req_tech = list(TECH_MATERIAL = 5, TECH_COMBAT = 5, TECH_ENGINERING=3)
-	build_path = /obj/item/mecha_parts/mecha_equipment/armor_booster/antiproj_armor_booster
->>>>>>> a9e03e1b
-
-/datum/design/item/mecha/syringe_gun
-	desc = "Exosuit-mounted syringe gun and chemical synthesizer."
-	id = "mech_syringe_gun"
-	req_tech = list(TECH_MATERIAL = 3, TECH_BIO=4, TECH_MAGNET=4, TECH_DATA=3)
-	build_path = /obj/item/mecha_parts/mecha_equipment/tool/syringe_gun
-
-/datum/design/item/mecha/diamond_drill
-	desc = "A diamond version of the exosuit drill. It's harder, better, faster, stronger."
-	id = "mech_diamond_drill"
-	req_tech = list(TECH_MATERIAL = 4, TECH_ENGINEERING = 3)
-	build_path = /obj/item/mecha_parts/mecha_equipment/tool/drill/diamonddrill
-
-/datum/design/item/mecha/generator_nuclear
-	desc = "Exosuit-held nuclear reactor. Converts uranium and everyone's health to energy."
-	id = "mech_generator_nuclear"
-	req_tech = list(TECH_POWER= 3, TECH_ENGINEERING = 3, TECH_MATERIAL = 3)
-	build_path = /obj/item/mecha_parts/mecha_equipment/generator/nuclear
-
-/datum/design/item/synthetic_flash
-	id = "sflash"
-	req_tech = list(TECH_MAGNET = 3, TECH_COMBAT = 2)
-	build_type = MECHFAB
-	materials = list("metal" = 750, "glass" = 750)
-	build_path = /obj/item/device/flash/synthetic
-	category = "Misc"
-
-/datum/design/item/borg_syndicate_module
-	name = "Cyborg lethal weapons upgrade"
-	desc = "Allows for the construction of lethal upgrades for cyborgs."
-	id = "borg_syndicate_module"
-	build_type = MECHFAB
-	req_tech = list(TECH_COMBAT = 4, TECH_ILLEGAL = 3)
-	build_path = /obj/item/borg/upgrade/syndicate
-	category = "Cyborg Upgrade Modules"
-
-/* Uncomment if someone makes these buildable
-/datum/design/circuit/general_alert
-	name = "general alert console"
-	id = "general_alert"
-	build_path = /obj/item/weapon/circuitboard/general_alert
-
-// Removal of loyalty implants. Can't think of a way to add this to the config option.
-/datum/design/item/implant/loyalty
-	name = "loyalty"
-	id = "implant_loyal"
-	req_tech = list(TECH_MATERIAL = 2, TECH_BIO = 3)
-	materials = list("metal" = 7000, "glass" = 7000)
-	build_path = /obj/item/weapon/implantcase/loyalty"
-
-/datum/design/rust_core_control
-	name = "Circuit Design (RUST core controller)"
-	desc = "Allows for the construction of circuit boards used to build a core control console for the RUST fusion engine."
-	id = "rust_core_control"
-	req_tech = list("programming" = 4, "engineering" = 4)
-	build_type = IMPRINTER
-	materials = list("glass" = 2000, "sacid" = 20)
-	build_path = "/obj/item/weapon/circuitboard/rust_core_control"
-
-datum/design/rust_fuel_control
-	name = "Circuit Design (RUST fuel controller)"
-	desc = "Allows for the construction of circuit boards used to build a fuel injector control console for the RUST fusion engine."
-	id = "rust_fuel_control"
-	req_tech = list("programming" = 4, "engineering" = 4)
-	build_type = IMPRINTER
-	materials = list("glass" = 2000, "sacid" = 20)
-	build_path = "/obj/item/weapon/circuitboard/rust_fuel_control"
-
-datum/design/rust_fuel_port
-	name = "Internal circuitry (RUST fuel port)"
-	desc = "Allows for the construction of circuit boards used to build a fuel injection port for the RUST fusion engine."
-	id = "rust_fuel_port"
-	req_tech = list("engineering" = 4, "materials" = 5)
-	build_type = IMPRINTER
-	materials = list("glass" = 2000, "sacid" = 20, "uranium" = 3000)
-	build_path = "/obj/item/weapon/module/rust_fuel_port"
-
-datum/design/rust_fuel_compressor
-	name = "Circuit Design (RUST fuel compressor)"
-	desc = "Allows for the construction of circuit boards used to build a fuel compressor of the RUST fusion engine."
-	id = "rust_fuel_compressor"
-	req_tech = list("materials" = 6, "phorontech" = 4)
-	build_type = IMPRINTER
-	materials = list("glass" = 2000, "sacid" = 20, "phoron" = 3000, "diamond" = 1000)
-	build_path = "/obj/item/weapon/module/rust_fuel_compressor"
-
-datum/design/rust_core
-	name = "Internal circuitry (RUST tokamak core)"
-	desc = "The circuit board that for a RUST-pattern tokamak fusion core."
-	id = "pacman"
-	req_tech = list(bluespace = 3, phorontech = 4, magnets = 5, powerstorage = 6)
-	build_type = IMPRINTER
-	materials = list("glass" = 2000, "sacid" = 20, "phoron" = 3000, "diamond" = 2000)
-	build_path = "/obj/item/weapon/circuitboard/rust_core"
-
-datum/design/rust_injector
-	name = "Internal circuitry (RUST tokamak core)"
-	desc = "The circuit board that for a RUST-pattern particle accelerator."
-	id = "pacman"
-	req_tech = list(powerstorage = 3, engineering = 4, phorontech = 4, materials = 6)
-	build_type = IMPRINTER
-	materials = list("glass" = 2000, "sacid" = 20, "phoron" = 3000, "uranium" = 2000)
-	build_path = "/obj/item/weapon/circuitboard/rust_core"
-*/
+/***************************************************************
+**						Design Datums						  **
+**	All the data for building stuff and tracking reliability. **
+***************************************************************/
+/*
+For the materials datum, it assumes you need reagents unless specified otherwise. To designate a material that isn't a reagent,
+you use one of the material IDs below. These are NOT ids in the usual sense (they aren't defined in the object or part of a datum),
+they are simply references used as part of a "has materials?" type proc. They all start with a  to denote that they aren't reagents.
+The currently supporting non-reagent materials:
+
+Don't add new keyword/IDs if they are made from an existing one (such as rods which are made from metal). Only add raw materials.
+
+Design Guidlines
+- When adding new designs, check rdreadme.dm to see what kind of things have already been made and where new stuff is needed.
+- A single sheet of anything is 2000 units of material. Materials besides metal/glass require help from other jobs (mining for
+other types of metals and chemistry for reagents).
+
+*/
+//Note: More then one of these can be added to a design.
+
+/datum/design						//Datum for object designs, used in construction
+	var/name = null					//Name of the created object. If null it will be 'guessed' from build_path if possible.
+	var/desc = null					//Description of the created object. If null it will use group_desc and name where applicable.
+	var/item_name = null			//An item name before it is modified by various name-modifying procs
+	var/id = "id"					//ID of the created object for easy refernece. Alphanumeric, lower-case, no symbols.
+	var/list/req_tech = list()		//IDs of that techs the object originated from and the minimum level requirements.
+	var/build_type = null			//Flag as to what kind machine the design is built in. See defines.
+	var/list/materials = list()		//List of materials. Format: "id" = amount.
+	var/list/chemicals = list()		//List of chemicals.
+	var/build_path = null			//The path of the object that gets created.
+	var/time = 10					//How many ticks it requires to build
+	var/category = null 			//Primarily used for Mech Fabricators, but can be used for anything.
+	var/sort_string = "ZZZZZ"		//Sorting order
+
+/datum/design/New()
+	..()
+	item_name = name
+	AssembleDesignInfo()
+
+//These procs are used in subtypes for assigning names and descriptions dynamically
+/datum/design/proc/AssembleDesignInfo()
+	AssembleDesignName()
+	AssembleDesignDesc()
+	return
+
+/datum/design/proc/AssembleDesignName()
+	if(!name && build_path)					//Get name from build path if posible
+		var/atom/movable/A = build_path
+		name = initial(A.name)
+		item_name = name
+	return
+
+/datum/design/proc/AssembleDesignDesc()
+	if(!desc)								//Try to make up a nice description if we don't have one
+		desc = "Allows for the construction of \a [item_name]."
+	return
+
+/datum/design/item
+	build_type = PROTOLATHE
+
+/datum/design/item/design_disk
+	name = "Design Storage Disk"
+	desc = "Produce additional disks for storing device designs."
+	id = "design_disk"
+	req_tech = list(TECH_DATA = 1)
+	materials = list("metal" = 30, "glass" = 10)
+	build_path = /obj/item/weapon/disk/design_disk
+	sort_string = "GAAAA"
+
+/datum/design/item/tech_disk
+	name = "Technology Data Storage Disk"
+	desc = "Produce additional disks for storing technology data."
+	id = "tech_disk"
+	req_tech = list(TECH_DATA = 1)
+	materials = list("metal" = 30, "glass" = 10)
+	build_path = /obj/item/weapon/disk/tech_disk
+	sort_string = "GAAAB"
+
+/datum/design/item/stock_part
+	build_type = PROTOLATHE
+
+/datum/design/item/stock_part/AssembleDesignName()
+	..()
+	name = "Component design ([item_name])"
+
+/datum/design/item/stock_part/AssembleDesignDesc()
+	if(!desc)
+		desc = "A stock part used in the construction of various devices."
+
+/datum/design/item/stock_part/basic_capacitor
+	id = "basic_capacitor"
+	req_tech = list(TECH_POWER = 1)
+	materials = list("metal" = 50, "glass" = 50)
+	build_path = /obj/item/weapon/stock_parts/capacitor
+	sort_string = "CAAAA"
+
+/datum/design/item/stock_part/adv_capacitor
+	id = "adv_capacitor"
+	req_tech = list(TECH_POWER = 3)
+	materials = list("metal" = 50, "glass" = 50)
+	build_path = /obj/item/weapon/stock_parts/capacitor/adv
+	sort_string = "CAAAB"
+
+/datum/design/item/stock_part/super_capacitor
+	id = "super_capacitor"
+	req_tech = list(TECH_POWER = 5, TECH_MATERIAL = 4)
+	materials = list("metal" = 50, "glass" = 50, "gold" = 20)
+	build_path = /obj/item/weapon/stock_parts/capacitor/super
+	sort_string = "CAAAC"
+
+/datum/design/item/stock_part/micro_mani
+	id = "micro_mani"
+	req_tech = list(TECH_MATERIAL = 1, TECH_DATA = 1)
+	materials = list("metal" = 30)
+	build_path = /obj/item/weapon/stock_parts/manipulator
+	sort_string = "CAABA"
+
+/datum/design/item/stock_part/nano_mani
+	id = "nano_mani"
+	req_tech = list(TECH_MATERIAL = 3, TECH_DATA = 2)
+	materials = list("metal" = 30)
+	build_path = /obj/item/weapon/stock_parts/manipulator/nano
+	sort_string = "CAABB"
+
+/datum/design/item/stock_part/pico_mani
+	id = "pico_mani"
+	req_tech = list(TECH_MATERIAL = 5, TECH_DATA = 2)
+	materials = list("metal" = 30)
+	build_path = /obj/item/weapon/stock_parts/manipulator/pico
+	sort_string = "CAABC"
+
+/datum/design/item/stock_part/basic_matter_bin
+	id = "basic_matter_bin"
+	req_tech = list(TECH_MATERIAL = 1)
+	materials = list("metal" = 80)
+	build_path = /obj/item/weapon/stock_parts/matter_bin
+	sort_string = "CAACA"
+
+/datum/design/item/stock_part/adv_matter_bin
+	id = "adv_matter_bin"
+	req_tech = list(TECH_MATERIAL = 3)
+	materials = list("metal" = 80)
+	build_path = /obj/item/weapon/stock_parts/matter_bin/adv
+	sort_string = "CAACB"
+
+/datum/design/item/stock_part/super_matter_bin
+	id = "super_matter_bin"
+	req_tech = list(TECH_MATERIAL = 5)
+	materials = list("metal" = 80)
+	build_path = /obj/item/weapon/stock_parts/matter_bin/super
+	sort_string = "CAACC"
+
+/datum/design/item/stock_part/basic_micro_laser
+	id = "basic_micro_laser"
+	req_tech = list(TECH_MAGNET = 1)
+	materials = list("metal" = 10, "glass" = 20)
+	build_path = /obj/item/weapon/stock_parts/micro_laser
+	sort_string = "CAADA"
+
+/datum/design/item/stock_part/high_micro_laser
+	id = "high_micro_laser"
+	req_tech = list(TECH_MAGNET = 3)
+	materials = list("metal" = 10, "glass" = 20)
+	build_path = /obj/item/weapon/stock_parts/micro_laser/high
+	sort_string = "CAADB"
+
+/datum/design/item/stock_part/ultra_micro_laser
+	id = "ultra_micro_laser"
+	req_tech = list(TECH_MAGNET = 5, TECH_MATERIAL = 5)
+	materials = list("metal" = 10, "glass" = 20, "uranium" = 10)
+	build_path = /obj/item/weapon/stock_parts/micro_laser/ultra
+	sort_string = "CAADC"
+
+/datum/design/item/stock_part/basic_sensor
+	id = "basic_sensor"
+	req_tech = list(TECH_MAGNET = 1)
+	materials = list("metal" = 50, "glass" = 20)
+	build_path = /obj/item/weapon/stock_parts/scanning_module
+	sort_string = "CAAEA"
+
+/datum/design/item/stock_part/adv_sensor
+	id = "adv_sensor"
+	req_tech = list(TECH_MAGNET = 3)
+	materials = list("metal" = 50, "glass" = 20)
+	build_path = /obj/item/weapon/stock_parts/scanning_module/adv
+	sort_string = "CAAEB"
+
+/datum/design/item/stock_part/phasic_sensor
+	id = "phasic_sensor"
+	req_tech = list(TECH_MAGNET = 5, TECH_MATERIAL = 3)
+	materials = list("metal" = 50, "glass" = 20, "silver" = 10)
+	build_path = /obj/item/weapon/stock_parts/scanning_module/phasic
+	sort_string = "CAAEC"
+
+/datum/design/item/stock_part/RPED
+	name = "Rapid Part Exchange Device"
+	desc = "Special mechanical module made to store, sort, and apply standard machine parts."
+	id = "rped"
+	req_tech = list(TECH_ENGINEERING = 3, TECH_MATERIAL = 3)
+	materials = list("metal" = 15000, "glass" = 5000)
+	build_path = /obj/item/weapon/storage/part_replacer
+	sort_string = "CBAAA"
+
+/datum/design/item/powercell
+	build_type = PROTOLATHE | MECHFAB
+
+/datum/design/item/powercell/AssembleDesignName()
+	name = "Power cell model ([item_name])"
+
+/datum/design/item/powercell/AssembleDesignDesc()
+	if(build_path)
+		var/obj/item/weapon/cell/C = build_path
+		desc = "Allows the construction of power cells that can hold [initial(C.maxcharge)] units of energy."
+
+/datum/design/item/powercell/basic
+	name = "basic"
+	build_type = PROTOLATHE | MECHFAB
+	id = "basic_cell"
+	req_tech = list(TECH_POWER = 1)
+	materials = list("metal" = 700, "glass" = 50)
+	build_path = /obj/item/weapon/cell
+	category = "Misc"
+	sort_string = "DAAAA"
+
+/datum/design/item/powercell/high
+	name = "high-capacity"
+	build_type = PROTOLATHE | MECHFAB
+	id = "high_cell"
+	req_tech = list(TECH_POWER = 2)
+	materials = list("metal" = 700, "glass" = 60)
+	build_path = /obj/item/weapon/cell/high
+	category = "Misc"
+	sort_string = "DAAAB"
+
+/datum/design/item/powercell/super
+	name = "super-capacity"
+	id = "super_cell"
+	req_tech = list(TECH_POWER = 3, TECH_MATERIAL = 2)
+	materials = list("metal" = 700, "glass" = 70)
+	build_path = /obj/item/weapon/cell/super
+	category = "Misc"
+	sort_string = "DAAAC"
+
+/datum/design/item/powercell/hyper
+	name = "hyper-capacity"
+	id = "hyper_cell"
+	req_tech = list(TECH_POWER = 5, TECH_MATERIAL = 4)
+	materials = list("metal" = 400, "gold" = 150, "silver" = 150, "glass" = 70)
+	build_path = /obj/item/weapon/cell/hyper
+	category = "Misc"
+	sort_string = "DAAAD"
+
+/datum/design/item/hud
+	materials = list("metal" = 50, "glass" = 50)
+
+/datum/design/item/hud/AssembleDesignName()
+	..()
+	name = "HUD glasses prototype ([item_name])"
+
+/datum/design/item/hud/AssembleDesignDesc()
+	desc = "Allows for the construction of \a [item_name] HUD glasses."
+
+/datum/design/item/hud/health
+	name = "health scanner"
+	id = "health_hud"
+	req_tech = list(TECH_BIO = 2, TECH_MAGNET = 3)
+	build_path = /obj/item/clothing/glasses/hud/health
+	sort_string = "GAAAA"
+
+/datum/design/item/hud/security
+	name = "security records"
+	id = "security_hud"
+	req_tech = list(TECH_MAGNET = 3, TECH_COMBAT = 2)
+	build_path = /obj/item/clothing/glasses/hud/security
+	sort_string = "GAAAB"
+
+/datum/design/item/mesons
+	name = "Optical meson scanners design"
+	desc = "Using the meson-scanning technology those glasses allow you to see through walls, floor or anything else."
+	id = "mesons"
+	req_tech = list(TECH_MAGNET = 2, TECH_ENGINEERING = 2)
+	materials = list("metal" = 50, "glass" = 50)
+	build_path = /obj/item/clothing/glasses/meson
+	sort_string = "GAAAC"
+
+/datum/design/item/weapon/mining/AssembleDesignName()
+	..()
+	name = "Mining equipment design ([item_name])"
+
+/datum/design/item/weapon/mining/jackhammer
+	id = "jackhammer"
+	req_tech = list(TECH_MATERIAL = 3, TECH_POWER = 2, TECH_ENGINEERING = 2)
+	materials = list("metal" = 2000, "glass" = 500, "silver" = 500)
+	build_path = /obj/item/weapon/pickaxe/jackhammer
+	sort_string = "KAAAA"
+
+/datum/design/item/weapon/mining/drill
+	id = "drill"
+	req_tech = list(TECH_MATERIAL = 2, TECH_POWER = 3, TECH_ENGINEERING = 2)
+	materials = list("metal" = 6000, "glass" = 1000) //expensive, but no need for miners.
+	build_path = /obj/item/weapon/pickaxe/drill
+	sort_string = "KAAAB"
+
+/datum/design/item/weapon/mining/plasmacutter
+	id = "plasmacutter"
+	req_tech = list(TECH_MATERIAL = 4, TECH_PHORON = 3, TECH_ENGINEERING = 3)
+	materials = list("metal" = 1500, "glass" = 500, "gold" = 500, "phoron" = 500)
+	build_path = /obj/item/weapon/pickaxe/plasmacutter
+	sort_string = "KAAAC"
+
+/datum/design/item/weapon/mining/pick_diamond
+	id = "pick_diamond"
+	req_tech = list(TECH_MATERIAL = 6)
+	materials = list("diamond" = 3000)
+	build_path = /obj/item/weapon/pickaxe/diamond
+	sort_string = "KAAAD"
+
+/datum/design/item/weapon/mining/drill_diamond
+	id = "drill_diamond"
+	req_tech = list(TECH_MATERIAL = 6, TECH_POWER = 4, TECH_ENGINEERING = 4)
+	materials = list("metal" = 3000, "glass" = 1000, "diamond" = 2000)
+	build_path = /obj/item/weapon/pickaxe/diamonddrill
+	sort_string = "KAAAE"
+///////////////////////////////////
+/////////Shield Generators/////////
+///////////////////////////////////
+/datum/design/circuit/shield
+	req_tech = list(TECH_BLUESPACE = 4, TECH_PHORON = 3)
+	materials = list("$glass" = 2000, "sacid" = 20, "$phoron" = 10000, "$diamond" = 5000, "$gold" = 10000)
+
+/datum/design/item/medical
+	materials = list("metal" = 30, "glass" = 20)
+
+/datum/design/item/medical/AssembleDesignName()
+	..()
+	name = "Biotech device prototype ([item_name])"
+
+/datum/design/item/medical/robot_scanner
+	desc = "A hand-held scanner able to diagnose robotic injuries."
+	id = "robot_scanner"
+	req_tech = list(TECH_MAGNET = 3, TECH_BIO = 2, TECH_ENGINEERING = 3)
+	materials = list("metal" = 500, "glass" = 200)
+	build_path = /obj/item/device/robotanalyzer
+	sort_string = "MACFA"
+
+/datum/design/item/medical/mass_spectrometer
+	desc = "A device for analyzing chemicals in blood."
+	id = "mass_spectrometer"
+	req_tech = list(TECH_BIO = 2, TECH_MAGNET = 2)
+	build_path = /obj/item/device/mass_spectrometer
+	sort_string = "MACAA"
+
+/datum/design/item/medical/adv_mass_spectrometer
+	desc = "A device for analyzing chemicals in blood and their quantities."
+	id = "adv_mass_spectrometer"
+	req_tech = list(TECH_BIO = 2, TECH_MAGNET = 4)
+	build_path = /obj/item/device/mass_spectrometer/adv
+	sort_string = "MACAB"
+
+/datum/design/item/medical/reagent_scanner
+	desc = "A device for identifying chemicals."
+	id = "reagent_scanner"
+	req_tech = list(TECH_BIO = 2, TECH_MAGNET = 2)
+	build_path = /obj/item/device/reagent_scanner
+	sort_string = "MACBA"
+
+/datum/design/item/medical/adv_reagent_scanner
+	desc = "A device for identifying chemicals and their proportions."
+	id = "adv_reagent_scanner"
+	req_tech = list(TECH_BIO = 2, TECH_MAGNET = 4)
+	build_path = /obj/item/device/reagent_scanner/adv
+	sort_string = "MACBB"
+
+/datum/design/item/beaker/AssembleDesignName()
+	name = "Beaker prototype ([item_name])"
+
+/datum/design/item/beaker/noreact
+	name = "cryostasis"
+	desc = "A cryostasis beaker that allows for chemical storage without reactions. Can hold up to 50 units."
+	id = "splitbeaker"
+	req_tech = list(TECH_MATERIAL = 2)
+	materials = list("metal" = 3000)
+	build_path = /obj/item/weapon/reagent_containers/glass/beaker/noreact
+	sort_string = "MADAA"
+
+/datum/design/item/beaker/bluespace
+	name = TECH_BLUESPACE
+	desc = "A bluespace beaker, powered by experimental bluespace technology and Element Cuban combined with the Compound Pete. Can hold up to 300 units."
+	id = "bluespacebeaker"
+	req_tech = list(TECH_BLUESPACE = 2, TECH_MATERIAL = 6)
+	materials = list("metal" = 3000, "phoron" = 3000, "diamond" = 500)
+	build_path = /obj/item/weapon/reagent_containers/glass/beaker/bluespace
+	sort_string = "MADAB"
+
+/datum/design/item/medical/nanopaste
+	desc = "A tube of paste containing swarms of repair nanites. Very effective in repairing robotic machinery."
+	id = "nanopaste"
+	req_tech = list(TECH_MATERIAL = 4, TECH_ENGINEERING = 3)
+	materials = list("metal" = 7000, "glass" = 7000)
+	build_path = /obj/item/stack/nanopaste
+	sort_string = "MBAAA"
+
+/datum/design/item/scalpel_laser1
+	name = "Basic Laser Scalpel"
+	desc = "A scalpel augmented with a directed laser, for more precise cutting without blood entering the field. This one looks basic and could be improved."
+	id = "scalpel_laser1"
+	req_tech = list(TECH_BIO = 2, TECH_MATERIAL = 2, TECH_MAGNET = 2)
+	materials = list("metal" = 12500, "glass" = 7500)
+	build_path = /obj/item/weapon/scalpel/laser1
+	sort_string = "MBBAA"
+
+/datum/design/item/scalpel_laser2
+	name = "Improved Laser Scalpel"
+	desc = "A scalpel augmented with a directed laser, for more precise cutting without blood entering the field. This one looks somewhat advanced."
+	id = "scalpel_laser2"
+	req_tech = list(TECH_BIO = 3, TECH_MATERIAL = 4, TECH_MAGNET = 4)
+	materials = list("metal" = 12500, "glass" = 7500, "silver" = 2500)
+	build_path = /obj/item/weapon/scalpel/laser2
+	sort_string = "MBBAB"
+
+/datum/design/item/scalpel_laser3
+	name = "Advanced Laser Scalpel"
+	desc = "A scalpel augmented with a directed laser, for more precise cutting without blood entering the field. This one looks to be the pinnacle of precision energy cutlery!"
+	id = "scalpel_laser3"
+	req_tech = list(TECH_BIO = 4, TECH_MATERIAL = 6, TECH_MAGNET = 5)
+	materials = list("metal" = 12500, "glass" = 7500, "silver" = 2000, "gold" = 1500)
+	build_path = /obj/item/weapon/scalpel/laser3
+	sort_string = "MBBAC"
+
+/datum/design/item/scalpel_manager
+	name = "Incision Management System"
+	desc = "A true extension of the surgeon's body, this marvel instantly and completely prepares an incision allowing for the immediate commencement of therapeutic steps."
+	id = "scalpel_manager"
+	req_tech = list(TECH_BIO = 4, TECH_MATERIAL = 7, TECH_MAGNET = 5, TECH_DATA = 4)
+	materials = list ("metal" = 12500, "glass" = 7500, "silver" = 1500, "gold" = 1500, "diamond" = 750)
+	build_path = /obj/item/weapon/scalpel/manager
+	sort_string = "MBBAD"
+
+/datum/design/item/implant
+	materials = list("metal" = 50, "glass" = 50)
+
+/datum/design/item/implant/AssembleDesignName()
+	..()
+	name = "Implantable biocircuit design ([item_name])"
+
+/datum/design/item/implant/chemical
+	name = "chemical"
+	id = "implant_chem"
+	req_tech = list(TECH_MATERIAL = 2, TECH_BIO = 3)
+	build_path = /obj/item/weapon/implantcase/chem
+	sort_string = "MFAAA"
+
+/datum/design/item/implant/freedom
+	name = "freedom"
+	id = "implant_free"
+	req_tech = list(TECH_ILLEGAL = 2, TECH_BIO = 3)
+	build_path = /obj/item/weapon/implantcase/freedom
+	sort_string = "MFAAB"
+
+/datum/design/item/weapon/AssembleDesignName()
+	..()
+	name = "Weapon prototype ([item_name])"
+
+/datum/design/item/weapon/AssembleDesignDesc()
+	if(!desc)
+		if(build_path)
+			var/obj/item/I = build_path
+			desc = initial(I.desc)
+		..()
+
+/datum/design/item/weapon/stunrevolver
+	id = "stunrevolver"
+	req_tech = list(TECH_COMBAT = 3, TECH_MATERIAL = 3, TECH_POWER = 2)
+	materials = list("metal" = 4000)
+	build_path = /obj/item/weapon/gun/energy/stunrevolver
+	sort_string = "TAAAA"
+
+/datum/design/item/weapon/nuclear_gun
+	id = "nuclear_gun"
+	req_tech = list(TECH_COMBAT = 3, TECH_MATERIAL = 5, TECH_POWER = 3)
+	materials = list("metal" = 5000, "glass" = 1000, "uranium" = 500)
+	build_path = /obj/item/weapon/gun/energy/gun/nuclear
+	sort_string = "TAAAB"
+
+/datum/design/item/weapon/lasercannon
+	desc = "The lasing medium of this prototype is enclosed in a tube lined with uranium-235 and subjected to high neutron flux in a nuclear reactor core."
+	id = "lasercannon"
+	req_tech = list(TECH_COMBAT = 4, TECH_MATERIAL = 3, TECH_POWER = 3)
+	materials = list("metal" = 10000, "glass" = 1000, "diamond" = 2000)
+	build_path = /obj/item/weapon/gun/energy/lasercannon
+	sort_string = "TAAAC"
+
+/datum/design/item/weapon/phoronpistol
+	id = "ppistol"
+	req_tech = list(TECH_COMBAT = 5, TECH_PHORON = 4)
+	materials = list("metal" = 5000, "glass" = 1000, "phoron" = 3000)
+	build_path = /obj/item/weapon/gun/energy/toxgun
+	sort_string = "TAAAD"
+
+/datum/design/item/weapon/decloner
+	id = "decloner"
+	req_tech = list(TECH_COMBAT = 8, TECH_MATERIAL = 7, TECH_BIO = 5, TECH_POWER = 6)
+	materials = list("gold" = 5000,"uranium" = 10000, "mutagen" = 40)
+	build_path = /obj/item/weapon/gun/energy/decloner
+	sort_string = "TAAAE"
+
+/datum/design/item/weapon/smg
+	id = "smg"
+	req_tech = list(TECH_COMBAT = 4, TECH_MATERIAL = 3)
+	materials = list("metal" = 8000, "silver" = 2000, "diamond" = 1000)
+	build_path = /obj/item/weapon/gun/projectile/automatic
+	sort_string = "TAABA"
+
+/datum/design/item/weapon/ammo_9mm
+	id = "ammo_9mm"
+	req_tech = list(TECH_COMBAT = 4, TECH_MATERIAL = 3)
+	materials = list("metal" = 3750, "silver" = 100)
+	build_path = /obj/item/ammo_magazine/c9mm
+	sort_string = "TAACA"
+
+/datum/design/item/weapon/stunshell
+	desc = "A stunning shell for a shotgun."
+	id = "stunshell"
+	req_tech = list(TECH_COMBAT = 3, TECH_MATERIAL = 3)
+	materials = list("metal" = 4000)
+	build_path = /obj/item/ammo_casing/shotgun/stunshell
+	sort_string = "TAACB"
+
+/datum/design/item/weapon/chemsprayer
+	desc = "An advanced chem spraying device."
+	id = "chemsprayer"
+	req_tech = list(TECH_MATERIAL = 3, TECH_ENGINEERING = 3, TECH_BIO = 2)
+	materials = list("metal" = 5000, "glass" = 1000)
+	build_path = /obj/item/weapon/reagent_containers/spray/chemsprayer
+	sort_string = "TABAA"
+
+/datum/design/item/weapon/rapidsyringe
+	id = "rapidsyringe"
+	req_tech = list(TECH_COMBAT = 3, TECH_MATERIAL = 3, TECH_ENGINEERING = 3, TECH_BIO = 2)
+	materials = list("metal" = 5000, "glass" = 1000)
+	build_path = /obj/item/weapon/gun/launcher/syringe/rapid
+	sort_string = "TABAB"
+
+/datum/design/item/weapon/temp_gun
+	desc = "A gun that shoots high-powered glass-encased energy temperature bullets."
+	id = "temp_gun"
+	req_tech = list(TECH_COMBAT = 3, TECH_MATERIAL = 4, TECH_POWER = 3, TECH_MAGNET = 2)
+	materials = list("metal" = 5000, "glass" = 500, "silver" = 3000)
+	build_path = /obj/item/weapon/gun/energy/temperature
+	sort_string = "TABAC"
+
+/datum/design/item/weapon/large_grenade
+	id = "large_Grenade"
+	req_tech = list(TECH_COMBAT = 3, TECH_MATERIAL = 2)
+	materials = list("metal" = 3000)
+	build_path = /obj/item/weapon/grenade/chem_grenade/large
+	sort_string = "TACAA"
+
+/datum/design/item/weapon/flora_gun
+	id = "flora_gun"
+	req_tech = list(TECH_MATERIAL = 2, TECH_BIO = 3, TECH_POWER = 3)
+	materials = list("metal" = 2000, "glass" = 500, "uranium" = 500)
+	build_path = /obj/item/weapon/gun/energy/floragun
+	sort_string = "TBAAA"
+
+/datum/design/item/stock_part/subspace_ansible
+	id = "s-ansible"
+	req_tech = list(TECH_DATA = 3, TECH_MAGNET = 4, TECH_MATERIAL = 4, TECH_BLUESPACE = 2)
+	materials = list("metal" = 80, "silver" = 20)
+	build_path = /obj/item/weapon/stock_parts/subspace/ansible
+	sort_string = "UAAAA"
+
+/datum/design/item/stock_part/hyperwave_filter
+	id = "s-filter"
+	req_tech = list(TECH_DATA = 3, TECH_MAGNET = 3)
+	materials = list("metal" = 40, "silver" = 10)
+	build_path = /obj/item/weapon/stock_parts/subspace/filter
+	sort_string = "UAAAB"
+
+/datum/design/item/stock_part/subspace_amplifier
+	id = "s-amplifier"
+	req_tech = list(TECH_DATA = 3, TECH_MAGNET = 4, TECH_MATERIAL = 4, TECH_BLUESPACE = 2)
+	materials = list("metal" = 10, "gold" = 30, "uranium" = 15)
+	build_path = /obj/item/weapon/stock_parts/subspace/amplifier
+	sort_string = "UAAAC"
+
+/datum/design/item/stock_part/subspace_treatment
+	id = "s-treatment"
+	req_tech = list(TECH_DATA = 3, TECH_MAGNET = 2, TECH_MATERIAL = 4, TECH_BLUESPACE = 2)
+	materials = list("metal" = 10, "silver" = 20)
+	build_path = /obj/item/weapon/stock_parts/subspace/treatment
+	sort_string = "UAAAD"
+
+/datum/design/item/stock_part/subspace_analyzer
+	id = "s-analyzer"
+	req_tech = list(TECH_DATA = 3, TECH_MAGNET = 4, TECH_MATERIAL = 4, TECH_BLUESPACE = 2)
+	materials = list("metal" = 10, "gold" = 15)
+	build_path = /obj/item/weapon/stock_parts/subspace/analyzer
+	sort_string = "UAAAE"
+
+/datum/design/item/stock_part/subspace_crystal
+	id = "s-crystal"
+	req_tech = list(TECH_MAGNET = 4, TECH_MATERIAL = 4, TECH_BLUESPACE = 2)
+	materials = list("glass" = 1000, "silver" = 20, "gold" = 20)
+	build_path = /obj/item/weapon/stock_parts/subspace/crystal
+	sort_string = "UAAAF"
+
+/datum/design/item/stock_part/subspace_transmitter
+	id = "s-transmitter"
+	req_tech = list(TECH_MAGNET = 5, TECH_MATERIAL = 5, TECH_BLUESPACE = 3)
+	materials = list("glass" = 100, "silver" = 10, "uranium" = 15)
+	build_path = /obj/item/weapon/stock_parts/subspace/transmitter
+	sort_string = "UAAAG"
+
+/datum/design/item/light_replacer
+	name = "Light replacer"
+	desc = "A device to automatically replace lights. Refill with working lightbulbs."
+	id = "light_replacer"
+	req_tech = list(TECH_MAGNET = 3, TECH_MATERIAL = 4)
+	materials = list("metal" = 1500, "silver" = 150, "glass" = 3000)
+	build_path = /obj/item/device/lightreplacer
+	sort_string = "VAAAH"
+
+/datum/design/item/paicard
+	name = "'pAI', personal artificial intelligence device"
+	id = "paicard"
+	req_tech = list(TECH_DATA = 2)
+	materials = list("glass" = 500, "metal" = 500)
+	build_path = /obj/item/device/paicard
+	sort_string = "VABAI"
+
+/datum/design/item/intellicard
+	name = "'intelliCard', AI preservation and transportation system"
+	desc = "Allows for the construction of an intelliCard."
+	id = "intellicard"
+	req_tech = list(TECH_DATA = 4, TECH_MATERIAL = 4)
+	materials = list("glass" = 1000, "gold" = 200)
+	build_path = /obj/item/device/aicard
+	sort_string = "VACAA"
+
+/datum/design/item/posibrain
+	id = "posibrain"
+	req_tech = list(TECH_ENGINEERING = 4, TECH_MATERIAL = 6, TECH_BLUESPACE = 2, TECH_DATA = 4)
+	materials = list("metal" = 2000, "glass" = 1000, "silver" = 1000, "gold" = 500, "phoron" = 500, "diamond" = 100)
+	build_path = /obj/item/device/mmi/digital/posibrain
+	sort_string = "VACAB"
+
+/datum/design/item/medical/mmi
+	id = "mmi"
+	req_tech = list(TECH_DATA = 2, TECH_BIO = 3)
+	build_type = PROTOLATHE | MECHFAB
+	materials = list("metal" = 1000, "glass" = 500)
+	build_path = /obj/item/device/mmi
+	category = "Misc"
+	sort_string = "VACBA"
+
+/datum/design/item/medical/mmi_radio
+	id = "mmi_radio"
+	req_tech = list(TECH_DATA = 2, TECH_BIO = 4)
+	build_type = PROTOLATHE | MECHFAB
+	materials = list("metal" = 1200, "glass" = 500)
+	build_path = /obj/item/device/mmi/radio_enabled
+	category = "Misc"
+	sort_string = "VACBB"
+
+/datum/design/item/beacon
+	name = "Bluespace tracking beacon design"
+	id = "beacon"
+	req_tech = list(TECH_BLUESPACE = 1)
+	materials = list ("metal" = 20, "glass" = 10)
+	build_path = /obj/item/device/radio/beacon
+	sort_string = "VADAA"
+
+/datum/design/item/bag_holding
+	name = "'Bag of Holding', an infinite capacity bag prototype"
+	desc = "Using localized pockets of bluespace this bag prototype offers incredible storage capacity with the contents weighting nothing. It's a shame the bag itself is pretty heavy."
+	id = "bag_holding"
+	req_tech = list(TECH_BLUESPACE = 4, TECH_MATERIAL = 6)
+	materials = list("gold" = 3000, "diamond" = 1500, "uranium" = 250)
+	build_path = /obj/item/weapon/storage/backpack/holding
+	sort_string = "VAEAA"
+
+/datum/design/item/binaryencrypt
+	name = "Binary encryption key"
+	desc = "Allows for deciphering the binary channel on-the-fly."
+	id = "binaryencrypt"
+	req_tech = list(TECH_ILLEGAL = 2)
+	materials = list("metal" = 300, "glass" = 300)
+	build_path = /obj/item/device/encryptionkey/binary
+	sort_string = "VASAA"
+
+/datum/design/item/chameleon
+	name = "Holographic equipment kit"
+	desc = "A kit of dangerous, high-tech equipment with changeable looks."
+	id = "chameleon"
+	req_tech = list(TECH_ILLEGAL = 2)
+	materials = list("metal" = 500)
+	build_path = /obj/item/weapon/storage/box/syndie_kit/chameleon
+	sort_string = "VASBA"
+
+/*
+CIRCUITS BELOW
+*/
+
+/datum/design/circuit
+	build_type = IMPRINTER
+	req_tech = list(TECH_DATA = 2)
+	materials = list("glass" = 2000)
+	chemicals = list("sacid" = 20)
+	time = 5
+
+/datum/design/circuit/AssembleDesignName()
+	..()
+	if(build_path)
+		var/obj/item/weapon/circuitboard/C = new build_path()
+		if(C && istype(C))
+			if(C.board_type == "machine")
+				name = "Machine circuit design ([item_name])"
+				qdel(C)
+				return
+			else if(C.board_type == "computer")
+				name = "Computer circuit design ([item_name])"
+				qdel(C)
+				return
+	name = "Circuit design ([item_name])"
+
+/datum/design/circuit/AssembleDesignDesc()
+	if(!desc)
+		desc = "Allows for the construction of \a [item_name] circuit board."
+
+/datum/design/circuit/arcademachine
+	name = "arcade machine"
+	id = "arcademachine"
+	req_tech = list(TECH_DATA = 1)
+	build_path = /obj/item/weapon/circuitboard/arcade
+	sort_string = "MAAAA"
+
+/datum/design/circuit/seccamera
+	name = "security camera monitor"
+	id = "seccamera"
+	build_path = /obj/item/weapon/circuitboard/security
+	sort_string = "DAAAA"
+
+/datum/design/circuit/secdata
+	name = "security records console"
+	id = "sec_data"
+	build_path = /obj/item/weapon/circuitboard/secure_data
+	sort_string = "DABAA"
+
+/datum/design/circuit/prisonmanage
+	name = "prisoner management console"
+	id = "prisonmanage"
+	build_path = /obj/item/weapon/circuitboard/prisoner
+	sort_string = "DACAA"
+
+/datum/design/circuit/med_data
+	name = "medical records console"
+	id = "med_data"
+	build_path = /obj/item/weapon/circuitboard/med_data
+	sort_string = "FAAAA"
+
+/datum/design/circuit/operating
+	name = "patient monitoring console"
+	id = "operating"
+	build_path = /obj/item/weapon/circuitboard/operating
+	sort_string = "FACAA"
+
+/datum/design/circuit/pandemic
+	name = "PanD.E.M.I.C. 2200"
+	id = "pandemic"
+	build_path = /obj/item/weapon/circuitboard/pandemic
+	sort_string = "FAEAA"
+
+/datum/design/circuit/scan_console
+	name = "DNA machine"
+	id = "scan_console"
+	build_path = /obj/item/weapon/circuitboard/scan_consolenew
+	sort_string = "FAGAA"
+
+/datum/design/circuit/clonecontrol
+	name = "cloning control console"
+	id = "clonecontrol"
+	req_tech = list(TECH_DATA = 3, TECH_BIO = 3)
+	build_path = /obj/item/weapon/circuitboard/cloning
+	sort_string = "FAGAC"
+
+/datum/design/circuit/clonepod
+	name = "clone pod"
+	id = "clonepod"
+	req_tech = list(TECH_DATA = 3, TECH_BIO = 3)
+	build_path = /obj/item/weapon/circuitboard/clonepod
+	sort_string = "FAGAE"
+
+/datum/design/circuit/clonescanner
+	name = "cloning scanner"
+	id = "clonescanner"
+	req_tech = list(TECH_DATA = 3, TECH_BIO = 3)
+	build_path = /obj/item/weapon/circuitboard/clonescanner
+	sort_string = "FAGAG"
+
+/datum/design/circuit/crewconsole
+	name = "crew monitoring console"
+	id = "crewconsole"
+	req_tech = list(TECH_DATA = 3, TECH_MAGNET = 2, TECH_BIO = 2)
+	build_path = /obj/item/weapon/circuitboard/crew
+	sort_string = "FAGAI"
+
+/datum/design/circuit/teleconsole
+	name = "teleporter control console"
+	id = "teleconsole"
+	req_tech = list(TECH_DATA = 3, TECH_BLUESPACE = 2)
+	build_path = /obj/item/weapon/circuitboard/teleporter
+	sort_string = "HAAAA"
+
+/datum/design/circuit/robocontrol
+	name = "robotics control console"
+	id = "robocontrol"
+	req_tech = list(TECH_DATA = 4)
+	build_path = /obj/item/weapon/circuitboard/robotics
+	sort_string = "HAAAB"
+
+/datum/design/circuit/mechacontrol
+	name = "exosuit control console"
+	id = "mechacontrol"
+	req_tech = list(TECH_DATA = 3)
+	build_path = /obj/item/weapon/circuitboard/mecha_control
+	sort_string = "HAAAC"
+
+/datum/design/circuit/rdconsole
+	name = "R&D control console"
+	id = "rdconsole"
+	req_tech = list(TECH_DATA = 4)
+	build_path = /obj/item/weapon/circuitboard/rdconsole
+	sort_string = "HAAAE"
+
+/datum/design/circuit/aifixer
+	name = "AI integrity restorer"
+	id = "aifixer"
+	req_tech = list(TECH_DATA = 3, TECH_BIO = 2)
+	build_path = /obj/item/weapon/circuitboard/aifixer
+	sort_string = "HAAAF"
+
+/datum/design/circuit/comm_monitor
+	name = "telecommunications monitoring console"
+	id = "comm_monitor"
+	req_tech = list(TECH_DATA = 3)
+	build_path = /obj/item/weapon/circuitboard/comm_monitor
+	sort_string = "HAACA"
+
+/datum/design/circuit/comm_server
+	name = "telecommunications server monitoring console"
+	id = "comm_server"
+	req_tech = list(TECH_DATA = 3)
+	build_path = /obj/item/weapon/circuitboard/comm_server
+	sort_string = "HAACB"
+
+/datum/design/circuit/message_monitor
+	name = "messaging monitor console"
+	id = "message_monitor"
+	req_tech = list(TECH_DATA = 5)
+	build_path = /obj/item/weapon/circuitboard/message_monitor
+	sort_string = "HAACC"
+
+/datum/design/circuit/aiupload
+	name = "AI upload console"
+	id = "aiupload"
+	req_tech = list(TECH_DATA = 4)
+	build_path = /obj/item/weapon/circuitboard/aiupload
+	sort_string = "HAABA"
+
+/datum/design/circuit/borgupload
+	name = "cyborg upload console"
+	id = "borgupload"
+	req_tech = list(TECH_DATA = 4)
+	build_path = /obj/item/weapon/circuitboard/borgupload
+	sort_string = "HAABB"
+
+/datum/design/circuit/destructive_analyzer
+	name = "destructive analyzer"
+	id = "destructive_analyzer"
+	req_tech = list(TECH_DATA = 2, TECH_MAGNET = 2, TECH_ENGINEERING = 2)
+	build_path = /obj/item/weapon/circuitboard/destructive_analyzer
+	sort_string = "HABAA"
+
+/datum/design/circuit/protolathe
+	name = "protolathe"
+	id = "protolathe"
+	req_tech = list(TECH_DATA = 2, TECH_ENGINEERING = 2)
+	build_path = /obj/item/weapon/circuitboard/protolathe
+	sort_string = "HABAB"
+
+/datum/design/circuit/circuit_imprinter
+	name = "circuit imprinter"
+	id = "circuit_imprinter"
+	req_tech = list(TECH_DATA = 2, TECH_ENGINEERING = 2)
+	build_path = /obj/item/weapon/circuitboard/circuit_imprinter
+	sort_string = "HABAC"
+
+/datum/design/circuit/autolathe
+	name = "autolathe board"
+	id = "autolathe"
+	req_tech = list(TECH_DATA = 2, TECH_ENGINEERING = 2)
+	build_path = /obj/item/weapon/circuitboard/autolathe
+	sort_string = "HABAD"
+
+/datum/design/circuit/rdservercontrol
+	name = "R&D server control console"
+	id = "rdservercontrol"
+	req_tech = list(TECH_DATA = 3)
+	build_path = /obj/item/weapon/circuitboard/rdservercontrol
+	sort_string = "HABBA"
+
+/datum/design/circuit/rdserver
+	name = "R&D server"
+	id = "rdserver"
+	req_tech = list(TECH_DATA = 3)
+	build_path = /obj/item/weapon/circuitboard/rdserver
+	sort_string = "HABBB"
+
+/datum/design/circuit/mechfab
+	name = "exosuit fabricator"
+	id = "mechfab"
+	req_tech = list(TECH_DATA = 3, TECH_ENGINEERING = 3)
+	build_path = /obj/item/weapon/circuitboard/mechfab
+	sort_string = "HABAE"
+
+/datum/design/circuit/mech_recharger
+	name = "mech recharger"
+	id = "mech_recharger"
+	req_tech = list(TECH_DATA = 2, TECH_POWER = 2, TECH_ENGINEERING = 2)
+	build_path = /obj/item/weapon/circuitboard/mech_recharger
+	sort_string = "HACAA"
+
+/datum/design/circuit/recharge_station
+	name = "cyborg recharge station"
+	id = "recharge_station"
+	req_tech = list(TECH_DATA = 3, TECH_ENGINEERING = 2)
+	build_path = /obj/item/weapon/circuitboard/recharge_station
+	sort_string = "HACAC"
+
+/datum/design/circuit/atmosalerts
+	name = "atmosphere alert console"
+	id = "atmosalerts"
+	build_path = /obj/item/weapon/circuitboard/atmos_alert
+	sort_string = "JAAAA"
+
+/datum/design/circuit/air_management
+	name = "atmosphere monitoring console"
+	id = "air_management"
+	build_path = /obj/item/weapon/circuitboard/air_management
+	sort_string = "JAAAB"
+
+/datum/design/circuit/rcon_console
+	name = "RCON remote control console"
+	id = "rcon_console"
+	req_tech = list(TECH_DATA = 4, TECH_ENGINEERING = 3, TECH_POWER = 5)
+	build_path = /obj/item/weapon/circuitboard/rcon_console
+	sort_string = "JAAAC"
+
+/datum/design/circuit/dronecontrol
+	name = "drone control console"
+	id = "dronecontrol"
+	req_tech = list(TECH_DATA = 4)
+	build_path = /obj/item/weapon/circuitboard/drone_control
+	sort_string = "JAAAD"
+
+/datum/design/circuit/powermonitor
+	name = "power monitoring console"
+	id = "powermonitor"
+	build_path = /obj/item/weapon/circuitboard/powermonitor
+	sort_string = "JAAAE"
+
+/datum/design/circuit/solarcontrol
+	name = "solar control console"
+	id = "solarcontrol"
+	build_path = /obj/item/weapon/circuitboard/solar_control
+	sort_string = "JAAAF"
+
+/datum/design/circuit/pacman
+	name = "PACMAN-type generator"
+	id = "pacman"
+	req_tech = list(TECH_DATA = 3, TECH_PHORON = 3, TECH_POWER = 3, TECH_ENGINEERING = 3)
+	build_path = /obj/item/weapon/circuitboard/pacman
+	sort_string = "JBAAA"
+
+/datum/design/circuit/superpacman
+	name = "SUPERPACMAN-type generator"
+	id = "superpacman"
+	req_tech = list(TECH_DATA = 3, TECH_POWER = 4, TECH_ENGINEERING = 4)
+	build_path = /obj/item/weapon/circuitboard/pacman/super
+	sort_string = "JBAAB"
+
+/datum/design/circuit/mrspacman
+	name = "MRSPACMAN-type generator"
+	id = "mrspacman"
+	req_tech = list(TECH_DATA = 3, TECH_POWER = 5, TECH_ENGINEERING = 5)
+	build_path = /obj/item/weapon/circuitboard/pacman/mrs
+	sort_string = "JBAAC"
+
+/datum/design/circuit/batteryrack
+	name = "cell rack PSU"
+	id = "batteryrack"
+	req_tech = list(TECH_POWER = 3, TECH_ENGINEERING = 2)
+	build_path = /obj/item/weapon/circuitboard/batteryrack
+	sort_string = "JBABA"
+
+/datum/design/circuit/smes_cell
+	name = "'SMES' superconductive magnetic energy storage"
+	desc = "Allows for the construction of circuit boards used to build a SMES."
+	id = "smes_cell"
+	req_tech = list(TECH_POWER = 7, TECH_ENGINEERING = 5)
+	build_path = /obj/item/weapon/circuitboard/smes
+	sort_string = "JBABB"
+
+/datum/design/circuit/gas_heater
+	name = "gas heating system"
+	id = "gasheater"
+	req_tech = list(TECH_POWER = 2, TECH_ENGINEERING = 1)
+	build_path = /obj/item/weapon/circuitboard/unary_atmos/heater
+	sort_string = "JCAAA"
+
+/datum/design/circuit/gas_cooler
+	name = "gas cooling system"
+	id = "gascooler"
+	req_tech = list(TECH_MAGNET = 2, TECH_ENGINEERING = 2)
+	build_path = /obj/item/weapon/circuitboard/unary_atmos/cooler
+	sort_string = "JCAAB"
+
+/datum/design/circuit/secure_airlock
+	name = "secure airlock electronics"
+	desc =  "Allows for the construction of a tamper-resistant airlock electronics."
+	id = "securedoor"
+	req_tech = list(TECH_DATA = 3)
+	build_path = /obj/item/weapon/airlock_electronics/secure
+	sort_string = "JDAAA"
+
+/datum/design/circuit/ordercomp
+	name = "supply ordering console"
+	id = "ordercomp"
+	build_path = /obj/item/weapon/circuitboard/ordercomp
+	sort_string = "KAAAA"
+
+/datum/design/circuit/supplycomp
+	name = "supply control console"
+	id = "supplycomp"
+	req_tech = list(TECH_DATA = 3)
+	build_path = /obj/item/weapon/circuitboard/supplycomp
+	sort_string = "KAAAB"
+
+/datum/design/circuit/biogenerator
+	name = "biogenerator"
+	id = "biogenerator"
+	req_tech = list(TECH_DATA = 2)
+	build_path = /obj/item/weapon/circuitboard/biogenerator
+	sort_string = "KBAAA"
+
+/datum/design/circuit/comconsole
+	name = "communications console"
+	id = "comconsole"
+	build_path = /obj/item/weapon/circuitboard/communications
+	sort_string = "LAAAA"
+
+/datum/design/circuit/idcardconsole
+	name = "ID card modification console"
+	id = "idcardconsole"
+	build_path = /obj/item/weapon/circuitboard/card
+	sort_string = "LAAAB"
+
+/datum/design/circuit/emp_data
+	name = "employment records console"
+	id = "emp_data"
+	build_path = /obj/item/weapon/circuitboard/skills
+	sort_string = "LAAAC"
+
+/datum/design/circuit/mecha
+	req_tech = list(TECH_DATA = 3)
+
+/datum/design/circuit/mecha/AssembleDesignName()
+	name = "Exosuit module circuit design ([name])"
+/datum/design/circuit/mecha/AssembleDesignDesc()
+	desc = "Allows for the construction of \a [name] module."
+
+/datum/design/circuit/mecha/ripley_main
+	name = "APLU 'Ripley' central control"
+	id = "ripley_main"
+	build_path = /obj/item/weapon/circuitboard/mecha/ripley/main
+	sort_string = "NAAAA"
+
+/datum/design/circuit/mecha/ripley_peri
+	name = "APLU 'Ripley' peripherals control"
+	id = "ripley_peri"
+	build_path = /obj/item/weapon/circuitboard/mecha/ripley/peripherals
+	sort_string = "NAAAB"
+
+/datum/design/circuit/mecha/odysseus_main
+	name = "'Odysseus' central control"
+	id = "odysseus_main"
+	req_tech = list(TECH_DATA = 3,TECH_BIO = 2)
+	build_path = /obj/item/weapon/circuitboard/mecha/odysseus/main
+	sort_string = "NAABA"
+
+/datum/design/circuit/mecha/odysseus_peri
+	name = "'Odysseus' peripherals control"
+	id = "odysseus_peri"
+	req_tech = list(TECH_DATA = 3,TECH_BIO = 2)
+	build_path = /obj/item/weapon/circuitboard/mecha/odysseus/peripherals
+	sort_string = "NAABB"
+
+/datum/design/circuit/mecha/gygax_main
+	name = "'Gygax' central control"
+	id = "gygax_main"
+	req_tech = list(TECH_DATA = 4)
+	build_path = /obj/item/weapon/circuitboard/mecha/gygax/main
+	sort_string = "NAACA"
+
+/datum/design/circuit/mecha/gygax_peri
+	name = "'Gygax' peripherals control"
+	id = "gygax_peri"
+	req_tech = list(TECH_DATA = 4)
+	build_path = /obj/item/weapon/circuitboard/mecha/gygax/peripherals
+	sort_string = "NAACB"
+
+/datum/design/circuit/mecha/gygax_targ
+	name = "'Gygax' weapon control and targeting"
+	id = "gygax_targ"
+	req_tech = list(TECH_DATA = 4, TECH_COMBAT = 2)
+	build_path = /obj/item/weapon/circuitboard/mecha/gygax/targeting
+	sort_string = "NAACC"
+
+/datum/design/circuit/mecha/durand_main
+	name = "'Durand' central control"
+	id = "durand_main"
+	req_tech = list(TECH_DATA = 4)
+	build_path = /obj/item/weapon/circuitboard/mecha/durand/main
+	sort_string = "NAADA"
+
+/datum/design/circuit/mecha/durand_peri
+	name = "'Durand' peripherals control"
+	id = "durand_peri"
+	req_tech = list(TECH_DATA = 4)
+	build_path = /obj/item/weapon/circuitboard/mecha/durand/peripherals
+	sort_string = "NAADB"
+
+/datum/design/circuit/mecha/durand_targ
+	name = "'Durand' weapon control and targeting"
+	id = "durand_targ"
+	req_tech = list(TECH_DATA = 4, TECH_COMBAT = 2)
+	build_path = /obj/item/weapon/circuitboard/mecha/durand/targeting
+	sort_string = "NAADC"
+
+/datum/design/circuit/tcom
+	req_tech = list(TECH_DATA = 4, TECH_ENGINEERING = 4)
+
+/datum/design/circuit/tcom/AssembleDesignName()
+	name = "Telecommunications machinery circuit design ([name])"
+/datum/design/circuit/tcom/AssembleDesignDesc()
+	desc = "Allows for the construction of a telecommunications [name] circuit board."
+
+/datum/design/circuit/tcom/server
+	name = "server mainframe"
+	id = "tcom-server"
+	build_path = /obj/item/weapon/circuitboard/telecomms/server
+	sort_string = "PAAAA"
+
+/datum/design/circuit/tcom/processor
+	name = "processor unit"
+	id = "tcom-processor"
+	build_path = /obj/item/weapon/circuitboard/telecomms/processor
+	sort_string = "PAAAB"
+
+/datum/design/circuit/tcom/bus
+	name = "bus mainframe"
+	id = "tcom-bus"
+	build_path = /obj/item/weapon/circuitboard/telecomms/bus
+	sort_string = "PAAAC"
+
+/datum/design/circuit/tcom/hub
+	name = "hub mainframe"
+	id = "tcom-hub"
+	build_path = /obj/item/weapon/circuitboard/telecomms/hub
+	sort_string = "PAAAD"
+
+/datum/design/circuit/tcom/relay
+	name = "relay mainframe"
+	id = "tcom-relay"
+	req_tech = list(TECH_DATA = 3, TECH_ENGINEERING = 4, TECH_BLUESPACE = 3)
+	build_path = /obj/item/weapon/circuitboard/telecomms/relay
+	sort_string = "PAAAE"
+
+/datum/design/circuit/tcom/broadcaster
+	name = "subspace broadcaster"
+	id = "tcom-broadcaster"
+	req_tech = list(TECH_DATA = 4, TECH_ENGINEERING = 4, TECH_BLUESPACE = 2)
+	build_path = /obj/item/weapon/circuitboard/telecomms/broadcaster
+	sort_string = "PAAAF"
+
+/datum/design/circuit/tcom/receiver
+	name = "subspace receiver"
+	id = "tcom-receiver"
+	req_tech = list(TECH_DATA = 4, TECH_ENGINEERING = 3, TECH_BLUESPACE = 2)
+	build_path = /obj/item/weapon/circuitboard/telecomms/receiver
+	sort_string = "PAAAG"
+
+/datum/design/circuit/shield
+	req_tech = list(TECH_BLUESPACE = 4, TECH_PHORON = 3)
+	materials = list("glass" = 2000, "gold" = 1000)
+
+/datum/design/circuit/shield/AssembleDesignName()
+	name = "Shield generator circuit design ([name])"
+/datum/design/circuit/shield/AssembleDesignDesc()
+	if(!desc)
+		desc = "Allows for the construction of \a [name] shield generator."
+
+/datum/design/circuit/shield/bubble
+	name = "bubble"
+	id = "shield_gen"
+	build_path = /obj/item/weapon/circuitboard/shield_gen
+	sort_string = "VAAAA"
+
+/datum/design/circuit/shield/hull
+	name = "hull"
+	id = "shield_gen_ex"
+	build_path = /obj/item/weapon/circuitboard/shield_gen_ex
+	sort_string = "VAAAB"
+
+/datum/design/circuit/shield/capacitor
+	name = "capacitor"
+	desc = "Allows for the construction of a shield capacitor circuit board."
+	id = "shield_cap"
+	req_tech = list(TECH_MAGNET = 3, TECH_POWER = 4)
+	build_path = /obj/item/weapon/circuitboard/shield_cap
+	sort_string = "VAAAC"
+
+/datum/design/circuit/aicore
+	name = "AI core"
+	id = "aicore"
+	req_tech = list(TECH_DATA = 4, TECH_BIO = 3)
+	build_path = /obj/item/weapon/circuitboard/aicore
+	sort_string = "XAAAA"
+
+/datum/design/aimodule
+	build_type = IMPRINTER
+	materials = list("glass" = 2000, "gold" = 100)
+
+/datum/design/aimodule/AssembleDesignName()
+	name = "AI module design ([name])"
+
+/datum/design/aimodule/AssembleDesignDesc()
+	desc = "Allows for the construction of \a '[name]' AI module."
+
+/datum/design/aimodule/safeguard
+	name = "Safeguard"
+	id = "safeguard"
+	req_tech = list(TECH_DATA = 3, TECH_MATERIAL = 4)
+	build_path = /obj/item/weapon/aiModule/safeguard
+	sort_string = "XABAA"
+
+/datum/design/aimodule/onehuman
+	name = "OneCrewMember"
+	id = "onehuman"
+	req_tech = list(TECH_DATA = 4, TECH_MATERIAL = 6)
+	build_path = /obj/item/weapon/aiModule/oneHuman
+	sort_string = "XABAB"
+
+/datum/design/aimodule/protectstation
+	name = "ProtectStation"
+	id = "protectstation"
+	req_tech = list(TECH_DATA = 3, TECH_MATERIAL = 6)
+	build_path = /obj/item/weapon/aiModule/protectStation
+	sort_string = "XABAC"
+
+/datum/design/aimodule/notele
+	name = "TeleporterOffline"
+	id = "notele"
+	req_tech = list(TECH_DATA = 3)
+	build_path = /obj/item/weapon/aiModule/teleporterOffline
+	sort_string = "XABAD"
+
+/datum/design/aimodule/quarantine
+	name = "Quarantine"
+	id = "quarantine"
+	req_tech = list(TECH_DATA = 3, TECH_BIO = 2, TECH_MATERIAL = 4)
+	build_path = /obj/item/weapon/aiModule/quarantine
+	sort_string = "XABAE"
+
+/datum/design/aimodule/oxygen
+	name = "OxygenIsToxicToHumans"
+	id = "oxygen"
+	req_tech = list(TECH_DATA = 3, TECH_BIO = 2, TECH_MATERIAL = 4)
+	build_path = /obj/item/weapon/aiModule/oxygen
+	sort_string = "XABAF"
+
+/datum/design/aimodule/freeform
+	name = "Freeform"
+	id = "freeform"
+	req_tech = list(TECH_DATA = 4, TECH_MATERIAL = 4)
+	build_path = /obj/item/weapon/aiModule/freeform
+	sort_string = "XABAG"
+
+/datum/design/aimodule/reset
+	name = "Reset"
+	id = "reset"
+	req_tech = list(TECH_DATA = 3, TECH_MATERIAL = 6)
+	build_path = /obj/item/weapon/aiModule/reset
+	sort_string = "XAAAA"
+
+/datum/design/aimodule/purge
+	name = "Purge"
+	id = "purge"
+	req_tech = list(TECH_DATA = 4, TECH_MATERIAL = 6)
+	build_path = /obj/item/weapon/aiModule/purge
+	sort_string = "XAAAB"
+
+// Core modules
+/datum/design/aimodule/core
+	req_tech = list(TECH_DATA = 4, TECH_MATERIAL = 6)
+
+/datum/design/aimodule/core/AssembleDesignName()
+	name = "AI core module design ([name])"
+
+/datum/design/aimodule/core/AssembleDesignDesc()
+	desc = "Allows for the construction of \a '[name]' AI core module."
+
+/datum/design/aimodule/core/freeformcore
+	name = "Freeform"
+	id = "freeformcore"
+	build_path = /obj/item/weapon/aiModule/freeformcore
+	sort_string = "XACAA"
+
+/datum/design/aimodule/core/asimov
+	name = "Asimov"
+	id = "asimov"
+	build_path = /obj/item/weapon/aiModule/asimov
+	sort_string = "XACAB"
+
+/datum/design/aimodule/core/paladin
+	name = "P.A.L.A.D.I.N."
+	id = "paladin"
+	build_path = /obj/item/weapon/aiModule/paladin
+	sort_string = "XACAC"
+
+/datum/design/aimodule/core/tyrant
+	name = "T.Y.R.A.N.T."
+	id = "tyrant"
+	req_tech = list(TECH_DATA = 4, TECH_ILLEGAL = 2, TECH_MATERIAL = 6)
+	build_path = /obj/item/weapon/aiModule/tyrant
+	sort_string = "XACAD"
+
+/datum/design/item/pda
+	name = "PDA design"
+	desc = "Cheaper than whiny non-digital assistants."
+	id = "pda"
+	req_tech = list(TECH_ENGINEERING = 2, TECH_POWER = 3)
+	materials = list("metal" = 50, "glass" = 50)
+	build_path = /obj/item/device/pda
+	sort_string = "VAAAA"
+
+// Cartridges
+/datum/design/item/pda_cartridge
+	req_tech = list(TECH_ENGINEERING = 2, TECH_POWER = 3)
+	materials = list("metal" = 50, "glass" = 50)
+
+/datum/design/item/pda_cartridge/AssembleDesignName()
+	..()
+	name = "PDA accessory ([item_name])"
+
+/datum/design/item/pda_cartridge/cart_basic
+	id = "cart_basic"
+	build_path = /obj/item/weapon/cartridge
+	sort_string = "VBAAA"
+
+/datum/design/item/pda_cartridge/engineering
+	id = "cart_engineering"
+	build_path = /obj/item/weapon/cartridge/engineering
+	sort_string = "VBAAB"
+
+/datum/design/item/pda_cartridge/atmos
+	id = "cart_atmos"
+	build_path = /obj/item/weapon/cartridge/atmos
+	sort_string = "VBAAC"
+
+/datum/design/item/pda_cartridge/medical
+	id = "cart_medical"
+	build_path = /obj/item/weapon/cartridge/medical
+	sort_string = "VBAAD"
+
+/datum/design/item/pda_cartridge/chemistry
+	id = "cart_chemistry"
+	build_path = /obj/item/weapon/cartridge/chemistry
+	sort_string = "VBAAE"
+
+/datum/design/item/pda_cartridge/security
+	id = "cart_security"
+	build_path = /obj/item/weapon/cartridge/security
+	sort_string = "VBAAF"
+
+/datum/design/item/pda_cartridge/janitor
+	id = "cart_janitor"
+	build_path = /obj/item/weapon/cartridge/janitor
+	sort_string = "VBAAG"
+
+/datum/design/item/pda_cartridge/science
+	id = "cart_science"
+	build_path = /obj/item/weapon/cartridge/signal/science
+	sort_string = "VBAAH"
+
+/datum/design/item/pda_cartridge/quartermaster
+	id = "cart_quartermaster"
+	build_path = /obj/item/weapon/cartridge/quartermaster
+	sort_string = "VBAAI"
+
+/datum/design/item/pda_cartridge/hop
+	id = "cart_hop"
+	build_path = /obj/item/weapon/cartridge/hop
+	sort_string = "VBAAJ"
+
+/datum/design/item/pda_cartridge/hos
+	id = "cart_hos"
+	build_path = /obj/item/weapon/cartridge/hos
+	sort_string = "VBAAK"
+
+/datum/design/item/pda_cartridge/ce
+	id = "cart_ce"
+	build_path = /obj/item/weapon/cartridge/ce
+	sort_string = "VBAAL"
+
+/datum/design/item/pda_cartridge/cmo
+	id = "cart_cmo"
+	build_path = /obj/item/weapon/cartridge/cmo
+	sort_string = "VBAAM"
+
+/datum/design/item/pda_cartridge/rd
+	id = "cart_rd"
+	build_path = /obj/item/weapon/cartridge/rd
+	sort_string = "VBAAN"
+
+/datum/design/item/pda_cartridge/captain
+	id = "cart_captain"
+	build_path = /obj/item/weapon/cartridge/captain
+	sort_string = "VBAAO"
+
+/*
+MECHAS BELOW
+*/
+
+/datum/design/item/mecha
+	build_type = MECHFAB
+	req_tech = list(TECH_COMBAT = 3)
+	category = "Exosuit Equipment"
+
+/datum/design/item/mecha/AssembleDesignName()
+	..()
+	name = "Exosuit module design ([item_name])"
+
+/datum/design/item/mecha/weapon/AssembleDesignName()
+	..()
+	name = "Exosuit weapon design ([item_name])"
+
+/datum/design/item/mecha/AssembleDesignDesc()
+	if(!desc)
+		desc = "Allows for the construction of \a '[item_name]' exosuit module."
+
+// *** Weapon modules
+/datum/design/item/mecha/weapon/scattershot
+	id = "mech_scattershot"
+	req_tech = list(TECH_COMBAT = 4)
+	build_path = /obj/item/mecha_parts/mecha_equipment/weapon/ballistic/scattershot
+
+/datum/design/item/mecha/weapon/laser
+	id = "mech_laser"
+	req_tech = list(TECH_COMBAT = 3, TECH_MAGNET = 3)
+	build_path = /obj/item/mecha_parts/mecha_equipment/weapon/energy/laser
+
+/datum/design/item/mecha/weapon/laser_rigged
+	desc = "Allows for the construction of a welder-laser assembly package for non-combat exosuits."
+	id = "mech_laser_rigged"
+	req_tech = list(TECH_COMBAT = 2, TECH_MAGNET = 2)
+	build_path = /obj/item/mecha_parts/mecha_equipment/weapon/energy/riggedlaser
+
+/datum/design/item/mecha/weapon/laser_heavy
+	id = "mech_laser_heavy"
+	req_tech = list(TECH_COMBAT = 4, TECH_MAGNET = 4)
+	build_path = /obj/item/mecha_parts/mecha_equipment/weapon/energy/laser/heavy
+
+/datum/design/item/mecha/weapon/ion
+	id = "mech_ion"
+	req_tech = list(TECH_COMBAT = 4, TECH_MAGNET = 4)
+	build_path = /obj/item/mecha_parts/mecha_equipment/weapon/energy/ion
+
+/datum/design/item/mecha/weapon/grenade_launcher
+	id = "mech_grenade_launcher"
+	req_tech = list(TECH_COMBAT = 3)
+	build_path = /obj/item/mecha_parts/mecha_equipment/weapon/ballistic/missile_rack/flashbang
+
+/datum/design/item/mecha/weapon/clusterbang_launcher
+	desc = "A weapon that violates the Geneva Convention at 6 rounds per minute."
+	id = "clusterbang_launcher"
+	req_tech = list(TECH_COMBAT= 5, TECH_MATERIAL = 5, TECH_ILLEGAL = 3)
+	build_path = /obj/item/mecha_parts/mecha_equipment/weapon/ballistic/missile_rack/flashbang/clusterbang/limited
+
+// *** Nonweapon modules
+/datum/design/item/mecha/wormhole_gen
+	desc = "An exosuit module that can generate small quasi-stable wormholes."
+	id = "mech_wormhole_gen"
+	req_tech = list(TECH_BLUESPACE = 3, TECH_MAGNET = 2)
+	build_path = /obj/item/mecha_parts/mecha_equipment/wormhole_generator
+
+/datum/design/item/mecha/teleporter
+	desc = "An exosuit module that allows teleportation to any position in view."
+	id = "mech_teleporter"
+	req_tech = list(TECH_BLUESPACE = 10, TECH_MAGNET = 5)
+	build_path = /obj/item/mecha_parts/mecha_equipment/teleporter
+
+/datum/design/item/mecha/rcd
+	desc = "An exosuit-mounted rapid construction device."
+	id = "mech_rcd"
+	req_tech = list(TECH_MATERIAL = 4, TECH_BLUESPACE = 3, TECH_MAGNET = 4, TECH_POWER=4, TECH_ENGINEERING = 4)
+	build_path = /obj/item/mecha_parts/mecha_equipment/tool/rcd
+
+/datum/design/item/mecha/gravcatapult
+	desc = "An exosuit-mounted gravitational catapult."
+	id = "mech_gravcatapult"
+	req_tech = list(TECH_BLUESPACE = 2, TECH_MAGNET = 3, TECH_ENGINEERING = 3)
+	build_path = /obj/item/mecha_parts/mecha_equipment/gravcatapult
+
+/datum/design/item/mecha/repair_droid
+	desc = "Automated repair droid, exosuits' best companion. BEEP BOOP"
+	id = "mech_repair_droid"
+	req_tech = list(TECH_MAGNET = 3, TECH_DATA = 3, TECH_ENGINEERING = 3)
+	build_path = /obj/item/mecha_parts/mecha_equipment/repair_droid
+
+/datum/design/item/mecha/phoron_generator
+	desc = "Exosuit-mounted phoron generator."
+	id = "mech_phoron_generator"
+	req_tech = list(TECH_PHORON = 2, TECH_POWER= 2, TECH_ENGINEERING = 2)
+	build_path = /obj/item/mecha_parts/mecha_equipment/generator
+
+/datum/design/item/mecha/energy_relay
+	id = "mech_energy_relay"
+	req_tech = list(TECH_MAGNET = 4, TECH_POWER = 3)
+	build_path = /obj/item/mecha_parts/mecha_equipment/tesla_energy_relay
+
+/datum/design/item/mecha/ccw_armor
+	desc = "Exosuit close-combat armor booster."
+	id = "mech_ccw_armor"
+	req_tech = list(TECH_MATERIAL = 5, TECH_COMBAT = 4)
+	build_path = /obj/item/mecha_parts/mecha_equipment/armor_booster/anticcw_armor_booster
+
+/datum/design/item/mecha/proj_armor
+	desc = "Exosuit projectile armor booster."
+	id = "mech_proj_armor"
+	req_tech = list(TECH_MATERIAL = 5, TECH_COMBAT = 5, TECH_ENGINEERING=3)
+	build_path = /obj/item/mecha_parts/mecha_equipment/armor_booster/antiproj_armor_booster
+
+/datum/design/item/mecha/syringe_gun
+	desc = "Exosuit-mounted syringe gun and chemical synthesizer."
+	id = "mech_syringe_gun"
+	req_tech = list(TECH_MATERIAL = 3, TECH_BIO=4, TECH_MAGNET=4, TECH_DATA=3)
+	build_path = /obj/item/mecha_parts/mecha_equipment/tool/syringe_gun
+
+/datum/design/item/mecha/diamond_drill
+	desc = "A diamond version of the exosuit drill. It's harder, better, faster, stronger."
+	id = "mech_diamond_drill"
+	req_tech = list(TECH_MATERIAL = 4, TECH_ENGINEERING = 3)
+	build_path = /obj/item/mecha_parts/mecha_equipment/tool/drill/diamonddrill
+
+/datum/design/item/mecha/generator_nuclear
+	desc = "Exosuit-held nuclear reactor. Converts uranium and everyone's health to energy."
+	id = "mech_generator_nuclear"
+	req_tech = list(TECH_POWER= 3, TECH_ENGINEERING = 3, TECH_MATERIAL = 3)
+	build_path = /obj/item/mecha_parts/mecha_equipment/generator/nuclear
+
+/datum/design/item/synthetic_flash
+	id = "sflash"
+	req_tech = list(TECH_MAGNET = 3, TECH_COMBAT = 2)
+	build_type = MECHFAB
+	materials = list("metal" = 750, "glass" = 750)
+	build_path = /obj/item/device/flash/synthetic
+	category = "Misc"
+
+/datum/design/item/borg_syndicate_module
+	name = "Cyborg lethal weapons upgrade"
+	desc = "Allows for the construction of lethal upgrades for cyborgs."
+	id = "borg_syndicate_module"
+	build_type = MECHFAB
+	req_tech = list(TECH_COMBAT = 4, TECH_ILLEGAL = 3)
+	build_path = /obj/item/borg/upgrade/syndicate
+	category = "Cyborg Upgrade Modules"
+
+/* Uncomment if someone makes these buildable
+/datum/design/circuit/general_alert
+	name = "general alert console"
+	id = "general_alert"
+	build_path = /obj/item/weapon/circuitboard/general_alert
+
+// Removal of loyalty implants. Can't think of a way to add this to the config option.
+/datum/design/item/implant/loyalty
+	name = "loyalty"
+	id = "implant_loyal"
+	req_tech = list(TECH_MATERIAL = 2, TECH_BIO = 3)
+	materials = list("metal" = 7000, "glass" = 7000)
+	build_path = /obj/item/weapon/implantcase/loyalty"
+
+/datum/design/rust_core_control
+	name = "Circuit Design (RUST core controller)"
+	desc = "Allows for the construction of circuit boards used to build a core control console for the RUST fusion engine."
+	id = "rust_core_control"
+	req_tech = list("programming" = 4, "engineering" = 4)
+	build_type = IMPRINTER
+	materials = list("glass" = 2000, "sacid" = 20)
+	build_path = "/obj/item/weapon/circuitboard/rust_core_control"
+
+datum/design/rust_fuel_control
+	name = "Circuit Design (RUST fuel controller)"
+	desc = "Allows for the construction of circuit boards used to build a fuel injector control console for the RUST fusion engine."
+	id = "rust_fuel_control"
+	req_tech = list("programming" = 4, "engineering" = 4)
+	build_type = IMPRINTER
+	materials = list("glass" = 2000, "sacid" = 20)
+	build_path = "/obj/item/weapon/circuitboard/rust_fuel_control"
+
+datum/design/rust_fuel_port
+	name = "Internal circuitry (RUST fuel port)"
+	desc = "Allows for the construction of circuit boards used to build a fuel injection port for the RUST fusion engine."
+	id = "rust_fuel_port"
+	req_tech = list("engineering" = 4, "materials" = 5)
+	build_type = IMPRINTER
+	materials = list("glass" = 2000, "sacid" = 20, "uranium" = 3000)
+	build_path = "/obj/item/weapon/module/rust_fuel_port"
+
+datum/design/rust_fuel_compressor
+	name = "Circuit Design (RUST fuel compressor)"
+	desc = "Allows for the construction of circuit boards used to build a fuel compressor of the RUST fusion engine."
+	id = "rust_fuel_compressor"
+	req_tech = list("materials" = 6, "phorontech" = 4)
+	build_type = IMPRINTER
+	materials = list("glass" = 2000, "sacid" = 20, "phoron" = 3000, "diamond" = 1000)
+	build_path = "/obj/item/weapon/module/rust_fuel_compressor"
+
+datum/design/rust_core
+	name = "Internal circuitry (RUST tokamak core)"
+	desc = "The circuit board that for a RUST-pattern tokamak fusion core."
+	id = "pacman"
+	req_tech = list(bluespace = 3, phorontech = 4, magnets = 5, powerstorage = 6)
+	build_type = IMPRINTER
+	materials = list("glass" = 2000, "sacid" = 20, "phoron" = 3000, "diamond" = 2000)
+	build_path = "/obj/item/weapon/circuitboard/rust_core"
+
+datum/design/rust_injector
+	name = "Internal circuitry (RUST tokamak core)"
+	desc = "The circuit board that for a RUST-pattern particle accelerator."
+	id = "pacman"
+	req_tech = list(powerstorage = 3, engineering = 4, phorontech = 4, materials = 6)
+	build_type = IMPRINTER
+	materials = list("glass" = 2000, "sacid" = 20, "phoron" = 3000, "uranium" = 2000)
+	build_path = "/obj/item/weapon/circuitboard/rust_core"
+*/