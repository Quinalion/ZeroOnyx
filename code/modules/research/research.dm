--- conflicted
+++ resolved
@@ -1,243 +1,219 @@
-/*
-General Explination:
-The research datum is the "folder" where all the research information is stored in a R&D console. It's also a holder for all the
-various procs used to manipulate it. It has four variables and seven procs:
-
-Variables:
-- possible_tech is a list of all the /datum/tech that can potentially be researched by the player. The RefreshResearch() proc
-(explained later) only goes through those when refreshing what you know. Generally, possible_tech contains ALL of the existing tech
-but it is possible to add tech to the game that DON'T start in it (example: Xeno tech). Generally speaking, you don't want to mess
-with these since they should be the default version of the datums. They're actually stored in a list rather then using typesof to
-refer to them since it makes it a bit easier to search through them for specific information.
-- know_tech is the companion list to possible_tech. It's the tech you can actually research and improve. Until it's added to this
-list, it can't be improved. All the tech in this list are visible to the player.
-- possible_designs is functionally identical to possbile_tech except it's for /datum/design.
-- known_designs is functionally identical to known_tech except it's for /datum/design
-
-Procs:
-- TechHasReqs: Used by other procs (specifically RefreshResearch) to see whether all of a tech's requirements are currently in
-known_tech and at a high enough level.
-- DesignHasReqs: Same as TechHasReqs but for /datum/design and known_design.
-- AddTech2Known: Adds a /datum/tech to known_tech. It checks to see whether it already has that tech (if so, it just replaces it). If
-it doesn't have it, it adds it. Note: It does NOT check possible_tech at all. So if you want to add something strange to it (like
-a player made tech?) you can.
-- AddDesign2Known: Same as AddTech2Known except for /datum/design and known_designs.
-- RefreshResearch: This is the workhorse of the R&D system. It updates the /datum/research holder and adds any unlocked tech paths
-and designs you have reached the requirements for. It only checks through possible_tech and possible_designs, however, so it won't
-accidentally add "secret" tech to it.
-- UpdateTech is used as part of the actual researching process. It takes an ID and finds techs with that same ID in known_tech. When
-it finds it, it checks to see whether it can improve it at all. If the known_tech's level is less then or equal to
-the inputted level, it increases the known tech's level to the inputted level -1 or know tech's level +1 (whichever is higher).
-
-The tech datums are the actual "tech trees" that you improve through researching. Each one has five variables:
-- Name:		Pretty obvious. This is often viewable to the players.
-- Desc:		Pretty obvious. Also player viewable.
-- ID:		This is the unique ID of the tech that is used by the various procs to find and/or maniuplate it.
-- Level:	This is the current level of the tech. All techs start at 1 and have a max of 20. Devices and some techs require a certain
-level in specific techs before you can produce them.
-- Req_tech:	This is a list of the techs required to unlock this tech path. If left blank, it'll automatically be loaded into the
-research holder datum.
-
-*/
-/***************************************************************
-**						Master Types						  **
-**	Includes all the helper procs and basic tech processing.  **
-***************************************************************/
-
-/datum/research								//Holder for all the existing, archived, and known tech. Individual to console.
-	var/list/known_tech = list()			//List of locally known tech. Datum/tech go here.
-	var/list/possible_designs = list()		//List of all designs.
-	var/list/known_designs = list()			//List of available designs.
-
-/datum/research/New()		//Insert techs into possible_tech here. Known_tech automatically updated.
-	for(var/T in typesof(/datum/tech) - /datum/tech)
-		known_tech += new T(src)
-	for(var/D in typesof(/datum/design) - /datum/design)
-		possible_designs += new D(src)
-	RefreshResearch()
-
-<<<<<<< HEAD
-=======
-/datum/research/techonly
-
-/datum/research/techonly/New()
-	for(var/T in typesof(/datum/tech) - /datum/tech)
-		possible_tech += new T(src)
-	RefreshResearch()
-
-
-//Checks to see if tech has all the required pre-reqs.
-//Input: datum/tech; Output: 0/1 (false/true)
-/datum/research/proc/TechHasReqs(var/datum/tech/T)
-	if(T.req_tech.len == 0)
-		return 1
-	var/matches = 0
-	for(var/req in T.req_tech)
-		for(var/datum/tech/known in known_tech)
-			if((req == known.id) && (known.level >= T.req_tech[req]))
-				matches++
-				break
-	if(matches == T.req_tech.len)
-		return 1
-	else
-		return 0
-
->>>>>>> 284d1cc1
-//Checks to see if design has all the required pre-reqs.
-//Input: datum/design; Output: 0/1 (false/true)
-/datum/research/proc/DesignHasReqs(var/datum/design/D)
-	if(D.req_tech.len == 0)
-		return 1
-
-	var/list/k_tech = list()
-
-	for(var/datum/tech/known in known_tech)
-		k_tech[known.id] = known.level
-
-	for(var/req in D.req_tech)
-		if(isnull(k_tech[req]) || k_tech[req] < D.req_tech[req])
-			return 0
-
-	return 1
-
-//Adds a tech to known_tech list. Checks to make sure there aren't duplicates and updates existing tech's levels if needed.
-//Input: datum/tech; Output: Null
-/datum/research/proc/AddTech2Known(var/datum/tech/T)
-	for(var/datum/tech/known in known_tech)
-		if(T.id == known.id)
-			if(T.level > known.level)
-				known.level = T.level
-			return
-	return
-
-/datum/research/proc/AddDesign2Known(var/datum/design/D)
-	if(!known_designs.len) // Special case
-		known_designs.Add(D)
-		return
-	for(var/i = 1 to known_designs.len)
-		var/datum/design/A = known_designs[i]
-		if(A.id == D.id) // We are guaranteed to reach this if the ids are the same, because sort_string will also be the same
-			return
-		if(A.sort_string > D.sort_string)
-			known_designs.Insert(i, D)
-			return
-	known_designs.Add(D)
-	return
-
-//Refreshes known_tech and known_designs list
-//Input/Output: n/a
-/datum/research/proc/RefreshResearch()
-	for(var/datum/design/PD in possible_designs)
-		if(DesignHasReqs(PD))
-			AddDesign2Known(PD)
-	for(var/datum/tech/T in known_tech)
-		T = between(0, T.level, 20)
-	return
-
-//Refreshes the levels of a given tech.
-//Input: Tech's ID and Level; Output: null
-/datum/research/proc/UpdateTech(var/ID, var/level)
-	for(var/datum/tech/KT in known_tech)
-		if(KT.id == ID && KT.level <= level)
-			KT.level = max(KT.level + 1, level - 1)
-	return
-
-/***************************************************************
-**						Technology Datums					  **
-**	Includes all the various technoliges and what they make.  **
-***************************************************************/
-
-/datum/tech //Datum of individual technologies.
-	var/name = "name"					//Name of the technology.
-	var/desc = "description"			//General description of what it does and what it makes.
-	var/id = "id"						//An easily referenced ID. Must be alphanumeric, lower-case, and no symbols.
-	var/level = 1						//A simple number scale of the research level. Level 0 = Secret tech.
-
-/datum/tech/materials
-	name = "Materials Research"
-	desc = "Development of new and improved materials."
-	id = TECH_MATERIAL
-
-/datum/tech/engineering
-	name = "Engineering Research"
-	desc = "Development of new and improved engineering parts."
-	id = TECH_ENGINERING
-
-/datum/tech/phorontech
-	name = "Phoron Research"
-	desc = "Research into the mysterious substance colloqually known as 'phoron'."
-	id = TECH_PHORON
-
-/datum/tech/powerstorage
-	name = "Power Manipulation Technology"
-	desc = "The various technologies behind the storage and generation of electicity."
-	id = TECH_POWER
-
-/datum/tech/bluespace
-	name = "'Blue-space' Research"
-	desc = "Research into the sub-reality known as 'blue-space'"
-	id = TECH_BLUESPACE
-
-/datum/tech/biotech
-	name = "Biological Technology"
-	desc = "Research into the deeper mysteries of life and organic substances."
-	id = TECH_BIO
-
-/datum/tech/combat
-	name = "Combat Systems Research"
-	desc = "The development of offensive and defensive systems."
-	id = TECH_COMBAT
-
-/datum/tech/magnets
-	name = "Electromagnetic Spectrum Research"
-	desc = "Research into the electromagnetic spectrum. No clue how they actually work, though."
-	id = TECH_MAGNET
-
-/datum/tech/programming
-	name = "Data Theory Research"
-	desc = "The development of new computer and artificial intelligence and data storage systems."
-	id = TECH_DATA
-
-/datum/tech/syndicate
-	name = "Illegal Technologies Research"
-	desc = "The study of technologies that violate standard Nanotrasen regulations."
-	id = TECH_ILLEGAL
-	level = 0
-
-/datum/tech/arcane
-	name = "Arcane Research"
-	desc = "Research into the occult and arcane field for use in practical science"
-	id = TECH_ARCANE
-	level = 0
-
-/obj/item/weapon/disk/tech_disk
-	name = "technology disk"
-	desc = "A disk for storing technology data for further research."
-	icon = 'icons/obj/cloning.dmi'
-	icon_state = "datadisk2"
-	item_state = "card-id"
-	w_class = 2.0
-	matter = list(DEFAULT_WALL_MATERIAL = 30, "glass" = 10)
-	var/datum/tech/stored
-
-/obj/item/weapon/disk/tech_disk/New()
-	pixel_x = rand(-5.0, 5)
-	pixel_y = rand(-5.0, 5)
-
-/obj/item/weapon/disk/design_disk
-	name = "component design disk"
-	desc = "A disk for storing device design data for construction in lathes."
-	icon = 'icons/obj/cloning.dmi'
-	icon_state = "datadisk2"
-	item_state = "card-id"
-	w_class = 2.0
-<<<<<<< HEAD
-	matter = list("metal" = 30, "glass" = 10)
-=======
-	matter = list(DEFAULT_WALL_MATERIAL = 30,"glass" = 10)
->>>>>>> 284d1cc1
-	var/datum/design/blueprint
-
-/obj/item/weapon/disk/design_disk/New()
-	pixel_x = rand(-5.0, 5)
-	pixel_y = rand(-5.0, 5)
+/*
+General Explination:
+The research datum is the "folder" where all the research information is stored in a R&D console. It's also a holder for all the
+various procs used to manipulate it. It has four variables and seven procs:
+
+Variables:
+- possible_tech is a list of all the /datum/tech that can potentially be researched by the player. The RefreshResearch() proc
+(explained later) only goes through those when refreshing what you know. Generally, possible_tech contains ALL of the existing tech
+but it is possible to add tech to the game that DON'T start in it (example: Xeno tech). Generally speaking, you don't want to mess
+with these since they should be the default version of the datums. They're actually stored in a list rather then using typesof to
+refer to them since it makes it a bit easier to search through them for specific information.
+- know_tech is the companion list to possible_tech. It's the tech you can actually research and improve. Until it's added to this
+list, it can't be improved. All the tech in this list are visible to the player.
+- possible_designs is functionally identical to possbile_tech except it's for /datum/design.
+- known_designs is functionally identical to known_tech except it's for /datum/design
+
+Procs:
+- TechHasReqs: Used by other procs (specifically RefreshResearch) to see whether all of a tech's requirements are currently in
+known_tech and at a high enough level.
+- DesignHasReqs: Same as TechHasReqs but for /datum/design and known_design.
+- AddTech2Known: Adds a /datum/tech to known_tech. It checks to see whether it already has that tech (if so, it just replaces it). If
+it doesn't have it, it adds it. Note: It does NOT check possible_tech at all. So if you want to add something strange to it (like
+a player made tech?) you can.
+- AddDesign2Known: Same as AddTech2Known except for /datum/design and known_designs.
+- RefreshResearch: This is the workhorse of the R&D system. It updates the /datum/research holder and adds any unlocked tech paths
+and designs you have reached the requirements for. It only checks through possible_tech and possible_designs, however, so it won't
+accidentally add "secret" tech to it.
+- UpdateTech is used as part of the actual researching process. It takes an ID and finds techs with that same ID in known_tech. When
+it finds it, it checks to see whether it can improve it at all. If the known_tech's level is less then or equal to
+the inputted level, it increases the known tech's level to the inputted level -1 or know tech's level +1 (whichever is higher).
+
+The tech datums are the actual "tech trees" that you improve through researching. Each one has five variables:
+- Name:		Pretty obvious. This is often viewable to the players.
+- Desc:		Pretty obvious. Also player viewable.
+- ID:		This is the unique ID of the tech that is used by the various procs to find and/or maniuplate it.
+- Level:	This is the current level of the tech. All techs start at 1 and have a max of 20. Devices and some techs require a certain
+level in specific techs before you can produce them.
+- Req_tech:	This is a list of the techs required to unlock this tech path. If left blank, it'll automatically be loaded into the
+research holder datum.
+
+*/
+/***************************************************************
+**						Master Types						  **
+**	Includes all the helper procs and basic tech processing.  **
+***************************************************************/
+
+/datum/research								//Holder for all the existing, archived, and known tech. Individual to console.
+	var/list/known_tech = list()			//List of locally known tech. Datum/tech go here.
+	var/list/possible_designs = list()		//List of all designs.
+	var/list/known_designs = list()			//List of available designs.
+
+/datum/research/New()		//Insert techs into possible_tech here. Known_tech automatically updated.
+	for(var/T in typesof(/datum/tech) - /datum/tech)
+		known_tech += new T(src)
+	for(var/D in typesof(/datum/design) - /datum/design)
+		possible_designs += new D(src)
+	RefreshResearch()
+
+/datum/research/techonly
+
+/datum/research/techonly/New()
+	for(var/T in typesof(/datum/tech) - /datum/tech)
+		known_tech += new T(src)
+	RefreshResearch()
+
+//Checks to see if design has all the required pre-reqs.
+//Input: datum/design; Output: 0/1 (false/true)
+/datum/research/proc/DesignHasReqs(var/datum/design/D)
+	if(D.req_tech.len == 0)
+		return 1
+
+	var/list/k_tech = list()
+
+	for(var/datum/tech/known in known_tech)
+		k_tech[known.id] = known.level
+
+	for(var/req in D.req_tech)
+		if(isnull(k_tech[req]) || k_tech[req] < D.req_tech[req])
+			return 0
+
+	return 1
+
+//Adds a tech to known_tech list. Checks to make sure there aren't duplicates and updates existing tech's levels if needed.
+//Input: datum/tech; Output: Null
+/datum/research/proc/AddTech2Known(var/datum/tech/T)
+	for(var/datum/tech/known in known_tech)
+		if(T.id == known.id)
+			if(T.level > known.level)
+				known.level = T.level
+			return
+	return
+
+/datum/research/proc/AddDesign2Known(var/datum/design/D)
+	if(!known_designs.len) // Special case
+		known_designs.Add(D)
+		return
+	for(var/i = 1 to known_designs.len)
+		var/datum/design/A = known_designs[i]
+		if(A.id == D.id) // We are guaranteed to reach this if the ids are the same, because sort_string will also be the same
+			return
+		if(A.sort_string > D.sort_string)
+			known_designs.Insert(i, D)
+			return
+	known_designs.Add(D)
+	return
+
+//Refreshes known_tech and known_designs list
+//Input/Output: n/a
+/datum/research/proc/RefreshResearch()
+	for(var/datum/design/PD in possible_designs)
+		if(DesignHasReqs(PD))
+			AddDesign2Known(PD)
+	for(var/datum/tech/T in known_tech)
+		T = between(0, T.level, 20)
+	return
+
+//Refreshes the levels of a given tech.
+//Input: Tech's ID and Level; Output: null
+/datum/research/proc/UpdateTech(var/ID, var/level)
+	for(var/datum/tech/KT in known_tech)
+		if(KT.id == ID && KT.level <= level)
+			KT.level = max(KT.level + 1, level - 1)
+	return
+
+/***************************************************************
+**						Technology Datums					  **
+**	Includes all the various technoliges and what they make.  **
+***************************************************************/
+
+/datum/tech //Datum of individual technologies.
+	var/name = "name"					//Name of the technology.
+	var/desc = "description"			//General description of what it does and what it makes.
+	var/id = "id"						//An easily referenced ID. Must be alphanumeric, lower-case, and no symbols.
+	var/level = 1						//A simple number scale of the research level. Level 0 = Secret tech.
+
+/datum/tech/materials
+	name = "Materials Research"
+	desc = "Development of new and improved materials."
+	id = TECH_MATERIAL
+
+/datum/tech/engineering
+	name = "Engineering Research"
+	desc = "Development of new and improved engineering parts."
+	id = TECH_ENGINERING
+
+/datum/tech/phorontech
+	name = "Phoron Research"
+	desc = "Research into the mysterious substance colloqually known as 'phoron'."
+	id = TECH_PHORON
+
+/datum/tech/powerstorage
+	name = "Power Manipulation Technology"
+	desc = "The various technologies behind the storage and generation of electicity."
+	id = TECH_POWER
+
+/datum/tech/bluespace
+	name = "'Blue-space' Research"
+	desc = "Research into the sub-reality known as 'blue-space'"
+	id = TECH_BLUESPACE
+
+/datum/tech/biotech
+	name = "Biological Technology"
+	desc = "Research into the deeper mysteries of life and organic substances."
+	id = TECH_BIO
+
+/datum/tech/combat
+	name = "Combat Systems Research"
+	desc = "The development of offensive and defensive systems."
+	id = TECH_COMBAT
+
+/datum/tech/magnets
+	name = "Electromagnetic Spectrum Research"
+	desc = "Research into the electromagnetic spectrum. No clue how they actually work, though."
+	id = TECH_MAGNET
+
+/datum/tech/programming
+	name = "Data Theory Research"
+	desc = "The development of new computer and artificial intelligence and data storage systems."
+	id = TECH_DATA
+
+/datum/tech/syndicate
+	name = "Illegal Technologies Research"
+	desc = "The study of technologies that violate standard Nanotrasen regulations."
+	id = TECH_ILLEGAL
+	level = 0
+
+/datum/tech/arcane
+	name = "Arcane Research"
+	desc = "Research into the occult and arcane field for use in practical science"
+	id = TECH_ARCANE
+	level = 0
+
+/obj/item/weapon/disk/tech_disk
+	name = "technology disk"
+	desc = "A disk for storing technology data for further research."
+	icon = 'icons/obj/cloning.dmi'
+	icon_state = "datadisk2"
+	item_state = "card-id"
+	w_class = 2.0
+	matter = list(DEFAULT_WALL_MATERIAL = 30, "glass" = 10)
+	var/datum/tech/stored
+
+/obj/item/weapon/disk/tech_disk/New()
+	pixel_x = rand(-5.0, 5)
+	pixel_y = rand(-5.0, 5)
+
+/obj/item/weapon/disk/design_disk
+	name = "component design disk"
+	desc = "A disk for storing device design data for construction in lathes."
+	icon = 'icons/obj/cloning.dmi'
+	icon_state = "datadisk2"
+	item_state = "card-id"
+	w_class = 2.0
+	matter = list(DEFAULT_WALL_MATERIAL = 30, "glass" = 10)
+	var/datum/design/blueprint
+
+/obj/item/weapon/disk/design_disk/New()
+	pixel_x = rand(-5.0, 5)
+	pixel_y = rand(-5.0, 5)