/obj/machinery/r_n_d/protolathe
	name = "Protolathe"
	icon_state = "protolathe"
	flags = OPENCONTAINER

	use_power = 1
	idle_power_usage = 30
	active_power_usage = 5000

	var/max_material_storage = 100000
	var/list/materials = list("metal" = 0, "glass" = 0, "gold" = 0, "silver" = 0, "phoron" = 0, "uranium" = 0, "diamond" = 0)

	var/list/datum/design/queue = list()
	var/progress = 0

	var/mat_efficiency = 1
	var/speed = 1

/obj/machinery/r_n_d/protolathe/New()
	..()
	component_parts = list()
	component_parts += new /obj/item/weapon/circuitboard/protolathe(src)
	component_parts += new /obj/item/weapon/stock_parts/matter_bin(src)
	component_parts += new /obj/item/weapon/stock_parts/matter_bin(src)
	component_parts += new /obj/item/weapon/stock_parts/manipulator(src)
	component_parts += new /obj/item/weapon/stock_parts/manipulator(src)
	component_parts += new /obj/item/weapon/reagent_containers/glass/beaker(src)
	component_parts += new /obj/item/weapon/reagent_containers/glass/beaker(src)
	RefreshParts()

/obj/machinery/r_n_d/protolathe/process()
	..()
	if(stat)
		update_icon()
		return
	if(queue.len == 0)
		busy = 0
		update_icon()
		return
	var/datum/design/D = queue[1]
	if(canBuild(D))
		busy = 1
		progress += speed
		if(progress >= D.time)
			build(D)
			progress = 0
			removeFromQueue(1)
			if(linked_console)
				linked_console.updateUsrDialog()
		update_icon()
	else
		if(busy)
			visible_message("<span class='notice'>\icon [src] flashes: insufficient materials: [getLackingMaterials(D)].</span>")
			busy = 0
			update_icon()

/obj/machinery/r_n_d/protolathe/proc/TotalMaterials() //returns the total of all the stored materials. Makes code neater.
	var/t = 0
	for(var/f in materials)
		t += materials[f]
	return t

/obj/machinery/r_n_d/protolathe/RefreshParts()
	var/T = 0
	for(var/obj/item/weapon/reagent_containers/glass/G in component_parts)
		T += G.reagents.maximum_volume
	create_reagents(T)
	max_material_storage = 0
	for(var/obj/item/weapon/stock_parts/matter_bin/M in component_parts)
		max_material_storage += M.rating * 75000
	T = 0
	for(var/obj/item/weapon/stock_parts/manipulator/M in component_parts)
		T += M.rating
	mat_efficiency = 1 - (T - 2) / 8
	speed = T / 2

/obj/machinery/r_n_d/protolathe/dismantle()
	for(var/obj/I in component_parts)
		if(istype(I, /obj/item/weapon/reagent_containers/glass/beaker))
<<<<<<< HEAD
			reagents.trans_to(I, reagents.total_volume)
	for(var/f in materials)
		if(materials[f] >= SHEET_MATERIAL_AMOUNT)
			var/path = getMaterialType(f)
			if(path)
				var/obj/item/stack/S = new f(loc)
				S.amount = round(materials[f] / SHEET_MATERIAL_AMOUNT)
=======
			reagents.trans_to_obj(I, reagents.total_volume)
	if(m_amount >= 3750)
		var/obj/item/stack/sheet/metal/G = new /obj/item/stack/sheet/metal(loc)
		G.amount = round(m_amount / G.perunit)
	if(g_amount >= 3750)
		var/obj/item/stack/sheet/glass/G = new /obj/item/stack/sheet/glass(loc)
		G.amount = round(g_amount / G.perunit)
	if(phoron_amount >= 2000)
		var/obj/item/stack/sheet/mineral/phoron/G = new /obj/item/stack/sheet/mineral/phoron(loc)
		G.amount = round(phoron_amount / G.perunit)
	if(silver_amount >= 2000)
		var/obj/item/stack/sheet/mineral/silver/G = new /obj/item/stack/sheet/mineral/silver(loc)
		G.amount = round(silver_amount / G.perunit)
	if(gold_amount >= 2000)
		var/obj/item/stack/sheet/mineral/gold/G = new /obj/item/stack/sheet/mineral/gold(loc)
		G.amount = round(gold_amount / G.perunit)
	if(uranium_amount >= 2000)
		var/obj/item/stack/sheet/mineral/uranium/G = new /obj/item/stack/sheet/mineral/uranium(loc)
		G.amount = round(uranium_amount / G.perunit)
	if(diamond_amount >= 2000)
		var/obj/item/stack/sheet/mineral/diamond/G = new /obj/item/stack/sheet/mineral/diamond(loc)
		G.amount = round(diamond_amount / G.perunit)
>>>>>>> 284d1cc1
	..()

/obj/machinery/r_n_d/protolathe/update_icon()
	if(panel_open)
		icon_state = "protolathe_t"
	else if(busy)
		icon_state = "protolathe_n"
	else
		icon_state = "protolathe"

/obj/machinery/r_n_d/protolathe/attackby(var/obj/item/O as obj, var/mob/user as mob)
	if(busy)
		user << "<span class='notice'>\The [src] is busy. Please wait for completion of previous operation.</span>"
		return 1
	if(default_deconstruction_screwdriver(user, O))
		if(linked_console)
			linked_console.linked_lathe = null
			linked_console = null
		return
	if(default_deconstruction_crowbar(user, O))
		return
	if(default_part_replacement(user, O))
		return
	if(O.is_open_container())
		return 1
	if(panel_open)
		user << "<span class='notice'>You can't load \the [src] while it's opened.</span>"
		return 1
	if(!linked_console)
		user << "<span class='notice'>\The [src] must be linked to an R&D console first!</span>"
		return 1
<<<<<<< HEAD
	if(!istype(O, /obj/item/stack/sheet))
		user << "<span class='notice'>You cannot insert this item into \the [src]!</span>"
=======
	if(busy)
		user << "<span class='notice'>\The [src] is busy. Please wait for completion of previous operation.</span>"
>>>>>>> 284d1cc1
		return 1
	if(stat)
		return 1

	if(TotalMaterials() + SHEET_MATERIAL_AMOUNT > max_material_storage)
		user << "<span class='notice'>\The [src]'s material bin is full. Please remove material before adding more.</span>"
		return 1

<<<<<<< HEAD
	var/obj/item/stack/sheet/stack = O
	var/amount = round(input("How many sheets do you want to add?") as num)//No decimals
	if(!O)
		return
	if(amount <= 0)//No negative numbers
		return
	if(amount > stack.get_amount())
		amount = stack.get_amount()
		if(max_material_storage - TotalMaterials() < (amount * SHEET_MATERIAL_AMOUNT)) //Can't overfill
			amount = min(stack.get_amount(), round((max_material_storage - TotalMaterials()) / SHEET_MATERIAL_AMOUNT))

	var/stacktype = stack.type
	var/t = getMaterialName(stacktype)
	overlays += "protolathe_[t]"
	spawn(10)
		overlays -= "protolathe_[t]"

	busy = 1
	use_power(max(1000, (SHEET_MATERIAL_AMOUNT * amount / 10)))
	if(t)
		if(do_after(user, 16))
			if(stack.use(amount))
				user << "<span class='notice'>You add [amount] sheets to \the [src].</span>"
				materials[t] += amount * SHEET_MATERIAL_AMOUNT
	busy = 0
	updateUsrDialog()
	return
=======
		var/obj/item/stack/sheet/stack = O
		var/amount = round(input("How many sheets do you want to add?") as num)//No decimals
		if(!O)
			return
		if(amount < 0)//No negative numbers
			amount = 0
		if(amount == 0)
			return
		if(amount > stack.get_amount())
			amount = stack.get_amount()
		if(max_material_storage - TotalMaterials() < (amount * stack.perunit))//Can't overfill
			amount = min(stack.amount, round((max_material_storage - TotalMaterials()) / stack.perunit))

		overlays += "protolathe_[stack.name]"
		sleep(10)
		overlays -= "protolathe_[stack.name]"

		icon_state = "protolathe"
		busy = 1
		use_power(max(1000, (3750 * amount / 10)))
		var/stacktype = stack.type
		stack.use(amount)
		if(do_after(user, 16))
			user << "<span class='notice'>You add [amount] sheets to \the [src].</span>"
			icon_state = "protolathe"
			switch(stacktype)
				if(/obj/item/stack/sheet/metal)
					m_amount += amount * 3750
				if(/obj/item/stack/sheet/glass)
					g_amount += amount * 3750
				if(/obj/item/stack/sheet/mineral/gold)
					gold_amount += amount * 2000
				if(/obj/item/stack/sheet/mineral/silver)
					silver_amount += amount * 2000
				if(/obj/item/stack/sheet/mineral/phoron)
					phoron_amount += amount * 2000
				if(/obj/item/stack/sheet/mineral/uranium)
					uranium_amount += amount * 2000
				if(/obj/item/stack/sheet/mineral/diamond)
					diamond_amount += amount * 2000
		else
			new stacktype(loc, amount)
		busy = 0
		updateUsrDialog()
		return
	..()
>>>>>>> 284d1cc1

/obj/machinery/r_n_d/protolathe/proc/getMaterialType(var/name) // TODO: make not copypasted to CI
	switch(name)
		if("metal")
			return /obj/item/stack/sheet/metal
		if("glass")
			return /obj/item/stack/sheet/glass
		if("gold")
			return /obj/item/stack/sheet/mineral/gold
		if("silver")
			return /obj/item/stack/sheet/mineral/silver
		if("phoron")
			return /obj/item/stack/sheet/mineral/phoron
		if("uranium")
			return /obj/item/stack/sheet/mineral/uranium
		if("diamond")
			return /obj/item/stack/sheet/mineral/diamond
	return null

/obj/machinery/r_n_d/protolathe/proc/getMaterialName(var/type)
	switch(type)
		if(/obj/item/stack/sheet/metal)
			return "metal"
		if(/obj/item/stack/sheet/glass)
			return "glass"
		if(/obj/item/stack/sheet/mineral/gold)
			return "gold"
		if(/obj/item/stack/sheet/mineral/silver)
			return "silver"
		if(/obj/item/stack/sheet/mineral/phoron)
			return "phoron"
		if(/obj/item/stack/sheet/mineral/uranium)
			return "uranium"
		if(/obj/item/stack/sheet/mineral/diamond)
			return "diamond"

/obj/machinery/r_n_d/protolathe/proc/addToQueue(var/datum/design/D)
	queue += D
	return

/obj/machinery/r_n_d/protolathe/proc/removeFromQueue(var/index)
	queue.Cut(index, index + 1)
	return

/obj/machinery/r_n_d/protolathe/proc/canBuild(var/datum/design/D)
	for(var/M in D.materials)
		if(materials[M] < D.materials[M])
			return 0
	for(var/C in D.chemicals)
		if(!reagents.has_reagent(C, D.chemicals[C]))
			return 0
	return 1

/obj/machinery/r_n_d/protolathe/proc/getLackingMaterials(var/datum/design/D)
	var/ret = ""
	for(var/M in D.materials)
		if(materials[M] < D.materials[M])
			if(ret != "")
				ret += ", "
			ret += "[D.materials[M] - materials[M]] [M]"
	for(var/C in D.chemicals)
		if(!reagents.has_reagent(C, D.chemicals[C]))
			if(ret != "")
				ret += ", "
			ret += C
	return ret

/obj/machinery/r_n_d/protolathe/proc/build(var/datum/design/D)
	var/power = active_power_usage
	for(var/M in D.materials)
		power += round(D.materials[M] / 5)
	power = max(active_power_usage, power)
	use_power(power)
	for(var/M in D.materials)
		materials[M] = max(0, materials[M] - D.materials[M] * mat_efficiency)
	for(var/C in D.chemicals)
		reagents.remove_reagent(C, D.chemicals[C] * mat_efficiency)

	if(D.build_path)
		var/obj/new_item = new D.build_path(src)
		new_item.loc = loc
		if(mat_efficiency != 1) // No matter out of nowhere
			if(new_item.matter && new_item.matter.len > 0)
				for(var/i in new_item.matter)
					new_item.matter[i] = new_item.matter[i] * mat_efficiency
<|MERGE_RESOLUTION|>--- conflicted
+++ resolved
@@ -1,318 +1,204 @@
-/obj/machinery/r_n_d/protolathe
-	name = "Protolathe"
-	icon_state = "protolathe"
-	flags = OPENCONTAINER
+/obj/machinery/r_n_d/protolathe
+	name = "Protolathe"
+	icon_state = "protolathe"
+	flags = OPENCONTAINER
+
+	use_power = 1
+	idle_power_usage = 30
+	active_power_usage = 5000
+
+	var/max_material_storage = 100000
+	var/list/materials = list("metal" = 0, "glass" = 0, "gold" = 0, "silver" = 0, "phoron" = 0, "uranium" = 0, "diamond" = 0)
+
+	var/list/datum/design/queue = list()
+	var/progress = 0
+
+	var/mat_efficiency = 1
+	var/speed = 1
+
+/obj/machinery/r_n_d/protolathe/New()
+	..()
+	component_parts = list()
+	component_parts += new /obj/item/weapon/circuitboard/protolathe(src)
+	component_parts += new /obj/item/weapon/stock_parts/matter_bin(src)
+	component_parts += new /obj/item/weapon/stock_parts/matter_bin(src)
+	component_parts += new /obj/item/weapon/stock_parts/manipulator(src)
+	component_parts += new /obj/item/weapon/stock_parts/manipulator(src)
+	component_parts += new /obj/item/weapon/reagent_containers/glass/beaker(src)
+	component_parts += new /obj/item/weapon/reagent_containers/glass/beaker(src)
+	RefreshParts()
+
+/obj/machinery/r_n_d/protolathe/process()
+	..()
+	if(stat)
+		update_icon()
+		return
+	if(queue.len == 0)
+		busy = 0
+		update_icon()
+		return
+	var/datum/design/D = queue[1]
+	if(canBuild(D))
+		busy = 1
+		progress += speed
+		if(progress >= D.time)
+			build(D)
+			progress = 0
+			removeFromQueue(1)
+			if(linked_console)
+				linked_console.updateUsrDialog()
+		update_icon()
+	else
+		if(busy)
+			visible_message("<span class='notice'>\icon [src] flashes: insufficient materials: [getLackingMaterials(D)].</span>")
+			busy = 0
+			update_icon()
+
+/obj/machinery/r_n_d/protolathe/proc/TotalMaterials() //returns the total of all the stored materials. Makes code neater.
+	var/t = 0
+	for(var/f in materials)
+		t += materials[f]
+	return t
+
+/obj/machinery/r_n_d/protolathe/RefreshParts()
+	var/T = 0
+	for(var/obj/item/weapon/reagent_containers/glass/G in component_parts)
+		T += G.reagents.maximum_volume
+	create_reagents(T)
+	max_material_storage = 0
+	for(var/obj/item/weapon/stock_parts/matter_bin/M in component_parts)
+		max_material_storage += M.rating * 75000
+	T = 0
+	for(var/obj/item/weapon/stock_parts/manipulator/M in component_parts)
+		T += M.rating
+	mat_efficiency = 1 - (T - 2) / 8
+	speed = T / 2
+
+/obj/machinery/r_n_d/protolathe/dismantle()
+	for(var/obj/I in component_parts)
+		if(istype(I, /obj/item/weapon/reagent_containers/glass/beaker))
+			reagents.trans_to_obj(I, reagents.total_volume)
+	for(var/f in materials)
+		if(materials[f] >= SHEET_MATERIAL_AMOUNT)
+			var/path = getMaterialType(f)
+			if(path)
+				var/obj/item/stack/S = new f(loc)
+				S.amount = round(materials[f] / SHEET_MATERIAL_AMOUNT)
+	..()
+
+/obj/machinery/r_n_d/protolathe/update_icon()
+	if(panel_open)
+		icon_state = "protolathe_t"
+	else if(busy)
+		icon_state = "protolathe_n"
+	else
+		icon_state = "protolathe"
+
+/obj/machinery/r_n_d/protolathe/attackby(var/obj/item/O as obj, var/mob/user as mob)
+	if(busy)
+		user << "<span class='notice'>\The [src] is busy. Please wait for completion of previous operation.</span>"
+		return 1
+	if(default_deconstruction_screwdriver(user, O))
+		if(linked_console)
+			linked_console.linked_lathe = null
+			linked_console = null
+		return
+	if(default_deconstruction_crowbar(user, O))
+		return
+	if(default_part_replacement(user, O))
+		return
+	if(O.is_open_container())
+		return 1
+	if(panel_open)
+		user << "<span class='notice'>You can't load \the [src] while it's opened.</span>"
+		return 1
+	if(!linked_console)
+		user << "<span class='notice'>\The [src] must be linked to an R&D console first!</span>"
+		return 1
+	if(!istype(O, /obj/item/stack/sheet))
+		user << "<span class='notice'>You cannot insert this item into \the [src]!</span>"
+		return 1
+	if(stat)
+		return 1
+
+	if(TotalMaterials() + SHEET_MATERIAL_AMOUNT > max_material_storage)
+		user << "<span class='notice'>\The [src]'s material bin is full. Please remove material before adding more.</span>"
+		return 1
 
-	use_power = 1
-	idle_power_usage = 30
-	active_power_usage = 5000
-
-	var/max_material_storage = 100000
-	var/list/materials = list("metal" = 0, "glass" = 0, "gold" = 0, "silver" = 0, "phoron" = 0, "uranium" = 0, "diamond" = 0)
-
-	var/list/datum/design/queue = list()
-	var/progress = 0
-
-	var/mat_efficiency = 1
-	var/speed = 1
-
-/obj/machinery/r_n_d/protolathe/New()
-	..()
-	component_parts = list()
-	component_parts += new /obj/item/weapon/circuitboard/protolathe(src)
-	component_parts += new /obj/item/weapon/stock_parts/matter_bin(src)
-	component_parts += new /obj/item/weapon/stock_parts/matter_bin(src)
-	component_parts += new /obj/item/weapon/stock_parts/manipulator(src)
-	component_parts += new /obj/item/weapon/stock_parts/manipulator(src)
-	component_parts += new /obj/item/weapon/reagent_containers/glass/beaker(src)
-	component_parts += new /obj/item/weapon/reagent_containers/glass/beaker(src)
-	RefreshParts()
-
-/obj/machinery/r_n_d/protolathe/process()
-	..()
-	if(stat)
-		update_icon()
-		return
-	if(queue.len == 0)
-		busy = 0
-		update_icon()
-		return
-	var/datum/design/D = queue[1]
-	if(canBuild(D))
-		busy = 1
-		progress += speed
-		if(progress >= D.time)
-			build(D)
-			progress = 0
-			removeFromQueue(1)
-			if(linked_console)
-				linked_console.updateUsrDialog()
-		update_icon()
-	else
-		if(busy)
-			visible_message("<span class='notice'>\icon [src] flashes: insufficient materials: [getLackingMaterials(D)].</span>")
-			busy = 0
-			update_icon()
-
-/obj/machinery/r_n_d/protolathe/proc/TotalMaterials() //returns the total of all the stored materials. Makes code neater.
-	var/t = 0
-	for(var/f in materials)
-		t += materials[f]
-	return t
-
-/obj/machinery/r_n_d/protolathe/RefreshParts()
-	var/T = 0
-	for(var/obj/item/weapon/reagent_containers/glass/G in component_parts)
-		T += G.reagents.maximum_volume
-	create_reagents(T)
-	max_material_storage = 0
-	for(var/obj/item/weapon/stock_parts/matter_bin/M in component_parts)
-		max_material_storage += M.rating * 75000
-	T = 0
-	for(var/obj/item/weapon/stock_parts/manipulator/M in component_parts)
-		T += M.rating
-	mat_efficiency = 1 - (T - 2) / 8
-	speed = T / 2
-
-/obj/machinery/r_n_d/protolathe/dismantle()
-	for(var/obj/I in component_parts)
-		if(istype(I, /obj/item/weapon/reagent_containers/glass/beaker))
-<<<<<<< HEAD
-			reagents.trans_to(I, reagents.total_volume)
-	for(var/f in materials)
-		if(materials[f] >= SHEET_MATERIAL_AMOUNT)
-			var/path = getMaterialType(f)
-			if(path)
-				var/obj/item/stack/S = new f(loc)
-				S.amount = round(materials[f] / SHEET_MATERIAL_AMOUNT)
-=======
-			reagents.trans_to_obj(I, reagents.total_volume)
-	if(m_amount >= 3750)
-		var/obj/item/stack/sheet/metal/G = new /obj/item/stack/sheet/metal(loc)
-		G.amount = round(m_amount / G.perunit)
-	if(g_amount >= 3750)
-		var/obj/item/stack/sheet/glass/G = new /obj/item/stack/sheet/glass(loc)
-		G.amount = round(g_amount / G.perunit)
-	if(phoron_amount >= 2000)
-		var/obj/item/stack/sheet/mineral/phoron/G = new /obj/item/stack/sheet/mineral/phoron(loc)
-		G.amount = round(phoron_amount / G.perunit)
-	if(silver_amount >= 2000)
-		var/obj/item/stack/sheet/mineral/silver/G = new /obj/item/stack/sheet/mineral/silver(loc)
-		G.amount = round(silver_amount / G.perunit)
-	if(gold_amount >= 2000)
-		var/obj/item/stack/sheet/mineral/gold/G = new /obj/item/stack/sheet/mineral/gold(loc)
-		G.amount = round(gold_amount / G.perunit)
-	if(uranium_amount >= 2000)
-		var/obj/item/stack/sheet/mineral/uranium/G = new /obj/item/stack/sheet/mineral/uranium(loc)
-		G.amount = round(uranium_amount / G.perunit)
-	if(diamond_amount >= 2000)
-		var/obj/item/stack/sheet/mineral/diamond/G = new /obj/item/stack/sheet/mineral/diamond(loc)
-		G.amount = round(diamond_amount / G.perunit)
->>>>>>> 284d1cc1
-	..()
-
-/obj/machinery/r_n_d/protolathe/update_icon()
-	if(panel_open)
-		icon_state = "protolathe_t"
-	else if(busy)
-		icon_state = "protolathe_n"
-	else
-		icon_state = "protolathe"
-
-/obj/machinery/r_n_d/protolathe/attackby(var/obj/item/O as obj, var/mob/user as mob)
-	if(busy)
-		user << "<span class='notice'>\The [src] is busy. Please wait for completion of previous operation.</span>"
-		return 1
-	if(default_deconstruction_screwdriver(user, O))
-		if(linked_console)
-			linked_console.linked_lathe = null
-			linked_console = null
-		return
-	if(default_deconstruction_crowbar(user, O))
-		return
-	if(default_part_replacement(user, O))
-		return
-	if(O.is_open_container())
-		return 1
-	if(panel_open)
-		user << "<span class='notice'>You can't load \the [src] while it's opened.</span>"
-		return 1
-	if(!linked_console)
-		user << "<span class='notice'>\The [src] must be linked to an R&D console first!</span>"
-		return 1
-<<<<<<< HEAD
-	if(!istype(O, /obj/item/stack/sheet))
-		user << "<span class='notice'>You cannot insert this item into \the [src]!</span>"
-=======
-	if(busy)
-		user << "<span class='notice'>\The [src] is busy. Please wait for completion of previous operation.</span>"
->>>>>>> 284d1cc1
-		return 1
-	if(stat)
-		return 1
-
-	if(TotalMaterials() + SHEET_MATERIAL_AMOUNT > max_material_storage)
-		user << "<span class='notice'>\The [src]'s material bin is full. Please remove material before adding more.</span>"
-		return 1
-
-<<<<<<< HEAD
-	var/obj/item/stack/sheet/stack = O
-	var/amount = round(input("How many sheets do you want to add?") as num)//No decimals
-	if(!O)
-		return
-	if(amount <= 0)//No negative numbers
-		return
-	if(amount > stack.get_amount())
-		amount = stack.get_amount()
-		if(max_material_storage - TotalMaterials() < (amount * SHEET_MATERIAL_AMOUNT)) //Can't overfill
-			amount = min(stack.get_amount(), round((max_material_storage - TotalMaterials()) / SHEET_MATERIAL_AMOUNT))
-
-	var/stacktype = stack.type
-	var/t = getMaterialName(stacktype)
-	overlays += "protolathe_[t]"
-	spawn(10)
-		overlays -= "protolathe_[t]"
-
-	busy = 1
-	use_power(max(1000, (SHEET_MATERIAL_AMOUNT * amount / 10)))
-	if(t)
-		if(do_after(user, 16))
-			if(stack.use(amount))
-				user << "<span class='notice'>You add [amount] sheets to \the [src].</span>"
-				materials[t] += amount * SHEET_MATERIAL_AMOUNT
-	busy = 0
-	updateUsrDialog()
-	return
-=======
-		var/obj/item/stack/sheet/stack = O
-		var/amount = round(input("How many sheets do you want to add?") as num)//No decimals
-		if(!O)
-			return
-		if(amount < 0)//No negative numbers
-			amount = 0
-		if(amount == 0)
-			return
-		if(amount > stack.get_amount())
-			amount = stack.get_amount()
-		if(max_material_storage - TotalMaterials() < (amount * stack.perunit))//Can't overfill
-			amount = min(stack.amount, round((max_material_storage - TotalMaterials()) / stack.perunit))
-
-		overlays += "protolathe_[stack.name]"
-		sleep(10)
-		overlays -= "protolathe_[stack.name]"
-
-		icon_state = "protolathe"
-		busy = 1
-		use_power(max(1000, (3750 * amount / 10)))
-		var/stacktype = stack.type
-		stack.use(amount)
-		if(do_after(user, 16))
-			user << "<span class='notice'>You add [amount] sheets to \the [src].</span>"
-			icon_state = "protolathe"
-			switch(stacktype)
-				if(/obj/item/stack/sheet/metal)
-					m_amount += amount * 3750
-				if(/obj/item/stack/sheet/glass)
-					g_amount += amount * 3750
-				if(/obj/item/stack/sheet/mineral/gold)
-					gold_amount += amount * 2000
-				if(/obj/item/stack/sheet/mineral/silver)
-					silver_amount += amount * 2000
-				if(/obj/item/stack/sheet/mineral/phoron)
-					phoron_amount += amount * 2000
-				if(/obj/item/stack/sheet/mineral/uranium)
-					uranium_amount += amount * 2000
-				if(/obj/item/stack/sheet/mineral/diamond)
-					diamond_amount += amount * 2000
-		else
-			new stacktype(loc, amount)
-		busy = 0
-		updateUsrDialog()
-		return
-	..()
->>>>>>> 284d1cc1
-
-/obj/machinery/r_n_d/protolathe/proc/getMaterialType(var/name) // TODO: make not copypasted to CI
-	switch(name)
-		if("metal")
-			return /obj/item/stack/sheet/metal
-		if("glass")
-			return /obj/item/stack/sheet/glass
-		if("gold")
-			return /obj/item/stack/sheet/mineral/gold
-		if("silver")
-			return /obj/item/stack/sheet/mineral/silver
-		if("phoron")
-			return /obj/item/stack/sheet/mineral/phoron
-		if("uranium")
-			return /obj/item/stack/sheet/mineral/uranium
-		if("diamond")
-			return /obj/item/stack/sheet/mineral/diamond
-	return null
-
-/obj/machinery/r_n_d/protolathe/proc/getMaterialName(var/type)
-	switch(type)
-		if(/obj/item/stack/sheet/metal)
-			return "metal"
-		if(/obj/item/stack/sheet/glass)
-			return "glass"
-		if(/obj/item/stack/sheet/mineral/gold)
-			return "gold"
-		if(/obj/item/stack/sheet/mineral/silver)
-			return "silver"
-		if(/obj/item/stack/sheet/mineral/phoron)
-			return "phoron"
-		if(/obj/item/stack/sheet/mineral/uranium)
-			return "uranium"
-		if(/obj/item/stack/sheet/mineral/diamond)
-			return "diamond"
-
-/obj/machinery/r_n_d/protolathe/proc/addToQueue(var/datum/design/D)
-	queue += D
-	return
-
-/obj/machinery/r_n_d/protolathe/proc/removeFromQueue(var/index)
-	queue.Cut(index, index + 1)
-	return
-
-/obj/machinery/r_n_d/protolathe/proc/canBuild(var/datum/design/D)
-	for(var/M in D.materials)
-		if(materials[M] < D.materials[M])
-			return 0
-	for(var/C in D.chemicals)
-		if(!reagents.has_reagent(C, D.chemicals[C]))
-			return 0
-	return 1
-
-/obj/machinery/r_n_d/protolathe/proc/getLackingMaterials(var/datum/design/D)
-	var/ret = ""
-	for(var/M in D.materials)
-		if(materials[M] < D.materials[M])
-			if(ret != "")
-				ret += ", "
-			ret += "[D.materials[M] - materials[M]] [M]"
-	for(var/C in D.chemicals)
-		if(!reagents.has_reagent(C, D.chemicals[C]))
-			if(ret != "")
-				ret += ", "
-			ret += C
-	return ret
-
-/obj/machinery/r_n_d/protolathe/proc/build(var/datum/design/D)
-	var/power = active_power_usage
-	for(var/M in D.materials)
-		power += round(D.materials[M] / 5)
-	power = max(active_power_usage, power)
-	use_power(power)
-	for(var/M in D.materials)
-		materials[M] = max(0, materials[M] - D.materials[M] * mat_efficiency)
-	for(var/C in D.chemicals)
-		reagents.remove_reagent(C, D.chemicals[C] * mat_efficiency)
-
-	if(D.build_path)
-		var/obj/new_item = new D.build_path(src)
-		new_item.loc = loc
-		if(mat_efficiency != 1) // No matter out of nowhere
-			if(new_item.matter && new_item.matter.len > 0)
-				for(var/i in new_item.matter)
-					new_item.matter[i] = new_item.matter[i] * mat_efficiency
+	var/obj/item/stack/sheet/stack = O
+	var/amount = round(input("How many sheets do you want to add?") as num)//No decimals
+	if(!O)
+		return
+	if(amount <= 0)//No negative numbers
+		return
+	if(amount > stack.get_amount())
+		amount = stack.get_amount()
+		if(max_material_storage - TotalMaterials() < (amount * SHEET_MATERIAL_AMOUNT)) //Can't overfill
+			amount = min(stack.get_amount(), round((max_material_storage - TotalMaterials()) / SHEET_MATERIAL_AMOUNT))
+
+	var/stacktype = stack.type
+	var/t = getMaterialName(stacktype)
+	overlays += "protolathe_[t]"
+	spawn(10)
+		overlays -= "protolathe_[t]"
+
+	busy = 1
+	use_power(max(1000, (SHEET_MATERIAL_AMOUNT * amount / 10)))
+	if(t)
+		if(do_after(user, 16))
+			if(stack.use(amount))
+				user << "<span class='notice'>You add [amount] sheets to \the [src].</span>"
+				materials[t] += amount * SHEET_MATERIAL_AMOUNT
+	busy = 0
+	updateUsrDialog()
+	return
+
+/obj/machinery/r_n_d/protolathe/proc/addToQueue(var/datum/design/D)
+	queue += D
+	return
+
+/obj/machinery/r_n_d/protolathe/proc/removeFromQueue(var/index)
+	queue.Cut(index, index + 1)
+	return
+
+/obj/machinery/r_n_d/protolathe/proc/canBuild(var/datum/design/D)
+	for(var/M in D.materials)
+		if(materials[M] < D.materials[M])
+			return 0
+	for(var/C in D.chemicals)
+		if(!reagents.has_reagent(C, D.chemicals[C]))
+			return 0
+	return 1
+
+/obj/machinery/r_n_d/protolathe/proc/getLackingMaterials(var/datum/design/D)
+	var/ret = ""
+	for(var/M in D.materials)
+		if(materials[M] < D.materials[M])
+			if(ret != "")
+				ret += ", "
+			ret += "[D.materials[M] - materials[M]] [M]"
+	for(var/C in D.chemicals)
+		if(!reagents.has_reagent(C, D.chemicals[C]))
+			if(ret != "")
+				ret += ", "
+			ret += C
+	return ret
+
+/obj/machinery/r_n_d/protolathe/proc/build(var/datum/design/D)
+	var/power = active_power_usage
+	for(var/M in D.materials)
+		power += round(D.materials[M] / 5)
+	power = max(active_power_usage, power)
+	use_power(power)
+	for(var/M in D.materials)
+		materials[M] = max(0, materials[M] - D.materials[M] * mat_efficiency)
+	for(var/C in D.chemicals)
+		reagents.remove_reagent(C, D.chemicals[C] * mat_efficiency)
+
+	if(D.build_path)
+		var/obj/new_item = new D.build_path(src)
+		new_item.loc = loc
+		if(mat_efficiency != 1) // No matter out of nowhere
+			if(new_item.matter && new_item.matter.len > 0)
+				for(var/i in new_item.matter)
+					new_item.matter[i] = new_item.matter[i] * mat_efficiency