--- conflicted
+++ resolved
@@ -48,8 +48,6 @@
 	proc/deactivate(var/mob/living/carbon/mob)
 
 ////////////////////////SPECIAL/////////////////////////////////
-<<<<<<< HEAD
-=======
 /*/datum/disease2/effect/alien
 	name = "Unidentified Foreign Body"
 	stage = 4
@@ -66,7 +64,6 @@
 			mob:gib()
 			del D*/
 
->>>>>>> c188e46e
 /datum/disease2/effect/invisible
 	name = "Waiting Syndrome"
 	stage = 1
