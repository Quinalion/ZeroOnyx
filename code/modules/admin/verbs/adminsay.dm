--- conflicted
+++ resolved
@@ -1,42 +1,38 @@
-/client/proc/cmd_admin_say(msg as text)
-	set category = "Special Verbs"
-	set name = "Asay" //Gave this shit a shorter name so you only have to time out "asay" rather than "admin say" to use it --NeoFite
-	set hidden = 1
-	if(!check_rights(R_ADMIN))	return
-
-	msg = sanitize(msg)
-	if(!msg)	return
-
-	log_admin("ADMIN: [key_name(src)] : [msg]")
-
-	if(check_rights(R_ADMIN,0))
-		for(var/client/C in admins)
-			if(R_ADMIN & C.holder.rights)
-				C << "<span class='admin_channel'>" + create_text_tag("admin", "ADMIN:", C) + " <span class='name'>[key_name(usr, 1)]</span>([admin_jump_link(mob, src)]): <span class='message'>[msg]</span></span>"
-
-	feedback_add_details("admin_verb","M") //If you are copy-pasting this, ensure the 2nd parameter is unique to the new proc!
-
-/client/proc/cmd_mod_say(msg as text)
-	set category = "Special Verbs"
-	set name = "Msay"
-	set hidden = 1
-
-	if(!check_rights(R_ADMIN|R_MOD|R_MENTOR))	return
-
-	msg = sanitize(msg)
-	log_admin("MOD: [key_name(src)] : [msg]")
-
-	if (!msg)
-		return
-
-	var/sender_name = key_name(usr, 1)
-	if(check_rights(R_ADMIN, 0))
-		sender_name = "<span class='admin'>[sender_name]</span>"
-	for(var/client/C in admins)
-<<<<<<< HEAD
-		C << "<span class='mod_channel'>" + create_text_tag("mod", "MOD:", C) + " <span class='name'>[key_name(usr, 1)]</span>([admin_jump_link(mob, C.holder)]): <span class='message'>[msg]</span></span>"
-=======
-		C << "<span class='mod_channel'>" + create_text_tag("mod", "MOD:", C) + " <span class='name'>[sender_name]</span>(<A HREF='?src=\ref[C.holder];adminplayerobservejump=\ref[mob]'>JMP</A>): <span class='message'>[msg]</span></span>"
->>>>>>> 9a232757
-
-	feedback_add_details("admin_verb","MS") //If you are copy-pasting this, ensure the 2nd parameter is unique to the new proc!
+/client/proc/cmd_admin_say(msg as text)
+	set category = "Special Verbs"
+	set name = "Asay" //Gave this shit a shorter name so you only have to time out "asay" rather than "admin say" to use it --NeoFite
+	set hidden = 1
+	if(!check_rights(R_ADMIN))	return
+
+	msg = sanitize(msg)
+	if(!msg)	return
+
+	log_admin("ADMIN: [key_name(src)] : [msg]")
+
+	if(check_rights(R_ADMIN,0))
+		for(var/client/C in admins)
+			if(R_ADMIN & C.holder.rights)
+				C << "<span class='admin_channel'>" + create_text_tag("admin", "ADMIN:", C) + " <span class='name'>[key_name(usr, 1)]</span>([admin_jump_link(mob, src)]): <span class='message'>[msg]</span></span>"
+
+	feedback_add_details("admin_verb","M") //If you are copy-pasting this, ensure the 2nd parameter is unique to the new proc!
+
+/client/proc/cmd_mod_say(msg as text)
+	set category = "Special Verbs"
+	set name = "Msay"
+	set hidden = 1
+
+	if(!check_rights(R_ADMIN|R_MOD|R_MENTOR))	return
+
+	msg = sanitize(msg)
+	log_admin("MOD: [key_name(src)] : [msg]")
+
+	if (!msg)
+		return
+
+	var/sender_name = key_name(usr, 1)
+	if(check_rights(R_ADMIN, 0))
+		sender_name = "<span class='admin'>[sender_name]</span>"
+	for(var/client/C in admins)
+		C << "<span class='mod_channel'>" + create_text_tag("mod", "MOD:", C) + " <span class='name'>[sender_name]</span>([admin_jump_link(mob, C.holder)]): <span class='message'>[msg]</span></span>"
+
+	feedback_add_details("admin_verb","MS") //If you are copy-pasting this, ensure the 2nd parameter is unique to the new proc!