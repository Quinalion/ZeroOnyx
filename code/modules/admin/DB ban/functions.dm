--- conflicted
+++ resolved
@@ -1,486 +1,482 @@
-
-//Either pass the mob you wish to ban in the 'banned_mob' attribute, or the banckey, banip and bancid variables. If both are passed, the mob takes priority! If a mob is not passed, banckey is the minimum that needs to be passed! banip and bancid are optional.
-datum/admins/proc/DB_ban_record(var/bantype, var/mob/banned_mob, var/duration = -1, var/reason, var/job = "", var/rounds = 0, var/banckey = null, var/banip = null, var/bancid = null)
-
-	if(!check_rights(R_MOD,0) && !check_rights(R_BAN))	return
-
-	establish_db_connection()
-	if(!dbcon.IsConnected())
-		return
-
-	var/serverip = "[world.internet_address]:[world.port]"
-	var/bantype_pass = 0
-	var/bantype_str
-	switch(bantype)
-		if(BANTYPE_PERMA)
-			bantype_str = "PERMABAN"
-			duration = -1
-			bantype_pass = 1
-		if(BANTYPE_TEMP)
-			bantype_str = "TEMPBAN"
-			bantype_pass = 1
-		if(BANTYPE_JOB_PERMA)
-			bantype_str = "JOB_PERMABAN"
-			duration = -1
-			bantype_pass = 1
-		if(BANTYPE_JOB_TEMP)
-			bantype_str = "JOB_TEMPBAN"
-			bantype_pass = 1
-	if( !bantype_pass ) return
-	if( !istext(reason) ) return
-	if( !isnum(duration) ) return
-
-	var/ckey
-	var/computerid
-	var/ip
-
-	if(ismob(banned_mob))
-		ckey = banned_mob.ckey
-		if(banned_mob.client)
-			computerid = banned_mob.client.computer_id
-			ip = banned_mob.client.address
-	else if(banckey)
-		ckey = ckey(banckey)
-		computerid = bancid
-		ip = banip
-
-	var/DBQuery/query = dbcon.NewQuery("SELECT id FROM erro_player WHERE ckey = '[ckey]'")
-	query.Execute()
-	var/validckey = 0
-	if(query.NextRow())
-		validckey = 1
-	if(!validckey)
-		if(!banned_mob || (banned_mob && !IsGuestKey(banned_mob.key)))
-			message_admins("<font color='red'>[key_name_admin(usr)] attempted to ban [ckey], but [ckey] has not been seen yet. Please only ban actual players.</font>",1)
-			return
-
-	var/a_ckey
-	var/a_computerid
-	var/a_ip
-
-	if(src.owner && istype(src.owner, /client))
-		a_ckey = src.owner:ckey
-		a_computerid = src.owner:computer_id
-		a_ip = src.owner:address
-
-	var/who
-	for(var/client/C in clients)
-		if(!who)
-			who = "[C]"
-		else
-			who += ", [C]"
-
-	var/adminwho
-	for(var/client/C in admins)
-		if(!adminwho)
-			adminwho = "[C]"
-		else
-			adminwho += ", [C]"
-
-	reason = sql_sanitize_text(reason)
-
-	var/sql = "INSERT INTO erro_ban (`id`,`bantime`,`serverip`,`bantype`,`reason`,`job`,`duration`,`rounds`,`expiration_time`,`ckey`,`computerid`,`ip`,`a_ckey`,`a_computerid`,`a_ip`,`who`,`adminwho`,`edits`,`unbanned`,`unbanned_datetime`,`unbanned_ckey`,`unbanned_computerid`,`unbanned_ip`) VALUES (null, Now(), '[serverip]', '[bantype_str]', '[reason]', '[job]', [(duration)?"[duration]":"0"], [(rounds)?"[rounds]":"0"], Now() + INTERVAL [(duration>0) ? duration : 0] MINUTE, '[ckey]', '[computerid]', '[ip]', '[a_ckey]', '[a_computerid]', '[a_ip]', '[who]', '[adminwho]', '', null, null, null, null, null)"
-	var/DBQuery/query_insert = dbcon.NewQuery(sql)
-	query_insert.Execute()
-	usr << "\blue Ban saved to database."
-	message_admins("[key_name_admin(usr)] has added a [bantype_str] for [ckey] [(job)?"([job])":""] [(duration > 0)?"([duration] minutes)":""] with the reason: \"[reason]\" to the ban database.",1)
-
-
-
-datum/admins/proc/DB_ban_unban(var/ckey, var/bantype, var/job = "")
-
-	if(!check_rights(R_BAN))	return
-
-	var/bantype_str
-	if(bantype)
-		var/bantype_pass = 0
-		switch(bantype)
-			if(BANTYPE_PERMA)
-				bantype_str = "PERMABAN"
-				bantype_pass = 1
-			if(BANTYPE_TEMP)
-				bantype_str = "TEMPBAN"
-				bantype_pass = 1
-			if(BANTYPE_JOB_PERMA)
-				bantype_str = "JOB_PERMABAN"
-				bantype_pass = 1
-			if(BANTYPE_JOB_TEMP)
-				bantype_str = "JOB_TEMPBAN"
-				bantype_pass = 1
-			if(BANTYPE_ANY_FULLBAN)
-				bantype_str = "ANY"
-				bantype_pass = 1
-		if( !bantype_pass ) return
-
-	var/bantype_sql
-	if(bantype_str == "ANY")
-		bantype_sql = "(bantype = 'PERMABAN' OR (bantype = 'TEMPBAN' AND expiration_time > Now() ) )"
-	else
-		bantype_sql = "bantype = '[bantype_str]'"
-
-	var/sql = "SELECT id FROM erro_ban WHERE ckey = '[ckey]' AND [bantype_sql] AND (unbanned is null OR unbanned = false)"
-	if(job)
-		sql += " AND job = '[job]'"
-
-	establish_db_connection()
-	if(!dbcon.IsConnected())
-		return
-
-	var/ban_id
-	var/ban_number = 0 //failsafe
-
-	var/DBQuery/query = dbcon.NewQuery(sql)
-	query.Execute()
-	while(query.NextRow())
-		ban_id = query.item[1]
-		ban_number++;
-
-	if(ban_number == 0)
-		usr << "\red Database update failed due to no bans fitting the search criteria. If this is not a legacy ban you should contact the database admin."
-		return
-
-	if(ban_number > 1)
-		usr << "\red Database update failed due to multiple bans fitting the search criteria. Note down the ckey, job and current time and contact the database admin."
-		return
-
-	if(istext(ban_id))
-		ban_id = text2num(ban_id)
-	if(!isnum(ban_id))
-		usr << "\red Database update failed due to a ban ID mismatch. Contact the database admin."
-		return
-
-	DB_ban_unban_by_id(ban_id)
-
-datum/admins/proc/DB_ban_edit(var/banid = null, var/param = null)
-
-	if(!check_rights(R_BAN))	return
-
-	if(!isnum(banid) || !istext(param))
-		usr << "Cancelled"
-		return
-
-	var/DBQuery/query = dbcon.NewQuery("SELECT ckey, duration, reason FROM erro_ban WHERE id = [banid]")
-	query.Execute()
-
-	var/eckey = usr.ckey	//Editing admin ckey
-	var/pckey				//(banned) Player ckey
-	var/duration			//Old duration
-	var/reason				//Old reason
-
-	if(query.NextRow())
-		pckey = query.item[1]
-		duration = query.item[2]
-		reason = query.item[3]
-	else
-		usr << "Invalid ban id. Contact the database admin"
-		return
-
-	reason = sql_sanitize_text(reason)
-	var/value
-
-	switch(param)
-		if("reason")
-			if(!value)
-				value = sanitize(input("Insert the new reason for [pckey]'s ban", "New Reason", "[reason]", null) as null|text)
-				value = sql_sanitize_text(value)
-				if(!value)
-					usr << "Cancelled"
-					return
-
-			var/DBQuery/update_query = dbcon.NewQuery("UPDATE erro_ban SET reason = '[value]', edits = CONCAT(edits,'- [eckey] changed ban reason from <cite><b>\\\"[reason]\\\"</b></cite> to <cite><b>\\\"[value]\\\"</b></cite><BR>') WHERE id = [banid]")
-			update_query.Execute()
-			message_admins("[key_name_admin(usr)] has edited a ban for [pckey]'s reason from [reason] to [value]",1)
-		if("duration")
-			if(!value)
-				value = input("Insert the new duration (in minutes) for [pckey]'s ban", "New Duration", "[duration]", null) as null|num
-				if(!isnum(value) || !value)
-					usr << "Cancelled"
-					return
-
-			var/DBQuery/update_query = dbcon.NewQuery("UPDATE erro_ban SET duration = [value], edits = CONCAT(edits,'- [eckey] changed ban duration from [duration] to [value]<br>'), expiration_time = DATE_ADD(bantime, INTERVAL [value] MINUTE) WHERE id = [banid]")
-			message_admins("[key_name_admin(usr)] has edited a ban for [pckey]'s duration from [duration] to [value]",1)
-			update_query.Execute()
-		if("unban")
-			if(alert("Unban [pckey]?", "Unban?", "Yes", "No") == "Yes")
-				DB_ban_unban_by_id(banid)
-				return
-			else
-				usr << "Cancelled"
-				return
-		else
-			usr << "Cancelled"
-			return
-
-datum/admins/proc/DB_ban_unban_by_id(var/id)
-
-	if(!check_rights(R_BAN))	return
-
-	var/sql = "SELECT ckey FROM erro_ban WHERE id = [id]"
-
-	establish_db_connection()
-	if(!dbcon.IsConnected())
-		return
-
-	var/ban_number = 0 //failsafe
-
-	var/pckey
-	var/DBQuery/query = dbcon.NewQuery(sql)
-	query.Execute()
-	while(query.NextRow())
-		pckey = query.item[1]
-		ban_number++;
-
-	if(ban_number == 0)
-		usr << "\red Database update failed due to a ban id not being present in the database."
-		return
-
-	if(ban_number > 1)
-		usr << "\red Database update failed due to multiple bans having the same ID. Contact the database admin."
-		return
-
-	if(!src.owner || !istype(src.owner, /client))
-		return
-
-	var/unban_ckey = src.owner:ckey
-	var/unban_computerid = src.owner:computer_id
-	var/unban_ip = src.owner:address
-
-	var/sql_update = "UPDATE erro_ban SET unbanned = 1, unbanned_datetime = Now(), unbanned_ckey = '[unban_ckey]', unbanned_computerid = '[unban_computerid]', unbanned_ip = '[unban_ip]' WHERE id = [id]"
-	message_admins("[key_name_admin(usr)] has lifted [pckey]'s ban.",1)
-
-	var/DBQuery/query_update = dbcon.NewQuery(sql_update)
-	query_update.Execute()
-
-
-/client/proc/DB_ban_panel()
-	set category = "Admin"
-	set name = "Banning Panel"
-	set desc = "Edit admin permissions"
-
-	if(!holder)
-		return
-
-	holder.DB_ban_panel()
-
-
-/datum/admins/proc/DB_ban_panel(var/playerckey = null, var/adminckey = null, var/playerip = null, var/playercid = null, var/dbbantype = null, var/match = null)
-	if(!usr.client)
-		return
-
-	if(!check_rights(R_BAN))	return
-
-	establish_db_connection()
-	if(!dbcon.IsConnected())
-		usr << "\red Failed to establish database connection"
-		return
-
-	var/output = "<div align='center'><table width='90%'><tr>"
-
-	output += "<td width='35%' align='center'>"
-	output += "<h1>Banning panel</h1>"
-	output += "</td>"
-
-	output += "<td width='65%' align='center' bgcolor='#f9f9f9'>"
-
-	output += "<form method='GET' action='?src=\ref[src]'><b>Add custom ban:</b> (ONLY use this if you can't ban through any other method)"
-	output += "<input type='hidden' name='src' value='\ref[src]'>"
-	output += "<table width='100%'><tr>"
-	output += "<td width='50%' align='right'><b>Ban type:</b><select name='dbbanaddtype'>"
-	output += "<option value=''>--</option>"
-	output += "<option value='[BANTYPE_PERMA]'>PERMABAN</option>"
-	output += "<option value='[BANTYPE_TEMP]'>TEMPBAN</option>"
-	output += "<option value='[BANTYPE_JOB_PERMA]'>JOB PERMABAN</option>"
-	output += "<option value='[BANTYPE_JOB_TEMP]'>JOB TEMPBAN</option>"
-	output += "</select></td>"
-	output += "<td width='50%' align='right'><b>Ckey:</b> <input type='text' name='dbbanaddckey'></td></tr>"
-	output += "<tr><td width='50%' align='right'><b>IP:</b> <input type='text' name='dbbanaddip'></td>"
-	output += "<td width='50%' align='right'><b>CID:</b> <input type='text' name='dbbanaddcid'></td></tr>"
-	output += "<tr><td width='50%' align='right'><b>Duration:</b> <input type='text' name='dbbaddduration'></td>"
-	output += "<td width='50%' align='right'><b>Job:</b><select name='dbbanaddjob'>"
-	output += "<option value=''>--</option>"
-	for(var/j in get_all_jobs())
-		output += "<option value='[j]'>[j]</option>"
-	for(var/j in nonhuman_positions)
-		output += "<option value='[j]'>[j]</option>"
-	var/list/bantypes = list("traitor","changeling","operative","revolutionary","cultist","wizard") //For legacy bans.
-	for(var/antag_type in all_antag_types) // Grab other bans.
-		var/datum/antagonist/antag = all_antag_types[antag_type]
-		bantypes |= antag.bantype
-	for(var/j in bantypes)
-		output += "<option value='[j]'>[j]</option>"
-	output += "</select></td></tr></table>"
-	output += "<b>Reason:<br></b><textarea name='dbbanreason' cols='50'></textarea><br>"
-	output += "<input type='submit' value='Add ban'>"
-	output += "</form>"
-
-	output += "</td>"
-	output += "</tr>"
-	output += "</table>"
-
-	output += "<form method='GET' action='?src=\ref[src]'><table width='60%'><tr><td colspan='2' align='left'><b>Search:</b>"
-	output += "<input type='hidden' name='src' value='\ref[src]'></td></tr>"
-	output += "<tr><td width='50%' align='right'><b>Ckey:</b> <input type='text' name='dbsearchckey' value='[playerckey]'></td>"
-	output += "<td width='50%' align='right'><b>Admin ckey:</b> <input type='text' name='dbsearchadmin' value='[adminckey]'></td></tr>"
-	output += "<tr><td width='50%' align='right'><b>IP:</b> <input type='text' name='dbsearchip' value='[playerip]'></td>"
-	output += "<td width='50%' align='right'><b>CID:</b> <input type='text' name='dbsearchcid' value='[playercid]'></td></tr>"
-	output += "<tr><td width='50%' align='right' colspan='2'><b>Ban type:</b><select name='dbsearchbantype'>"
-	output += "<option value=''>--</option>"
-	output += "<option value='[BANTYPE_PERMA]'>PERMABAN</option>"
-	output += "<option value='[BANTYPE_TEMP]'>TEMPBAN</option>"
-	output += "<option value='[BANTYPE_JOB_PERMA]'>JOB PERMABAN</option>"
-	output += "<option value='[BANTYPE_JOB_TEMP]'>JOB TEMPBAN</option>"
-	output += "</select></td></tr></table>"
-	output += "<br><input type='submit' value='search'><br>"
-	output += "<input type='checkbox' value='[match]' name='dbmatch' [match? "checked=\"1\"" : null]> Match(min. 3 characters to search by key or ip, and 7 to search by cid)<br>"
-	output += "</form>"
-	output += "Please note that all jobban bans or unbans are in-effect the following round.<br>"
-	output += "This search shows only last 100 bans."
-
-	if(adminckey || playerckey || playerip || playercid || dbbantype)
-
-		adminckey = ckey(adminckey)
-		playerckey = ckey(playerckey)
-		playerip = sql_sanitize_text(playerip)
-		playercid = sql_sanitize_text(playercid)
-
-		if(adminckey || playerckey || playerip || playercid || dbbantype)
-
-			var/blcolor = "#ffeeee" //banned light
-			var/bdcolor = "#ffdddd" //banned dark
-			var/ulcolor = "#eeffee" //unbanned light
-			var/udcolor = "#ddffdd" //unbanned dark
-			var/alcolor = "#eeeeff" // auto-unbanned light
-			var/adcolor = "#ddddff" // auto-unbanned dark
-
-			output += "<table width='90%' bgcolor='#e3e3e3' cellpadding='5' cellspacing='0' align='center'>"
-			output += "<tr>"
-			output += "<th width='25%'><b>TYPE</b></th>"
-			output += "<th width='20%'><b>CKEY</b></th>"
-			output += "<th width='20%'><b>TIME APPLIED</b></th>"
-			output += "<th width='20%'><b>ADMIN</b></th>"
-			output += "<th width='15%'><b>OPTIONS</b></th>"
-			output += "</tr>"
-
-			var/adminsearch = ""
-			var/playersearch = ""
-			var/ipsearch = ""
-			var/cidsearch = ""
-			var/bantypesearch = ""
-
-			if(!match)
-				if(adminckey)
-					adminsearch = "AND a_ckey = '[adminckey]' "
-				if(playerckey)
-					playersearch = "AND ckey = '[playerckey]' "
-				if(playerip)
-					ipsearch  = "AND ip = '[playerip]' "
-				if(playercid)
-					cidsearch  = "AND computerid = '[playercid]' "
-			else
-				if(adminckey && lentext(adminckey) >= 3)
-					adminsearch = "AND a_ckey LIKE '[adminckey]%' "
-				if(playerckey && lentext(playerckey) >= 3)
-					playersearch = "AND ckey LIKE '[playerckey]%' "
-				if(playerip && lentext(playerip) >= 3)
-					ipsearch  = "AND ip LIKE '[playerip]%' "
-				if(playercid && lentext(playercid) >= 7)
-					cidsearch  = "AND computerid LIKE '[playercid]%' "
-
-			if(dbbantype)
-				bantypesearch = "AND bantype = "
-
-				switch(dbbantype)
-					if(BANTYPE_TEMP)
-						bantypesearch += "'TEMPBAN' "
-					if(BANTYPE_JOB_PERMA)
-						bantypesearch += "'JOB_PERMABAN' "
-					if(BANTYPE_JOB_TEMP)
-						bantypesearch += "'JOB_TEMPBAN' "
-					else
-						bantypesearch += "'PERMABAN' "
-
-			var/DBQuery/select_query = dbcon.NewQuery("SELECT id, bantime, bantype, reason, job, duration, expiration_time, ckey, a_ckey, unbanned, unbanned_ckey, unbanned_datetime, edits, ip, computerid FROM erro_ban WHERE 1 [playersearch] [adminsearch] [ipsearch] [cidsearch] [bantypesearch] ORDER BY bantime DESC LIMIT 100")
-			select_query.Execute()
-
-			var/now = time2text(world.realtime, "YYYY-MM-DD hh:mm:ss") // MUST BE the same format as SQL gives us the dates in, and MUST be least to most specific (i.e. year, month, day not day, month, year)
-
-			while(select_query.NextRow())
-				var/banid = select_query.item[1]
-				var/bantime = select_query.item[2]
-				var/bantype  = select_query.item[3]
-				var/reason = select_query.item[4]
-				var/job = select_query.item[5]
-				var/duration = select_query.item[6]
-				var/expiration = select_query.item[7]
-				var/ckey = select_query.item[8]
-				var/ackey = select_query.item[9]
-				var/unbanned = select_query.item[10]
-				var/unbanckey = select_query.item[11]
-				var/unbantime = select_query.item[12]
-				var/edits = select_query.item[13]
-				var/ip = select_query.item[14]
-				var/cid = select_query.item[15]
-
-				// true if this ban has expired
-				var/auto = (bantype in list("TEMPBAN", "JOB_TEMPBAN")) && now > expiration // oh how I love ISO 8601 (ish) date strings
-
-				var/lcolor = blcolor
-				var/dcolor = bdcolor
-				if(unbanned)
-					lcolor = ulcolor
-					dcolor = udcolor
-				else if(auto)
-					lcolor = alcolor
-					dcolor = adcolor
-
-				var/typedesc =""
-				switch(bantype)
-					if("PERMABAN")
-						typedesc = "<font color='red'><b>PERMABAN</b></font>"
-					if("TEMPBAN")
-						typedesc = "<b>TEMPBAN</b><br><font size='2'>([duration] minutes) [(unbanned || auto) ? "" : "(<a href=\"byond://?src=\ref[src];dbbanedit=duration;dbbanid=[banid]\">Edit</a>)"]<br>Expires [expiration]</font>"
-					if("JOB_PERMABAN")
-						typedesc = "<b>JOBBAN</b><br><font size='2'>([job])</font>"
-					if("JOB_TEMPBAN")
-<<<<<<< HEAD
-						typedesc = "<b>TEMP JOBBAN</b><br><font size='2'>([job])<br>([duration] minutes<br>Expires [expiration]</font>"
-=======
-						typedesc = "<b>TEMP JOBBAN</b><br><font size='2'>([job])<br>([duration] minutes)<br>Expires [expiration]"
->>>>>>> 095f2c52
-
-				output += "<tr bgcolor='[dcolor]'>"
-				output += "<td align='center'>[typedesc]</td>"
-				output += "<td align='center'><b>[ckey]</b></td>"
-				output += "<td align='center'>[bantime]</td>"
-				output += "<td align='center'><b>[ackey]</b></td>"
-				output += "<td align='center'>[(unbanned || auto) ? "" : "<b><a href=\"byond://?src=\ref[src];dbbanedit=unban;dbbanid=[banid]\">Unban</a></b>"]</td>"
-				output += "</tr>"
-				output += "<tr bgcolor='[dcolor]'>"
-				output += "<td align='center' colspan='2' bgcolor=''><b>IP:</b> [ip]</td>"
-				output += "<td align='center' colspan='3' bgcolor=''><b>CIP:</b> [cid]</td>"
-				output += "</tr>"
-				output += "<tr bgcolor='[lcolor]'>"
-				output += "<td align='center' colspan='5'><b>Reason: [(unbanned || auto) ? "" : "(<a href=\"byond://?src=\ref[src];dbbanedit=reason;dbbanid=[banid]\">Edit</a>)"]</b> <cite>\"[reason]\"</cite></td>"
-				output += "</tr>"
-				if(edits)
-					output += "<tr bgcolor='[dcolor]'>"
-					output += "<td align='center' colspan='5'><b>EDITS</b></td>"
-					output += "</tr>"
-					output += "<tr bgcolor='[lcolor]'>"
-					output += "<td align='center' colspan='5'><font size='2'>[edits]</font></td>"
-					output += "</tr>"
-				if(unbanned)
-					output += "<tr bgcolor='[dcolor]'>"
-					output += "<td align='center' colspan='5' bgcolor=''><b>UNBANNED by admin [unbanckey] on [unbantime]</b></td>"
-					output += "</tr>"
-				else if(auto)
-					output += "<tr bgcolor='[dcolor]'>"
-					output += "<td align='center' colspan='5' bgcolor=''><b>EXPIRED at [expiration]</b></td>"
-					output += "</tr>"
-				output += "<tr>"
-				output += "<td colspan='5' bgcolor='white'>&nbsp</td>"
-				output += "</tr>"
-
-			output += "</table></div>"
-
-	usr << browse(output,"window=lookupbans;size=900x700")
+
+//Either pass the mob you wish to ban in the 'banned_mob' attribute, or the banckey, banip and bancid variables. If both are passed, the mob takes priority! If a mob is not passed, banckey is the minimum that needs to be passed! banip and bancid are optional.
+datum/admins/proc/DB_ban_record(var/bantype, var/mob/banned_mob, var/duration = -1, var/reason, var/job = "", var/rounds = 0, var/banckey = null, var/banip = null, var/bancid = null)
+
+	if(!check_rights(R_MOD,0) && !check_rights(R_BAN))	return
+
+	establish_db_connection()
+	if(!dbcon.IsConnected())
+		return
+
+	var/serverip = "[world.internet_address]:[world.port]"
+	var/bantype_pass = 0
+	var/bantype_str
+	switch(bantype)
+		if(BANTYPE_PERMA)
+			bantype_str = "PERMABAN"
+			duration = -1
+			bantype_pass = 1
+		if(BANTYPE_TEMP)
+			bantype_str = "TEMPBAN"
+			bantype_pass = 1
+		if(BANTYPE_JOB_PERMA)
+			bantype_str = "JOB_PERMABAN"
+			duration = -1
+			bantype_pass = 1
+		if(BANTYPE_JOB_TEMP)
+			bantype_str = "JOB_TEMPBAN"
+			bantype_pass = 1
+	if( !bantype_pass ) return
+	if( !istext(reason) ) return
+	if( !isnum(duration) ) return
+
+	var/ckey
+	var/computerid
+	var/ip
+
+	if(ismob(banned_mob))
+		ckey = banned_mob.ckey
+		if(banned_mob.client)
+			computerid = banned_mob.client.computer_id
+			ip = banned_mob.client.address
+	else if(banckey)
+		ckey = ckey(banckey)
+		computerid = bancid
+		ip = banip
+
+	var/DBQuery/query = dbcon.NewQuery("SELECT id FROM erro_player WHERE ckey = '[ckey]'")
+	query.Execute()
+	var/validckey = 0
+	if(query.NextRow())
+		validckey = 1
+	if(!validckey)
+		if(!banned_mob || (banned_mob && !IsGuestKey(banned_mob.key)))
+			message_admins("<font color='red'>[key_name_admin(usr)] attempted to ban [ckey], but [ckey] has not been seen yet. Please only ban actual players.</font>",1)
+			return
+
+	var/a_ckey
+	var/a_computerid
+	var/a_ip
+
+	if(src.owner && istype(src.owner, /client))
+		a_ckey = src.owner:ckey
+		a_computerid = src.owner:computer_id
+		a_ip = src.owner:address
+
+	var/who
+	for(var/client/C in clients)
+		if(!who)
+			who = "[C]"
+		else
+			who += ", [C]"
+
+	var/adminwho
+	for(var/client/C in admins)
+		if(!adminwho)
+			adminwho = "[C]"
+		else
+			adminwho += ", [C]"
+
+	reason = sql_sanitize_text(reason)
+
+	var/sql = "INSERT INTO erro_ban (`id`,`bantime`,`serverip`,`bantype`,`reason`,`job`,`duration`,`rounds`,`expiration_time`,`ckey`,`computerid`,`ip`,`a_ckey`,`a_computerid`,`a_ip`,`who`,`adminwho`,`edits`,`unbanned`,`unbanned_datetime`,`unbanned_ckey`,`unbanned_computerid`,`unbanned_ip`) VALUES (null, Now(), '[serverip]', '[bantype_str]', '[reason]', '[job]', [(duration)?"[duration]":"0"], [(rounds)?"[rounds]":"0"], Now() + INTERVAL [(duration>0) ? duration : 0] MINUTE, '[ckey]', '[computerid]', '[ip]', '[a_ckey]', '[a_computerid]', '[a_ip]', '[who]', '[adminwho]', '', null, null, null, null, null)"
+	var/DBQuery/query_insert = dbcon.NewQuery(sql)
+	query_insert.Execute()
+	usr << "\blue Ban saved to database."
+	message_admins("[key_name_admin(usr)] has added a [bantype_str] for [ckey] [(job)?"([job])":""] [(duration > 0)?"([duration] minutes)":""] with the reason: \"[reason]\" to the ban database.",1)
+
+
+
+datum/admins/proc/DB_ban_unban(var/ckey, var/bantype, var/job = "")
+
+	if(!check_rights(R_BAN))	return
+
+	var/bantype_str
+	if(bantype)
+		var/bantype_pass = 0
+		switch(bantype)
+			if(BANTYPE_PERMA)
+				bantype_str = "PERMABAN"
+				bantype_pass = 1
+			if(BANTYPE_TEMP)
+				bantype_str = "TEMPBAN"
+				bantype_pass = 1
+			if(BANTYPE_JOB_PERMA)
+				bantype_str = "JOB_PERMABAN"
+				bantype_pass = 1
+			if(BANTYPE_JOB_TEMP)
+				bantype_str = "JOB_TEMPBAN"
+				bantype_pass = 1
+			if(BANTYPE_ANY_FULLBAN)
+				bantype_str = "ANY"
+				bantype_pass = 1
+		if( !bantype_pass ) return
+
+	var/bantype_sql
+	if(bantype_str == "ANY")
+		bantype_sql = "(bantype = 'PERMABAN' OR (bantype = 'TEMPBAN' AND expiration_time > Now() ) )"
+	else
+		bantype_sql = "bantype = '[bantype_str]'"
+
+	var/sql = "SELECT id FROM erro_ban WHERE ckey = '[ckey]' AND [bantype_sql] AND (unbanned is null OR unbanned = false)"
+	if(job)
+		sql += " AND job = '[job]'"
+
+	establish_db_connection()
+	if(!dbcon.IsConnected())
+		return
+
+	var/ban_id
+	var/ban_number = 0 //failsafe
+
+	var/DBQuery/query = dbcon.NewQuery(sql)
+	query.Execute()
+	while(query.NextRow())
+		ban_id = query.item[1]
+		ban_number++;
+
+	if(ban_number == 0)
+		usr << "\red Database update failed due to no bans fitting the search criteria. If this is not a legacy ban you should contact the database admin."
+		return
+
+	if(ban_number > 1)
+		usr << "\red Database update failed due to multiple bans fitting the search criteria. Note down the ckey, job and current time and contact the database admin."
+		return
+
+	if(istext(ban_id))
+		ban_id = text2num(ban_id)
+	if(!isnum(ban_id))
+		usr << "\red Database update failed due to a ban ID mismatch. Contact the database admin."
+		return
+
+	DB_ban_unban_by_id(ban_id)
+
+datum/admins/proc/DB_ban_edit(var/banid = null, var/param = null)
+
+	if(!check_rights(R_BAN))	return
+
+	if(!isnum(banid) || !istext(param))
+		usr << "Cancelled"
+		return
+
+	var/DBQuery/query = dbcon.NewQuery("SELECT ckey, duration, reason FROM erro_ban WHERE id = [banid]")
+	query.Execute()
+
+	var/eckey = usr.ckey	//Editing admin ckey
+	var/pckey				//(banned) Player ckey
+	var/duration			//Old duration
+	var/reason				//Old reason
+
+	if(query.NextRow())
+		pckey = query.item[1]
+		duration = query.item[2]
+		reason = query.item[3]
+	else
+		usr << "Invalid ban id. Contact the database admin"
+		return
+
+	reason = sql_sanitize_text(reason)
+	var/value
+
+	switch(param)
+		if("reason")
+			if(!value)
+				value = sanitize(input("Insert the new reason for [pckey]'s ban", "New Reason", "[reason]", null) as null|text)
+				value = sql_sanitize_text(value)
+				if(!value)
+					usr << "Cancelled"
+					return
+
+			var/DBQuery/update_query = dbcon.NewQuery("UPDATE erro_ban SET reason = '[value]', edits = CONCAT(edits,'- [eckey] changed ban reason from <cite><b>\\\"[reason]\\\"</b></cite> to <cite><b>\\\"[value]\\\"</b></cite><BR>') WHERE id = [banid]")
+			update_query.Execute()
+			message_admins("[key_name_admin(usr)] has edited a ban for [pckey]'s reason from [reason] to [value]",1)
+		if("duration")
+			if(!value)
+				value = input("Insert the new duration (in minutes) for [pckey]'s ban", "New Duration", "[duration]", null) as null|num
+				if(!isnum(value) || !value)
+					usr << "Cancelled"
+					return
+
+			var/DBQuery/update_query = dbcon.NewQuery("UPDATE erro_ban SET duration = [value], edits = CONCAT(edits,'- [eckey] changed ban duration from [duration] to [value]<br>'), expiration_time = DATE_ADD(bantime, INTERVAL [value] MINUTE) WHERE id = [banid]")
+			message_admins("[key_name_admin(usr)] has edited a ban for [pckey]'s duration from [duration] to [value]",1)
+			update_query.Execute()
+		if("unban")
+			if(alert("Unban [pckey]?", "Unban?", "Yes", "No") == "Yes")
+				DB_ban_unban_by_id(banid)
+				return
+			else
+				usr << "Cancelled"
+				return
+		else
+			usr << "Cancelled"
+			return
+
+datum/admins/proc/DB_ban_unban_by_id(var/id)
+
+	if(!check_rights(R_BAN))	return
+
+	var/sql = "SELECT ckey FROM erro_ban WHERE id = [id]"
+
+	establish_db_connection()
+	if(!dbcon.IsConnected())
+		return
+
+	var/ban_number = 0 //failsafe
+
+	var/pckey
+	var/DBQuery/query = dbcon.NewQuery(sql)
+	query.Execute()
+	while(query.NextRow())
+		pckey = query.item[1]
+		ban_number++;
+
+	if(ban_number == 0)
+		usr << "\red Database update failed due to a ban id not being present in the database."
+		return
+
+	if(ban_number > 1)
+		usr << "\red Database update failed due to multiple bans having the same ID. Contact the database admin."
+		return
+
+	if(!src.owner || !istype(src.owner, /client))
+		return
+
+	var/unban_ckey = src.owner:ckey
+	var/unban_computerid = src.owner:computer_id
+	var/unban_ip = src.owner:address
+
+	var/sql_update = "UPDATE erro_ban SET unbanned = 1, unbanned_datetime = Now(), unbanned_ckey = '[unban_ckey]', unbanned_computerid = '[unban_computerid]', unbanned_ip = '[unban_ip]' WHERE id = [id]"
+	message_admins("[key_name_admin(usr)] has lifted [pckey]'s ban.",1)
+
+	var/DBQuery/query_update = dbcon.NewQuery(sql_update)
+	query_update.Execute()
+
+
+/client/proc/DB_ban_panel()
+	set category = "Admin"
+	set name = "Banning Panel"
+	set desc = "Edit admin permissions"
+
+	if(!holder)
+		return
+
+	holder.DB_ban_panel()
+
+
+/datum/admins/proc/DB_ban_panel(var/playerckey = null, var/adminckey = null, var/playerip = null, var/playercid = null, var/dbbantype = null, var/match = null)
+	if(!usr.client)
+		return
+
+	if(!check_rights(R_BAN))	return
+
+	establish_db_connection()
+	if(!dbcon.IsConnected())
+		usr << "\red Failed to establish database connection"
+		return
+
+	var/output = "<div align='center'><table width='90%'><tr>"
+
+	output += "<td width='35%' align='center'>"
+	output += "<h1>Banning panel</h1>"
+	output += "</td>"
+
+	output += "<td width='65%' align='center' bgcolor='#f9f9f9'>"
+
+	output += "<form method='GET' action='?src=\ref[src]'><b>Add custom ban:</b> (ONLY use this if you can't ban through any other method)"
+	output += "<input type='hidden' name='src' value='\ref[src]'>"
+	output += "<table width='100%'><tr>"
+	output += "<td width='50%' align='right'><b>Ban type:</b><select name='dbbanaddtype'>"
+	output += "<option value=''>--</option>"
+	output += "<option value='[BANTYPE_PERMA]'>PERMABAN</option>"
+	output += "<option value='[BANTYPE_TEMP]'>TEMPBAN</option>"
+	output += "<option value='[BANTYPE_JOB_PERMA]'>JOB PERMABAN</option>"
+	output += "<option value='[BANTYPE_JOB_TEMP]'>JOB TEMPBAN</option>"
+	output += "</select></td>"
+	output += "<td width='50%' align='right'><b>Ckey:</b> <input type='text' name='dbbanaddckey'></td></tr>"
+	output += "<tr><td width='50%' align='right'><b>IP:</b> <input type='text' name='dbbanaddip'></td>"
+	output += "<td width='50%' align='right'><b>CID:</b> <input type='text' name='dbbanaddcid'></td></tr>"
+	output += "<tr><td width='50%' align='right'><b>Duration:</b> <input type='text' name='dbbaddduration'></td>"
+	output += "<td width='50%' align='right'><b>Job:</b><select name='dbbanaddjob'>"
+	output += "<option value=''>--</option>"
+	for(var/j in get_all_jobs())
+		output += "<option value='[j]'>[j]</option>"
+	for(var/j in nonhuman_positions)
+		output += "<option value='[j]'>[j]</option>"
+	var/list/bantypes = list("traitor","changeling","operative","revolutionary","cultist","wizard") //For legacy bans.
+	for(var/antag_type in all_antag_types) // Grab other bans.
+		var/datum/antagonist/antag = all_antag_types[antag_type]
+		bantypes |= antag.bantype
+	for(var/j in bantypes)
+		output += "<option value='[j]'>[j]</option>"
+	output += "</select></td></tr></table>"
+	output += "<b>Reason:<br></b><textarea name='dbbanreason' cols='50'></textarea><br>"
+	output += "<input type='submit' value='Add ban'>"
+	output += "</form>"
+
+	output += "</td>"
+	output += "</tr>"
+	output += "</table>"
+
+	output += "<form method='GET' action='?src=\ref[src]'><table width='60%'><tr><td colspan='2' align='left'><b>Search:</b>"
+	output += "<input type='hidden' name='src' value='\ref[src]'></td></tr>"
+	output += "<tr><td width='50%' align='right'><b>Ckey:</b> <input type='text' name='dbsearchckey' value='[playerckey]'></td>"
+	output += "<td width='50%' align='right'><b>Admin ckey:</b> <input type='text' name='dbsearchadmin' value='[adminckey]'></td></tr>"
+	output += "<tr><td width='50%' align='right'><b>IP:</b> <input type='text' name='dbsearchip' value='[playerip]'></td>"
+	output += "<td width='50%' align='right'><b>CID:</b> <input type='text' name='dbsearchcid' value='[playercid]'></td></tr>"
+	output += "<tr><td width='50%' align='right' colspan='2'><b>Ban type:</b><select name='dbsearchbantype'>"
+	output += "<option value=''>--</option>"
+	output += "<option value='[BANTYPE_PERMA]'>PERMABAN</option>"
+	output += "<option value='[BANTYPE_TEMP]'>TEMPBAN</option>"
+	output += "<option value='[BANTYPE_JOB_PERMA]'>JOB PERMABAN</option>"
+	output += "<option value='[BANTYPE_JOB_TEMP]'>JOB TEMPBAN</option>"
+	output += "</select></td></tr></table>"
+	output += "<br><input type='submit' value='search'><br>"
+	output += "<input type='checkbox' value='[match]' name='dbmatch' [match? "checked=\"1\"" : null]> Match(min. 3 characters to search by key or ip, and 7 to search by cid)<br>"
+	output += "</form>"
+	output += "Please note that all jobban bans or unbans are in-effect the following round.<br>"
+	output += "This search shows only last 100 bans."
+
+	if(adminckey || playerckey || playerip || playercid || dbbantype)
+
+		adminckey = ckey(adminckey)
+		playerckey = ckey(playerckey)
+		playerip = sql_sanitize_text(playerip)
+		playercid = sql_sanitize_text(playercid)
+
+		if(adminckey || playerckey || playerip || playercid || dbbantype)
+
+			var/blcolor = "#ffeeee" //banned light
+			var/bdcolor = "#ffdddd" //banned dark
+			var/ulcolor = "#eeffee" //unbanned light
+			var/udcolor = "#ddffdd" //unbanned dark
+			var/alcolor = "#eeeeff" // auto-unbanned light
+			var/adcolor = "#ddddff" // auto-unbanned dark
+
+			output += "<table width='90%' bgcolor='#e3e3e3' cellpadding='5' cellspacing='0' align='center'>"
+			output += "<tr>"
+			output += "<th width='25%'><b>TYPE</b></th>"
+			output += "<th width='20%'><b>CKEY</b></th>"
+			output += "<th width='20%'><b>TIME APPLIED</b></th>"
+			output += "<th width='20%'><b>ADMIN</b></th>"
+			output += "<th width='15%'><b>OPTIONS</b></th>"
+			output += "</tr>"
+
+			var/adminsearch = ""
+			var/playersearch = ""
+			var/ipsearch = ""
+			var/cidsearch = ""
+			var/bantypesearch = ""
+
+			if(!match)
+				if(adminckey)
+					adminsearch = "AND a_ckey = '[adminckey]' "
+				if(playerckey)
+					playersearch = "AND ckey = '[playerckey]' "
+				if(playerip)
+					ipsearch  = "AND ip = '[playerip]' "
+				if(playercid)
+					cidsearch  = "AND computerid = '[playercid]' "
+			else
+				if(adminckey && lentext(adminckey) >= 3)
+					adminsearch = "AND a_ckey LIKE '[adminckey]%' "
+				if(playerckey && lentext(playerckey) >= 3)
+					playersearch = "AND ckey LIKE '[playerckey]%' "
+				if(playerip && lentext(playerip) >= 3)
+					ipsearch  = "AND ip LIKE '[playerip]%' "
+				if(playercid && lentext(playercid) >= 7)
+					cidsearch  = "AND computerid LIKE '[playercid]%' "
+
+			if(dbbantype)
+				bantypesearch = "AND bantype = "
+
+				switch(dbbantype)
+					if(BANTYPE_TEMP)
+						bantypesearch += "'TEMPBAN' "
+					if(BANTYPE_JOB_PERMA)
+						bantypesearch += "'JOB_PERMABAN' "
+					if(BANTYPE_JOB_TEMP)
+						bantypesearch += "'JOB_TEMPBAN' "
+					else
+						bantypesearch += "'PERMABAN' "
+
+			var/DBQuery/select_query = dbcon.NewQuery("SELECT id, bantime, bantype, reason, job, duration, expiration_time, ckey, a_ckey, unbanned, unbanned_ckey, unbanned_datetime, edits, ip, computerid FROM erro_ban WHERE 1 [playersearch] [adminsearch] [ipsearch] [cidsearch] [bantypesearch] ORDER BY bantime DESC LIMIT 100")
+			select_query.Execute()
+
+			var/now = time2text(world.realtime, "YYYY-MM-DD hh:mm:ss") // MUST BE the same format as SQL gives us the dates in, and MUST be least to most specific (i.e. year, month, day not day, month, year)
+
+			while(select_query.NextRow())
+				var/banid = select_query.item[1]
+				var/bantime = select_query.item[2]
+				var/bantype  = select_query.item[3]
+				var/reason = select_query.item[4]
+				var/job = select_query.item[5]
+				var/duration = select_query.item[6]
+				var/expiration = select_query.item[7]
+				var/ckey = select_query.item[8]
+				var/ackey = select_query.item[9]
+				var/unbanned = select_query.item[10]
+				var/unbanckey = select_query.item[11]
+				var/unbantime = select_query.item[12]
+				var/edits = select_query.item[13]
+				var/ip = select_query.item[14]
+				var/cid = select_query.item[15]
+
+				// true if this ban has expired
+				var/auto = (bantype in list("TEMPBAN", "JOB_TEMPBAN")) && now > expiration // oh how I love ISO 8601 (ish) date strings
+
+				var/lcolor = blcolor
+				var/dcolor = bdcolor
+				if(unbanned)
+					lcolor = ulcolor
+					dcolor = udcolor
+				else if(auto)
+					lcolor = alcolor
+					dcolor = adcolor
+
+				var/typedesc =""
+				switch(bantype)
+					if("PERMABAN")
+						typedesc = "<font color='red'><b>PERMABAN</b></font>"
+					if("TEMPBAN")
+						typedesc = "<b>TEMPBAN</b><br><font size='2'>([duration] minutes) [(unbanned || auto) ? "" : "(<a href=\"byond://?src=\ref[src];dbbanedit=duration;dbbanid=[banid]\">Edit</a>)"]<br>Expires [expiration]</font>"
+					if("JOB_PERMABAN")
+						typedesc = "<b>JOBBAN</b><br><font size='2'>([job])</font>"
+					if("JOB_TEMPBAN")
+						typedesc = "<b>TEMP JOBBAN</b><br><font size='2'>([job])<br>([duration] minutes<br>Expires [expiration]</font>"
+
+				output += "<tr bgcolor='[dcolor]'>"
+				output += "<td align='center'>[typedesc]</td>"
+				output += "<td align='center'><b>[ckey]</b></td>"
+				output += "<td align='center'>[bantime]</td>"
+				output += "<td align='center'><b>[ackey]</b></td>"
+				output += "<td align='center'>[(unbanned || auto) ? "" : "<b><a href=\"byond://?src=\ref[src];dbbanedit=unban;dbbanid=[banid]\">Unban</a></b>"]</td>"
+				output += "</tr>"
+				output += "<tr bgcolor='[dcolor]'>"
+				output += "<td align='center' colspan='2' bgcolor=''><b>IP:</b> [ip]</td>"
+				output += "<td align='center' colspan='3' bgcolor=''><b>CIP:</b> [cid]</td>"
+				output += "</tr>"
+				output += "<tr bgcolor='[lcolor]'>"
+				output += "<td align='center' colspan='5'><b>Reason: [(unbanned || auto) ? "" : "(<a href=\"byond://?src=\ref[src];dbbanedit=reason;dbbanid=[banid]\">Edit</a>)"]</b> <cite>\"[reason]\"</cite></td>"
+				output += "</tr>"
+				if(edits)
+					output += "<tr bgcolor='[dcolor]'>"
+					output += "<td align='center' colspan='5'><b>EDITS</b></td>"
+					output += "</tr>"
+					output += "<tr bgcolor='[lcolor]'>"
+					output += "<td align='center' colspan='5'><font size='2'>[edits]</font></td>"
+					output += "</tr>"
+				if(unbanned)
+					output += "<tr bgcolor='[dcolor]'>"
+					output += "<td align='center' colspan='5' bgcolor=''><b>UNBANNED by admin [unbanckey] on [unbantime]</b></td>"
+					output += "</tr>"
+				else if(auto)
+					output += "<tr bgcolor='[dcolor]'>"
+					output += "<td align='center' colspan='5' bgcolor=''><b>EXPIRED at [expiration]</b></td>"
+					output += "</tr>"
+				output += "<tr>"
+				output += "<td colspan='5' bgcolor='white'>&nbsp</td>"
+				output += "</tr>"
+
+			output += "</table></div>"
+
+	usr << browse(output,"window=lookupbans;size=900x700")