--- conflicted
+++ resolved
@@ -1,1421 +1,1314 @@
-
-var/global/BSACooldown = 0
-var/global/floorIsLava = 0
-
-
-////////////////////////////////
-/proc/message_admins(var/msg)
-	msg = "<span class=\"log_message\"><span class=\"prefix\">ADMIN LOG:</span> <span class=\"message\">[msg]</span></span>"
-	log_adminwarn(msg)
-	for(var/client/C in admins)
-		if(R_ADMIN & C.holder.rights)
-			C << msg
-
-/proc/msg_admin_attack(var/text) //Toggleable Attack Messages
-	log_attack(text)
-	var/rendered = "<span class=\"log_message\"><span class=\"prefix\">ATTACK:</span> <span class=\"message\">[text]</span></span>"
-	for(var/client/C in admins)
-		if(R_ADMIN & C.holder.rights)
-			if(C.prefs.toggles & CHAT_ATTACKLOGS)
-				var/msg = rendered
-				C << msg
-
-proc/admin_notice(var/message, var/rights)
-	for(var/mob/M in mob_list)
-		if(check_rights(rights, 0, M))
-			M << message
-
-///////////////////////////////////////////////////////////////////////////////////////////////Panels
-
-/datum/admins/proc/show_player_panel(var/mob/M in mob_list)
-	set category = "Admin"
-	set name = "Show Player Panel"
-	set desc="Edit player (respawn, ban, heal, etc)"
-
-	if(!M)
-		usr << "You seem to be selecting a mob that doesn't exist anymore."
-		return
-	if (!istype(src,/datum/admins))
-		src = usr.client.holder
-	if (!istype(src,/datum/admins))
-		usr << "Error: you are not an admin!"
-		return
-
-	var/body = "<html><head><title>Options for [M.key]</title></head>"
-	body += "<body>Options panel for <b>[M]</b>"
-	if(M.client)
-		body += " played by <b>[M.client]</b> "
-		body += "\[<A href='?src=\ref[src];editrights=show'>[M.client.holder ? M.client.holder.rank : "Player"]</A>\]"
-
-	if(istype(M, /mob/new_player))
-		body += " <B>Hasn't Entered Game</B> "
-	else
-		body += " \[<A href='?src=\ref[src];revive=\ref[M]'>Heal</A>\] "
-
-	body += {"
-		<br><br>\[
-		<a href='?_src_=vars;Vars=\ref[M]'>VV</a> -
-		<a href='?src=\ref[src];traitor=\ref[M]'>TP</a> -
-		<a href='?src=\ref[usr];priv_msg=\ref[M]'>PM</a> -
-		<a href='?src=\ref[src];subtlemessage=\ref[M]'>SM</a> -
-		[admin_jump_link(M, src)]\] <br>
-		<b>Mob type</b> = [M.type]<br><br>
-		<A href='?src=\ref[src];boot2=\ref[M]'>Kick</A> |
-		<A href='?_src_=holder;warn=[M.ckey]'>Warn</A> |
-		<A href='?src=\ref[src];newban=\ref[M]'>Ban</A> |
-		<A href='?src=\ref[src];jobban2=\ref[M]'>Jobban</A> |
-		<A href='?src=\ref[src];notes=show;mob=\ref[M]'>Notes</A>
-	"}
-
-	if(M.client)
-		body += "| <A HREF='?src=\ref[src];sendtoprison=\ref[M]'>Prison</A> | "
-		var/muted = M.client.prefs.muted
-		body += {"<br><b>Mute: </b>
-			\[<A href='?src=\ref[src];mute=\ref[M];mute_type=[MUTE_IC]'><font color='[(muted & MUTE_IC)?"red":"blue"]'>IC</font></a> |
-			<A href='?src=\ref[src];mute=\ref[M];mute_type=[MUTE_OOC]'><font color='[(muted & MUTE_OOC)?"red":"blue"]'>OOC</font></a> |
-			<A href='?src=\ref[src];mute=\ref[M];mute_type=[MUTE_PRAY]'><font color='[(muted & MUTE_PRAY)?"red":"blue"]'>PRAY</font></a> |
-			<A href='?src=\ref[src];mute=\ref[M];mute_type=[MUTE_ADMINHELP]'><font color='[(muted & MUTE_ADMINHELP)?"red":"blue"]'>ADMINHELP</font></a> |
-			<A href='?src=\ref[src];mute=\ref[M];mute_type=[MUTE_DEADCHAT]'><font color='[(muted & MUTE_DEADCHAT)?"red":"blue"]'>DEADCHAT</font></a>\]
-			(<A href='?src=\ref[src];mute=\ref[M];mute_type=[MUTE_ALL]'><font color='[(muted & MUTE_ALL)?"red":"blue"]'>toggle all</font></a>)
-		"}
-
-	body += {"<br><br>
-		<A href='?src=\ref[src];jumpto=\ref[M]'><b>Jump to</b></A> |
-		<A href='?src=\ref[src];getmob=\ref[M]'>Get</A> |
-		<A href='?src=\ref[src];sendmob=\ref[M]'>Send To</A>
-		<br><br>
-		[check_rights(R_ADMIN|R_MOD,0) ? "<A href='?src=\ref[src];traitor=\ref[M]'>Traitor panel</A> | " : "" ]
-		<A href='?src=\ref[src];narrateto=\ref[M]'>Narrate to</A> |
-		<A href='?src=\ref[src];subtlemessage=\ref[M]'>Subtle message</A>
-	"}
-
-	if (M.client)
-		if(!istype(M, /mob/new_player))
-			body += "<br><br>"
-			body += "<b>Transformation:</b>"
-			body += "<br>"
-
-			//Monkey
-			if(issmall(M))
-				body += "<B>Monkeyized</B> | "
-			else
-				body += "<A href='?src=\ref[src];monkeyone=\ref[M]'>Monkeyize</A> | "
-
-			//Corgi
-			if(iscorgi(M))
-				body += "<B>Corgized</B> | "
-			else
-				body += "<A href='?src=\ref[src];corgione=\ref[M]'>Corgize</A> | "
-
-			//AI / Cyborg
-			if(isAI(M))
-				body += "<B>Is an AI</B> "
-			else if(ishuman(M))
-				body += {"<A href='?src=\ref[src];makeai=\ref[M]'>Make AI</A> |
-					<A href='?src=\ref[src];makerobot=\ref[M]'>Make Robot</A> |
-					<A href='?src=\ref[src];makealien=\ref[M]'>Make Alien</A> |
-					<A href='?src=\ref[src];makeslime=\ref[M]'>Make slime</A>
-				"}
-
-			//Simple Animals
-			if(isanimal(M))
-				body += "<A href='?src=\ref[src];makeanimal=\ref[M]'>Re-Animalize</A> | "
-			else
-				body += "<A href='?src=\ref[src];makeanimal=\ref[M]'>Animalize</A> | "
-
-			// DNA2 - Admin Hax
-			if(M.dna && iscarbon(M))
-				body += "<br><br>"
-				body += "<b>DNA Blocks:</b><br><table border='0'><tr><th>&nbsp;</th><th>1</th><th>2</th><th>3</th><th>4</th><th>5</th>"
-				var/bname
-				for(var/block=1;block<=DNA_SE_LENGTH;block++)
-					if(((block-1)%5)==0)
-						body += "</tr><tr><th>[block-1]</th>"
-					bname = assigned_blocks[block]
-					body += "<td>"
-					if(bname)
-						var/bstate=M.dna.GetSEState(block)
-						var/bcolor="[(bstate)?"#006600":"#ff0000"]"
-						body += "<A href='?src=\ref[src];togmutate=\ref[M];block=[block]' style='color:[bcolor];'>[bname]</A><sub>[block]</sub>"
-					else
-						body += "[block]"
-					body+="</td>"
-				body += "</tr></table>"
-
-			body += {"<br><br>
-				<b>Rudimentary transformation:</b><font size=2><br>These transformations only create a new mob type and copy stuff over. They do not take into account MMIs and similar mob-specific things. The buttons in 'Transformations' are preferred, when possible.</font><br>
-				<A href='?src=\ref[src];simplemake=observer;mob=\ref[M]'>Observer</A> |
-				\[ Xenos: <A href='?src=\ref[src];simplemake=larva;mob=\ref[M]'>Larva</A>
-				<A href='?src=\ref[src];simplemake=human;species=Xenomorph Drone;mob=\ref[M]'>Drone</A>
-				<A href='?src=\ref[src];simplemake=human;species=Xenomorph Hunter;mob=\ref[M]'>Hunter</A>
-				<A href='?src=\ref[src];simplemake=human;species=Xenomorph Sentinel;mob=\ref[M]'>Sentinel</A>
-				<A href='?src=\ref[src];simplemake=human;species=Xenomorph Queen;mob=\ref[M]'>Queen</A> \] |
-				\[ Crew: <A href='?src=\ref[src];simplemake=human;mob=\ref[M]'>Human</A>
-				<A href='?src=\ref[src];simplemake=human;species=Unathi;mob=\ref[M]'>Unathi</A>
-				<A href='?src=\ref[src];simplemake=human;species=Tajaran;mob=\ref[M]'>Tajaran</A>
-				<A href='?src=\ref[src];simplemake=human;species=Skrell;mob=\ref[M]'>Skrell</A>
-				<A href='?src=\ref[src];simplemake=human;species=Vox;mob=\ref[M]'>Vox</A> \] | \[
-				<A href='?src=\ref[src];simplemake=nymph;mob=\ref[M]'>Nymph</A>
-				<A href='?src=\ref[src];simplemake=human;species='Diona';mob=\ref[M]'>Diona</A> \] |
-				\[ slime: <A href='?src=\ref[src];simplemake=slime;mob=\ref[M]'>Baby</A>,
-				<A href='?src=\ref[src];simplemake=adultslime;mob=\ref[M]'>Adult</A> \]
-				<A href='?src=\ref[src];simplemake=monkey;mob=\ref[M]'>Monkey</A> |
-				<A href='?src=\ref[src];simplemake=robot;mob=\ref[M]'>Cyborg</A> |
-				<A href='?src=\ref[src];simplemake=cat;mob=\ref[M]'>Cat</A> |
-				<A href='?src=\ref[src];simplemake=runtime;mob=\ref[M]'>Runtime</A> |
-				<A href='?src=\ref[src];simplemake=corgi;mob=\ref[M]'>Corgi</A> |
-				<A href='?src=\ref[src];simplemake=ian;mob=\ref[M]'>Ian</A> |
-				<A href='?src=\ref[src];simplemake=crab;mob=\ref[M]'>Crab</A> |
-				<A href='?src=\ref[src];simplemake=coffee;mob=\ref[M]'>Coffee</A> |
-				\[ Construct: <A href='?src=\ref[src];simplemake=constructarmoured;mob=\ref[M]'>Armoured</A> ,
-				<A href='?src=\ref[src];simplemake=constructbuilder;mob=\ref[M]'>Builder</A> ,
-				<A href='?src=\ref[src];simplemake=constructwraith;mob=\ref[M]'>Wraith</A> \]
-				<A href='?src=\ref[src];simplemake=shade;mob=\ref[M]'>Shade</A>
-				<br>
-			"}
-	body += {"<br><br>
-			<b>Other actions:</b>
-			<br>
-			<A href='?src=\ref[src];forcespeech=\ref[M]'>Forcesay</A>
-			"}
-	if (M.client)
-		body += {" |
-			<A href='?src=\ref[src];tdome1=\ref[M]'>Thunderdome 1</A> |
-			<A href='?src=\ref[src];tdome2=\ref[M]'>Thunderdome 2</A> |
-			<A href='?src=\ref[src];tdomeadmin=\ref[M]'>Thunderdome Admin</A> |
-			<A href='?src=\ref[src];tdomeobserve=\ref[M]'>Thunderdome Observer</A> |
-		"}
-	// language toggles
-	body += "<br><br><b>Languages:</b><br>"
-	var/f = 1
-	for(var/k in all_languages)
-		var/datum/language/L = all_languages[k]
-		if(!(L.flags & INNATE))
-			if(!f) body += " | "
-			else f = 0
-			if(L in M.languages)
-				body += "<a href='?src=\ref[src];toglang=\ref[M];lang=[html_encode(k)]' style='color:#006600'>[k]</a>"
-			else
-				body += "<a href='?src=\ref[src];toglang=\ref[M];lang=[html_encode(k)]' style='color:#ff0000'>[k]</a>"
-
-	body += {"<br>
-		</body></html>
-	"}
-
-	usr << browse(body, "window=adminplayeropts;size=550x515")
-	feedback_add_details("admin_verb","SPP") //If you are copy-pasting this, ensure the 2nd parameter is unique to the new proc!
-
-
-/datum/player_info/var/author // admin who authored the information
-/datum/player_info/var/rank //rank of admin who made the notes
-/datum/player_info/var/content // text content of the information
-/datum/player_info/var/timestamp // Because this is bloody annoying
-
-#define PLAYER_NOTES_ENTRIES_PER_PAGE 50
-/datum/admins/proc/PlayerNotes()
-	set category = "Admin"
-	set name = "Player Notes"
-	if (!istype(src,/datum/admins))
-		src = usr.client.holder
-	if (!istype(src,/datum/admins))
-		usr << "Error: you are not an admin!"
-		return
-	PlayerNotesPage(1)
-
-/datum/admins/proc/PlayerNotesPage(page)
-	var/dat = "<B>Player notes</B><HR>"
-	var/savefile/S=new("data/player_notes.sav")
-	var/list/note_keys
-	S >> note_keys
-	if(!note_keys)
-		dat += "No notes found."
-	else
-		dat += "<table>"
-		note_keys = sortList(note_keys)
-
-		// Display the notes on the current page
-		var/number_pages = note_keys.len / PLAYER_NOTES_ENTRIES_PER_PAGE
-		// Emulate ceil(why does BYOND not have ceil)
-		if(number_pages != round(number_pages))
-			number_pages = round(number_pages) + 1
-		var/page_index = page - 1
-		if(page_index < 0 || page_index >= number_pages)
-			return
-
-		var/lower_bound = page_index * PLAYER_NOTES_ENTRIES_PER_PAGE + 1
-		var/upper_bound = (page_index + 1) * PLAYER_NOTES_ENTRIES_PER_PAGE
-		upper_bound = min(upper_bound, note_keys.len)
-		for(var/index = lower_bound, index <= upper_bound, index++)
-			var/t = note_keys[index]
-			dat += "<tr><td><a href='?src=\ref[src];notes=show;ckey=[t]'>[t]</a></td></tr>"
-
-		dat += "</table><br>"
-
-		// Display a footer to select different pages
-		for(var/index = 1, index <= number_pages, index++)
-			if(index == page)
-				dat += "<b>"
-			dat += "<a href='?src=\ref[src];notes=list;index=[index]'>[index]</a> "
-			if(index == page)
-				dat += "</b>"
-
-	usr << browse(dat, "window=player_notes;size=400x400")
-
-
-/datum/admins/proc/player_has_info(var/key as text)
-	var/savefile/info = new("data/player_saves/[copytext(key, 1, 2)]/[key]/info.sav")
-	var/list/infos
-	info >> infos
-	if(!infos || !infos.len) return 0
-	else return 1
-
-
-/datum/admins/proc/show_player_info(var/key as text)
-	set category = "Admin"
-	set name = "Show Player Info"
-	if (!istype(src,/datum/admins))
-		src = usr.client.holder
-	if (!istype(src,/datum/admins))
-		usr << "Error: you are not an admin!"
-		return
-	var/dat = "<html><head><title>Info on [key]</title></head>"
-	dat += "<body>"
-
-	var/p_age = "unknown"
-	for(var/client/C in clients)
-		if(C.ckey == key)
-			p_age = C.player_age
-			break
-	dat +="<span style='color:#000000; font-weight: bold'>Player age: [p_age]</span><br>"
-
-	var/savefile/info = new("data/player_saves/[copytext(key, 1, 2)]/[key]/info.sav")
-	var/list/infos
-	info >> infos
-	if(!infos)
-		dat += "No information found on the given key.<br>"
-	else
-		var/update_file = 0
-		var/i = 0
-		for(var/datum/player_info/I in infos)
-			i += 1
-			if(!I.timestamp)
-				I.timestamp = "Pre-4/3/2012"
-				update_file = 1
-			if(!I.rank)
-				I.rank = "N/A"
-				update_file = 1
-			dat += "<font color=#008800>[I.content]</font> <i>by [I.author] ([I.rank])</i> on <i><font color=blue>[I.timestamp]</i></font> "
-			if(I.author == usr.key || I.author == "Adminbot" || ishost(usr))
-				dat += "<A href='?src=\ref[src];remove_player_info=[key];remove_index=[i]'>Remove</A>"
-			dat += "<br><br>"
-		if(update_file) info << infos
-
-	dat += "<br>"
-	dat += "<A href='?src=\ref[src];add_player_info=[key]'>Add Comment</A><br>"
-
-	dat += "</body></html>"
-	usr << browse(dat, "window=adminplayerinfo;size=480x480")
-
-
-
-/datum/admins/proc/access_news_network() //MARKER
-	set category = "Fun"
-	set name = "Access Newscaster Network"
-	set desc = "Allows you to view, add and edit news feeds."
-
-	if (!istype(src,/datum/admins))
-		src = usr.client.holder
-	if (!istype(src,/datum/admins))
-		usr << "Error: you are not an admin!"
-		return
-	var/dat
-	dat = text("<HEAD><TITLE>Admin Newscaster</TITLE></HEAD><H3>Admin Newscaster Unit</H3>")
-
-	switch(admincaster_screen)
-		if(0)
-			dat += {"Welcome to the admin newscaster.<BR> Here you can add, edit and censor every newspiece on the network.
-				<BR>Feed channels and stories entered through here will be uneditable and handled as official news by the rest of the units.
-				<BR>Note that this panel allows full freedom over the news network, there are no constrictions except the few basic ones. Don't break things!
-			"}
-			if(news_network.wanted_issue)
-				dat+= "<HR><A href='?src=\ref[src];ac_view_wanted=1'>Read Wanted Issue</A>"
-
-			dat+= {"<HR><BR><A href='?src=\ref[src];ac_create_channel=1'>Create Feed Channel</A>
-				<BR><A href='?src=\ref[src];ac_view=1'>View Feed Channels</A>
-				<BR><A href='?src=\ref[src];ac_create_feed_story=1'>Submit new Feed story</A>
-				<BR><BR><A href='?src=\ref[usr];mach_close=newscaster_main'>Exit</A>
-			"}
-
-			var/wanted_already = 0
-			if(news_network.wanted_issue)
-				wanted_already = 1
-
-			dat+={"<HR><B>Feed Security functions:</B><BR>
-				<BR><A href='?src=\ref[src];ac_menu_wanted=1'>[(wanted_already) ? ("Manage") : ("Publish")] \"Wanted\" Issue</A>
-				<BR><A href='?src=\ref[src];ac_menu_censor_story=1'>Censor Feed Stories</A>
-				<BR><A href='?src=\ref[src];ac_menu_censor_channel=1'>Mark Feed Channel with [company_name] D-Notice (disables and locks the channel.</A>
-				<BR><HR><A href='?src=\ref[src];ac_set_signature=1'>The newscaster recognises you as:<BR> <FONT COLOR='green'>[src.admincaster_signature]</FONT></A>
-			"}
-		if(1)
-			dat+= "Station Feed Channels<HR>"
-			if( isemptylist(news_network.network_channels) )
-				dat+="<I>No active channels found...</I>"
-			else
-				for(var/datum/feed_channel/CHANNEL in news_network.network_channels)
-					if(CHANNEL.is_admin_channel)
-						dat+="<B><FONT style='BACKGROUND-COLOR: LightGreen'><A href='?src=\ref[src];ac_show_channel=\ref[CHANNEL]'>[CHANNEL.channel_name]</A></FONT></B><BR>"
-					else
-						dat+="<B><A href='?src=\ref[src];ac_show_channel=\ref[CHANNEL]'>[CHANNEL.channel_name]</A> [(CHANNEL.censored) ? ("<FONT COLOR='red'>***</FONT>") : ()]<BR></B>"
-			dat+={"<BR><HR><A href='?src=\ref[src];ac_refresh=1'>Refresh</A>
-				<BR><A href='?src=\ref[src];ac_setScreen=[0]'>Back</A>
-			"}
-
-		if(2)
-			dat+={"
-				Creating new Feed Channel...
-				<HR><B><A href='?src=\ref[src];ac_set_channel_name=1'>Channel Name</A>:</B> [src.admincaster_feed_channel.channel_name]<BR>
-				<B><A href='?src=\ref[src];ac_set_signature=1'>Channel Author</A>:</B> <FONT COLOR='green'>[src.admincaster_signature]</FONT><BR>
-				<B><A href='?src=\ref[src];ac_set_channel_lock=1'>Will Accept Public Feeds</A>:</B> [(src.admincaster_feed_channel.locked) ? ("NO") : ("YES")]<BR><BR>
-				<BR><A href='?src=\ref[src];ac_submit_new_channel=1'>Submit</A><BR><BR><A href='?src=\ref[src];ac_setScreen=[0]'>Cancel</A><BR>
-			"}
-		if(3)
-			dat+={"
-				Creating new Feed Message...
-				<HR><B><A href='?src=\ref[src];ac_set_channel_receiving=1'>Receiving Channel</A>:</B> [src.admincaster_feed_channel.channel_name]<BR>" //MARK
-				<B>Message Author:</B> <FONT COLOR='green'>[src.admincaster_signature]</FONT><BR>
-				<B><A href='?src=\ref[src];ac_set_new_message=1'>Message Body</A>:</B> [src.admincaster_feed_message.body] <BR>
-				<BR><A href='?src=\ref[src];ac_submit_new_message=1'>Submit</A><BR><BR><A href='?src=\ref[src];ac_setScreen=[0]'>Cancel</A><BR>
-			"}
-		if(4)
-			dat+={"
-					Feed story successfully submitted to [src.admincaster_feed_channel.channel_name].<BR><BR>
-					<BR><A href='?src=\ref[src];ac_setScreen=[0]'>Return</A><BR>
-				"}
-		if(5)
-			dat+={"
-				Feed Channel [src.admincaster_feed_channel.channel_name] created successfully.<BR><BR>
-				<BR><A href='?src=\ref[src];ac_setScreen=[0]'>Return</A><BR>
-			"}
-		if(6)
-			dat+="<B><FONT COLOR='maroon'>ERROR: Could not submit Feed story to Network.</B></FONT><HR><BR>"
-			if(src.admincaster_feed_channel.channel_name=="")
-				dat+="<FONT COLOR='maroon'>Invalid receiving channel name.</FONT><BR>"
-			if(src.admincaster_feed_message.body == "" || src.admincaster_feed_message.body == "\[REDACTED\]")
-				dat+="<FONT COLOR='maroon'>Invalid message body.</FONT><BR>"
-			dat+="<BR><A href='?src=\ref[src];ac_setScreen=[3]'>Return</A><BR>"
-		if(7)
-			dat+="<B><FONT COLOR='maroon'>ERROR: Could not submit Feed Channel to Network.</B></FONT><HR><BR>"
-			if(src.admincaster_feed_channel.channel_name =="" || src.admincaster_feed_channel.channel_name == "\[REDACTED\]")
-				dat+="<FONT COLOR='maroon'>Invalid channel name.</FONT><BR>"
-			var/check = 0
-			for(var/datum/feed_channel/FC in news_network.network_channels)
-				if(FC.channel_name == src.admincaster_feed_channel.channel_name)
-					check = 1
-					break
-			if(check)
-				dat+="<FONT COLOR='maroon'>Channel name already in use.</FONT><BR>"
-			dat+="<BR><A href='?src=\ref[src];ac_setScreen=[2]'>Return</A><BR>"
-		if(9)
-			dat+="<B>[src.admincaster_feed_channel.channel_name]: </B><FONT SIZE=1>\[created by: <FONT COLOR='maroon'>[src.admincaster_feed_channel.author]</FONT>\]</FONT><HR>"
-			if(src.admincaster_feed_channel.censored)
-				dat+={"
-					<FONT COLOR='red'><B>ATTENTION: </B></FONT>This channel has been deemed as threatening to the welfare of the station, and marked with a [company_name] D-Notice.<BR>
-					No further feed story additions are allowed while the D-Notice is in effect.<BR><BR>
-				"}
-			else
-				if( isemptylist(src.admincaster_feed_channel.messages) )
-					dat+="<I>No feed messages found in channel...</I><BR>"
-				else
-					var/i = 0
-					for(var/datum/feed_message/MESSAGE in src.admincaster_feed_channel.messages)
-						i++
-						dat+="-[MESSAGE.body] <BR>"
-						if(MESSAGE.img)
-							usr << browse_rsc(MESSAGE.img, "tmp_photo[i].png")
-							dat+="<img src='tmp_photo[i].png' width = '180'><BR><BR>"
-						dat+="<FONT SIZE=1>\[Story by <FONT COLOR='maroon'>[MESSAGE.author]</FONT>\]</FONT><BR>"
-			dat+={"
-				<BR><HR><A href='?src=\ref[src];ac_refresh=1'>Refresh</A>
-				<BR><A href='?src=\ref[src];ac_setScreen=[1]'>Back</A>
-			"}
-		if(10)
-			dat+={"
-				<B>[company_name] Feed Censorship Tool</B><BR>
-				<FONT SIZE=1>NOTE: Due to the nature of news Feeds, total deletion of a Feed Story is not possible.<BR>
-				Keep in mind that users attempting to view a censored feed will instead see the \[REDACTED\] tag above it.</FONT>
-				<HR>Select Feed channel to get Stories from:<BR>
-			"}
-			if(isemptylist(news_network.network_channels))
-				dat+="<I>No feed channels found active...</I><BR>"
-			else
-				for(var/datum/feed_channel/CHANNEL in news_network.network_channels)
-					dat+="<A href='?src=\ref[src];ac_pick_censor_channel=\ref[CHANNEL]'>[CHANNEL.channel_name]</A> [(CHANNEL.censored) ? ("<FONT COLOR='red'>***</FONT>") : ()]<BR>"
-			dat+="<BR><A href='?src=\ref[src];ac_setScreen=[0]'>Cancel</A>"
-		if(11)
-			dat+={"
-				<B>[company_name] D-Notice Handler</B><HR>
-				<FONT SIZE=1>A D-Notice is to be bestowed upon the channel if the handling Authority deems it as harmful for the station's
-				morale, integrity or disciplinary behaviour. A D-Notice will render a channel unable to be updated by anyone, without deleting any feed
-				stories it might contain at the time. You can lift a D-Notice if you have the required access at any time.</FONT><HR>
-			"}
-			if(isemptylist(news_network.network_channels))
-				dat+="<I>No feed channels found active...</I><BR>"
-			else
-				for(var/datum/feed_channel/CHANNEL in news_network.network_channels)
-					dat+="<A href='?src=\ref[src];ac_pick_d_notice=\ref[CHANNEL]'>[CHANNEL.channel_name]</A> [(CHANNEL.censored) ? ("<FONT COLOR='red'>***</FONT>") : ()]<BR>"
-
-			dat+="<BR><A href='?src=\ref[src];ac_setScreen=[0]'>Back</A>"
-		if(12)
-			dat+={"
-				<B>[src.admincaster_feed_channel.channel_name]: </B><FONT SIZE=1>\[ created by: <FONT COLOR='maroon'>[src.admincaster_feed_channel.author]</FONT> \]</FONT><BR>
-				<FONT SIZE=2><A href='?src=\ref[src];ac_censor_channel_author=\ref[src.admincaster_feed_channel]'>[(src.admincaster_feed_channel.author=="\[REDACTED\]") ? ("Undo Author censorship") : ("Censor channel Author")]</A></FONT><HR>
-			"}
-			if( isemptylist(src.admincaster_feed_channel.messages) )
-				dat+="<I>No feed messages found in channel...</I><BR>"
-			else
-				for(var/datum/feed_message/MESSAGE in src.admincaster_feed_channel.messages)
-					dat+={"
-						-[MESSAGE.body] <BR><FONT SIZE=1>\[Story by <FONT COLOR='maroon'>[MESSAGE.author]</FONT>\]</FONT><BR>
-						<FONT SIZE=2><A href='?src=\ref[src];ac_censor_channel_story_body=\ref[MESSAGE]'>[(MESSAGE.body == "\[REDACTED\]") ? ("Undo story censorship") : ("Censor story")]</A>  -  <A href='?src=\ref[src];ac_censor_channel_story_author=\ref[MESSAGE]'>[(MESSAGE.author == "\[REDACTED\]") ? ("Undo Author Censorship") : ("Censor message Author")]</A></FONT><BR>
-					"}
-			dat+="<BR><A href='?src=\ref[src];ac_setScreen=[10]'>Back</A>"
-		if(13)
-			dat+={"
-				<B>[src.admincaster_feed_channel.channel_name]: </B><FONT SIZE=1>\[ created by: <FONT COLOR='maroon'>[src.admincaster_feed_channel.author]</FONT> \]</FONT><BR>
-				Channel messages listed below. If you deem them dangerous to the station, you can <A href='?src=\ref[src];ac_toggle_d_notice=\ref[src.admincaster_feed_channel]'>Bestow a D-Notice upon the channel</A>.<HR>
-			"}
-			if(src.admincaster_feed_channel.censored)
-				dat+={"
-					<FONT COLOR='red'><B>ATTENTION: </B></FONT>This channel has been deemed as threatening to the welfare of the station, and marked with a [company_name] D-Notice.<BR>
-					No further feed story additions are allowed while the D-Notice is in effect.<BR><BR>
-				"}
-			else
-				if( isemptylist(src.admincaster_feed_channel.messages) )
-					dat+="<I>No feed messages found in channel...</I><BR>"
-				else
-					for(var/datum/feed_message/MESSAGE in src.admincaster_feed_channel.messages)
-						dat+="-[MESSAGE.body] <BR><FONT SIZE=1>\[Story by <FONT COLOR='maroon'>[MESSAGE.author]</FONT>\]</FONT><BR>"
-
-			dat+="<BR><A href='?src=\ref[src];ac_setScreen=[11]'>Back</A>"
-		if(14)
-			dat+="<B>Wanted Issue Handler:</B>"
-			var/wanted_already = 0
-			var/end_param = 1
-			if(news_network.wanted_issue)
-				wanted_already = 1
-				end_param = 2
-			if(wanted_already)
-				dat+="<FONT SIZE=2><BR><I>A wanted issue is already in Feed Circulation. You can edit or cancel it below.</FONT></I>"
-			dat+={"
-				<HR>
-				<A href='?src=\ref[src];ac_set_wanted_name=1'>Criminal Name</A>: [src.admincaster_feed_message.author] <BR>
-				<A href='?src=\ref[src];ac_set_wanted_desc=1'>Description</A>: [src.admincaster_feed_message.body] <BR>
-			"}
-			if(wanted_already)
-				dat+="<B>Wanted Issue created by:</B><FONT COLOR='green'> [news_network.wanted_issue.backup_author]</FONT><BR>"
-			else
-				dat+="<B>Wanted Issue will be created under prosecutor:</B><FONT COLOR='green'> [src.admincaster_signature]</FONT><BR>"
-			dat+="<BR><A href='?src=\ref[src];ac_submit_wanted=[end_param]'>[(wanted_already) ? ("Edit Issue") : ("Submit")]</A>"
-			if(wanted_already)
-				dat+="<BR><A href='?src=\ref[src];ac_cancel_wanted=1'>Take down Issue</A>"
-			dat+="<BR><A href='?src=\ref[src];ac_setScreen=[0]'>Cancel</A>"
-		if(15)
-			dat+={"
-				<FONT COLOR='green'>Wanted issue for [src.admincaster_feed_message.author] is now in Network Circulation.</FONT><BR><BR>
-				<BR><A href='?src=\ref[src];ac_setScreen=[0]'>Return</A><BR>
-			"}
-		if(16)
-			dat+="<B><FONT COLOR='maroon'>ERROR: Wanted Issue rejected by Network.</B></FONT><HR><BR>"
-			if(src.admincaster_feed_message.author =="" || src.admincaster_feed_message.author == "\[REDACTED\]")
-				dat+="<FONT COLOR='maroon'>Invalid name for person wanted.</FONT><BR>"
-			if(src.admincaster_feed_message.body == "" || src.admincaster_feed_message.body == "\[REDACTED\]")
-				dat+="<FONT COLOR='maroon'>Invalid description.</FONT><BR>"
-			dat+="<BR><A href='?src=\ref[src];ac_setScreen=[0]'>Return</A><BR>"
-		if(17)
-			dat+={"
-				<B>Wanted Issue successfully deleted from Circulation</B><BR>
-				<BR><A href='?src=\ref[src];ac_setScreen=[0]'>Return</A><BR>
-			"}
-		if(18)
-			dat+={"
-				<B><FONT COLOR ='maroon'>-- STATIONWIDE WANTED ISSUE --</B></FONT><BR><FONT SIZE=2>\[Submitted by: <FONT COLOR='green'>[news_network.wanted_issue.backup_author]</FONT>\]</FONT><HR>
-				<B>Criminal</B>: [news_network.wanted_issue.author]<BR>
-				<B>Description</B>: [news_network.wanted_issue.body]<BR>
-				<B>Photo:</B>:
-			"}
-			if(news_network.wanted_issue.img)
-				usr << browse_rsc(news_network.wanted_issue.img, "tmp_photow.png")
-				dat+="<BR><img src='tmp_photow.png' width = '180'>"
-			else
-				dat+="None"
-			dat+="<BR><A href='?src=\ref[src];ac_setScreen=[0]'>Back</A><BR>"
-		if(19)
-			dat+={"
-				<FONT COLOR='green'>Wanted issue for [src.admincaster_feed_message.author] successfully edited.</FONT><BR><BR>
-				<BR><A href='?src=\ref[src];ac_setScreen=[0]'>Return</A><BR>
-			"}
-		else
-			dat+="I'm sorry to break your immersion. This shit's bugged. Report this bug to Agouri, polyxenitopalidou@gmail.com"
-
-	//world << "Channelname: [src.admincaster_feed_channel.channel_name] [src.admincaster_feed_channel.author]"
-	//world << "Msg: [src.admincaster_feed_message.author] [src.admincaster_feed_message.body]"
-	usr << browse(dat, "window=admincaster_main;size=400x600")
-	onclose(usr, "admincaster_main")
-
-
-
-/datum/admins/proc/Jobbans()
-	if(!check_rights(R_BAN))	return
-
-	var/dat = "<B>Job Bans!</B><HR><table>"
-	for(var/t in jobban_keylist)
-		var/r = t
-		if( findtext(r,"##") )
-			r = copytext( r, 1, findtext(r,"##") )//removes the description
-		dat += text("<tr><td>[t] (<A href='?src=\ref[src];removejobban=[r]'>unban</A>)</td></tr>")
-	dat += "</table>"
-	usr << browse(dat, "window=ban;size=400x400")
-
-/datum/admins/proc/Game()
-	if(!check_rights(0))	return
-
-	var/dat = {"
-		<center><B>Game Panel</B></center><hr>\n
-		<A href='?src=\ref[src];c_mode=1'>Change Game Mode</A><br>
-		"}
-	if(master_mode == "secret")
-		dat += "<A href='?src=\ref[src];f_secret=1'>(Force Secret Mode)</A><br>"
-
-	dat += {"
-		<BR>
-		<A href='?src=\ref[src];create_object=1'>Create Object</A><br>
-		<A href='?src=\ref[src];quick_create_object=1'>Quick Create Object</A><br>
-		<A href='?src=\ref[src];create_turf=1'>Create Turf</A><br>
-		<A href='?src=\ref[src];create_mob=1'>Create Mob</A><br>
-		<br><A href='?src=\ref[src];vsc=airflow'>Edit Airflow Settings</A><br>
-		<A href='?src=\ref[src];vsc=phoron'>Edit Phoron Settings</A><br>
-		<A href='?src=\ref[src];vsc=default'>Choose a default ZAS setting</A><br>
-		"}
-
-	usr << browse(dat, "window=admin2;size=210x280")
-	return
-
-/datum/admins/proc/Secrets()
-	if(!check_rights(0))	return
-
-	var/dat = "<B>The first rule of adminbuse is: you don't talk about the adminbuse.</B><HR>"
-<<<<<<< HEAD
-	for(var/datum/admin_secret_category/category in admin_secrets.categories)
-		if(!category.can_view(usr))
-			continue
-		dat += "<B>[category.name]</B><br>"
-		if(category.desc)
-			dat += "<I>[category.desc]</I><BR>"
-		for(var/datum/admin_secret_item/item in category.items)
-			if(!item.can_view(usr))
-				continue
-			dat += "<A href='?src=\ref[src];admin_secrets=\ref[item]'>[item.name()]</A><BR>"
-		dat += "<BR>"
-=======
-
-	if(check_rights(R_ADMIN,0))
-		dat += {"
-			<B>Admin Secrets</B><BR>
-			<BR>
-			<A href='?src=\ref[src];secretsadmin=list_bombers'>Bombing List</A><BR>
-			<A href='?src=\ref[src];secretsadmin=check_antagonist'>Show current traitors and objectives</A><BR>
-			<A href='?src=\ref[src];secretsadmin=list_signalers'>Show last [length(lastsignalers)] signalers</A><BR>
-			<A href='?src=\ref[src];secretsadmin=list_lawchanges'>Show last [lawchanges.len] law change\s</A><BR>
-			<A href='?src=\ref[src];secretsadmin=showailaws'>Show AI Laws</A><BR>
-			<A href='?src=\ref[src];secretsadmin=showgm'>Show Game Mode</A><BR>
-			<A href='?src=\ref[src];secretsadmin=manifest'>Show Crew Manifest</A><BR>
-			<A href='?src=\ref[src];secretsadmin=DNA'>List DNA (Blood)</A><BR>
-			<A href='?src=\ref[src];secretsadmin=fingerprints'>List Fingerprints</A><BR><BR>
-			<BR>
-			"}
-
-	if(check_rights(R_FUN,0))
-		dat += {"
-			<B>'Random' Events</B><BR>
-			<BR>
-			<A href='?src=\ref[src];secretsfun=gravity'>Toggle station artificial gravity</A><BR>
-			<A href='?src=\ref[src];secretsfun=wave'>Spawn a wave of meteors (aka lagocolyptic shower)</A><BR>
-			<A href='?src=\ref[src];secretsfun=gravanomalies'>Spawn a gravitational anomaly (aka lagitational anomolag)</A><BR>
-			<A href='?src=\ref[src];secretsfun=timeanomalies'>Spawn wormholes</A><BR>
-			<A href='?src=\ref[src];secretsfun=goblob'>Spawn blob</A><BR>
-			<A href='?src=\ref[src];secretsfun=aliens'>Trigger a Xenomorph infestation</A><BR>
-			<A href='?src=\ref[src];secretsfun=borers'>Trigger a Cortical Borer infestation</A><BR>
-			<A href='?src=\ref[src];secretsfun=alien_silent'>Spawn an Alien silently</A><BR>
-			<A href='?src=\ref[src];secretsfun=spiders'>Trigger a Spider infestation</A><BR>
-			<A href='?src=\ref[src];secretsfun=spaceninja'>Send in a space ninja</A><BR>
-			<A href='?src=\ref[src];secretsfun=striketeam'>Send in a strike team</A><BR>
-			<A href='?src=\ref[src];secretsfun=carp'>Trigger an Carp migration</A><BR>
-			<A href='?src=\ref[src];secretsfun=radiation'>Irradiate the station</A><BR>
-			<A href='?src=\ref[src];secretsfun=prison_break'>Trigger a Prison Break</A><BR>
-			<A href='?src=\ref[src];secretsfun=virus'>Trigger a Virus Outbreak</A><BR>
-			<A href='?src=\ref[src];secretsfun=immovable'>Spawn an Immovable Rod</A><BR>
-			<A href='?src=\ref[src];secretsfun=lightsout'>Toggle a "lights out" event</A><BR>
-			<A href='?src=\ref[src];secretsfun=ionstorm'>Spawn an Ion Storm</A><BR>
-			<A href='?src=\ref[src];secretsfun=spacevines'>Spawn Space-Vines</A><BR>
-			<A href='?src=\ref[src];secretsfun=comms_blackout'>Trigger a communication blackout</A><BR>
-			<BR>
-			<B>Fun Secrets</B><BR>
-			<BR>
-			<A href='?src=\ref[src];secretsfun=sec_clothes'>Remove 'internal' clothing</A><BR>
-			<A href='?src=\ref[src];secretsfun=sec_all_clothes'>Remove ALL clothing</A><BR>
-			<A href='?src=\ref[src];secretsfun=monkey'>Turn all humans into monkeys</A><BR>
-			<A href='?src=\ref[src];secretsfun=sec_classic1'>Remove firesuits, grilles, and pods</A><BR>
-			<A href='?src=\ref[src];secretsfun=power'>Make all areas powered</A><BR>
-			<A href='?src=\ref[src];secretsfun=unpower'>Make all areas unpowered</A><BR>
-			<A href='?src=\ref[src];secretsfun=quickpower'>Power all SMES</A><BR>
-			<A href='?src=\ref[src];secretsfun=toggleprisonstatus'>Toggle Prison Shuttle Status(Use with S/R)</A><BR>
-			<A href='?src=\ref[src];secretsfun=activateprison'>Send Prison Shuttle</A><BR>
-			<A href='?src=\ref[src];secretsfun=deactivateprison'>Return Prison Shuttle</A><BR>
-			<A href='?src=\ref[src];secretsfun=prisonwarp'>Warp all Players to Prison</A><BR>
-			<A href='?src=\ref[src];secretsfun=tripleAI'>Triple AI mode (needs to be used in the lobby)</A><BR>
-			<A href='?src=\ref[src];secretsfun=traitor_all'>Everyone is the traitor</A><BR>
-			<A href='?src=\ref[src];secretsfun=onlyone'>There can only be one!</A><BR>
-			<A href='?src=\ref[src];secretsfun=flicklights'>Ghost Mode</A><BR>
-			<A href='?src=\ref[src];secretsfun=retardify'>Make all players retarded</A><BR>
-			<A href='?src=\ref[src];secretsfun=fakeguns'>Make all items look like guns</A><BR>
-			<A href='?src=\ref[src];secretsfun=paintball'>Paintball Mode</A><BR>
-			<A href='?src=\ref[src];secretsfun=schoolgirl'>Japanese Animes Mode</A><BR>
-			<A href='?src=\ref[src];secretsfun=eagles'>Egalitarian Station Mode</A><BR>
-			<A href='?src=\ref[src];secretsfun=launchshuttle'>Launch a shuttle</A><BR>
-			<A href='?src=\ref[src];secretsfun=forcelaunchshuttle'>Force launch a shuttle</A><BR>
-			<A href='?src=\ref[src];secretsfun=jumpshuttle'>Jump a shuttle</A><BR>
-			<A href='?src=\ref[src];secretsfun=moveshuttle'>Move a shuttle</A><BR>
-			<A href='?src=\ref[src];secretsfun=blackout'>Break all lights</A><BR>
-			<A href='?src=\ref[src];secretsfun=whiteout'>Fix all lights</A><BR>
-			<A href='?src=\ref[src];secretsfun=friendai'>Best Friend AI</A><BR>
-			<A href='?src=\ref[src];secretsfun=floorlava'>The floor is lava! (DANGEROUS: extremely lame)</A><BR>
-			"}
-
-	if(check_rights(R_SERVER,0))
-		dat += "<A href='?src=\ref[src];secretsfun=togglebombcap'>Toggle bomb cap</A><BR>"
-
-	if(check_rights(R_SERVER|R_FUN,0))
-		dat += {"
-			<BR>
-			<B>Final Solutions</B><BR>
-			<I>(Warning, these will end the round!)</I><BR>
-			<BR>
-			<A href='?src=\ref[src];secretsfun=hellonearth'>Summon Nar-Sie</A><BR>
-			<A href='?src=\ref[src];secretsfun=supermattercascade'>Start a Supermatter Cascade</A><BR>
-			"}
-
-	dat += "<BR>"
-
-	if(check_rights(R_DEBUG,0))
-		dat += {"
-			<B>Security Level Elevated</B><BR>
-			<BR>
-			<A href='?src=\ref[src];secretscoder=maint_access_engiebrig'>Change all maintenance doors to engie/brig access only</A><BR>
-			<A href='?src=\ref[src];secretscoder=maint_access_brig'>Change all maintenance doors to brig access only</A><BR>
-			<A href='?src=\ref[src];secretscoder=infinite_sec'>Remove cap on security officers</A><BR>
-			<BR>
-			<B>Coder Secrets</B><BR>
-			<BR>
-			<A href='?src=\ref[src];secretsadmin=list_job_debug'>Show Job Debug</A><BR>
-			<A href='?src=\ref[src];secretscoder=spawn_objects'>Admin Log</A><BR>
-			<BR>
-			"}
-
->>>>>>> a0b6b8d9
-	usr << browse(dat, "window=secrets")
-	return
-
-
-
-/////////////////////////////////////////////////////////////////////////////////////////////////admins2.dm merge
-//i.e. buttons/verbs
-
-
-/datum/admins/proc/restart()
-	set category = "Server"
-	set name = "Restart"
-	set desc="Restarts the world"
-	if (!usr.client.holder)
-		return
-	var/confirm = alert("Restart the game world?", "Restart", "Yes", "Cancel")
-	if(confirm == "Cancel")
-		return
-	if(confirm == "Yes")
-		world << "<span class='danger'>Restarting world!</span> <span class='notice'>Initiated by [usr.client.holder.fakekey ? "Admin" : usr.key]!</span>"
-		log_admin("[key_name(usr)] initiated a reboot.")
-
-		feedback_set_details("end_error","admin reboot - by [usr.key] [usr.client.holder.fakekey ? "(stealth)" : ""]")
-		feedback_add_details("admin_verb","R") //If you are copy-pasting this, ensure the 2nd parameter is unique to the new proc!
-
-		if(blackbox)
-			blackbox.save_all_data_to_sql()
-
-		sleep(50)
-		world.Reboot()
-
-
-/datum/admins/proc/announce()
-	set category = "Special Verbs"
-	set name = "Announce"
-	set desc="Announce your desires to the world"
-	if(!check_rights(0))	return
-
-	var/message = input("Global message to send:", "Admin Announce", null, null)  as message//todo: sanitize for all?
-	if(message)
-		if(!check_rights(R_SERVER,0))
-			message = sanitize(message, 500, extra = 0)
-		message = replacetext(message, "\n", "<br>") // required since we're putting it in a <p> tag
-		world << "<span class=notice><b>[usr.client.holder.fakekey ? "Administrator" : usr.key] Announces:</b><p style='text-indent: 50px'>[message]</p></span>"
-		log_admin("Announce: [key_name(usr)] : [message]")
-	feedback_add_details("admin_verb","A") //If you are copy-pasting this, ensure the 2nd parameter is unique to the new proc!
-
-/datum/admins/proc/toggleooc()
-	set category = "Server"
-	set desc="Globally Toggles OOC"
-	set name="Toggle OOC"
-
-	if(!check_rights(R_ADMIN))
-		return
-
-	config.ooc_allowed = !(config.ooc_allowed)
-	if (config.ooc_allowed)
-		world << "<B>The OOC channel has been globally enabled!</B>"
-	else
-		world << "<B>The OOC channel has been globally disabled!</B>"
-	log_and_message_admins("toggled OOC.")
-	feedback_add_details("admin_verb","TOOC") //If you are copy-pasting this, ensure the 2nd parameter is unique to the new proc!
-
-/datum/admins/proc/togglelooc()
-	set category = "Server"
-	set desc="Globally Toggles LOOC"
-	set name="Toggle LOOC"
-
-	if(!check_rights(R_ADMIN))
-		return
-
-	config.looc_allowed = !(config.looc_allowed)
-	if (config.looc_allowed)
-		world << "<B>The LOOC channel has been globally enabled!</B>"
-	else
-		world << "<B>The LOOC channel has been globally disabled!</B>"
-	log_and_message_admins("toggled LOOC.")
-	feedback_add_details("admin_verb","TLOOC") //If you are copy-pasting this, ensure the 2nd parameter is unique to the new proc!
-
-
-/datum/admins/proc/toggledsay()
-	set category = "Server"
-	set desc="Globally Toggles DSAY"
-	set name="Toggle DSAY"
-
-	if(!check_rights(R_ADMIN))
-		return
-
-	config.dsay_allowed = !(config.dsay_allowed)
-	if (config.dsay_allowed)
-		world << "<B>Deadchat has been globally enabled!</B>"
-	else
-		world << "<B>Deadchat has been globally disabled!</B>"
-	log_admin("[key_name(usr)] toggled deadchat.")
-	message_admins("[key_name_admin(usr)] toggled deadchat.", 1)
-	feedback_add_details("admin_verb","TDSAY") //If you are copy-pasting this, ensure the 2nd parameter is unique to the new proc
-
-/datum/admins/proc/toggleoocdead()
-	set category = "Server"
-	set desc="Toggle Dead OOC."
-	set name="Toggle Dead OOC"
-
-	if(!check_rights(R_ADMIN))
-		return
-
-	config.dooc_allowed = !( config.dooc_allowed )
-	log_admin("[key_name(usr)] toggled Dead OOC.")
-	message_admins("[key_name_admin(usr)] toggled Dead OOC.", 1)
-	feedback_add_details("admin_verb","TDOOC") //If you are copy-pasting this, ensure the 2nd parameter is unique to the new proc!
-
-/datum/admins/proc/toggletraitorscaling()
-	set category = "Server"
-	set desc="Toggle traitor scaling"
-	set name="Toggle Traitor Scaling"
-	config.traitor_scaling = !config.traitor_scaling
-	log_admin("[key_name(usr)] toggled Traitor Scaling to [config.traitor_scaling].")
-	message_admins("[key_name_admin(usr)] toggled Traitor Scaling [config.traitor_scaling ? "on" : "off"].", 1)
-	feedback_add_details("admin_verb","TTS") //If you are copy-pasting this, ensure the 2nd parameter is unique to the new proc!
-
-/datum/admins/proc/startnow()
-	set category = "Server"
-	set desc="Start the round RIGHT NOW"
-	set name="Start Now"
-	if(!ticker)
-		alert("Unable to start the game as it is not set up.")
-		return
-	if(ticker.current_state == GAME_STATE_PREGAME)
-		ticker.current_state = GAME_STATE_SETTING_UP
-		log_admin("[usr.key] has started the game.")
-		message_admins("<font color='blue'>[usr.key] has started the game.</font>")
-		feedback_add_details("admin_verb","SN") //If you are copy-pasting this, ensure the 2nd parameter is unique to the new proc!
-		return 1
-	else
-		usr << "<font color='red'>Error: Start Now: Game has already started.</font>"
-		return 0
-
-/datum/admins/proc/toggleenter()
-	set category = "Server"
-	set desc="People can't enter"
-	set name="Toggle Entering"
-	config.enter_allowed = !(config.enter_allowed)
-	if (!(config.enter_allowed))
-		world << "<B>New players may no longer enter the game.</B>"
-	else
-		world << "<B>New players may now enter the game.</B>"
-	log_admin("[key_name(usr)] toggled new player game entering.")
-	message_admins("\blue [key_name_admin(usr)] toggled new player game entering.", 1)
-	world.update_status()
-	feedback_add_details("admin_verb","TE") //If you are copy-pasting this, ensure the 2nd parameter is unique to the new proc!
-
-/datum/admins/proc/toggleAI()
-	set category = "Server"
-	set desc="People can't be AI"
-	set name="Toggle AI"
-	config.allow_ai = !( config.allow_ai )
-	if (!( config.allow_ai ))
-		world << "<B>The AI job is no longer chooseable.</B>"
-	else
-		world << "<B>The AI job is chooseable now.</B>"
-	log_admin("[key_name(usr)] toggled AI allowed.")
-	world.update_status()
-	feedback_add_details("admin_verb","TAI") //If you are copy-pasting this, ensure the 2nd parameter is unique to the new proc!
-
-/datum/admins/proc/toggleaban()
-	set category = "Server"
-	set desc="Respawn basically"
-	set name="Toggle Respawn"
-	config.abandon_allowed = !(config.abandon_allowed)
-	if(config.abandon_allowed)
-		world << "<B>You may now respawn.</B>"
-	else
-		world << "<B>You may no longer respawn :(</B>"
-	message_admins("\blue [key_name_admin(usr)] toggled respawn to [config.abandon_allowed ? "On" : "Off"].", 1)
-	log_admin("[key_name(usr)] toggled respawn to [config.abandon_allowed ? "On" : "Off"].")
-	world.update_status()
-	feedback_add_details("admin_verb","TR") //If you are copy-pasting this, ensure the 2nd parameter is unique to the new proc!
-
-/datum/admins/proc/toggle_aliens()
-	set category = "Server"
-	set desc="Toggle alien mobs"
-	set name="Toggle Aliens"
-	config.aliens_allowed = !config.aliens_allowed
-	log_admin("[key_name(usr)] toggled Aliens to [config.aliens_allowed].")
-	message_admins("[key_name_admin(usr)] toggled Aliens [config.aliens_allowed ? "on" : "off"].", 1)
-	feedback_add_details("admin_verb","TA") //If you are copy-pasting this, ensure the 2nd parameter is unique to the new proc!
-
-/datum/admins/proc/toggle_space_ninja()
-	set category = "Server"
-	set desc="Toggle space ninjas spawning."
-	set name="Toggle Space Ninjas"
-	config.ninjas_allowed = !config.ninjas_allowed
-	log_admin("[key_name(usr)] toggled Space Ninjas to [config.ninjas_allowed].")
-	message_admins("[key_name_admin(usr)] toggled Space Ninjas [config.ninjas_allowed ? "on" : "off"].", 1)
-	feedback_add_details("admin_verb","TSN") //If you are copy-pasting this, ensure the 2nd parameter is unique to the new proc!
-
-/datum/admins/proc/delay()
-	set category = "Server"
-	set desc="Delay the game start/end"
-	set name="Delay"
-
-	if(!check_rights(R_SERVER))	return
-	if (!ticker || ticker.current_state != GAME_STATE_PREGAME)
-		ticker.delay_end = !ticker.delay_end
-		log_admin("[key_name(usr)] [ticker.delay_end ? "delayed the round end" : "has made the round end normally"].")
-		message_admins("\blue [key_name(usr)] [ticker.delay_end ? "delayed the round end" : "has made the round end normally"].", 1)
-		return //alert("Round end delayed", null, null, null, null, null)
-	round_progressing = !round_progressing
-	if (!round_progressing)
-		world << "<b>The game start has been delayed.</b>"
-		log_admin("[key_name(usr)] delayed the game.")
-	else
-		world << "<b>The game will start soon.</b>"
-		log_admin("[key_name(usr)] removed the delay.")
-	feedback_add_details("admin_verb","DELAY") //If you are copy-pasting this, ensure the 2nd parameter is unique to the new proc!
-
-/datum/admins/proc/adjump()
-	set category = "Server"
-	set desc="Toggle admin jumping"
-	set name="Toggle Jump"
-	config.allow_admin_jump = !(config.allow_admin_jump)
-	message_admins("\blue Toggled admin jumping to [config.allow_admin_jump].")
-	feedback_add_details("admin_verb","TJ") //If you are copy-pasting this, ensure the 2nd parameter is unique to the new proc!
-
-/datum/admins/proc/adspawn()
-	set category = "Server"
-	set desc="Toggle admin spawning"
-	set name="Toggle Spawn"
-	config.allow_admin_spawning = !(config.allow_admin_spawning)
-	message_admins("\blue Toggled admin item spawning to [config.allow_admin_spawning].")
-	feedback_add_details("admin_verb","TAS") //If you are copy-pasting this, ensure the 2nd parameter is unique to the new proc!
-
-/datum/admins/proc/adrev()
-	set category = "Server"
-	set desc="Toggle admin revives"
-	set name="Toggle Revive"
-	config.allow_admin_rev = !(config.allow_admin_rev)
-	message_admins("\blue Toggled reviving to [config.allow_admin_rev].")
-	feedback_add_details("admin_verb","TAR") //If you are copy-pasting this, ensure the 2nd parameter is unique to the new proc!
-
-/datum/admins/proc/immreboot()
-	set category = "Server"
-	set desc="Reboots the server post haste"
-	set name="Immediate Reboot"
-	if(!usr.client.holder)	return
-	if( alert("Reboot server?",,"Yes","No") == "No")
-		return
-	world << "\red <b>Rebooting world!</b> \blue Initiated by [usr.client.holder.fakekey ? "Admin" : usr.key]!"
-	log_admin("[key_name(usr)] initiated an immediate reboot.")
-
-	feedback_set_details("end_error","immediate admin reboot - by [usr.key] [usr.client.holder.fakekey ? "(stealth)" : ""]")
-	feedback_add_details("admin_verb","IR") //If you are copy-pasting this, ensure the 2nd parameter is unique to the new proc!
-
-	if(blackbox)
-		blackbox.save_all_data_to_sql()
-
-	world.Reboot()
-
-/datum/admins/proc/unprison(var/mob/M in mob_list)
-	set category = "Admin"
-	set name = "Unprison"
-	if (M.z == 2)
-		if (config.allow_admin_jump)
-			M.loc = pick(latejoin)
-			message_admins("[key_name_admin(usr)] has unprisoned [key_name_admin(M)]", 1)
-			log_admin("[key_name(usr)] has unprisoned [key_name(M)]")
-		else
-			alert("Admin jumping disabled")
-	else
-		alert("[M.name] is not prisoned.")
-	feedback_add_details("admin_verb","UP") //If you are copy-pasting this, ensure the 2nd parameter is unique to the new proc!
-
-////////////////////////////////////////////////////////////////////////////////////////////////ADMIN HELPER PROCS
-
-/proc/is_special_character(mob/M as mob) // returns 1 for specail characters and 2 for heroes of gamemode
-	if(!ticker || !ticker.mode)
-		return 0
-	if (!istype(M))
-		return 0
-
-	if(M.mind)
-		if(ticker.mode.antag_templates && ticker.mode.antag_templates.len)
-			for(var/datum/antagonist/antag in ticker.mode.antag_templates)
-				if(antag.is_antagonist(M.mind))
-					return 2
-		else if(M.mind.special_role)
-			return 1
-
-	if(isrobot(M))
-		var/mob/living/silicon/robot/R = M
-		if(R.emagged)
-			return 1
-
-	return 0
-
-/datum/admins/proc/spawn_fruit(seedtype in plant_controller.seeds)
-	set category = "Debug"
-	set desc = "Spawn the product of a seed."
-	set name = "Spawn Fruit"
-
-	if(!check_rights(R_SPAWN))	return
-
-	if(!seedtype || !plant_controller.seeds[seedtype])
-		return
-	var/datum/seed/S = plant_controller.seeds[seedtype]
-	S.harvest(usr,0,0,1)
-	log_admin("[key_name(usr)] spawned [seedtype] fruit at ([usr.x],[usr.y],[usr.z])")
-
-/datum/admins/proc/spawn_custom_item()
-	set category = "Debug"
-	set desc = "Spawn a custom item."
-	set name = "Spawn Custom Item"
-
-	if(!check_rights(R_SPAWN))	return
-
-	var/owner = input("Select a ckey.", "Spawn Custom Item") as null|anything in custom_items
-	if(!owner|| !custom_items[owner])
-		return
-
-	var/list/possible_items = custom_items[owner]
-	var/datum/custom_item/item_to_spawn = input("Select an item to spawn.", "Spawn Custom Item") as null|anything in possible_items
-	if(!item_to_spawn)
-		return
-
-	item_to_spawn.spawn_item(get_turf(usr))
-
-/datum/admins/proc/check_custom_items()
-
-	set category = "Debug"
-	set desc = "Check the custom item list."
-	set name = "Check Custom Items"
-
-	if(!check_rights(R_SPAWN))	return
-
-	if(!custom_items)
-		usr << "Custom item list is null."
-		return
-
-	if(!custom_items.len)
-		usr << "Custom item list not populated."
-		return
-
-	for(var/assoc_key in custom_items)
-		usr << "[assoc_key] has:"
-		var/list/current_items = custom_items[assoc_key]
-		for(var/datum/custom_item/item in current_items)
-			usr << "- name: [item.name] icon: [item.item_icon] path: [item.item_path] desc: [item.item_desc]"
-
-/datum/admins/proc/spawn_plant(seedtype in plant_controller.seeds)
-	set category = "Debug"
-	set desc = "Spawn a spreading plant effect."
-	set name = "Spawn Plant"
-
-	if(!check_rights(R_SPAWN))	return
-
-	if(!seedtype || !plant_controller.seeds[seedtype])
-		return
-	new /obj/effect/plant(get_turf(usr), plant_controller.seeds[seedtype])
-	log_admin("[key_name(usr)] spawned [seedtype] vines at ([usr.x],[usr.y],[usr.z])")
-
-/datum/admins/proc/spawn_atom(var/object as text)
-	set category = "Debug"
-	set desc = "(atom path) Spawn an atom"
-	set name = "Spawn"
-
-	if(!check_rights(R_SPAWN))	return
-
-	var/list/types = typesof(/atom)
-	var/list/matches = new()
-
-	for(var/path in types)
-		if(findtext("[path]", object))
-			matches += path
-
-	if(matches.len==0)
-		return
-
-	var/chosen
-	if(matches.len==1)
-		chosen = matches[1]
-	else
-		chosen = input("Select an atom type", "Spawn Atom", matches[1]) as null|anything in matches
-		if(!chosen)
-			return
-
-	if(ispath(chosen,/turf))
-		var/turf/T = get_turf(usr.loc)
-		T.ChangeTurf(chosen)
-	else
-		new chosen(usr.loc)
-
-	log_and_message_admins("spawned [chosen] at ([usr.x],[usr.y],[usr.z])")
-	feedback_add_details("admin_verb","SA") //If you are copy-pasting this, ensure the 2nd parameter is unique to the new proc!
-
-
-/datum/admins/proc/show_traitor_panel(var/mob/M in mob_list)
-	set category = "Admin"
-	set desc = "Edit mobs's memory and role"
-	set name = "Show Traitor Panel"
-
-	if(!istype(M))
-		usr << "This can only be used on instances of type /mob"
-		return
-	if(!M.mind)
-		usr << "This mob has no mind!"
-		return
-
-	M.mind.edit_memory()
-	feedback_add_details("admin_verb","STP") //If you are copy-pasting this, ensure the 2nd parameter is unique to the new proc!
-
-/datum/admins/proc/show_game_mode()
-	set category = "Admin"
-	set desc = "Show the current round configuration."
-	set name = "Show Game Mode"
-
-	if(!ticker || !ticker.mode)
-		alert("Not before roundstart!", "Alert")
-		return
-
-	var/out = "<font size=3><b>Current mode: [ticker.mode.name] (<a href='?src=\ref[ticker.mode];debug_antag=self'>[ticker.mode.config_tag]</a>)</b></font><br/>"
-	out += "<hr>"
-
-	if(ticker.mode.ert_disabled)
-		out += "<b>Emergency Response Teams:</b> <a href='?src=\ref[ticker.mode];toggle=ert'>disabled</a>"
-	else
-		out += "<b>Emergency Response Teams:</b> <a href='?src=\ref[ticker.mode];toggle=ert'>enabled</a>"
-	out += "<br/>"
-
-	if(ticker.mode.deny_respawn)
-		out += "<b>Respawning:</b> <a href='?src=\ref[ticker.mode];toggle=respawn'>disallowed</a>"
-	else
-		out += "<b>Respawning:</b> <a href='?src=\ref[ticker.mode];toggle=respawn'>allowed</a>"
-	out += "<br/>"
-
-	out += "<b>Shuttle delay multiplier:</b> <a href='?src=\ref[ticker.mode];set=shuttle_delay'>[ticker.mode.shuttle_delay]</a><br/>"
-
-	if(ticker.mode.auto_recall_shuttle)
-		out += "<b>Shuttle auto-recall:</b> <a href='?src=\ref[ticker.mode];toggle=shuttle_recall'>enabled</a>"
-	else
-		out += "<b>Shuttle auto-recall:</b> <a href='?src=\ref[ticker.mode];toggle=shuttle_recall'>disabled</a>"
-	out += "<br/><br/>"
-
-	if(ticker.mode.event_delay_mod_moderate)
-		out += "<b>Moderate event time modifier:</b> <a href='?src=\ref[ticker.mode];set=event_modifier_moderate'>[ticker.mode.event_delay_mod_moderate]</a><br/>"
-	else
-		out += "<b>Moderate event time modifier:</b> <a href='?src=\ref[ticker.mode];set=event_modifier_moderate'>unset</a><br/>"
-
-	if(ticker.mode.event_delay_mod_major)
-		out += "<b>Major event time modifier:</b> <a href='?src=\ref[ticker.mode];set=event_modifier_severe'>[ticker.mode.event_delay_mod_major]</a><br/>"
-	else
-		out += "<b>Major event time modifier:</b> <a href='?src=\ref[ticker.mode];set=event_modifier_severe'>unset</a><br/>"
-
-	out += "<hr>"
-
-	if(ticker.mode.antag_tags && ticker.mode.antag_tags.len)
-		out += "<b>Core antag templates:</b></br>"
-		for(var/antag_tag in ticker.mode.antag_tags)
-			out += "<a href='?src=\ref[ticker.mode];debug_antag=[antag_tag]'>[antag_tag]</a>.</br>"
-
-	if(ticker.mode.round_autoantag)
-		out += "<b>Autotraitor <a href='?src=\ref[ticker.mode];toggle=autotraitor'>enabled</a></b>."
-		if(ticker.mode.antag_scaling_coeff > 0)
-			out += " (scaling with <a href='?src=\ref[ticker.mode];set=antag_scaling'>[ticker.mode.antag_scaling_coeff]</a>)"
-		else
-			out += " (not currently scaling, <a href='?src=\ref[ticker.mode];set=antag_scaling'>set a coefficient</a>)"
-		out += "<br/>"
-	else
-		out += "<b>Autotraitor <a href='?src=\ref[ticker.mode];toggle=autotraitor'>disabled</a></b>.<br/>"
-
-	out += "<b>All antag ids:</b>"
-	if(ticker.mode.antag_templates && ticker.mode.antag_templates.len).
-		for(var/datum/antagonist/antag in ticker.mode.antag_templates)
-			antag.update_current_antag_max()
-			out += " <a href='?src=\ref[ticker.mode];debug_antag=[antag.id]'>[antag.id]</a>"
-			out += " ([antag.get_antag_count()]/[antag.cur_max]) "
-			out += " <a href='?src=\ref[ticker.mode];remove_antag_type=[antag.id]'>\[-\]</a><br/>"
-	else
-		out += " None."
-	out += " <a href='?src=\ref[ticker.mode];add_antag_type=1'>\[+\]</a><br/>"
-
-	usr << browse(out, "window=edit_mode[src]")
-	feedback_add_details("admin_verb","SGM")
-
-
-/datum/admins/proc/toggletintedweldhelmets()
-	set category = "Debug"
-	set desc="Reduces view range when wearing welding helmets"
-	set name="Toggle tinted welding helmets."
-	config.welder_vision = !( config.welder_vision )
-	if (config.welder_vision)
-		world << "<B>Reduced welder vision has been enabled!</B>"
-	else
-		world << "<B>Reduced welder vision has been disabled!</B>"
-	log_admin("[key_name(usr)] toggled welder vision.")
-	message_admins("[key_name_admin(usr)] toggled welder vision.", 1)
-	feedback_add_details("admin_verb","TTWH") //If you are copy-pasting this, ensure the 2nd parameter is unique to the new proc!
-
-/datum/admins/proc/toggleguests()
-	set category = "Server"
-	set desc="Guests can't enter"
-	set name="Toggle guests"
-	config.guests_allowed = !(config.guests_allowed)
-	if (!(config.guests_allowed))
-		world << "<B>Guests may no longer enter the game.</B>"
-	else
-		world << "<B>Guests may now enter the game.</B>"
-	log_admin("[key_name(usr)] toggled guests game entering [config.guests_allowed?"":"dis"]allowed.")
-	message_admins("\blue [key_name_admin(usr)] toggled guests game entering [config.guests_allowed?"":"dis"]allowed.", 1)
-	feedback_add_details("admin_verb","TGU") //If you are copy-pasting this, ensure the 2nd parameter is unique to the new proc!
-
-/datum/admins/proc/output_ai_laws()
-	var/ai_number = 0
-	for(var/mob/living/silicon/S in mob_list)
-		ai_number++
-		if(isAI(S))
-			usr << "<b>AI [key_name(S, usr)]'s laws:</b>"
-		else if(isrobot(S))
-			var/mob/living/silicon/robot/R = S
-			usr << "<b>CYBORG [key_name(S, usr)] [R.connected_ai?"(Slaved to: [R.connected_ai])":"(Independant)"]: laws:</b>"
-		else if (ispAI(S))
-			usr << "<b>pAI [key_name(S, usr)]'s laws:</b>"
-		else
-			usr << "<b>SOMETHING SILICON [key_name(S, usr)]'s laws:</b>"
-
-		if (S.laws == null)
-			usr << "[key_name(S, usr)]'s laws are null?? Contact a coder."
-		else
-			S.laws.show_laws(usr)
-	if(!ai_number)
-		usr << "<b>No AIs located</b>" //Just so you know the thing is actually working and not just ignoring you.
-
-/datum/admins/proc/show_skills()
-	set category = "Admin"
-	set name = "Show Skills"
-
-	if (!istype(src,/datum/admins))
-		src = usr.client.holder
-	if (!istype(src,/datum/admins))
-		usr << "Error: you are not an admin!"
-		return
-
-	var/mob/living/carbon/human/M = input("Select mob.", "Select mob.") as null|anything in human_mob_list
-	if(!M) return
-
-	show_skill_window(usr, M)
-
-	return
-
-/client/proc/update_mob_sprite(mob/living/carbon/human/H as mob)
-	set category = "Admin"
-	set name = "Update Mob Sprite"
-	set desc = "Should fix any mob sprite update errors."
-
-	if (!holder)
-		src << "Only administrators may use this command."
-		return
-
-	if(istype(H))
-		H.regenerate_icons()
-
-
-/*
-	helper proc to test if someone is a mentor or not.  Got tired of writing this same check all over the place.
-*/
-/proc/is_mentor(client/C)
-
-	if(!istype(C))
-		return 0
-	if(!C.holder)
-		return 0
-
-	if(C.holder.rights == R_MENTOR)
-		return 1
-	return 0
-
-/proc/get_options_bar(whom, detail = 2, name = 0, link = 1, highlight_special = 1)
-	if(!whom)
-		return "<b>(*null*)</b>"
-	var/mob/M
-	var/client/C
-	if(istype(whom, /client))
-		C = whom
-		M = C.mob
-	else if(istype(whom, /mob))
-		M = whom
-		C = M.client
-	else
-		return "<b>(*not an mob*)</b>"
-	switch(detail)
-		if(0)
-			return "<b>[key_name(C, link, name, highlight_special)]</b>"
-
-		if(1)	//Private Messages
-			return "<b>[key_name(C, link, name, highlight_special)](<A HREF='?_src_=holder;adminmoreinfo=\ref[M]'>?</A>)</b>"
-
-		if(2)	//Admins
-			var/ref_mob = "\ref[M]"
-			return "<b>[key_name(C, link, name, highlight_special)](<A HREF='?_src_=holder;adminmoreinfo=[ref_mob]'>?</A>) (<A HREF='?_src_=holder;adminplayeropts=[ref_mob]'>PP</A>) (<A HREF='?_src_=vars;Vars=[ref_mob]'>VV</A>) (<A HREF='?_src_=holder;subtlemessage=[ref_mob]'>SM</A>) ([admin_jump_link(M, src)]) (<A HREF='?_src_=holder;check_antagonist=1'>CA</A>)</b>"
-
-		if(3)	//Devs
-			var/ref_mob = "\ref[M]"
-			return "<b>[key_name(C, link, name, highlight_special)](<A HREF='?_src_=vars;Vars=[ref_mob]'>VV</A>)([admin_jump_link(M, src)])</b>"
-
-		if(4)	//Mentors
-			var/ref_mob = "\ref[M]"
-			return "<b>[key_name(C, link, name, highlight_special)] (<A HREF='?_src_=holder;adminmoreinfo=\ref[M]'>?</A>) (<A HREF='?_src_=holder;adminplayeropts=[ref_mob]'>PP</A>) (<A HREF='?_src_=vars;Vars=[ref_mob]'>VV</A>) (<A HREF='?_src_=holder;subtlemessage=[ref_mob]'>SM</A>) ([admin_jump_link(M, src)])</b>"
-
-
-/proc/ishost(whom)
-	if(!whom)
-		return 0
-	var/client/C
-	var/mob/M
-	if(istype(whom, /client))
-		C = whom
-	if(istype(whom, /mob))
-		M = whom
-		C = M.client
-	if(R_HOST & C.holder.rights)
-		return 1
-	else
-		return 0
-//
-//
-//ALL DONE
-//*********************************************************************************************************
-//
-
-//Returns 1 to let the dragdrop code know we are trapping this event
-//Returns 0 if we don't plan to trap the event
-/datum/admins/proc/cmd_ghost_drag(var/mob/dead/observer/frommob, var/mob/living/tomob)
-	if(!istype(frommob))
-		return //Extra sanity check to make sure only observers are shoved into things
-
-	//Same as assume-direct-control perm requirements.
-	if (!check_rights(R_VAREDIT,0) || !check_rights(R_ADMIN|R_DEBUG,0))
-		return 0
-	if (!frommob.ckey)
-		return 0
-	var/question = ""
-	if (tomob.ckey)
-		question = "This mob already has a user ([tomob.key]) in control of it! "
-	question += "Are you sure you want to place [frommob.name]([frommob.key]) in control of [tomob.name]?"
-	var/ask = alert(question, "Place ghost in control of mob?", "Yes", "No")
-	if (ask != "Yes")
-		return 1
-	if (!frommob || !tomob) //make sure the mobs don't go away while we waited for a response
-		return 1
-	if(tomob.client) //No need to ghostize if there is no client
-		tomob.ghostize(0)
-	message_admins("<span class='adminnotice'>[key_name_admin(usr)] has put [frommob.ckey] in control of [tomob.name].</span>")
-	log_admin("[key_name(usr)] stuffed [frommob.ckey] into [tomob.name].")
-	feedback_add_details("admin_verb","CGD")
-	tomob.ckey = frommob.ckey
-	qdel(frommob)
-	return 1
-
-/datum/admins/proc/force_antag_latespawn()
-	set category = "Admin"
-	set name = "Force Template Spawn"
-	set desc = "Force an antagonist template to spawn."
-
-	if (!istype(src,/datum/admins))
-		src = usr.client.holder
-	if (!istype(src,/datum/admins))
-		usr << "Error: you are not an admin!"
-		return
-
-	if(!ticker || !ticker.mode)
-		usr << "Mode has not started."
-		return
-
-	var/antag_type = input("Choose a template.","Force Latespawn") as null|anything in all_antag_types
-	if(!antag_type || !all_antag_types[antag_type])
-		usr << "Aborting."
-		return
-
-	var/datum/antagonist/antag = all_antag_types[antag_type]
-	message_admins("[key_name(usr)] attempting to force latespawn with template [antag.id].")
-	antag.attempt_auto_spawn()
-
-/datum/admins/proc/force_mode_latespawn()
-	set category = "Admin"
-	set name = "Force Mode Spawn"
-	set desc = "Force autotraitor to proc."
-
-	if (!istype(src,/datum/admins))
-		src = usr.client.holder
-	if (!istype(src,/datum/admins))
-		usr << "Error: you are not an admin!"
-		return
-
-	if(!ticker || !ticker.mode)
-		usr << "Mode has not started."
-		return
-
-	message_admins("[key_name(usr)] attempting to force mode autospawn.")
-	ticker.mode.process_autoantag()
+
+var/global/BSACooldown = 0
+var/global/floorIsLava = 0
+
+
+////////////////////////////////
+/proc/message_admins(var/msg)
+	msg = "<span class=\"log_message\"><span class=\"prefix\">ADMIN LOG:</span> <span class=\"message\">[msg]</span></span>"
+	log_adminwarn(msg)
+	for(var/client/C in admins)
+		if(R_ADMIN & C.holder.rights)
+			C << msg
+
+/proc/msg_admin_attack(var/text) //Toggleable Attack Messages
+	log_attack(text)
+	var/rendered = "<span class=\"log_message\"><span class=\"prefix\">ATTACK:</span> <span class=\"message\">[text]</span></span>"
+	for(var/client/C in admins)
+		if(R_ADMIN & C.holder.rights)
+			if(C.prefs.toggles & CHAT_ATTACKLOGS)
+				var/msg = rendered
+				C << msg
+
+proc/admin_notice(var/message, var/rights)
+	for(var/mob/M in mob_list)
+		if(check_rights(rights, 0, M))
+			M << message
+
+///////////////////////////////////////////////////////////////////////////////////////////////Panels
+
+/datum/admins/proc/show_player_panel(var/mob/M in mob_list)
+	set category = "Admin"
+	set name = "Show Player Panel"
+	set desc="Edit player (respawn, ban, heal, etc)"
+
+	if(!M)
+		usr << "You seem to be selecting a mob that doesn't exist anymore."
+		return
+	if (!istype(src,/datum/admins))
+		src = usr.client.holder
+	if (!istype(src,/datum/admins))
+		usr << "Error: you are not an admin!"
+		return
+
+	var/body = "<html><head><title>Options for [M.key]</title></head>"
+	body += "<body>Options panel for <b>[M]</b>"
+	if(M.client)
+		body += " played by <b>[M.client]</b> "
+		body += "\[<A href='?src=\ref[src];editrights=show'>[M.client.holder ? M.client.holder.rank : "Player"]</A>\]"
+
+	if(istype(M, /mob/new_player))
+		body += " <B>Hasn't Entered Game</B> "
+	else
+		body += " \[<A href='?src=\ref[src];revive=\ref[M]'>Heal</A>\] "
+
+	body += {"
+		<br><br>\[
+		<a href='?_src_=vars;Vars=\ref[M]'>VV</a> -
+		<a href='?src=\ref[src];traitor=\ref[M]'>TP</a> -
+		<a href='?src=\ref[usr];priv_msg=\ref[M]'>PM</a> -
+		<a href='?src=\ref[src];subtlemessage=\ref[M]'>SM</a> -
+		[admin_jump_link(M, src)]\] <br>
+		<b>Mob type</b> = [M.type]<br><br>
+		<A href='?src=\ref[src];boot2=\ref[M]'>Kick</A> |
+		<A href='?_src_=holder;warn=[M.ckey]'>Warn</A> |
+		<A href='?src=\ref[src];newban=\ref[M]'>Ban</A> |
+		<A href='?src=\ref[src];jobban2=\ref[M]'>Jobban</A> |
+		<A href='?src=\ref[src];notes=show;mob=\ref[M]'>Notes</A>
+	"}
+
+	if(M.client)
+		body += "| <A HREF='?src=\ref[src];sendtoprison=\ref[M]'>Prison</A> | "
+		var/muted = M.client.prefs.muted
+		body += {"<br><b>Mute: </b>
+			\[<A href='?src=\ref[src];mute=\ref[M];mute_type=[MUTE_IC]'><font color='[(muted & MUTE_IC)?"red":"blue"]'>IC</font></a> |
+			<A href='?src=\ref[src];mute=\ref[M];mute_type=[MUTE_OOC]'><font color='[(muted & MUTE_OOC)?"red":"blue"]'>OOC</font></a> |
+			<A href='?src=\ref[src];mute=\ref[M];mute_type=[MUTE_PRAY]'><font color='[(muted & MUTE_PRAY)?"red":"blue"]'>PRAY</font></a> |
+			<A href='?src=\ref[src];mute=\ref[M];mute_type=[MUTE_ADMINHELP]'><font color='[(muted & MUTE_ADMINHELP)?"red":"blue"]'>ADMINHELP</font></a> |
+			<A href='?src=\ref[src];mute=\ref[M];mute_type=[MUTE_DEADCHAT]'><font color='[(muted & MUTE_DEADCHAT)?"red":"blue"]'>DEADCHAT</font></a>\]
+			(<A href='?src=\ref[src];mute=\ref[M];mute_type=[MUTE_ALL]'><font color='[(muted & MUTE_ALL)?"red":"blue"]'>toggle all</font></a>)
+		"}
+
+	body += {"<br><br>
+		<A href='?src=\ref[src];jumpto=\ref[M]'><b>Jump to</b></A> |
+		<A href='?src=\ref[src];getmob=\ref[M]'>Get</A> |
+		<A href='?src=\ref[src];sendmob=\ref[M]'>Send To</A>
+		<br><br>
+		[check_rights(R_ADMIN|R_MOD,0) ? "<A href='?src=\ref[src];traitor=\ref[M]'>Traitor panel</A> | " : "" ]
+		<A href='?src=\ref[src];narrateto=\ref[M]'>Narrate to</A> |
+		<A href='?src=\ref[src];subtlemessage=\ref[M]'>Subtle message</A>
+	"}
+
+	if (M.client)
+		if(!istype(M, /mob/new_player))
+			body += "<br><br>"
+			body += "<b>Transformation:</b>"
+			body += "<br>"
+
+			//Monkey
+			if(issmall(M))
+				body += "<B>Monkeyized</B> | "
+			else
+				body += "<A href='?src=\ref[src];monkeyone=\ref[M]'>Monkeyize</A> | "
+
+			//Corgi
+			if(iscorgi(M))
+				body += "<B>Corgized</B> | "
+			else
+				body += "<A href='?src=\ref[src];corgione=\ref[M]'>Corgize</A> | "
+
+			//AI / Cyborg
+			if(isAI(M))
+				body += "<B>Is an AI</B> "
+			else if(ishuman(M))
+				body += {"<A href='?src=\ref[src];makeai=\ref[M]'>Make AI</A> |
+					<A href='?src=\ref[src];makerobot=\ref[M]'>Make Robot</A> |
+					<A href='?src=\ref[src];makealien=\ref[M]'>Make Alien</A> |
+					<A href='?src=\ref[src];makeslime=\ref[M]'>Make slime</A>
+				"}
+
+			//Simple Animals
+			if(isanimal(M))
+				body += "<A href='?src=\ref[src];makeanimal=\ref[M]'>Re-Animalize</A> | "
+			else
+				body += "<A href='?src=\ref[src];makeanimal=\ref[M]'>Animalize</A> | "
+
+			// DNA2 - Admin Hax
+			if(M.dna && iscarbon(M))
+				body += "<br><br>"
+				body += "<b>DNA Blocks:</b><br><table border='0'><tr><th>&nbsp;</th><th>1</th><th>2</th><th>3</th><th>4</th><th>5</th>"
+				var/bname
+				for(var/block=1;block<=DNA_SE_LENGTH;block++)
+					if(((block-1)%5)==0)
+						body += "</tr><tr><th>[block-1]</th>"
+					bname = assigned_blocks[block]
+					body += "<td>"
+					if(bname)
+						var/bstate=M.dna.GetSEState(block)
+						var/bcolor="[(bstate)?"#006600":"#ff0000"]"
+						body += "<A href='?src=\ref[src];togmutate=\ref[M];block=[block]' style='color:[bcolor];'>[bname]</A><sub>[block]</sub>"
+					else
+						body += "[block]"
+					body+="</td>"
+				body += "</tr></table>"
+
+			body += {"<br><br>
+				<b>Rudimentary transformation:</b><font size=2><br>These transformations only create a new mob type and copy stuff over. They do not take into account MMIs and similar mob-specific things. The buttons in 'Transformations' are preferred, when possible.</font><br>
+				<A href='?src=\ref[src];simplemake=observer;mob=\ref[M]'>Observer</A> |
+				\[ Xenos: <A href='?src=\ref[src];simplemake=larva;mob=\ref[M]'>Larva</A>
+				<A href='?src=\ref[src];simplemake=human;species=Xenomorph Drone;mob=\ref[M]'>Drone</A>
+				<A href='?src=\ref[src];simplemake=human;species=Xenomorph Hunter;mob=\ref[M]'>Hunter</A>
+				<A href='?src=\ref[src];simplemake=human;species=Xenomorph Sentinel;mob=\ref[M]'>Sentinel</A>
+				<A href='?src=\ref[src];simplemake=human;species=Xenomorph Queen;mob=\ref[M]'>Queen</A> \] |
+				\[ Crew: <A href='?src=\ref[src];simplemake=human;mob=\ref[M]'>Human</A>
+				<A href='?src=\ref[src];simplemake=human;species=Unathi;mob=\ref[M]'>Unathi</A>
+				<A href='?src=\ref[src];simplemake=human;species=Tajaran;mob=\ref[M]'>Tajaran</A>
+				<A href='?src=\ref[src];simplemake=human;species=Skrell;mob=\ref[M]'>Skrell</A>
+				<A href='?src=\ref[src];simplemake=human;species=Vox;mob=\ref[M]'>Vox</A> \] | \[
+				<A href='?src=\ref[src];simplemake=nymph;mob=\ref[M]'>Nymph</A>
+				<A href='?src=\ref[src];simplemake=human;species='Diona';mob=\ref[M]'>Diona</A> \] |
+				\[ slime: <A href='?src=\ref[src];simplemake=slime;mob=\ref[M]'>Baby</A>,
+				<A href='?src=\ref[src];simplemake=adultslime;mob=\ref[M]'>Adult</A> \]
+				<A href='?src=\ref[src];simplemake=monkey;mob=\ref[M]'>Monkey</A> |
+				<A href='?src=\ref[src];simplemake=robot;mob=\ref[M]'>Cyborg</A> |
+				<A href='?src=\ref[src];simplemake=cat;mob=\ref[M]'>Cat</A> |
+				<A href='?src=\ref[src];simplemake=runtime;mob=\ref[M]'>Runtime</A> |
+				<A href='?src=\ref[src];simplemake=corgi;mob=\ref[M]'>Corgi</A> |
+				<A href='?src=\ref[src];simplemake=ian;mob=\ref[M]'>Ian</A> |
+				<A href='?src=\ref[src];simplemake=crab;mob=\ref[M]'>Crab</A> |
+				<A href='?src=\ref[src];simplemake=coffee;mob=\ref[M]'>Coffee</A> |
+				\[ Construct: <A href='?src=\ref[src];simplemake=constructarmoured;mob=\ref[M]'>Armoured</A> ,
+				<A href='?src=\ref[src];simplemake=constructbuilder;mob=\ref[M]'>Builder</A> ,
+				<A href='?src=\ref[src];simplemake=constructwraith;mob=\ref[M]'>Wraith</A> \]
+				<A href='?src=\ref[src];simplemake=shade;mob=\ref[M]'>Shade</A>
+				<br>
+			"}
+	body += {"<br><br>
+			<b>Other actions:</b>
+			<br>
+			<A href='?src=\ref[src];forcespeech=\ref[M]'>Forcesay</A>
+			"}
+	if (M.client)
+		body += {" |
+			<A href='?src=\ref[src];tdome1=\ref[M]'>Thunderdome 1</A> |
+			<A href='?src=\ref[src];tdome2=\ref[M]'>Thunderdome 2</A> |
+			<A href='?src=\ref[src];tdomeadmin=\ref[M]'>Thunderdome Admin</A> |
+			<A href='?src=\ref[src];tdomeobserve=\ref[M]'>Thunderdome Observer</A> |
+		"}
+	// language toggles
+	body += "<br><br><b>Languages:</b><br>"
+	var/f = 1
+	for(var/k in all_languages)
+		var/datum/language/L = all_languages[k]
+		if(!(L.flags & INNATE))
+			if(!f) body += " | "
+			else f = 0
+			if(L in M.languages)
+				body += "<a href='?src=\ref[src];toglang=\ref[M];lang=[html_encode(k)]' style='color:#006600'>[k]</a>"
+			else
+				body += "<a href='?src=\ref[src];toglang=\ref[M];lang=[html_encode(k)]' style='color:#ff0000'>[k]</a>"
+
+	body += {"<br>
+		</body></html>
+	"}
+
+	usr << browse(body, "window=adminplayeropts;size=550x515")
+	feedback_add_details("admin_verb","SPP") //If you are copy-pasting this, ensure the 2nd parameter is unique to the new proc!
+
+
+/datum/player_info/var/author // admin who authored the information
+/datum/player_info/var/rank //rank of admin who made the notes
+/datum/player_info/var/content // text content of the information
+/datum/player_info/var/timestamp // Because this is bloody annoying
+
+#define PLAYER_NOTES_ENTRIES_PER_PAGE 50
+/datum/admins/proc/PlayerNotes()
+	set category = "Admin"
+	set name = "Player Notes"
+	if (!istype(src,/datum/admins))
+		src = usr.client.holder
+	if (!istype(src,/datum/admins))
+		usr << "Error: you are not an admin!"
+		return
+	PlayerNotesPage(1)
+
+/datum/admins/proc/PlayerNotesPage(page)
+	var/dat = "<B>Player notes</B><HR>"
+	var/savefile/S=new("data/player_notes.sav")
+	var/list/note_keys
+	S >> note_keys
+	if(!note_keys)
+		dat += "No notes found."
+	else
+		dat += "<table>"
+		note_keys = sortList(note_keys)
+
+		// Display the notes on the current page
+		var/number_pages = note_keys.len / PLAYER_NOTES_ENTRIES_PER_PAGE
+		// Emulate ceil(why does BYOND not have ceil)
+		if(number_pages != round(number_pages))
+			number_pages = round(number_pages) + 1
+		var/page_index = page - 1
+		if(page_index < 0 || page_index >= number_pages)
+			return
+
+		var/lower_bound = page_index * PLAYER_NOTES_ENTRIES_PER_PAGE + 1
+		var/upper_bound = (page_index + 1) * PLAYER_NOTES_ENTRIES_PER_PAGE
+		upper_bound = min(upper_bound, note_keys.len)
+		for(var/index = lower_bound, index <= upper_bound, index++)
+			var/t = note_keys[index]
+			dat += "<tr><td><a href='?src=\ref[src];notes=show;ckey=[t]'>[t]</a></td></tr>"
+
+		dat += "</table><br>"
+
+		// Display a footer to select different pages
+		for(var/index = 1, index <= number_pages, index++)
+			if(index == page)
+				dat += "<b>"
+			dat += "<a href='?src=\ref[src];notes=list;index=[index]'>[index]</a> "
+			if(index == page)
+				dat += "</b>"
+
+	usr << browse(dat, "window=player_notes;size=400x400")
+
+
+/datum/admins/proc/player_has_info(var/key as text)
+	var/savefile/info = new("data/player_saves/[copytext(key, 1, 2)]/[key]/info.sav")
+	var/list/infos
+	info >> infos
+	if(!infos || !infos.len) return 0
+	else return 1
+
+
+/datum/admins/proc/show_player_info(var/key as text)
+	set category = "Admin"
+	set name = "Show Player Info"
+	if (!istype(src,/datum/admins))
+		src = usr.client.holder
+	if (!istype(src,/datum/admins))
+		usr << "Error: you are not an admin!"
+		return
+	var/dat = "<html><head><title>Info on [key]</title></head>"
+	dat += "<body>"
+
+	var/p_age = "unknown"
+	for(var/client/C in clients)
+		if(C.ckey == key)
+			p_age = C.player_age
+			break
+	dat +="<span style='color:#000000; font-weight: bold'>Player age: [p_age]</span><br>"
+
+	var/savefile/info = new("data/player_saves/[copytext(key, 1, 2)]/[key]/info.sav")
+	var/list/infos
+	info >> infos
+	if(!infos)
+		dat += "No information found on the given key.<br>"
+	else
+		var/update_file = 0
+		var/i = 0
+		for(var/datum/player_info/I in infos)
+			i += 1
+			if(!I.timestamp)
+				I.timestamp = "Pre-4/3/2012"
+				update_file = 1
+			if(!I.rank)
+				I.rank = "N/A"
+				update_file = 1
+			dat += "<font color=#008800>[I.content]</font> <i>by [I.author] ([I.rank])</i> on <i><font color=blue>[I.timestamp]</i></font> "
+			if(I.author == usr.key || I.author == "Adminbot" || ishost(usr))
+				dat += "<A href='?src=\ref[src];remove_player_info=[key];remove_index=[i]'>Remove</A>"
+			dat += "<br><br>"
+		if(update_file) info << infos
+
+	dat += "<br>"
+	dat += "<A href='?src=\ref[src];add_player_info=[key]'>Add Comment</A><br>"
+
+	dat += "</body></html>"
+	usr << browse(dat, "window=adminplayerinfo;size=480x480")
+
+
+
+/datum/admins/proc/access_news_network() //MARKER
+	set category = "Fun"
+	set name = "Access Newscaster Network"
+	set desc = "Allows you to view, add and edit news feeds."
+
+	if (!istype(src,/datum/admins))
+		src = usr.client.holder
+	if (!istype(src,/datum/admins))
+		usr << "Error: you are not an admin!"
+		return
+	var/dat
+	dat = text("<HEAD><TITLE>Admin Newscaster</TITLE></HEAD><H3>Admin Newscaster Unit</H3>")
+
+	switch(admincaster_screen)
+		if(0)
+			dat += {"Welcome to the admin newscaster.<BR> Here you can add, edit and censor every newspiece on the network.
+				<BR>Feed channels and stories entered through here will be uneditable and handled as official news by the rest of the units.
+				<BR>Note that this panel allows full freedom over the news network, there are no constrictions except the few basic ones. Don't break things!
+			"}
+			if(news_network.wanted_issue)
+				dat+= "<HR><A href='?src=\ref[src];ac_view_wanted=1'>Read Wanted Issue</A>"
+
+			dat+= {"<HR><BR><A href='?src=\ref[src];ac_create_channel=1'>Create Feed Channel</A>
+				<BR><A href='?src=\ref[src];ac_view=1'>View Feed Channels</A>
+				<BR><A href='?src=\ref[src];ac_create_feed_story=1'>Submit new Feed story</A>
+				<BR><BR><A href='?src=\ref[usr];mach_close=newscaster_main'>Exit</A>
+			"}
+
+			var/wanted_already = 0
+			if(news_network.wanted_issue)
+				wanted_already = 1
+
+			dat+={"<HR><B>Feed Security functions:</B><BR>
+				<BR><A href='?src=\ref[src];ac_menu_wanted=1'>[(wanted_already) ? ("Manage") : ("Publish")] \"Wanted\" Issue</A>
+				<BR><A href='?src=\ref[src];ac_menu_censor_story=1'>Censor Feed Stories</A>
+				<BR><A href='?src=\ref[src];ac_menu_censor_channel=1'>Mark Feed Channel with [company_name] D-Notice (disables and locks the channel.</A>
+				<BR><HR><A href='?src=\ref[src];ac_set_signature=1'>The newscaster recognises you as:<BR> <FONT COLOR='green'>[src.admincaster_signature]</FONT></A>
+			"}
+		if(1)
+			dat+= "Station Feed Channels<HR>"
+			if( isemptylist(news_network.network_channels) )
+				dat+="<I>No active channels found...</I>"
+			else
+				for(var/datum/feed_channel/CHANNEL in news_network.network_channels)
+					if(CHANNEL.is_admin_channel)
+						dat+="<B><FONT style='BACKGROUND-COLOR: LightGreen'><A href='?src=\ref[src];ac_show_channel=\ref[CHANNEL]'>[CHANNEL.channel_name]</A></FONT></B><BR>"
+					else
+						dat+="<B><A href='?src=\ref[src];ac_show_channel=\ref[CHANNEL]'>[CHANNEL.channel_name]</A> [(CHANNEL.censored) ? ("<FONT COLOR='red'>***</FONT>") : ()]<BR></B>"
+			dat+={"<BR><HR><A href='?src=\ref[src];ac_refresh=1'>Refresh</A>
+				<BR><A href='?src=\ref[src];ac_setScreen=[0]'>Back</A>
+			"}
+
+		if(2)
+			dat+={"
+				Creating new Feed Channel...
+				<HR><B><A href='?src=\ref[src];ac_set_channel_name=1'>Channel Name</A>:</B> [src.admincaster_feed_channel.channel_name]<BR>
+				<B><A href='?src=\ref[src];ac_set_signature=1'>Channel Author</A>:</B> <FONT COLOR='green'>[src.admincaster_signature]</FONT><BR>
+				<B><A href='?src=\ref[src];ac_set_channel_lock=1'>Will Accept Public Feeds</A>:</B> [(src.admincaster_feed_channel.locked) ? ("NO") : ("YES")]<BR><BR>
+				<BR><A href='?src=\ref[src];ac_submit_new_channel=1'>Submit</A><BR><BR><A href='?src=\ref[src];ac_setScreen=[0]'>Cancel</A><BR>
+			"}
+		if(3)
+			dat+={"
+				Creating new Feed Message...
+				<HR><B><A href='?src=\ref[src];ac_set_channel_receiving=1'>Receiving Channel</A>:</B> [src.admincaster_feed_channel.channel_name]<BR>" //MARK
+				<B>Message Author:</B> <FONT COLOR='green'>[src.admincaster_signature]</FONT><BR>
+				<B><A href='?src=\ref[src];ac_set_new_message=1'>Message Body</A>:</B> [src.admincaster_feed_message.body] <BR>
+				<BR><A href='?src=\ref[src];ac_submit_new_message=1'>Submit</A><BR><BR><A href='?src=\ref[src];ac_setScreen=[0]'>Cancel</A><BR>
+			"}
+		if(4)
+			dat+={"
+					Feed story successfully submitted to [src.admincaster_feed_channel.channel_name].<BR><BR>
+					<BR><A href='?src=\ref[src];ac_setScreen=[0]'>Return</A><BR>
+				"}
+		if(5)
+			dat+={"
+				Feed Channel [src.admincaster_feed_channel.channel_name] created successfully.<BR><BR>
+				<BR><A href='?src=\ref[src];ac_setScreen=[0]'>Return</A><BR>
+			"}
+		if(6)
+			dat+="<B><FONT COLOR='maroon'>ERROR: Could not submit Feed story to Network.</B></FONT><HR><BR>"
+			if(src.admincaster_feed_channel.channel_name=="")
+				dat+="<FONT COLOR='maroon'>Invalid receiving channel name.</FONT><BR>"
+			if(src.admincaster_feed_message.body == "" || src.admincaster_feed_message.body == "\[REDACTED\]")
+				dat+="<FONT COLOR='maroon'>Invalid message body.</FONT><BR>"
+			dat+="<BR><A href='?src=\ref[src];ac_setScreen=[3]'>Return</A><BR>"
+		if(7)
+			dat+="<B><FONT COLOR='maroon'>ERROR: Could not submit Feed Channel to Network.</B></FONT><HR><BR>"
+			if(src.admincaster_feed_channel.channel_name =="" || src.admincaster_feed_channel.channel_name == "\[REDACTED\]")
+				dat+="<FONT COLOR='maroon'>Invalid channel name.</FONT><BR>"
+			var/check = 0
+			for(var/datum/feed_channel/FC in news_network.network_channels)
+				if(FC.channel_name == src.admincaster_feed_channel.channel_name)
+					check = 1
+					break
+			if(check)
+				dat+="<FONT COLOR='maroon'>Channel name already in use.</FONT><BR>"
+			dat+="<BR><A href='?src=\ref[src];ac_setScreen=[2]'>Return</A><BR>"
+		if(9)
+			dat+="<B>[src.admincaster_feed_channel.channel_name]: </B><FONT SIZE=1>\[created by: <FONT COLOR='maroon'>[src.admincaster_feed_channel.author]</FONT>\]</FONT><HR>"
+			if(src.admincaster_feed_channel.censored)
+				dat+={"
+					<FONT COLOR='red'><B>ATTENTION: </B></FONT>This channel has been deemed as threatening to the welfare of the station, and marked with a [company_name] D-Notice.<BR>
+					No further feed story additions are allowed while the D-Notice is in effect.<BR><BR>
+				"}
+			else
+				if( isemptylist(src.admincaster_feed_channel.messages) )
+					dat+="<I>No feed messages found in channel...</I><BR>"
+				else
+					var/i = 0
+					for(var/datum/feed_message/MESSAGE in src.admincaster_feed_channel.messages)
+						i++
+						dat+="-[MESSAGE.body] <BR>"
+						if(MESSAGE.img)
+							usr << browse_rsc(MESSAGE.img, "tmp_photo[i].png")
+							dat+="<img src='tmp_photo[i].png' width = '180'><BR><BR>"
+						dat+="<FONT SIZE=1>\[Story by <FONT COLOR='maroon'>[MESSAGE.author]</FONT>\]</FONT><BR>"
+			dat+={"
+				<BR><HR><A href='?src=\ref[src];ac_refresh=1'>Refresh</A>
+				<BR><A href='?src=\ref[src];ac_setScreen=[1]'>Back</A>
+			"}
+		if(10)
+			dat+={"
+				<B>[company_name] Feed Censorship Tool</B><BR>
+				<FONT SIZE=1>NOTE: Due to the nature of news Feeds, total deletion of a Feed Story is not possible.<BR>
+				Keep in mind that users attempting to view a censored feed will instead see the \[REDACTED\] tag above it.</FONT>
+				<HR>Select Feed channel to get Stories from:<BR>
+			"}
+			if(isemptylist(news_network.network_channels))
+				dat+="<I>No feed channels found active...</I><BR>"
+			else
+				for(var/datum/feed_channel/CHANNEL in news_network.network_channels)
+					dat+="<A href='?src=\ref[src];ac_pick_censor_channel=\ref[CHANNEL]'>[CHANNEL.channel_name]</A> [(CHANNEL.censored) ? ("<FONT COLOR='red'>***</FONT>") : ()]<BR>"
+			dat+="<BR><A href='?src=\ref[src];ac_setScreen=[0]'>Cancel</A>"
+		if(11)
+			dat+={"
+				<B>[company_name] D-Notice Handler</B><HR>
+				<FONT SIZE=1>A D-Notice is to be bestowed upon the channel if the handling Authority deems it as harmful for the station's
+				morale, integrity or disciplinary behaviour. A D-Notice will render a channel unable to be updated by anyone, without deleting any feed
+				stories it might contain at the time. You can lift a D-Notice if you have the required access at any time.</FONT><HR>
+			"}
+			if(isemptylist(news_network.network_channels))
+				dat+="<I>No feed channels found active...</I><BR>"
+			else
+				for(var/datum/feed_channel/CHANNEL in news_network.network_channels)
+					dat+="<A href='?src=\ref[src];ac_pick_d_notice=\ref[CHANNEL]'>[CHANNEL.channel_name]</A> [(CHANNEL.censored) ? ("<FONT COLOR='red'>***</FONT>") : ()]<BR>"
+
+			dat+="<BR><A href='?src=\ref[src];ac_setScreen=[0]'>Back</A>"
+		if(12)
+			dat+={"
+				<B>[src.admincaster_feed_channel.channel_name]: </B><FONT SIZE=1>\[ created by: <FONT COLOR='maroon'>[src.admincaster_feed_channel.author]</FONT> \]</FONT><BR>
+				<FONT SIZE=2><A href='?src=\ref[src];ac_censor_channel_author=\ref[src.admincaster_feed_channel]'>[(src.admincaster_feed_channel.author=="\[REDACTED\]") ? ("Undo Author censorship") : ("Censor channel Author")]</A></FONT><HR>
+			"}
+			if( isemptylist(src.admincaster_feed_channel.messages) )
+				dat+="<I>No feed messages found in channel...</I><BR>"
+			else
+				for(var/datum/feed_message/MESSAGE in src.admincaster_feed_channel.messages)
+					dat+={"
+						-[MESSAGE.body] <BR><FONT SIZE=1>\[Story by <FONT COLOR='maroon'>[MESSAGE.author]</FONT>\]</FONT><BR>
+						<FONT SIZE=2><A href='?src=\ref[src];ac_censor_channel_story_body=\ref[MESSAGE]'>[(MESSAGE.body == "\[REDACTED\]") ? ("Undo story censorship") : ("Censor story")]</A>  -  <A href='?src=\ref[src];ac_censor_channel_story_author=\ref[MESSAGE]'>[(MESSAGE.author == "\[REDACTED\]") ? ("Undo Author Censorship") : ("Censor message Author")]</A></FONT><BR>
+					"}
+			dat+="<BR><A href='?src=\ref[src];ac_setScreen=[10]'>Back</A>"
+		if(13)
+			dat+={"
+				<B>[src.admincaster_feed_channel.channel_name]: </B><FONT SIZE=1>\[ created by: <FONT COLOR='maroon'>[src.admincaster_feed_channel.author]</FONT> \]</FONT><BR>
+				Channel messages listed below. If you deem them dangerous to the station, you can <A href='?src=\ref[src];ac_toggle_d_notice=\ref[src.admincaster_feed_channel]'>Bestow a D-Notice upon the channel</A>.<HR>
+			"}
+			if(src.admincaster_feed_channel.censored)
+				dat+={"
+					<FONT COLOR='red'><B>ATTENTION: </B></FONT>This channel has been deemed as threatening to the welfare of the station, and marked with a [company_name] D-Notice.<BR>
+					No further feed story additions are allowed while the D-Notice is in effect.<BR><BR>
+				"}
+			else
+				if( isemptylist(src.admincaster_feed_channel.messages) )
+					dat+="<I>No feed messages found in channel...</I><BR>"
+				else
+					for(var/datum/feed_message/MESSAGE in src.admincaster_feed_channel.messages)
+						dat+="-[MESSAGE.body] <BR><FONT SIZE=1>\[Story by <FONT COLOR='maroon'>[MESSAGE.author]</FONT>\]</FONT><BR>"
+
+			dat+="<BR><A href='?src=\ref[src];ac_setScreen=[11]'>Back</A>"
+		if(14)
+			dat+="<B>Wanted Issue Handler:</B>"
+			var/wanted_already = 0
+			var/end_param = 1
+			if(news_network.wanted_issue)
+				wanted_already = 1
+				end_param = 2
+			if(wanted_already)
+				dat+="<FONT SIZE=2><BR><I>A wanted issue is already in Feed Circulation. You can edit or cancel it below.</FONT></I>"
+			dat+={"
+				<HR>
+				<A href='?src=\ref[src];ac_set_wanted_name=1'>Criminal Name</A>: [src.admincaster_feed_message.author] <BR>
+				<A href='?src=\ref[src];ac_set_wanted_desc=1'>Description</A>: [src.admincaster_feed_message.body] <BR>
+			"}
+			if(wanted_already)
+				dat+="<B>Wanted Issue created by:</B><FONT COLOR='green'> [news_network.wanted_issue.backup_author]</FONT><BR>"
+			else
+				dat+="<B>Wanted Issue will be created under prosecutor:</B><FONT COLOR='green'> [src.admincaster_signature]</FONT><BR>"
+			dat+="<BR><A href='?src=\ref[src];ac_submit_wanted=[end_param]'>[(wanted_already) ? ("Edit Issue") : ("Submit")]</A>"
+			if(wanted_already)
+				dat+="<BR><A href='?src=\ref[src];ac_cancel_wanted=1'>Take down Issue</A>"
+			dat+="<BR><A href='?src=\ref[src];ac_setScreen=[0]'>Cancel</A>"
+		if(15)
+			dat+={"
+				<FONT COLOR='green'>Wanted issue for [src.admincaster_feed_message.author] is now in Network Circulation.</FONT><BR><BR>
+				<BR><A href='?src=\ref[src];ac_setScreen=[0]'>Return</A><BR>
+			"}
+		if(16)
+			dat+="<B><FONT COLOR='maroon'>ERROR: Wanted Issue rejected by Network.</B></FONT><HR><BR>"
+			if(src.admincaster_feed_message.author =="" || src.admincaster_feed_message.author == "\[REDACTED\]")
+				dat+="<FONT COLOR='maroon'>Invalid name for person wanted.</FONT><BR>"
+			if(src.admincaster_feed_message.body == "" || src.admincaster_feed_message.body == "\[REDACTED\]")
+				dat+="<FONT COLOR='maroon'>Invalid description.</FONT><BR>"
+			dat+="<BR><A href='?src=\ref[src];ac_setScreen=[0]'>Return</A><BR>"
+		if(17)
+			dat+={"
+				<B>Wanted Issue successfully deleted from Circulation</B><BR>
+				<BR><A href='?src=\ref[src];ac_setScreen=[0]'>Return</A><BR>
+			"}
+		if(18)
+			dat+={"
+				<B><FONT COLOR ='maroon'>-- STATIONWIDE WANTED ISSUE --</B></FONT><BR><FONT SIZE=2>\[Submitted by: <FONT COLOR='green'>[news_network.wanted_issue.backup_author]</FONT>\]</FONT><HR>
+				<B>Criminal</B>: [news_network.wanted_issue.author]<BR>
+				<B>Description</B>: [news_network.wanted_issue.body]<BR>
+				<B>Photo:</B>:
+			"}
+			if(news_network.wanted_issue.img)
+				usr << browse_rsc(news_network.wanted_issue.img, "tmp_photow.png")
+				dat+="<BR><img src='tmp_photow.png' width = '180'>"
+			else
+				dat+="None"
+			dat+="<BR><A href='?src=\ref[src];ac_setScreen=[0]'>Back</A><BR>"
+		if(19)
+			dat+={"
+				<FONT COLOR='green'>Wanted issue for [src.admincaster_feed_message.author] successfully edited.</FONT><BR><BR>
+				<BR><A href='?src=\ref[src];ac_setScreen=[0]'>Return</A><BR>
+			"}
+		else
+			dat+="I'm sorry to break your immersion. This shit's bugged. Report this bug to Agouri, polyxenitopalidou@gmail.com"
+
+	//world << "Channelname: [src.admincaster_feed_channel.channel_name] [src.admincaster_feed_channel.author]"
+	//world << "Msg: [src.admincaster_feed_message.author] [src.admincaster_feed_message.body]"
+	usr << browse(dat, "window=admincaster_main;size=400x600")
+	onclose(usr, "admincaster_main")
+
+
+
+/datum/admins/proc/Jobbans()
+	if(!check_rights(R_BAN))	return
+
+	var/dat = "<B>Job Bans!</B><HR><table>"
+	for(var/t in jobban_keylist)
+		var/r = t
+		if( findtext(r,"##") )
+			r = copytext( r, 1, findtext(r,"##") )//removes the description
+		dat += text("<tr><td>[t] (<A href='?src=\ref[src];removejobban=[r]'>unban</A>)</td></tr>")
+	dat += "</table>"
+	usr << browse(dat, "window=ban;size=400x400")
+
+/datum/admins/proc/Game()
+	if(!check_rights(0))	return
+
+	var/dat = {"
+		<center><B>Game Panel</B></center><hr>\n
+		<A href='?src=\ref[src];c_mode=1'>Change Game Mode</A><br>
+		"}
+	if(master_mode == "secret")
+		dat += "<A href='?src=\ref[src];f_secret=1'>(Force Secret Mode)</A><br>"
+
+	dat += {"
+		<BR>
+		<A href='?src=\ref[src];create_object=1'>Create Object</A><br>
+		<A href='?src=\ref[src];quick_create_object=1'>Quick Create Object</A><br>
+		<A href='?src=\ref[src];create_turf=1'>Create Turf</A><br>
+		<A href='?src=\ref[src];create_mob=1'>Create Mob</A><br>
+		<br><A href='?src=\ref[src];vsc=airflow'>Edit Airflow Settings</A><br>
+		<A href='?src=\ref[src];vsc=phoron'>Edit Phoron Settings</A><br>
+		<A href='?src=\ref[src];vsc=default'>Choose a default ZAS setting</A><br>
+		"}
+
+	usr << browse(dat, "window=admin2;size=210x280")
+	return
+
+/datum/admins/proc/Secrets()
+	if(!check_rights(0))	return
+
+	var/dat = "<B>The first rule of adminbuse is: you don't talk about the adminbuse.</B><HR>"
+	for(var/datum/admin_secret_category/category in admin_secrets.categories)
+		if(!category.can_view(usr))
+			continue
+		dat += "<B>[category.name]</B><br>"
+		if(category.desc)
+			dat += "<I>[category.desc]</I><BR>"
+		for(var/datum/admin_secret_item/item in category.items)
+			if(!item.can_view(usr))
+				continue
+			dat += "<A href='?src=\ref[src];admin_secrets=\ref[item]'>[item.name()]</A><BR>"
+		dat += "<BR>"
+	usr << browse(dat, "window=secrets")
+	return
+
+
+
+/////////////////////////////////////////////////////////////////////////////////////////////////admins2.dm merge
+//i.e. buttons/verbs
+
+
+/datum/admins/proc/restart()
+	set category = "Server"
+	set name = "Restart"
+	set desc="Restarts the world"
+	if (!usr.client.holder)
+		return
+	var/confirm = alert("Restart the game world?", "Restart", "Yes", "Cancel")
+	if(confirm == "Cancel")
+		return
+	if(confirm == "Yes")
+		world << "<span class='danger'>Restarting world!</span> <span class='notice'>Initiated by [usr.client.holder.fakekey ? "Admin" : usr.key]!</span>"
+		log_admin("[key_name(usr)] initiated a reboot.")
+
+		feedback_set_details("end_error","admin reboot - by [usr.key] [usr.client.holder.fakekey ? "(stealth)" : ""]")
+		feedback_add_details("admin_verb","R") //If you are copy-pasting this, ensure the 2nd parameter is unique to the new proc!
+
+		if(blackbox)
+			blackbox.save_all_data_to_sql()
+
+		sleep(50)
+		world.Reboot()
+
+
+/datum/admins/proc/announce()
+	set category = "Special Verbs"
+	set name = "Announce"
+	set desc="Announce your desires to the world"
+	if(!check_rights(0))	return
+
+	var/message = input("Global message to send:", "Admin Announce", null, null)  as message//todo: sanitize for all?
+	if(message)
+		if(!check_rights(R_SERVER,0))
+			message = sanitize(message, 500, extra = 0)
+		message = replacetext(message, "\n", "<br>") // required since we're putting it in a <p> tag
+		world << "<span class=notice><b>[usr.client.holder.fakekey ? "Administrator" : usr.key] Announces:</b><p style='text-indent: 50px'>[message]</p></span>"
+		log_admin("Announce: [key_name(usr)] : [message]")
+	feedback_add_details("admin_verb","A") //If you are copy-pasting this, ensure the 2nd parameter is unique to the new proc!
+
+/datum/admins/proc/toggleooc()
+	set category = "Server"
+	set desc="Globally Toggles OOC"
+	set name="Toggle OOC"
+
+	if(!check_rights(R_ADMIN))
+		return
+
+	config.ooc_allowed = !(config.ooc_allowed)
+	if (config.ooc_allowed)
+		world << "<B>The OOC channel has been globally enabled!</B>"
+	else
+		world << "<B>The OOC channel has been globally disabled!</B>"
+	log_and_message_admins("toggled OOC.")
+	feedback_add_details("admin_verb","TOOC") //If you are copy-pasting this, ensure the 2nd parameter is unique to the new proc!
+
+/datum/admins/proc/togglelooc()
+	set category = "Server"
+	set desc="Globally Toggles LOOC"
+	set name="Toggle LOOC"
+
+	if(!check_rights(R_ADMIN))
+		return
+
+	config.looc_allowed = !(config.looc_allowed)
+	if (config.looc_allowed)
+		world << "<B>The LOOC channel has been globally enabled!</B>"
+	else
+		world << "<B>The LOOC channel has been globally disabled!</B>"
+	log_and_message_admins("toggled LOOC.")
+	feedback_add_details("admin_verb","TLOOC") //If you are copy-pasting this, ensure the 2nd parameter is unique to the new proc!
+
+
+/datum/admins/proc/toggledsay()
+	set category = "Server"
+	set desc="Globally Toggles DSAY"
+	set name="Toggle DSAY"
+
+	if(!check_rights(R_ADMIN))
+		return
+
+	config.dsay_allowed = !(config.dsay_allowed)
+	if (config.dsay_allowed)
+		world << "<B>Deadchat has been globally enabled!</B>"
+	else
+		world << "<B>Deadchat has been globally disabled!</B>"
+	log_admin("[key_name(usr)] toggled deadchat.")
+	message_admins("[key_name_admin(usr)] toggled deadchat.", 1)
+	feedback_add_details("admin_verb","TDSAY") //If you are copy-pasting this, ensure the 2nd parameter is unique to the new proc
+
+/datum/admins/proc/toggleoocdead()
+	set category = "Server"
+	set desc="Toggle Dead OOC."
+	set name="Toggle Dead OOC"
+
+	if(!check_rights(R_ADMIN))
+		return
+
+	config.dooc_allowed = !( config.dooc_allowed )
+	log_admin("[key_name(usr)] toggled Dead OOC.")
+	message_admins("[key_name_admin(usr)] toggled Dead OOC.", 1)
+	feedback_add_details("admin_verb","TDOOC") //If you are copy-pasting this, ensure the 2nd parameter is unique to the new proc!
+
+/datum/admins/proc/toggletraitorscaling()
+	set category = "Server"
+	set desc="Toggle traitor scaling"
+	set name="Toggle Traitor Scaling"
+	config.traitor_scaling = !config.traitor_scaling
+	log_admin("[key_name(usr)] toggled Traitor Scaling to [config.traitor_scaling].")
+	message_admins("[key_name_admin(usr)] toggled Traitor Scaling [config.traitor_scaling ? "on" : "off"].", 1)
+	feedback_add_details("admin_verb","TTS") //If you are copy-pasting this, ensure the 2nd parameter is unique to the new proc!
+
+/datum/admins/proc/startnow()
+	set category = "Server"
+	set desc="Start the round RIGHT NOW"
+	set name="Start Now"
+	if(!ticker)
+		alert("Unable to start the game as it is not set up.")
+		return
+	if(ticker.current_state == GAME_STATE_PREGAME)
+		ticker.current_state = GAME_STATE_SETTING_UP
+		log_admin("[usr.key] has started the game.")
+		message_admins("<font color='blue'>[usr.key] has started the game.</font>")
+		feedback_add_details("admin_verb","SN") //If you are copy-pasting this, ensure the 2nd parameter is unique to the new proc!
+		return 1
+	else
+		usr << "<font color='red'>Error: Start Now: Game has already started.</font>"
+		return 0
+
+/datum/admins/proc/toggleenter()
+	set category = "Server"
+	set desc="People can't enter"
+	set name="Toggle Entering"
+	config.enter_allowed = !(config.enter_allowed)
+	if (!(config.enter_allowed))
+		world << "<B>New players may no longer enter the game.</B>"
+	else
+		world << "<B>New players may now enter the game.</B>"
+	log_admin("[key_name(usr)] toggled new player game entering.")
+	message_admins("\blue [key_name_admin(usr)] toggled new player game entering.", 1)
+	world.update_status()
+	feedback_add_details("admin_verb","TE") //If you are copy-pasting this, ensure the 2nd parameter is unique to the new proc!
+
+/datum/admins/proc/toggleAI()
+	set category = "Server"
+	set desc="People can't be AI"
+	set name="Toggle AI"
+	config.allow_ai = !( config.allow_ai )
+	if (!( config.allow_ai ))
+		world << "<B>The AI job is no longer chooseable.</B>"
+	else
+		world << "<B>The AI job is chooseable now.</B>"
+	log_admin("[key_name(usr)] toggled AI allowed.")
+	world.update_status()
+	feedback_add_details("admin_verb","TAI") //If you are copy-pasting this, ensure the 2nd parameter is unique to the new proc!
+
+/datum/admins/proc/toggleaban()
+	set category = "Server"
+	set desc="Respawn basically"
+	set name="Toggle Respawn"
+	config.abandon_allowed = !(config.abandon_allowed)
+	if(config.abandon_allowed)
+		world << "<B>You may now respawn.</B>"
+	else
+		world << "<B>You may no longer respawn :(</B>"
+	message_admins("\blue [key_name_admin(usr)] toggled respawn to [config.abandon_allowed ? "On" : "Off"].", 1)
+	log_admin("[key_name(usr)] toggled respawn to [config.abandon_allowed ? "On" : "Off"].")
+	world.update_status()
+	feedback_add_details("admin_verb","TR") //If you are copy-pasting this, ensure the 2nd parameter is unique to the new proc!
+
+/datum/admins/proc/toggle_aliens()
+	set category = "Server"
+	set desc="Toggle alien mobs"
+	set name="Toggle Aliens"
+	config.aliens_allowed = !config.aliens_allowed
+	log_admin("[key_name(usr)] toggled Aliens to [config.aliens_allowed].")
+	message_admins("[key_name_admin(usr)] toggled Aliens [config.aliens_allowed ? "on" : "off"].", 1)
+	feedback_add_details("admin_verb","TA") //If you are copy-pasting this, ensure the 2nd parameter is unique to the new proc!
+
+/datum/admins/proc/toggle_space_ninja()
+	set category = "Server"
+	set desc="Toggle space ninjas spawning."
+	set name="Toggle Space Ninjas"
+	config.ninjas_allowed = !config.ninjas_allowed
+	log_admin("[key_name(usr)] toggled Space Ninjas to [config.ninjas_allowed].")
+	message_admins("[key_name_admin(usr)] toggled Space Ninjas [config.ninjas_allowed ? "on" : "off"].", 1)
+	feedback_add_details("admin_verb","TSN") //If you are copy-pasting this, ensure the 2nd parameter is unique to the new proc!
+
+/datum/admins/proc/delay()
+	set category = "Server"
+	set desc="Delay the game start/end"
+	set name="Delay"
+
+	if(!check_rights(R_SERVER))	return
+	if (!ticker || ticker.current_state != GAME_STATE_PREGAME)
+		ticker.delay_end = !ticker.delay_end
+		log_admin("[key_name(usr)] [ticker.delay_end ? "delayed the round end" : "has made the round end normally"].")
+		message_admins("\blue [key_name(usr)] [ticker.delay_end ? "delayed the round end" : "has made the round end normally"].", 1)
+		return //alert("Round end delayed", null, null, null, null, null)
+	round_progressing = !round_progressing
+	if (!round_progressing)
+		world << "<b>The game start has been delayed.</b>"
+		log_admin("[key_name(usr)] delayed the game.")
+	else
+		world << "<b>The game will start soon.</b>"
+		log_admin("[key_name(usr)] removed the delay.")
+	feedback_add_details("admin_verb","DELAY") //If you are copy-pasting this, ensure the 2nd parameter is unique to the new proc!
+
+/datum/admins/proc/adjump()
+	set category = "Server"
+	set desc="Toggle admin jumping"
+	set name="Toggle Jump"
+	config.allow_admin_jump = !(config.allow_admin_jump)
+	message_admins("\blue Toggled admin jumping to [config.allow_admin_jump].")
+	feedback_add_details("admin_verb","TJ") //If you are copy-pasting this, ensure the 2nd parameter is unique to the new proc!
+
+/datum/admins/proc/adspawn()
+	set category = "Server"
+	set desc="Toggle admin spawning"
+	set name="Toggle Spawn"
+	config.allow_admin_spawning = !(config.allow_admin_spawning)
+	message_admins("\blue Toggled admin item spawning to [config.allow_admin_spawning].")
+	feedback_add_details("admin_verb","TAS") //If you are copy-pasting this, ensure the 2nd parameter is unique to the new proc!
+
+/datum/admins/proc/adrev()
+	set category = "Server"
+	set desc="Toggle admin revives"
+	set name="Toggle Revive"
+	config.allow_admin_rev = !(config.allow_admin_rev)
+	message_admins("\blue Toggled reviving to [config.allow_admin_rev].")
+	feedback_add_details("admin_verb","TAR") //If you are copy-pasting this, ensure the 2nd parameter is unique to the new proc!
+
+/datum/admins/proc/immreboot()
+	set category = "Server"
+	set desc="Reboots the server post haste"
+	set name="Immediate Reboot"
+	if(!usr.client.holder)	return
+	if( alert("Reboot server?",,"Yes","No") == "No")
+		return
+	world << "\red <b>Rebooting world!</b> \blue Initiated by [usr.client.holder.fakekey ? "Admin" : usr.key]!"
+	log_admin("[key_name(usr)] initiated an immediate reboot.")
+
+	feedback_set_details("end_error","immediate admin reboot - by [usr.key] [usr.client.holder.fakekey ? "(stealth)" : ""]")
+	feedback_add_details("admin_verb","IR") //If you are copy-pasting this, ensure the 2nd parameter is unique to the new proc!
+
+	if(blackbox)
+		blackbox.save_all_data_to_sql()
+
+	world.Reboot()
+
+/datum/admins/proc/unprison(var/mob/M in mob_list)
+	set category = "Admin"
+	set name = "Unprison"
+	if (M.z == 2)
+		if (config.allow_admin_jump)
+			M.loc = pick(latejoin)
+			message_admins("[key_name_admin(usr)] has unprisoned [key_name_admin(M)]", 1)
+			log_admin("[key_name(usr)] has unprisoned [key_name(M)]")
+		else
+			alert("Admin jumping disabled")
+	else
+		alert("[M.name] is not prisoned.")
+	feedback_add_details("admin_verb","UP") //If you are copy-pasting this, ensure the 2nd parameter is unique to the new proc!
+
+////////////////////////////////////////////////////////////////////////////////////////////////ADMIN HELPER PROCS
+
+/proc/is_special_character(mob/M as mob) // returns 1 for specail characters and 2 for heroes of gamemode
+	if(!ticker || !ticker.mode)
+		return 0
+	if (!istype(M))
+		return 0
+
+	if(M.mind)
+		if(ticker.mode.antag_templates && ticker.mode.antag_templates.len)
+			for(var/datum/antagonist/antag in ticker.mode.antag_templates)
+				if(antag.is_antagonist(M.mind))
+					return 2
+		else if(M.mind.special_role)
+			return 1
+
+	if(isrobot(M))
+		var/mob/living/silicon/robot/R = M
+		if(R.emagged)
+			return 1
+
+	return 0
+
+/datum/admins/proc/spawn_fruit(seedtype in plant_controller.seeds)
+	set category = "Debug"
+	set desc = "Spawn the product of a seed."
+	set name = "Spawn Fruit"
+
+	if(!check_rights(R_SPAWN))	return
+
+	if(!seedtype || !plant_controller.seeds[seedtype])
+		return
+	var/datum/seed/S = plant_controller.seeds[seedtype]
+	S.harvest(usr,0,0,1)
+	log_admin("[key_name(usr)] spawned [seedtype] fruit at ([usr.x],[usr.y],[usr.z])")
+
+/datum/admins/proc/spawn_custom_item()
+	set category = "Debug"
+	set desc = "Spawn a custom item."
+	set name = "Spawn Custom Item"
+
+	if(!check_rights(R_SPAWN))	return
+
+	var/owner = input("Select a ckey.", "Spawn Custom Item") as null|anything in custom_items
+	if(!owner|| !custom_items[owner])
+		return
+
+	var/list/possible_items = custom_items[owner]
+	var/datum/custom_item/item_to_spawn = input("Select an item to spawn.", "Spawn Custom Item") as null|anything in possible_items
+	if(!item_to_spawn)
+		return
+
+	item_to_spawn.spawn_item(get_turf(usr))
+
+/datum/admins/proc/check_custom_items()
+
+	set category = "Debug"
+	set desc = "Check the custom item list."
+	set name = "Check Custom Items"
+
+	if(!check_rights(R_SPAWN))	return
+
+	if(!custom_items)
+		usr << "Custom item list is null."
+		return
+
+	if(!custom_items.len)
+		usr << "Custom item list not populated."
+		return
+
+	for(var/assoc_key in custom_items)
+		usr << "[assoc_key] has:"
+		var/list/current_items = custom_items[assoc_key]
+		for(var/datum/custom_item/item in current_items)
+			usr << "- name: [item.name] icon: [item.item_icon] path: [item.item_path] desc: [item.item_desc]"
+
+/datum/admins/proc/spawn_plant(seedtype in plant_controller.seeds)
+	set category = "Debug"
+	set desc = "Spawn a spreading plant effect."
+	set name = "Spawn Plant"
+
+	if(!check_rights(R_SPAWN))	return
+
+	if(!seedtype || !plant_controller.seeds[seedtype])
+		return
+	new /obj/effect/plant(get_turf(usr), plant_controller.seeds[seedtype])
+	log_admin("[key_name(usr)] spawned [seedtype] vines at ([usr.x],[usr.y],[usr.z])")
+
+/datum/admins/proc/spawn_atom(var/object as text)
+	set category = "Debug"
+	set desc = "(atom path) Spawn an atom"
+	set name = "Spawn"
+
+	if(!check_rights(R_SPAWN))	return
+
+	var/list/types = typesof(/atom)
+	var/list/matches = new()
+
+	for(var/path in types)
+		if(findtext("[path]", object))
+			matches += path
+
+	if(matches.len==0)
+		return
+
+	var/chosen
+	if(matches.len==1)
+		chosen = matches[1]
+	else
+		chosen = input("Select an atom type", "Spawn Atom", matches[1]) as null|anything in matches
+		if(!chosen)
+			return
+
+	if(ispath(chosen,/turf))
+		var/turf/T = get_turf(usr.loc)
+		T.ChangeTurf(chosen)
+	else
+		new chosen(usr.loc)
+
+	log_and_message_admins("spawned [chosen] at ([usr.x],[usr.y],[usr.z])")
+	feedback_add_details("admin_verb","SA") //If you are copy-pasting this, ensure the 2nd parameter is unique to the new proc!
+
+
+/datum/admins/proc/show_traitor_panel(var/mob/M in mob_list)
+	set category = "Admin"
+	set desc = "Edit mobs's memory and role"
+	set name = "Show Traitor Panel"
+
+	if(!istype(M))
+		usr << "This can only be used on instances of type /mob"
+		return
+	if(!M.mind)
+		usr << "This mob has no mind!"
+		return
+
+	M.mind.edit_memory()
+	feedback_add_details("admin_verb","STP") //If you are copy-pasting this, ensure the 2nd parameter is unique to the new proc!
+
+/datum/admins/proc/show_game_mode()
+	set category = "Admin"
+	set desc = "Show the current round configuration."
+	set name = "Show Game Mode"
+
+	if(!ticker || !ticker.mode)
+		alert("Not before roundstart!", "Alert")
+		return
+
+	var/out = "<font size=3><b>Current mode: [ticker.mode.name] (<a href='?src=\ref[ticker.mode];debug_antag=self'>[ticker.mode.config_tag]</a>)</b></font><br/>"
+	out += "<hr>"
+
+	if(ticker.mode.ert_disabled)
+		out += "<b>Emergency Response Teams:</b> <a href='?src=\ref[ticker.mode];toggle=ert'>disabled</a>"
+	else
+		out += "<b>Emergency Response Teams:</b> <a href='?src=\ref[ticker.mode];toggle=ert'>enabled</a>"
+	out += "<br/>"
+
+	if(ticker.mode.deny_respawn)
+		out += "<b>Respawning:</b> <a href='?src=\ref[ticker.mode];toggle=respawn'>disallowed</a>"
+	else
+		out += "<b>Respawning:</b> <a href='?src=\ref[ticker.mode];toggle=respawn'>allowed</a>"
+	out += "<br/>"
+
+	out += "<b>Shuttle delay multiplier:</b> <a href='?src=\ref[ticker.mode];set=shuttle_delay'>[ticker.mode.shuttle_delay]</a><br/>"
+
+	if(ticker.mode.auto_recall_shuttle)
+		out += "<b>Shuttle auto-recall:</b> <a href='?src=\ref[ticker.mode];toggle=shuttle_recall'>enabled</a>"
+	else
+		out += "<b>Shuttle auto-recall:</b> <a href='?src=\ref[ticker.mode];toggle=shuttle_recall'>disabled</a>"
+	out += "<br/><br/>"
+
+	if(ticker.mode.event_delay_mod_moderate)
+		out += "<b>Moderate event time modifier:</b> <a href='?src=\ref[ticker.mode];set=event_modifier_moderate'>[ticker.mode.event_delay_mod_moderate]</a><br/>"
+	else
+		out += "<b>Moderate event time modifier:</b> <a href='?src=\ref[ticker.mode];set=event_modifier_moderate'>unset</a><br/>"
+
+	if(ticker.mode.event_delay_mod_major)
+		out += "<b>Major event time modifier:</b> <a href='?src=\ref[ticker.mode];set=event_modifier_severe'>[ticker.mode.event_delay_mod_major]</a><br/>"
+	else
+		out += "<b>Major event time modifier:</b> <a href='?src=\ref[ticker.mode];set=event_modifier_severe'>unset</a><br/>"
+
+	out += "<hr>"
+
+	if(ticker.mode.antag_tags && ticker.mode.antag_tags.len)
+		out += "<b>Core antag templates:</b></br>"
+		for(var/antag_tag in ticker.mode.antag_tags)
+			out += "<a href='?src=\ref[ticker.mode];debug_antag=[antag_tag]'>[antag_tag]</a>.</br>"
+
+	if(ticker.mode.round_autoantag)
+		out += "<b>Autotraitor <a href='?src=\ref[ticker.mode];toggle=autotraitor'>enabled</a></b>."
+		if(ticker.mode.antag_scaling_coeff > 0)
+			out += " (scaling with <a href='?src=\ref[ticker.mode];set=antag_scaling'>[ticker.mode.antag_scaling_coeff]</a>)"
+		else
+			out += " (not currently scaling, <a href='?src=\ref[ticker.mode];set=antag_scaling'>set a coefficient</a>)"
+		out += "<br/>"
+	else
+		out += "<b>Autotraitor <a href='?src=\ref[ticker.mode];toggle=autotraitor'>disabled</a></b>.<br/>"
+
+	out += "<b>All antag ids:</b>"
+	if(ticker.mode.antag_templates && ticker.mode.antag_templates.len).
+		for(var/datum/antagonist/antag in ticker.mode.antag_templates)
+			antag.update_current_antag_max()
+			out += " <a href='?src=\ref[ticker.mode];debug_antag=[antag.id]'>[antag.id]</a>"
+			out += " ([antag.get_antag_count()]/[antag.cur_max]) "
+			out += " <a href='?src=\ref[ticker.mode];remove_antag_type=[antag.id]'>\[-\]</a><br/>"
+	else
+		out += " None."
+	out += " <a href='?src=\ref[ticker.mode];add_antag_type=1'>\[+\]</a><br/>"
+
+	usr << browse(out, "window=edit_mode[src]")
+	feedback_add_details("admin_verb","SGM")
+
+
+/datum/admins/proc/toggletintedweldhelmets()
+	set category = "Debug"
+	set desc="Reduces view range when wearing welding helmets"
+	set name="Toggle tinted welding helmets."
+	config.welder_vision = !( config.welder_vision )
+	if (config.welder_vision)
+		world << "<B>Reduced welder vision has been enabled!</B>"
+	else
+		world << "<B>Reduced welder vision has been disabled!</B>"
+	log_admin("[key_name(usr)] toggled welder vision.")
+	message_admins("[key_name_admin(usr)] toggled welder vision.", 1)
+	feedback_add_details("admin_verb","TTWH") //If you are copy-pasting this, ensure the 2nd parameter is unique to the new proc!
+
+/datum/admins/proc/toggleguests()
+	set category = "Server"
+	set desc="Guests can't enter"
+	set name="Toggle guests"
+	config.guests_allowed = !(config.guests_allowed)
+	if (!(config.guests_allowed))
+		world << "<B>Guests may no longer enter the game.</B>"
+	else
+		world << "<B>Guests may now enter the game.</B>"
+	log_admin("[key_name(usr)] toggled guests game entering [config.guests_allowed?"":"dis"]allowed.")
+	message_admins("\blue [key_name_admin(usr)] toggled guests game entering [config.guests_allowed?"":"dis"]allowed.", 1)
+	feedback_add_details("admin_verb","TGU") //If you are copy-pasting this, ensure the 2nd parameter is unique to the new proc!
+
+/datum/admins/proc/output_ai_laws()
+	var/ai_number = 0
+	for(var/mob/living/silicon/S in mob_list)
+		ai_number++
+		if(isAI(S))
+			usr << "<b>AI [key_name(S, usr)]'s laws:</b>"
+		else if(isrobot(S))
+			var/mob/living/silicon/robot/R = S
+			usr << "<b>CYBORG [key_name(S, usr)] [R.connected_ai?"(Slaved to: [R.connected_ai])":"(Independant)"]: laws:</b>"
+		else if (ispAI(S))
+			usr << "<b>pAI [key_name(S, usr)]'s laws:</b>"
+		else
+			usr << "<b>SOMETHING SILICON [key_name(S, usr)]'s laws:</b>"
+
+		if (S.laws == null)
+			usr << "[key_name(S, usr)]'s laws are null?? Contact a coder."
+		else
+			S.laws.show_laws(usr)
+	if(!ai_number)
+		usr << "<b>No AIs located</b>" //Just so you know the thing is actually working and not just ignoring you.
+
+/datum/admins/proc/show_skills()
+	set category = "Admin"
+	set name = "Show Skills"
+
+	if (!istype(src,/datum/admins))
+		src = usr.client.holder
+	if (!istype(src,/datum/admins))
+		usr << "Error: you are not an admin!"
+		return
+
+	var/mob/living/carbon/human/M = input("Select mob.", "Select mob.") as null|anything in human_mob_list
+	if(!M) return
+
+	show_skill_window(usr, M)
+
+	return
+
+/client/proc/update_mob_sprite(mob/living/carbon/human/H as mob)
+	set category = "Admin"
+	set name = "Update Mob Sprite"
+	set desc = "Should fix any mob sprite update errors."
+
+	if (!holder)
+		src << "Only administrators may use this command."
+		return
+
+	if(istype(H))
+		H.regenerate_icons()
+
+
+/*
+	helper proc to test if someone is a mentor or not.  Got tired of writing this same check all over the place.
+*/
+/proc/is_mentor(client/C)
+
+	if(!istype(C))
+		return 0
+	if(!C.holder)
+		return 0
+
+	if(C.holder.rights == R_MENTOR)
+		return 1
+	return 0
+
+/proc/get_options_bar(whom, detail = 2, name = 0, link = 1, highlight_special = 1)
+	if(!whom)
+		return "<b>(*null*)</b>"
+	var/mob/M
+	var/client/C
+	if(istype(whom, /client))
+		C = whom
+		M = C.mob
+	else if(istype(whom, /mob))
+		M = whom
+		C = M.client
+	else
+		return "<b>(*not an mob*)</b>"
+	switch(detail)
+		if(0)
+			return "<b>[key_name(C, link, name, highlight_special)]</b>"
+
+		if(1)	//Private Messages
+			return "<b>[key_name(C, link, name, highlight_special)](<A HREF='?_src_=holder;adminmoreinfo=\ref[M]'>?</A>)</b>"
+
+		if(2)	//Admins
+			var/ref_mob = "\ref[M]"
+			return "<b>[key_name(C, link, name, highlight_special)](<A HREF='?_src_=holder;adminmoreinfo=[ref_mob]'>?</A>) (<A HREF='?_src_=holder;adminplayeropts=[ref_mob]'>PP</A>) (<A HREF='?_src_=vars;Vars=[ref_mob]'>VV</A>) (<A HREF='?_src_=holder;subtlemessage=[ref_mob]'>SM</A>) ([admin_jump_link(M, src)]) (<A HREF='?_src_=holder;check_antagonist=1'>CA</A>)</b>"
+
+		if(3)	//Devs
+			var/ref_mob = "\ref[M]"
+			return "<b>[key_name(C, link, name, highlight_special)](<A HREF='?_src_=vars;Vars=[ref_mob]'>VV</A>)([admin_jump_link(M, src)])</b>"
+
+		if(4)	//Mentors
+			var/ref_mob = "\ref[M]"
+			return "<b>[key_name(C, link, name, highlight_special)] (<A HREF='?_src_=holder;adminmoreinfo=\ref[M]'>?</A>) (<A HREF='?_src_=holder;adminplayeropts=[ref_mob]'>PP</A>) (<A HREF='?_src_=vars;Vars=[ref_mob]'>VV</A>) (<A HREF='?_src_=holder;subtlemessage=[ref_mob]'>SM</A>) ([admin_jump_link(M, src)])</b>"
+
+
+/proc/ishost(whom)
+	if(!whom)
+		return 0
+	var/client/C
+	var/mob/M
+	if(istype(whom, /client))
+		C = whom
+	if(istype(whom, /mob))
+		M = whom
+		C = M.client
+	if(R_HOST & C.holder.rights)
+		return 1
+	else
+		return 0
+//
+//
+//ALL DONE
+//*********************************************************************************************************
+//
+
+//Returns 1 to let the dragdrop code know we are trapping this event
+//Returns 0 if we don't plan to trap the event
+/datum/admins/proc/cmd_ghost_drag(var/mob/dead/observer/frommob, var/mob/living/tomob)
+	if(!istype(frommob))
+		return //Extra sanity check to make sure only observers are shoved into things
+
+	//Same as assume-direct-control perm requirements.
+	if (!check_rights(R_VAREDIT,0) || !check_rights(R_ADMIN|R_DEBUG,0))
+		return 0
+	if (!frommob.ckey)
+		return 0
+	var/question = ""
+	if (tomob.ckey)
+		question = "This mob already has a user ([tomob.key]) in control of it! "
+	question += "Are you sure you want to place [frommob.name]([frommob.key]) in control of [tomob.name]?"
+	var/ask = alert(question, "Place ghost in control of mob?", "Yes", "No")
+	if (ask != "Yes")
+		return 1
+	if (!frommob || !tomob) //make sure the mobs don't go away while we waited for a response
+		return 1
+	if(tomob.client) //No need to ghostize if there is no client
+		tomob.ghostize(0)
+	message_admins("<span class='adminnotice'>[key_name_admin(usr)] has put [frommob.ckey] in control of [tomob.name].</span>")
+	log_admin("[key_name(usr)] stuffed [frommob.ckey] into [tomob.name].")
+	feedback_add_details("admin_verb","CGD")
+	tomob.ckey = frommob.ckey
+	qdel(frommob)
+	return 1
+
+/datum/admins/proc/force_antag_latespawn()
+	set category = "Admin"
+	set name = "Force Template Spawn"
+	set desc = "Force an antagonist template to spawn."
+
+	if (!istype(src,/datum/admins))
+		src = usr.client.holder
+	if (!istype(src,/datum/admins))
+		usr << "Error: you are not an admin!"
+		return
+
+	if(!ticker || !ticker.mode)
+		usr << "Mode has not started."
+		return
+
+	var/antag_type = input("Choose a template.","Force Latespawn") as null|anything in all_antag_types
+	if(!antag_type || !all_antag_types[antag_type])
+		usr << "Aborting."
+		return
+
+	var/datum/antagonist/antag = all_antag_types[antag_type]
+	message_admins("[key_name(usr)] attempting to force latespawn with template [antag.id].")
+	antag.attempt_auto_spawn()
+
+/datum/admins/proc/force_mode_latespawn()
+	set category = "Admin"
+	set name = "Force Mode Spawn"
+	set desc = "Force autotraitor to proc."
+
+	if (!istype(src,/datum/admins))
+		src = usr.client.holder
+	if (!istype(src,/datum/admins))
+		usr << "Error: you are not an admin!"
+		return
+
+	if(!ticker || !ticker.mode)
+		usr << "Mode has not started."
+		return
+
+	message_admins("[key_name(usr)] attempting to force mode autospawn.")
+	ticker.mode.process_autoantag()