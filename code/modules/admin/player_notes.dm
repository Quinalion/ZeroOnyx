--- conflicted
+++ resolved
@@ -105,7 +105,6 @@
 
 	message_admins("\blue [key_name_admin(user)] has edited [key]'s notes.")
 	log_admin("[key_name(user)] has edited [key]'s notes.")
-<<<<<<< HEAD
 
 	qdel(info)
 
@@ -135,47 +134,6 @@
 	qdel(info)
 
 /proc/show_player_info_irc(var/key as text)
-	var/dat = "          Info on [key]%0D%0A"
-	var/savefile/info = new("data/player_saves/[copytext(key, 1, 2)]/[key]/info.sav")
-	var/list/infos
-	info >> infos
-	if(!infos)
-		dat = "No information found on the given key."
-	else
-		for(var/datum/player_info/I in infos)
-			dat += "[I.content]%0D%0Aby [I.author] ([I.rank]) on [I.timestamp]%0D%0A%0D%0A"
-
-	return dat
-=======
-
-	del info
-
-	//Updating list of keys with notes on them
-	var/savefile/note_list = new("data/player_notes.sav")
-	var/list/note_keys
-	note_list >> note_keys
-	if(!note_keys) note_keys = list()
-	if(!note_keys.Find(key)) note_keys += key
-	note_list << note_keys
-	del note_list
-
-
-/proc/notes_del(var/key, var/index)
-	var/savefile/info = new("data/player_saves/[copytext(key, 1, 2)]/[key]/info.sav")
-	var/list/infos
-	info >> infos
-	if(!infos || infos.len < index) return
-
-	var/datum/player_info/item = infos[index]
-	infos.Remove(item)
-	info << infos
-
-	message_admins("\blue [key_name_admin(usr)] deleted one of [key]'s notes.")
-	log_admin("[key_name(usr)] deleted one of [key]'s notes.")
-
-	del info
-
-/proc/show_player_info_irc(var/key as text)
 	var/dat = "          Info on [key]\n"
 	var/savefile/info = new("data/player_saves/[copytext(key, 1, 2)]/[key]/info.sav")
 	var/list/infos
@@ -186,5 +144,4 @@
 		for(var/datum/player_info/I in infos)
 			dat += "[I.content]\nby [I.author] ([I.rank]) on [I.timestamp]\n\n"
 
-	return list2params(list(dat))
->>>>>>> 0a547970
+	return list2params(list(dat))