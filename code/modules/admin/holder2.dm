--- conflicted
+++ resolved
@@ -1,102 +1,96 @@
-var/list/admin_datums = list()
-
-/datum/admins
-	var/rank			= "Temporary Admin"
-	var/client/owner	= null
-	var/rights = 0
-	var/fakekey			= null
-
-	var/datum/marked_datum
-
-	var/admincaster_screen = 0	//See newscaster.dm under machinery for a full description
-	var/datum/feed_message/admincaster_feed_message = new /datum/feed_message   //These two will act as holders.
-	var/datum/feed_channel/admincaster_feed_channel = new /datum/feed_channel
-	var/admincaster_signature	//What you'll sign the newsfeeds as
-
-/datum/admins/New(initial_rank = "Temporary Admin", initial_rights = 0, ckey)
-	if(!ckey)
-		error("Admin datum created without a ckey argument. Datum has been deleted")
-		del(src)
-		return
-	admincaster_signature = "Nanotrasen Officer #[rand(0,9)][rand(0,9)][rand(0,9)]"
-	rank = initial_rank
-	rights = initial_rights
-	admin_datums[ckey] = src
-
-/datum/admins/proc/associate(client/C)
-	if(istype(C))
-		owner = C
-		owner.holder = src
-		owner.add_admin_verbs()	//TODO
-		admins |= C
-
-/datum/admins/proc/disassociate()
-	if(owner)
-		admins -= owner
-		owner.remove_admin_verbs()
-		owner.deadmin_holder = owner.holder
-		owner.holder = null
-
-/datum/admins/proc/reassociate()
-	if(owner)
-		admins += owner
-		owner.holder = src
-		owner.deadmin_holder = null
-		owner.add_admin_verbs()
-		
-
-/*
-checks if usr is an admin with at least ONE of the flags in rights_required. (Note, they don't need all the flags)
-if rights_required == 0, then it simply checks if they are an admin.
-if it doesn't return 1 and show_msg=1 it will prints a message explaining why the check has failed
-generally it would be used like so:
-
-proc/admin_proc()
-	if(!check_rights(R_ADMIN)) return
-	world << "you have enough rights!"
-
-NOTE: it checks usr! not src! So if you're checking somebody's rank in a proc which they did not call
-you will have to do something like if(client.holder.rights & R_ADMIN) yourself.
-*/
-<<<<<<< HEAD
-/proc/check_rights(rights_required, show_msg=1, var/mob/user = usr)
-	if(user && user.client)
-=======
-
-/proc/check_rights(rights_required, show_msg=1)
-	if(usr && usr.client)
->>>>>>> 44e280db
-		if(rights_required)
-			if(user.client.holder)
-				if(rights_required & user.client.holder.rights)
-					return 1
-				else
-					if(show_msg)
-						user << "<font color='red'>Error: You do not have sufficient rights to do that. You require one of the following flags:[rights2text(rights_required," ")].</font>"
-		else
-			if(user.client.holder)
-				return 1
-			else
-				if(show_msg)
-					user << "<font color='red'>Error: You are not an admin.</font>"
-	return 0
-
-//probably a bit iffy - will hopefully figure out a better solution
-/proc/check_if_greater_rights_than(client/other)
-	if(usr && usr.client)
-		if(usr.client.holder)
-			if(!other || !other.holder)
-				return 1
-			if(usr.client.holder.rights != other.holder.rights)
-				if( (usr.client.holder.rights & other.holder.rights) == other.holder.rights )
-					return 1	//we have all the rights they have and more
-		usr << "<font color='red'>Error: Cannot proceed. They have more or equal rights to us.</font>"
-	return 0
-
-
-
-/client/proc/deadmin()
-	if(holder)
-		holder.disassociate()
-		//del(holder)
-	return 1
+var/list/admin_datums = list()
+
+/datum/admins
+	var/rank			= "Temporary Admin"
+	var/client/owner	= null
+	var/rights = 0
+	var/fakekey			= null
+
+	var/datum/marked_datum
+
+	var/admincaster_screen = 0	//See newscaster.dm under machinery for a full description
+	var/datum/feed_message/admincaster_feed_message = new /datum/feed_message   //These two will act as holders.
+	var/datum/feed_channel/admincaster_feed_channel = new /datum/feed_channel
+	var/admincaster_signature	//What you'll sign the newsfeeds as
+
+/datum/admins/New(initial_rank = "Temporary Admin", initial_rights = 0, ckey)
+	if(!ckey)
+		error("Admin datum created without a ckey argument. Datum has been deleted")
+		del(src)
+		return
+	admincaster_signature = "Nanotrasen Officer #[rand(0,9)][rand(0,9)][rand(0,9)]"
+	rank = initial_rank
+	rights = initial_rights
+	admin_datums[ckey] = src
+
+/datum/admins/proc/associate(client/C)
+	if(istype(C))
+		owner = C
+		owner.holder = src
+		owner.add_admin_verbs()	//TODO
+		admins |= C
+
+/datum/admins/proc/disassociate()
+	if(owner)
+		admins -= owner
+		owner.remove_admin_verbs()
+		owner.deadmin_holder = owner.holder
+		owner.holder = null
+
+/datum/admins/proc/reassociate()
+	if(owner)
+		admins += owner
+		owner.holder = src
+		owner.deadmin_holder = null
+		owner.add_admin_verbs()
+		
+
+/*
+checks if usr is an admin with at least ONE of the flags in rights_required. (Note, they don't need all the flags)
+if rights_required == 0, then it simply checks if they are an admin.
+if it doesn't return 1 and show_msg=1 it will prints a message explaining why the check has failed
+generally it would be used like so:
+
+proc/admin_proc()
+	if(!check_rights(R_ADMIN)) return
+	world << "you have enough rights!"
+
+NOTE: it checks usr! not src! So if you're checking somebody's rank in a proc which they did not call
+you will have to do something like if(client.holder.rights & R_ADMIN) yourself.
+*/
+/proc/check_rights(rights_required, show_msg=1, var/mob/user = usr)
+	if(user && user.client)
+		if(rights_required)
+			if(user.client.holder)
+				if(rights_required & user.client.holder.rights)
+					return 1
+				else
+					if(show_msg)
+						user << "<font color='red'>Error: You do not have sufficient rights to do that. You require one of the following flags:[rights2text(rights_required," ")].</font>"
+		else
+			if(user.client.holder)
+				return 1
+			else
+				if(show_msg)
+					user << "<font color='red'>Error: You are not an admin.</font>"
+	return 0
+
+//probably a bit iffy - will hopefully figure out a better solution
+/proc/check_if_greater_rights_than(client/other)
+	if(usr && usr.client)
+		if(usr.client.holder)
+			if(!other || !other.holder)
+				return 1
+			if(usr.client.holder.rights != other.holder.rights)
+				if( (usr.client.holder.rights & other.holder.rights) == other.holder.rights )
+					return 1	//we have all the rights they have and more
+		usr << "<font color='red'>Error: Cannot proceed. They have more or equal rights to us.</font>"
+	return 0
+
+
+
+/client/proc/deadmin()
+	if(holder)
+		holder.disassociate()
+		//del(holder)
+	return 1