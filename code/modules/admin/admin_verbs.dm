//admin verb groups - They can overlap if you so wish. Only one of each verb will exist in the verbs list regardless
var/list/admin_verbs_default = list(
	/datum/admins/proc/show_player_panel,	/*shows an interface for individual players, with various links (links require additional flags*/
	/client/proc/player_panel,
	/client/proc/toggleadminhelpsound,	/*toggles whether we hear a sound when adminhelps/PMs are used*/
	/client/proc/deadmin_self,			/*destroys our own admin datum so we can play as a regular player*/
	/client/proc/hide_verbs,			/*hides all our adminverbs*/
	/client/proc/hide_most_verbs,		/*hides all our hideable adminverbs*/
	/client/proc/debug_variables,		/*allows us to -see- the variables of any instance in the game. +VAREDIT needed to modify*/
//	/client/proc/check_antagonists,		/*shows all antags*/
	/client/proc/cmd_mentor_check_new_players
//	/client/proc/deadchat				/*toggles deadchat on/off*/
	)
var/list/admin_verbs_admin = list(
	/client/proc/player_panel_new,		/*shows an interface for all players, with links to various panels*/
	/client/proc/invisimin,				/*allows our mob to go invisible/visible*/
//	/datum/admins/proc/show_traitor_panel,	/*interface which shows a mob's mind*/ -Removed due to rare practical use. Moved to debug verbs ~Errorage
	/datum/admins/proc/show_game_mode,  /*Configuration window for the current game mode.*/
	/datum/admins/proc/toggleenter,		/*toggles whether people can join the current game*/
	/datum/admins/proc/toggleguests,	/*toggles whether guests can join the current game*/
	/datum/admins/proc/announce,		/*priority announce something to all clients.*/
	/client/proc/colorooc,				/*allows us to set a custom colour for everythign we say in ooc*/
	/client/proc/admin_ghost,			/*allows us to ghost/reenter body at will*/
	/client/proc/toggle_view_range,		/*changes how far we can see*/
	/datum/admins/proc/view_txt_log,	/*shows the server log (diary) for today*/
	/datum/admins/proc/view_atk_log,	/*shows the server combat-log, doesn't do anything presently*/
	/client/proc/cmd_admin_pm_context,	/*right-click adminPM interface*/
	/client/proc/cmd_admin_pm_panel,	/*admin-pm list*/
	/client/proc/cmd_admin_subtle_message,	/*send an message to somebody as a 'voice in their head'*/
	/client/proc/cmd_admin_delete,		/*delete an instance/object/mob/etc*/
	/client/proc/cmd_admin_check_contents,	/*displays the contents of an instance*/
	/datum/admins/proc/access_news_network,	/*allows access of newscasters*/
	/client/proc/giveruntimelog,		/*allows us to give access to runtime logs to somebody*/
	/client/proc/getserverlog,			/*allows us to fetch server logs (diary) for other days*/
	/client/proc/jumptocoord,			/*we ghost and jump to a coordinate*/
	/client/proc/Getmob,				/*teleports a mob to our location*/
	/client/proc/Getkey,				/*teleports a mob with a certain ckey to our location*/
//	/client/proc/sendmob,				/*sends a mob somewhere*/ -Removed due to it needing two sorting procs to work, which were executed every time an admin right-clicked. ~Errorage
	/client/proc/Jump,
	/client/proc/jumptokey,				/*allows us to jump to the location of a mob with a certain ckey*/
	/client/proc/jumptomob,				/*allows us to jump to a specific mob*/
	/client/proc/jumptoturf,			/*allows us to jump to a specific turf*/
	/client/proc/admin_call_shuttle,	/*allows us to call the emergency shuttle*/
	/client/proc/admin_cancel_shuttle,	/*allows us to cancel the emergency shuttle, sending it back to centcomm*/
	/client/proc/cmd_admin_direct_narrate,	/*send text directly to a player with no padding. Useful for narratives and fluff-text*/
	/client/proc/cmd_admin_world_narrate,	/*sends text to all players with no padding*/
	/client/proc/cmd_admin_create_centcom_report,
	/client/proc/check_words,			/*displays cult-words*/
	/client/proc/check_ai_laws,			/*shows AI and borg laws*/
	/client/proc/rename_silicon,		/*properly renames silicons*/
	/client/proc/manage_silicon_laws,	/* Allows viewing and editing silicon laws. */
	/client/proc/check_antagonists,
	/client/proc/admin_memo,			/*admin memo system. show/delete/write. +SERVER needed to delete admin memos of others*/
	/client/proc/dsay,					/*talk in deadchat using our ckey/fakekey*/
	/client/proc/toggleprayers,			/*toggles prayers on/off*/
//	/client/proc/toggle_hear_deadcast,	/*toggles whether we hear deadchat*/
	/client/proc/toggle_hear_radio,		/*toggles whether we hear the radio*/
	/client/proc/investigate_show,		/*various admintools for investigation. Such as a singulo grief-log*/
	/client/proc/secrets,
	/datum/admins/proc/toggleooc,		/*toggles ooc on/off for everyone*/
	/datum/admins/proc/togglelooc,		/*toggles looc on/off for everyone*/
	/datum/admins/proc/toggleoocdead,	/*toggles ooc on/off for everyone who is dead*/
	/datum/admins/proc/toggledsay,		/*toggles dsay on/off for everyone*/
	/client/proc/game_panel,			/*game panel, allows to change game-mode etc*/
	/client/proc/cmd_admin_say,			/*admin-only ooc chat*/
	/datum/admins/proc/PlayerNotes,
	/client/proc/cmd_mod_say,
	/datum/admins/proc/show_player_info,
	/client/proc/free_slot,			/*frees slot for chosen job*/
	/client/proc/cmd_admin_change_custom_event,
	/client/proc/cmd_admin_rejuvenate,
	/client/proc/toggleattacklogs,
	/client/proc/toggledebuglogs,
	/client/proc/toggleghostwriters,
	/client/proc/toggledrones,
	/datum/admins/proc/show_skills,
	/client/proc/check_customitem_activity,
	/client/proc/man_up,
	/client/proc/global_man_up,
	/client/proc/response_team, // Response Teams admin verb
	/client/proc/toggle_antagHUD_use,
	/client/proc/toggle_antagHUD_restrictions,
	/client/proc/allow_character_respawn,    /* Allows a ghost to respawn */
	/client/proc/event_manager_panel,
	/client/proc/empty_ai_core_toggle_latejoin,
<<<<<<< HEAD
	/client/proc/empty_ai_core_toggle_latejoin,
	/client/proc/aooc,
	/client/proc/change_human_appearance_admin,	/* Allows an admin to change the basic appearance of human-based mobs */
	/client/proc/change_human_appearance_self,	/* Allows the human-based mob itself change its basic appearance */
	/client/proc/change_security_level,
	/client/proc/view_chemical_reaction_logs
=======
	/client/proc/view_chemical_reaction_logs,
	/client/proc/makePAI
>>>>>>> 6bae780d
)
var/list/admin_verbs_ban = list(
	/client/proc/unban_panel,
	/client/proc/jobbans
	)
var/list/admin_verbs_sounds = list(
	/client/proc/play_local_sound,
	/client/proc/play_sound,
	/client/proc/play_server_sound
	)
var/list/admin_verbs_fun = list(
	/client/proc/object_talk,
	/client/proc/cmd_admin_dress,
	/client/proc/cmd_admin_gib_self,
	/client/proc/drop_bomb,
        /client/proc/everyone_random,
	/client/proc/cinematic,
	/datum/admins/proc/toggle_aliens,
	/datum/admins/proc/toggle_space_ninja,
	/client/proc/cmd_admin_add_freeform_ai_law,
	/client/proc/cmd_admin_add_random_ai_law,
	/client/proc/make_sound,
	/client/proc/toggle_random_events,
	/client/proc/editappear,
	/client/proc/roll_dices
	)
var/list/admin_verbs_spawn = list(
	/datum/admins/proc/spawn_fruit,
	/datum/admins/proc/spawn_custom_item,
	/datum/admins/proc/check_custom_items,
	/datum/admins/proc/spawn_plant,
	/datum/admins/proc/spawn_atom,		/*allows us to spawn instances*/
	/client/proc/respawn_character,
	/client/proc/FireLaser,
	/client/proc/FireCannons,
	/client/proc/ChangeIcarusPosition,
	/client/proc/virus2_editor,
	/client/proc/spawn_chemdisp_cartridge
	)
var/list/admin_verbs_server = list(
	/client/proc/Set_Holiday,
	/client/proc/ToRban,
	/datum/admins/proc/startnow,
	/datum/admins/proc/restart,
	/datum/admins/proc/delay,
	/datum/admins/proc/toggleaban,
	/client/proc/toggle_log_hrefs,
	/datum/admins/proc/immreboot,
	/client/proc/everyone_random,
	/datum/admins/proc/toggleAI,
	/client/proc/cmd_admin_delete,		/*delete an instance/object/mob/etc*/
	/client/proc/cmd_debug_del_all,
	/datum/admins/proc/adrev,
	/datum/admins/proc/adspawn,
	/datum/admins/proc/adjump,
	/datum/admins/proc/toggle_aliens,
	/datum/admins/proc/toggle_space_ninja,
	/client/proc/toggle_random_events,
	/client/proc/check_customitem_activity,
	/client/proc/nanomapgen_DumpImage
	)
var/list/admin_verbs_debug = list(
        /client/proc/getruntimelog,                     /*allows us to access runtime logs to somebody*/
	/client/proc/cmd_admin_list_open_jobs,
	/client/proc/Debug2,
	/client/proc/kill_air,
	/client/proc/ZASSettings,
	/client/proc/cmd_debug_make_powernets,
	/client/proc/kill_airgroup,
	/client/proc/debug_controller,
	/client/proc/debug_antagonist_template,
	/client/proc/cmd_debug_mob_lists,
	/client/proc/cmd_admin_delete,
	/client/proc/cmd_debug_del_all,
	/client/proc/cmd_debug_tog_aliens,
	/client/proc/air_report,
	/client/proc/reload_admins,
	/client/proc/reload_mentors,
	/client/proc/restart_controller,
	/client/proc/print_random_map,
	/client/proc/create_random_map,
	/client/proc/show_plant_genes,
	/client/proc/enable_debug_verbs,
	/client/proc/callproc,
	/client/proc/toggledebuglogs,
	/client/proc/SDQL_query,
	/client/proc/SDQL2_query,
	/client/proc/Jump,
	/client/proc/jumptomob,
	/client/proc/jumptocoord,
	/client/proc/dsay
	)

var/list/admin_verbs_paranoid_debug = list(
	/client/proc/callproc,
	/client/proc/debug_controller
	)

var/list/admin_verbs_possess = list(
	/proc/possess,
	/proc/release
	)
var/list/admin_verbs_permissions = list(
	/client/proc/edit_admin_permissions
	)
var/list/admin_verbs_rejuv = list(
	/client/proc/respawn_character
	)

//verbs which can be hidden - needs work
var/list/admin_verbs_hideable = list(
	/client/proc/deadmin_self,
//	/client/proc/deadchat,
	/client/proc/toggleprayers,
	/client/proc/toggle_hear_radio,
	/datum/admins/proc/show_traitor_panel,
	/datum/admins/proc/toggleenter,
	/datum/admins/proc/toggleguests,
	/datum/admins/proc/announce,
	/client/proc/colorooc,
	/client/proc/admin_ghost,
	/client/proc/toggle_view_range,
	/datum/admins/proc/view_txt_log,
	/datum/admins/proc/view_atk_log,
	/client/proc/cmd_admin_subtle_message,
	/client/proc/cmd_admin_check_contents,
	/datum/admins/proc/access_news_network,
	/client/proc/admin_call_shuttle,
	/client/proc/admin_cancel_shuttle,
	/client/proc/cmd_admin_direct_narrate,
	/client/proc/cmd_admin_world_narrate,
	/client/proc/check_words,
	/client/proc/play_local_sound,
	/client/proc/play_sound,
	/client/proc/play_server_sound,
	/client/proc/object_talk,
	/client/proc/cmd_admin_dress,
	/client/proc/cmd_admin_gib_self,
	/client/proc/drop_bomb,
	/client/proc/cinematic,
	/datum/admins/proc/toggle_aliens,
	/datum/admins/proc/toggle_space_ninja,
	/client/proc/cmd_admin_add_freeform_ai_law,
	/client/proc/cmd_admin_add_random_ai_law,
	/client/proc/cmd_admin_create_centcom_report,
	/client/proc/make_sound,
	/client/proc/toggle_random_events,
	/client/proc/cmd_admin_add_random_ai_law,
	/client/proc/Set_Holiday,
	/client/proc/ToRban,
	/datum/admins/proc/startnow,
	/datum/admins/proc/restart,
	/datum/admins/proc/delay,
	/datum/admins/proc/toggleaban,
	/client/proc/toggle_log_hrefs,
	/datum/admins/proc/immreboot,
	/client/proc/everyone_random,
	/datum/admins/proc/toggleAI,
	/datum/admins/proc/adrev,
	/datum/admins/proc/adspawn,
	/datum/admins/proc/adjump,
	/client/proc/restart_controller,
	/client/proc/cmd_admin_list_open_jobs,
	/client/proc/callproc,
	/client/proc/Debug2,
	/client/proc/reload_admins,
	/client/proc/kill_air,
	/client/proc/cmd_debug_make_powernets,
	/client/proc/kill_airgroup,
	/client/proc/debug_controller,
	/client/proc/startSinglo,
	/client/proc/cmd_debug_mob_lists,
	/client/proc/cmd_debug_del_all,
	/client/proc/cmd_debug_tog_aliens,
	/client/proc/air_report,
	/client/proc/enable_debug_verbs,
	/client/proc/roll_dices,
	/proc/possess,
	/proc/release
	)
var/list/admin_verbs_mod = list(
	/client/proc/cmd_admin_pm_context,	/*right-click adminPM interface*/
	/client/proc/cmd_admin_pm_panel,	/*admin-pm list*/
	/client/proc/debug_variables,		/*allows us to -see- the variables of any instance in the game.*/
	/client/proc/toggledebuglogs,
	/datum/admins/proc/PlayerNotes,
	/client/proc/admin_ghost,			/*allows us to ghost/reenter body at will*/
	/client/proc/cmd_mod_say,
	/datum/admins/proc/show_player_info,
	/client/proc/player_panel_new,
	/client/proc/dsay,
	/datum/admins/proc/show_skills,
	/datum/admins/proc/show_player_panel,
	/client/proc/check_antagonists,
	/client/proc/jobbans,
	/client/proc/cmd_admin_subtle_message 	/*send an message to somebody as a 'voice in their head'*/
)

var/list/admin_verbs_mentor = list(
	/client/proc/cmd_admin_pm_context,
	/client/proc/cmd_admin_pm_panel,
	/datum/admins/proc/PlayerNotes,
	/client/proc/admin_ghost,
	/client/proc/cmd_mod_say,
	/datum/admins/proc/show_player_info,
//	/client/proc/dsay,
	/client/proc/cmd_admin_subtle_message
)

/client/proc/add_admin_verbs()
	if(holder)
		verbs += admin_verbs_default
		if(holder.rights & R_BUILDMODE)		verbs += /client/proc/togglebuildmodeself
		if(holder.rights & R_ADMIN)			verbs += admin_verbs_admin
		if(holder.rights & R_BAN)			verbs += admin_verbs_ban
		if(holder.rights & R_FUN)			verbs += admin_verbs_fun
		if(holder.rights & R_SERVER)		verbs += admin_verbs_server
		if(holder.rights & R_DEBUG)
			verbs += admin_verbs_debug
			if(config.debugparanoid && !(holder.rights & R_ADMIN))
				verbs.Remove(admin_verbs_paranoid_debug)			//Right now it's just callproc but we can easily add others later on.
		if(holder.rights & R_POSSESS)		verbs += admin_verbs_possess
		if(holder.rights & R_PERMISSIONS)	verbs += admin_verbs_permissions
		if(holder.rights & R_STEALTH)		verbs += /client/proc/stealth
		if(holder.rights & R_REJUVINATE)	verbs += admin_verbs_rejuv
		if(holder.rights & R_SOUNDS)		verbs += admin_verbs_sounds
		if(holder.rights & R_SPAWN)			verbs += admin_verbs_spawn
		if(holder.rights & R_MOD)			verbs += admin_verbs_mod
		if(holder.rights & R_MENTOR)		verbs += admin_verbs_mentor

/client/proc/remove_admin_verbs()
	verbs.Remove(
		admin_verbs_default,
		/client/proc/togglebuildmodeself,
		admin_verbs_admin,
		admin_verbs_ban,
		admin_verbs_fun,
		admin_verbs_server,
		admin_verbs_debug,
		admin_verbs_possess,
		admin_verbs_permissions,
		/client/proc/stealth,
		admin_verbs_rejuv,
		admin_verbs_sounds,
		admin_verbs_spawn,
		debug_verbs
		)

/client/proc/hide_most_verbs()//Allows you to keep some functionality while hiding some verbs
	set name = "Adminverbs - Hide Most"
	set category = "Admin"

	verbs.Remove(/client/proc/hide_most_verbs, admin_verbs_hideable)
	verbs += /client/proc/show_verbs

	src << "<span class='interface'>Most of your adminverbs have been hidden.</span>"
	feedback_add_details("admin_verb","HMV") //If you are copy-pasting this, ensure the 2nd parameter is unique to the new proc!
	return

/client/proc/hide_verbs()
	set name = "Adminverbs - Hide All"
	set category = "Admin"

	remove_admin_verbs()
	verbs += /client/proc/show_verbs

	src << "<span class='interface'>Almost all of your adminverbs have been hidden.</span>"
	feedback_add_details("admin_verb","TAVVH") //If you are copy-pasting this, ensure the 2nd parameter is unique to the new proc!
	return

/client/proc/show_verbs()
	set name = "Adminverbs - Show"
	set category = "Admin"

	verbs -= /client/proc/show_verbs
	add_admin_verbs()

	src << "<span class='interface'>All of your adminverbs are now visible.</span>"
	feedback_add_details("admin_verb","TAVVS") //If you are copy-pasting this, ensure the 2nd parameter is unique to the new proc!





/client/proc/admin_ghost()
	set category = "Admin"
	set name = "Aghost"
	if(!holder)	return
	if(istype(mob,/mob/dead/observer))
		//re-enter
		var/mob/dead/observer/ghost = mob
		if(!is_mentor(usr.client))
			ghost.can_reenter_corpse = 1
		if(ghost.can_reenter_corpse)
			ghost.reenter_corpse()
		else
			ghost << "<font color='red'>Error:  Aghost:  Can't reenter corpse, mentors that use adminHUD while aghosting are not permitted to enter their corpse again</font>"
			return

		feedback_add_details("admin_verb","P") //If you are copy-pasting this, ensure the 2nd parameter is unique to the new proc!

	else if(istype(mob,/mob/new_player))
		src << "<font color='red'>Error: Aghost: Can't admin-ghost whilst in the lobby. Join or Observe first.</font>"
	else
		//ghostize
		var/mob/body = mob
		var/mob/dead/observer/ghost = body.ghostize(1)
		ghost.admin_ghosted = 1
		if(body && !body.key)
			body.key = "@[key]"	//Haaaaaaaack. But the people have spoken. If it breaks; blame adminbus
		feedback_add_details("admin_verb","O") //If you are copy-pasting this, ensure the 2nd parameter is unique to the new proc!


/client/proc/invisimin()
	set name = "Invisimin"
	set category = "Admin"
	set desc = "Toggles ghost-like invisibility (Don't abuse this)"
	if(holder && mob)
		if(mob.invisibility == INVISIBILITY_OBSERVER)
			mob.invisibility = initial(mob.invisibility)
			mob << "\red <b>Invisimin off. Invisibility reset.</b>"
			mob.alpha = max(mob.alpha + 100, 255)
		else
			mob.invisibility = INVISIBILITY_OBSERVER
			mob << "\blue <b>Invisimin on. You are now as invisible as a ghost.</b>"
			mob.alpha = max(mob.alpha - 100, 0)


/client/proc/player_panel()
	set name = "Player Panel"
	set category = "Admin"
	if(holder)
		holder.player_panel_old()
	feedback_add_details("admin_verb","PP") //If you are copy-pasting this, ensure the 2nd parameter is unique to the new proc!
	return

/client/proc/player_panel_new()
	set name = "Player Panel New"
	set category = "Admin"
	if(holder)
		holder.player_panel_new()
	feedback_add_details("admin_verb","PPN") //If you are copy-pasting this, ensure the 2nd parameter is unique to the new proc!
	return

/client/proc/check_antagonists()
	set name = "Check Antagonists"
	set category = "Admin"
	if(holder)
		holder.check_antagonists()
		log_admin("[key_name(usr)] checked antagonists.")	//for tsar~
	feedback_add_details("admin_verb","CHA") //If you are copy-pasting this, ensure the 2nd parameter is unique to the new proc!
	return

/client/proc/jobbans()
	set name = "Display Job bans"
	set category = "Admin"
	if(holder)
		if(config.ban_legacy_system)
			holder.Jobbans()
		else
			holder.DB_ban_panel()
	feedback_add_details("admin_verb","VJB") //If you are copy-pasting this, ensure the 2nd parameter is unique to the new proc!
	return

/client/proc/unban_panel()
	set name = "Unban Panel"
	set category = "Admin"
	if(holder)
		if(config.ban_legacy_system)
			holder.unbanpanel()
		else
			holder.DB_ban_panel()
	feedback_add_details("admin_verb","UBP") //If you are copy-pasting this, ensure the 2nd parameter is unique to the new proc!
	return

/client/proc/game_panel()
	set name = "Game Panel"
	set category = "Admin"
	if(holder)
		holder.Game()
	feedback_add_details("admin_verb","GP") //If you are copy-pasting this, ensure the 2nd parameter is unique to the new proc!
	return

/client/proc/secrets()
	set name = "Secrets"
	set category = "Admin"
	if (holder)
		holder.Secrets()
	feedback_add_details("admin_verb","S") //If you are copy-pasting this, ensure the 2nd parameter is unique to the new proc!
	return

/client/proc/colorooc()
	set category = "Fun"
	set name = "OOC Text Color"
	if(!holder)	return
	var/response = alert(src, "Please choose a distinct color that is easy to read and doesn't mix with all the other chat and radio frequency colors.", "Change own OOC color", "Pick new color", "Reset to default", "Cancel")
	if(response == "Pick new color")
		prefs.ooccolor = input(src, "Please select your OOC colour.", "OOC colour") as color
	else if(response == "Reset to default")
		prefs.ooccolor = initial(prefs.ooccolor)
	prefs.save_preferences()

	feedback_add_details("admin_verb","OC") //If you are copy-pasting this, ensure the 2nd parameter is unique to the new proc!
	return

/client/proc/stealth()
	set category = "Admin"
	set name = "Stealth Mode"
	if(holder)
		if(holder.fakekey)
			holder.fakekey = null
		else
			var/new_key = ckeyEx(input("Enter your desired display name.", "Fake Key", key) as text|null)
			if(!new_key)	return
			if(length(new_key) >= 26)
				new_key = copytext(new_key, 1, 26)
			holder.fakekey = new_key
		log_admin("[key_name(usr)] has turned stealth mode [holder.fakekey ? "ON" : "OFF"]")
		message_admins("[key_name_admin(usr)] has turned stealth mode [holder.fakekey ? "ON" : "OFF"]", 1)
	feedback_add_details("admin_verb","SM") //If you are copy-pasting this, ensure the 2nd parameter is unique to the new proc!

#define MAX_WARNS 3
#define AUTOBANTIME 10

/client/proc/warn(warned_ckey)
	if(!check_rights(R_ADMIN))	return

	if(!warned_ckey || !istext(warned_ckey))	return
	if(warned_ckey in admin_datums)
		usr << "<font color='red'>Error: warn(): You can't warn admins.</font>"
		return

	var/datum/preferences/D
	var/client/C = directory[warned_ckey]
	if(C)	D = C.prefs
	else	D = preferences_datums[warned_ckey]

	if(!D)
		src << "<font color='red'>Error: warn(): No such ckey found.</font>"
		return

	if(++D.warns >= MAX_WARNS)					//uh ohhhh...you'reee iiiiin trouuuubble O:)
		ban_unban_log_save("[ckey] warned [warned_ckey], resulting in a [AUTOBANTIME] minute autoban.")
		if(C)
			message_admins("[key_name_admin(src)] has warned [key_name_admin(C)] resulting in a [AUTOBANTIME] minute ban.")
			C << "<font color='red'><BIG><B>You have been autobanned due to a warning by [ckey].</B></BIG><br>This is a temporary ban, it will be removed in [AUTOBANTIME] minutes."
			qdel(C)
		else
			message_admins("[key_name_admin(src)] has warned [warned_ckey] resulting in a [AUTOBANTIME] minute ban.")
		AddBan(warned_ckey, D.last_id, "Autobanning due to too many formal warnings", ckey, 1, AUTOBANTIME)
		feedback_inc("ban_warn",1)
	else
		if(C)
			C << "<font color='red'><BIG><B>You have been formally warned by an administrator.</B></BIG><br>Further warnings will result in an autoban.</font>"
			message_admins("[key_name_admin(src)] has warned [key_name_admin(C)]. They have [MAX_WARNS-D.warns] strikes remaining.")
		else
			message_admins("[key_name_admin(src)] has warned [warned_ckey] (DC). They have [MAX_WARNS-D.warns] strikes remaining.")

	feedback_add_details("admin_verb","WARN") //If you are copy-pasting this, ensure the 2nd parameter is unique to the new proc!

#undef MAX_WARNS
#undef AUTOBANTIME

/client/proc/drop_bomb() // Some admin dickery that can probably be done better -- TLE
	set category = "Special Verbs"
	set name = "Drop Bomb"
	set desc = "Cause an explosion of varying strength at your location."

	var/turf/epicenter = mob.loc
	var/list/choices = list("Small Bomb", "Medium Bomb", "Big Bomb", "Custom Bomb")
	var/choice = input("What size explosion would you like to produce?") in choices
	switch(choice)
		if(null)
			return 0
		if("Small Bomb")
			explosion(epicenter, 1, 2, 3, 3)
		if("Medium Bomb")
			explosion(epicenter, 2, 3, 4, 4)
		if("Big Bomb")
			explosion(epicenter, 3, 5, 7, 5)
		if("Custom Bomb")
			var/devastation_range = input("Devastation range (in tiles):") as num
			var/heavy_impact_range = input("Heavy impact range (in tiles):") as num
			var/light_impact_range = input("Light impact range (in tiles):") as num
			var/flash_range = input("Flash range (in tiles):") as num
			explosion(epicenter, devastation_range, heavy_impact_range, light_impact_range, flash_range)
	message_admins("\blue [ckey] creating an admin explosion at [epicenter.loc].")
	feedback_add_details("admin_verb","DB") //If you are copy-pasting this, ensure the 2nd parameter is unique to the new proc!

/client/proc/give_disease(mob/T as mob in mob_list) // -- Giacom
	set category = "Fun"
	set name = "Give Disease (old)"
	set desc = "Gives a (tg-style) Disease to a mob."
	var/list/disease_names = list()
	for(var/v in diseases)
	//	"/datum/disease/" 15 symbols ~Intercross
		disease_names.Add(copytext("[v]", 16, 0))
	var/datum/disease/D = input("Choose the disease to give to that guy", "ACHOO") as null|anything in disease_names
	if(!D) return
	var/path = text2path("/datum/disease/[D]")
	T.contract_disease(new path, 1)
	feedback_add_details("admin_verb","GD") //If you are copy-pasting this, ensure the 2nd parameter is unique to the new proc!
	log_admin("[key_name(usr)] gave [key_name(T)] the disease [D].")
	message_admins("\blue [key_name_admin(usr)] gave [key_name(T)] the disease [D].", 1)

/client/proc/give_disease2(mob/T as mob in mob_list) // -- Giacom
	set category = "Fun"
	set name = "Give Disease"
	set desc = "Gives a Disease to a mob."

	var/datum/disease2/disease/D = new /datum/disease2/disease()

	var/severity = 1
	var/greater = input("Is this a lesser, greater, or badmin disease?", "Give Disease") in list("Lesser", "Greater", "Badmin")
	switch(greater)
		if ("Lesser") severity = 1
		if ("Greater") severity = 2
		if ("Badmin") severity = 99

	D.makerandom(severity)
	D.infectionchance = input("How virulent is this disease? (1-100)", "Give Disease", D.infectionchance) as num

	if(istype(T,/mob/living/carbon/human))
		var/mob/living/carbon/human/H = T
		if (H.species)
			D.affected_species = list(H.species.name)
			if(H.species.primitive_form)
				D.affected_species |= H.species.primitive_form
			if(H.species.greater_form)
				D.affected_species |= H.species.greater_form
	infect_virus2(T,D,1)

	feedback_add_details("admin_verb","GD2") //If you are copy-pasting this, ensure the 2nd parameter is unique to the new proc!
	log_admin("[key_name(usr)] gave [key_name(T)] a [greater] disease2 with infection chance [D.infectionchance].")
	message_admins("\blue [key_name_admin(usr)] gave [key_name(T)] a [greater] disease2 with infection chance [D.infectionchance].", 1)

/client/proc/make_sound(var/obj/O in world) // -- TLE
	set category = "Special Verbs"
	set name = "Make Sound"
	set desc = "Display a message to everyone who can hear the target"
	if(O)
		var/message = sanitize(input("What do you want the message to be?", "Make Sound") as text|null)
		if(!message)
			return
		for (var/mob/V in hearers(O))
			V.show_message(message, 2)
		log_admin("[key_name(usr)] made [O] at [O.x], [O.y], [O.z]. make a sound")
		message_admins("\blue [key_name_admin(usr)] made [O] at [O.x], [O.y], [O.z]. make a sound", 1)
		feedback_add_details("admin_verb","MS") //If you are copy-pasting this, ensure the 2nd parameter is unique to the new proc!


/client/proc/togglebuildmodeself()
	set name = "Toggle Build Mode Self"
	set category = "Special Verbs"
	if(src.mob)
		togglebuildmode(src.mob)
	feedback_add_details("admin_verb","TBMS") //If you are copy-pasting this, ensure the 2nd parameter is unique to the new proc!

/client/proc/object_talk(var/msg as text) // -- TLE
	set category = "Special Verbs"
	set name = "oSay"
	set desc = "Display a message to everyone who can hear the target"
	if(mob.control_object)
		if(!msg)
			return
		for (var/mob/V in hearers(mob.control_object))
			V.show_message("<b>[mob.control_object.name]</b> says: \"" + msg + "\"", 2)
	feedback_add_details("admin_verb","OT") //If you are copy-pasting this, ensure the 2nd parameter is unique to the new proc!

/client/proc/kill_air() // -- TLE
	set category = "Debug"
	set name = "Kill Air"
	set desc = "Toggle Air Processing"
	if(air_processing_killed)
		air_processing_killed = 0
		usr << "<b>Enabled air processing.</b>"
	else
		air_processing_killed = 1
		usr << "<b>Disabled air processing.</b>"
	feedback_add_details("admin_verb","KA") //If you are copy-pasting this, ensure the 2nd parameter is unique to the new proc!
	log_admin("[key_name(usr)] used 'kill air'.")
	message_admins("\blue [key_name_admin(usr)] used 'kill air'.", 1)

/client/proc/readmin_self()
	set name = "Re-Admin self"
	set category = "Admin"

	if(deadmin_holder)
		deadmin_holder.reassociate()
		log_admin("[src] re-admined themself.")
		message_admins("[src] re-admined themself.", 1)
		src << "<span class='interface'>You now have the keys to control the planet, or atleast a small space station</span>"
		verbs -= /client/proc/readmin_self

/client/proc/deadmin_self()
	set name = "De-admin self"
	set category = "Admin"

	if(holder)
		if(alert("Confirm self-deadmin for the round? You can't re-admin yourself without someont promoting you.",,"Yes","No") == "Yes")
			log_admin("[src] deadmined themself.")
			message_admins("[src] deadmined themself.", 1)
			deadmin()
			src << "<span class='interface'>You are now a normal player.</span>"
			verbs |= /client/proc/readmin_self
	feedback_add_details("admin_verb","DAS") //If you are copy-pasting this, ensure the 2nd parameter is unique to the new proc!

/client/proc/toggle_log_hrefs()
	set name = "Toggle href logging"
	set category = "Server"
	if(!holder)	return
	if(config)
		if(config.log_hrefs)
			config.log_hrefs = 0
			src << "<b>Stopped logging hrefs</b>"
		else
			config.log_hrefs = 1
			src << "<b>Started logging hrefs</b>"

/client/proc/check_ai_laws()
	set name = "Check AI Laws"
	set category = "Admin"
	if(holder)
		src.holder.output_ai_laws()

/client/proc/rename_silicon()
	set name = "Rename Silicon"
	set category = "Admin"

	if(!check_rights(R_ADMIN)) return

	var/mob/living/silicon/S = input("Select silicon.", "Rename Silicon.") as null|anything in silicon_mob_list
	if(!S) return

	var/new_name = sanitizeSafe(input(src, "Enter new name. Leave blank or as is to cancel.", "[S.real_name] - Enter new silicon name", S.real_name))
	if(new_name && new_name != S.real_name)
		admin_log_and_message_admins("has renamed the silicon '[S.real_name]' to '[new_name]'")
		S.SetName(new_name)
	feedback_add_details("admin_verb","RAI") //If you are copy-pasting this, ensure the 2nd parameter is unique to the new proc!

/client/proc/manage_silicon_laws()
	set name = "Manage Silicon Laws"
	set category = "Admin"

	if(!check_rights(R_ADMIN)) return

	var/mob/living/silicon/S = input("Select silicon.", "Manage Silicon Laws") as null|anything in silicon_mob_list
	if(!S) return

	var/obj/nano_module/law_manager/L = new(S)
	L.ui_interact(usr, state = admin_state)
	admin_log_and_message_admins("has opened [S]'s law manager.")
	feedback_add_details("admin_verb","MSL") //If you are copy-pasting this, ensure the 2nd parameter is unique to the new proc!

/client/proc/change_human_appearance_admin()
	set name = "Change Mob Appearance - Admin"
	set desc = "Allows you to change the mob appearance"
	set category = "Admin"

	if(!check_rights(R_FUN)) return

	var/mob/living/carbon/human/H = input("Select mob.", "Change Mob Appearance - Admin") as null|anything in human_mob_list
	if(!H) return

	admin_log_and_message_admins("is altering the appearance of [H].")
	H.change_appearance(APPEARANCE_ALL, usr, usr, check_species_whitelist = 0, state = admin_state)
	feedback_add_details("admin_verb","CHAA") //If you are copy-pasting this, ensure the 2nd parameter is unique to the new proc!

/client/proc/change_human_appearance_self()
	set name = "Change Mob Appearance - Self"
	set desc = "Allows the mob to change its appearance"
	set category = "Admin"

	if(!check_rights(R_FUN)) return

	var/mob/living/carbon/human/H = input("Select mob.", "Change Mob Appearance - Self") as null|anything in human_mob_list
	if(!H) return

	if(!H.client)
		usr << "Only mobs with clients can alter their own appearance."
		return

	switch(alert("Do you wish for [H] to be allowed to select non-whitelisted races?","Alter Mob Appearance","Yes","No","Cancel"))
		if("Yes")
			admin_log_and_message_admins("has allowed [H] to change \his appearance, without whitelisting of races.")
			H.change_appearance(APPEARANCE_ALL, H.loc, check_species_whitelist = 0)
		if("No")
			admin_log_and_message_admins("has allowed [H] to change \his appearance, with whitelisting of races.")
			H.change_appearance(APPEARANCE_ALL, H.loc, check_species_whitelist = 1)
	feedback_add_details("admin_verb","CMAS") //If you are copy-pasting this, ensure the 2nd parameter is unique to the new proc!

/client/proc/change_security_level()
	set name = "Set security level"
	set desc = "Sets the station security level"
	set category = "Admin"

	if(!check_rights(R_ADMIN))	return
	var sec_level = input(usr, "It's currently code [get_security_level()].", "Select Security Level")  as null|anything in (list("green","blue","red","delta")-get_security_level())
	if(alert("Switch from code [get_security_level()] to code [sec_level]?","Change security level?","Yes","No") == "Yes")
		set_security_level(sec_level)
		log_admin("[key_name(usr)] changed the security level to code [sec_level].")


//---- bs12 verbs ----

/client/proc/mod_panel()
	set name = "Moderator Panel"
	set category = "Admin"
/*	if(holder)
		holder.mod_panel()*/
//	feedback_add_details("admin_verb","MP") //If you are copy-pasting this, ensure the 2nd parameter is unique to the new proc!
	return

/client/proc/editappear()
	set name = "Edit Appearance"
	set category = "Fun"

	if(!check_rights(R_FUN))	return

	var/mob/living/carbon/human/M = input("Select mob.", "Edit Appearance") as null|anything in human_mob_list

	if(!istype(M, /mob/living/carbon/human))
		usr << "\red You can only do this to humans!"
		return
	switch(alert("Are you sure you wish to edit this mob's appearance? Skrell, Unathi, Vox and Tajaran can result in unintended consequences.",,"Yes","No"))
		if("No")
			return
	var/new_facial = input("Please select facial hair color.", "Character Generation") as color
	if(new_facial)
		M.r_facial = hex2num(copytext(new_facial, 2, 4))
		M.g_facial = hex2num(copytext(new_facial, 4, 6))
		M.b_facial = hex2num(copytext(new_facial, 6, 8))

	var/new_hair = input("Please select hair color.", "Character Generation") as color
	if(new_facial)
		M.r_hair = hex2num(copytext(new_hair, 2, 4))
		M.g_hair = hex2num(copytext(new_hair, 4, 6))
		M.b_hair = hex2num(copytext(new_hair, 6, 8))

	var/new_eyes = input("Please select eye color.", "Character Generation") as color
	if(new_eyes)
		M.r_eyes = hex2num(copytext(new_eyes, 2, 4))
		M.g_eyes = hex2num(copytext(new_eyes, 4, 6))
		M.b_eyes = hex2num(copytext(new_eyes, 6, 8))
		M.update_eyes()

	var/new_skin = input("Please select body color. This is for Tajaran, Unathi, and Skrell only!", "Character Generation") as color
	if(new_skin)
		M.r_skin = hex2num(copytext(new_skin, 2, 4))
		M.g_skin = hex2num(copytext(new_skin, 4, 6))
		M.b_skin = hex2num(copytext(new_skin, 6, 8))

	var/new_tone = input("Please select skin tone level: 1-220 (1=albino, 35=caucasian, 150=black, 220='very' black)", "Character Generation")  as text

	if (new_tone)
		M.s_tone = max(min(round(text2num(new_tone)), 220), 1)
		M.s_tone =  -M.s_tone + 35

	// hair
	var/new_hstyle = input(usr, "Select a hair style", "Grooming")  as null|anything in hair_styles_list
	if(new_hstyle)
		M.h_style = new_hstyle

	// facial hair
	var/new_fstyle = input(usr, "Select a facial hair style", "Grooming")  as null|anything in facial_hair_styles_list
	if(new_fstyle)
		M.f_style = new_fstyle

	var/new_gender = alert(usr, "Please select gender.", "Character Generation", "Male", "Female")
	if (new_gender)
		if(new_gender == "Male")
			M.gender = MALE
		else
			M.gender = FEMALE
	M.update_hair()
	M.update_body()
	M.check_dna(M)

/client/proc/playernotes()
	set name = "Show Player Info"
	set category = "Admin"
	if(holder)
		holder.PlayerNotes()
	return

/client/proc/free_slot()
	set name = "Free Job Slot"
	set category = "Admin"
	if(holder)
		var/list/jobs = list()
		for (var/datum/job/J in job_master.occupations)
			if (J.current_positions >= J.total_positions && J.total_positions != -1)
				jobs += J.title
		if (!jobs.len)
			usr << "There are no fully staffed jobs."
			return
		var/job = input("Please select job slot to free", "Free job slot")  as null|anything in jobs
		if (job)
			job_master.FreeRole(job)
			message_admins("A job slot for [job] has been opened by [key_name_admin(usr)]")
			return

/client/proc/toggleattacklogs()
	set name = "Toggle Attack Log Messages"
	set category = "Preferences"

	prefs.toggles ^= CHAT_ATTACKLOGS
	if (prefs.toggles & CHAT_ATTACKLOGS)
		usr << "You now will get attack log messages"
	else
		usr << "You now won't get attack log messages"


/client/proc/toggleghostwriters()
	set name = "Toggle ghost writers"
	set category = "Server"
	if(!holder)	return
	if(config)
		if(config.cult_ghostwriter)
			config.cult_ghostwriter = 0
			src << "<b>Disallowed ghost writers.</b>"
			message_admins("Admin [key_name_admin(usr)] has disabled ghost writers.", 1)
		else
			config.cult_ghostwriter = 1
			src << "<b>Enabled ghost writers.</b>"
			message_admins("Admin [key_name_admin(usr)] has enabled ghost writers.", 1)

/client/proc/toggledrones()
	set name = "Toggle maintenance drones"
	set category = "Server"
	if(!holder)	return
	if(config)
		if(config.allow_drone_spawn)
			config.allow_drone_spawn = 0
			src << "<b>Disallowed maint drones.</b>"
			message_admins("Admin [key_name_admin(usr)] has disabled maint drones.", 1)
		else
			config.allow_drone_spawn = 1
			src << "<b>Enabled maint drones.</b>"
			message_admins("Admin [key_name_admin(usr)] has enabled maint drones.", 1)

/client/proc/toggledebuglogs()
	set name = "Toggle Debug Log Messages"
	set category = "Preferences"

	prefs.toggles ^= CHAT_DEBUGLOGS
	if (prefs.toggles & CHAT_DEBUGLOGS)
		usr << "You now will get debug log messages"
	else
		usr << "You now won't get debug log messages"


/client/proc/man_up(mob/T as mob in mob_list)
	set category = "Fun"
	set name = "Man Up"
	set desc = "Tells mob to man up and deal with it."

	T << "<span class='notice'><b><font size=3>Man up and deal with it.</font></b></span>"
	T << "<span class='notice'>Move on.</span>"

	log_admin("[key_name(usr)] told [key_name(T)] to man up and deal with it.")
	message_admins("\blue [key_name_admin(usr)] told [key_name(T)] to man up and deal with it.", 1)

/client/proc/global_man_up()
	set category = "Fun"
	set name = "Man Up Global"
	set desc = "Tells everyone to man up and deal with it."

	for (var/mob/T as mob in mob_list)
		T << "<br><center><span class='notice'><b><font size=4>Man up.<br> Deal with it.</font></b><br>Move on.</span></center><br>"
		T << 'sound/voice/ManUp1.ogg'

	log_admin("[key_name(usr)] told everyone to man up and deal with it.")
	message_admins("\blue [key_name_admin(usr)] told everyone to man up and deal with it.", 1)

/client/proc/give_spell(mob/T as mob in mob_list) // -- Urist
	set category = "Fun"
	set name = "Give Spell"
	set desc = "Gives a spell to a mob."
	var/spell/S = input("Choose the spell to give to that guy", "ABRAKADABRA") as null|anything in spells
	if(!S) return
	T.spell_list += new S
	feedback_add_details("admin_verb","GS") //If you are copy-pasting this, ensure the 2nd parameter is unique to the new proc!
	log_admin("[key_name(usr)] gave [key_name(T)] the spell [S].")
	message_admins("\blue [key_name_admin(usr)] gave [key_name(T)] the spell [S].", 1)
<|MERGE_RESOLUTION|>--- conflicted
+++ resolved
@@ -1,981 +1,977 @@
-//admin verb groups - They can overlap if you so wish. Only one of each verb will exist in the verbs list regardless
-var/list/admin_verbs_default = list(
-	/datum/admins/proc/show_player_panel,	/*shows an interface for individual players, with various links (links require additional flags*/
-	/client/proc/player_panel,
-	/client/proc/toggleadminhelpsound,	/*toggles whether we hear a sound when adminhelps/PMs are used*/
-	/client/proc/deadmin_self,			/*destroys our own admin datum so we can play as a regular player*/
-	/client/proc/hide_verbs,			/*hides all our adminverbs*/
-	/client/proc/hide_most_verbs,		/*hides all our hideable adminverbs*/
-	/client/proc/debug_variables,		/*allows us to -see- the variables of any instance in the game. +VAREDIT needed to modify*/
-//	/client/proc/check_antagonists,		/*shows all antags*/
-	/client/proc/cmd_mentor_check_new_players
-//	/client/proc/deadchat				/*toggles deadchat on/off*/
-	)
-var/list/admin_verbs_admin = list(
-	/client/proc/player_panel_new,		/*shows an interface for all players, with links to various panels*/
-	/client/proc/invisimin,				/*allows our mob to go invisible/visible*/
-//	/datum/admins/proc/show_traitor_panel,	/*interface which shows a mob's mind*/ -Removed due to rare practical use. Moved to debug verbs ~Errorage
-	/datum/admins/proc/show_game_mode,  /*Configuration window for the current game mode.*/
-	/datum/admins/proc/toggleenter,		/*toggles whether people can join the current game*/
-	/datum/admins/proc/toggleguests,	/*toggles whether guests can join the current game*/
-	/datum/admins/proc/announce,		/*priority announce something to all clients.*/
-	/client/proc/colorooc,				/*allows us to set a custom colour for everythign we say in ooc*/
-	/client/proc/admin_ghost,			/*allows us to ghost/reenter body at will*/
-	/client/proc/toggle_view_range,		/*changes how far we can see*/
-	/datum/admins/proc/view_txt_log,	/*shows the server log (diary) for today*/
-	/datum/admins/proc/view_atk_log,	/*shows the server combat-log, doesn't do anything presently*/
-	/client/proc/cmd_admin_pm_context,	/*right-click adminPM interface*/
-	/client/proc/cmd_admin_pm_panel,	/*admin-pm list*/
-	/client/proc/cmd_admin_subtle_message,	/*send an message to somebody as a 'voice in their head'*/
-	/client/proc/cmd_admin_delete,		/*delete an instance/object/mob/etc*/
-	/client/proc/cmd_admin_check_contents,	/*displays the contents of an instance*/
-	/datum/admins/proc/access_news_network,	/*allows access of newscasters*/
-	/client/proc/giveruntimelog,		/*allows us to give access to runtime logs to somebody*/
-	/client/proc/getserverlog,			/*allows us to fetch server logs (diary) for other days*/
-	/client/proc/jumptocoord,			/*we ghost and jump to a coordinate*/
-	/client/proc/Getmob,				/*teleports a mob to our location*/
-	/client/proc/Getkey,				/*teleports a mob with a certain ckey to our location*/
-//	/client/proc/sendmob,				/*sends a mob somewhere*/ -Removed due to it needing two sorting procs to work, which were executed every time an admin right-clicked. ~Errorage
-	/client/proc/Jump,
-	/client/proc/jumptokey,				/*allows us to jump to the location of a mob with a certain ckey*/
-	/client/proc/jumptomob,				/*allows us to jump to a specific mob*/
-	/client/proc/jumptoturf,			/*allows us to jump to a specific turf*/
-	/client/proc/admin_call_shuttle,	/*allows us to call the emergency shuttle*/
-	/client/proc/admin_cancel_shuttle,	/*allows us to cancel the emergency shuttle, sending it back to centcomm*/
-	/client/proc/cmd_admin_direct_narrate,	/*send text directly to a player with no padding. Useful for narratives and fluff-text*/
-	/client/proc/cmd_admin_world_narrate,	/*sends text to all players with no padding*/
-	/client/proc/cmd_admin_create_centcom_report,
-	/client/proc/check_words,			/*displays cult-words*/
-	/client/proc/check_ai_laws,			/*shows AI and borg laws*/
-	/client/proc/rename_silicon,		/*properly renames silicons*/
-	/client/proc/manage_silicon_laws,	/* Allows viewing and editing silicon laws. */
-	/client/proc/check_antagonists,
-	/client/proc/admin_memo,			/*admin memo system. show/delete/write. +SERVER needed to delete admin memos of others*/
-	/client/proc/dsay,					/*talk in deadchat using our ckey/fakekey*/
-	/client/proc/toggleprayers,			/*toggles prayers on/off*/
-//	/client/proc/toggle_hear_deadcast,	/*toggles whether we hear deadchat*/
-	/client/proc/toggle_hear_radio,		/*toggles whether we hear the radio*/
-	/client/proc/investigate_show,		/*various admintools for investigation. Such as a singulo grief-log*/
-	/client/proc/secrets,
-	/datum/admins/proc/toggleooc,		/*toggles ooc on/off for everyone*/
-	/datum/admins/proc/togglelooc,		/*toggles looc on/off for everyone*/
-	/datum/admins/proc/toggleoocdead,	/*toggles ooc on/off for everyone who is dead*/
-	/datum/admins/proc/toggledsay,		/*toggles dsay on/off for everyone*/
-	/client/proc/game_panel,			/*game panel, allows to change game-mode etc*/
-	/client/proc/cmd_admin_say,			/*admin-only ooc chat*/
-	/datum/admins/proc/PlayerNotes,
-	/client/proc/cmd_mod_say,
-	/datum/admins/proc/show_player_info,
-	/client/proc/free_slot,			/*frees slot for chosen job*/
-	/client/proc/cmd_admin_change_custom_event,
-	/client/proc/cmd_admin_rejuvenate,
-	/client/proc/toggleattacklogs,
-	/client/proc/toggledebuglogs,
-	/client/proc/toggleghostwriters,
-	/client/proc/toggledrones,
-	/datum/admins/proc/show_skills,
-	/client/proc/check_customitem_activity,
-	/client/proc/man_up,
-	/client/proc/global_man_up,
-	/client/proc/response_team, // Response Teams admin verb
-	/client/proc/toggle_antagHUD_use,
-	/client/proc/toggle_antagHUD_restrictions,
-	/client/proc/allow_character_respawn,    /* Allows a ghost to respawn */
-	/client/proc/event_manager_panel,
-	/client/proc/empty_ai_core_toggle_latejoin,
-<<<<<<< HEAD
-	/client/proc/empty_ai_core_toggle_latejoin,
-	/client/proc/aooc,
-	/client/proc/change_human_appearance_admin,	/* Allows an admin to change the basic appearance of human-based mobs */
-	/client/proc/change_human_appearance_self,	/* Allows the human-based mob itself change its basic appearance */
-	/client/proc/change_security_level,
-	/client/proc/view_chemical_reaction_logs
-=======
-	/client/proc/view_chemical_reaction_logs,
-	/client/proc/makePAI
->>>>>>> 6bae780d
-)
-var/list/admin_verbs_ban = list(
-	/client/proc/unban_panel,
-	/client/proc/jobbans
-	)
-var/list/admin_verbs_sounds = list(
-	/client/proc/play_local_sound,
-	/client/proc/play_sound,
-	/client/proc/play_server_sound
-	)
-var/list/admin_verbs_fun = list(
-	/client/proc/object_talk,
-	/client/proc/cmd_admin_dress,
-	/client/proc/cmd_admin_gib_self,
-	/client/proc/drop_bomb,
-        /client/proc/everyone_random,
-	/client/proc/cinematic,
-	/datum/admins/proc/toggle_aliens,
-	/datum/admins/proc/toggle_space_ninja,
-	/client/proc/cmd_admin_add_freeform_ai_law,
-	/client/proc/cmd_admin_add_random_ai_law,
-	/client/proc/make_sound,
-	/client/proc/toggle_random_events,
-	/client/proc/editappear,
-	/client/proc/roll_dices
-	)
-var/list/admin_verbs_spawn = list(
-	/datum/admins/proc/spawn_fruit,
-	/datum/admins/proc/spawn_custom_item,
-	/datum/admins/proc/check_custom_items,
-	/datum/admins/proc/spawn_plant,
-	/datum/admins/proc/spawn_atom,		/*allows us to spawn instances*/
-	/client/proc/respawn_character,
-	/client/proc/FireLaser,
-	/client/proc/FireCannons,
-	/client/proc/ChangeIcarusPosition,
-	/client/proc/virus2_editor,
-	/client/proc/spawn_chemdisp_cartridge
-	)
-var/list/admin_verbs_server = list(
-	/client/proc/Set_Holiday,
-	/client/proc/ToRban,
-	/datum/admins/proc/startnow,
-	/datum/admins/proc/restart,
-	/datum/admins/proc/delay,
-	/datum/admins/proc/toggleaban,
-	/client/proc/toggle_log_hrefs,
-	/datum/admins/proc/immreboot,
-	/client/proc/everyone_random,
-	/datum/admins/proc/toggleAI,
-	/client/proc/cmd_admin_delete,		/*delete an instance/object/mob/etc*/
-	/client/proc/cmd_debug_del_all,
-	/datum/admins/proc/adrev,
-	/datum/admins/proc/adspawn,
-	/datum/admins/proc/adjump,
-	/datum/admins/proc/toggle_aliens,
-	/datum/admins/proc/toggle_space_ninja,
-	/client/proc/toggle_random_events,
-	/client/proc/check_customitem_activity,
-	/client/proc/nanomapgen_DumpImage
-	)
-var/list/admin_verbs_debug = list(
-        /client/proc/getruntimelog,                     /*allows us to access runtime logs to somebody*/
-	/client/proc/cmd_admin_list_open_jobs,
-	/client/proc/Debug2,
-	/client/proc/kill_air,
-	/client/proc/ZASSettings,
-	/client/proc/cmd_debug_make_powernets,
-	/client/proc/kill_airgroup,
-	/client/proc/debug_controller,
-	/client/proc/debug_antagonist_template,
-	/client/proc/cmd_debug_mob_lists,
-	/client/proc/cmd_admin_delete,
-	/client/proc/cmd_debug_del_all,
-	/client/proc/cmd_debug_tog_aliens,
-	/client/proc/air_report,
-	/client/proc/reload_admins,
-	/client/proc/reload_mentors,
-	/client/proc/restart_controller,
-	/client/proc/print_random_map,
-	/client/proc/create_random_map,
-	/client/proc/show_plant_genes,
-	/client/proc/enable_debug_verbs,
-	/client/proc/callproc,
-	/client/proc/toggledebuglogs,
-	/client/proc/SDQL_query,
-	/client/proc/SDQL2_query,
-	/client/proc/Jump,
-	/client/proc/jumptomob,
-	/client/proc/jumptocoord,
-	/client/proc/dsay
-	)
-
-var/list/admin_verbs_paranoid_debug = list(
-	/client/proc/callproc,
-	/client/proc/debug_controller
-	)
-
-var/list/admin_verbs_possess = list(
-	/proc/possess,
-	/proc/release
-	)
-var/list/admin_verbs_permissions = list(
-	/client/proc/edit_admin_permissions
-	)
-var/list/admin_verbs_rejuv = list(
-	/client/proc/respawn_character
-	)
-
-//verbs which can be hidden - needs work
-var/list/admin_verbs_hideable = list(
-	/client/proc/deadmin_self,
-//	/client/proc/deadchat,
-	/client/proc/toggleprayers,
-	/client/proc/toggle_hear_radio,
-	/datum/admins/proc/show_traitor_panel,
-	/datum/admins/proc/toggleenter,
-	/datum/admins/proc/toggleguests,
-	/datum/admins/proc/announce,
-	/client/proc/colorooc,
-	/client/proc/admin_ghost,
-	/client/proc/toggle_view_range,
-	/datum/admins/proc/view_txt_log,
-	/datum/admins/proc/view_atk_log,
-	/client/proc/cmd_admin_subtle_message,
-	/client/proc/cmd_admin_check_contents,
-	/datum/admins/proc/access_news_network,
-	/client/proc/admin_call_shuttle,
-	/client/proc/admin_cancel_shuttle,
-	/client/proc/cmd_admin_direct_narrate,
-	/client/proc/cmd_admin_world_narrate,
-	/client/proc/check_words,
-	/client/proc/play_local_sound,
-	/client/proc/play_sound,
-	/client/proc/play_server_sound,
-	/client/proc/object_talk,
-	/client/proc/cmd_admin_dress,
-	/client/proc/cmd_admin_gib_self,
-	/client/proc/drop_bomb,
-	/client/proc/cinematic,
-	/datum/admins/proc/toggle_aliens,
-	/datum/admins/proc/toggle_space_ninja,
-	/client/proc/cmd_admin_add_freeform_ai_law,
-	/client/proc/cmd_admin_add_random_ai_law,
-	/client/proc/cmd_admin_create_centcom_report,
-	/client/proc/make_sound,
-	/client/proc/toggle_random_events,
-	/client/proc/cmd_admin_add_random_ai_law,
-	/client/proc/Set_Holiday,
-	/client/proc/ToRban,
-	/datum/admins/proc/startnow,
-	/datum/admins/proc/restart,
-	/datum/admins/proc/delay,
-	/datum/admins/proc/toggleaban,
-	/client/proc/toggle_log_hrefs,
-	/datum/admins/proc/immreboot,
-	/client/proc/everyone_random,
-	/datum/admins/proc/toggleAI,
-	/datum/admins/proc/adrev,
-	/datum/admins/proc/adspawn,
-	/datum/admins/proc/adjump,
-	/client/proc/restart_controller,
-	/client/proc/cmd_admin_list_open_jobs,
-	/client/proc/callproc,
-	/client/proc/Debug2,
-	/client/proc/reload_admins,
-	/client/proc/kill_air,
-	/client/proc/cmd_debug_make_powernets,
-	/client/proc/kill_airgroup,
-	/client/proc/debug_controller,
-	/client/proc/startSinglo,
-	/client/proc/cmd_debug_mob_lists,
-	/client/proc/cmd_debug_del_all,
-	/client/proc/cmd_debug_tog_aliens,
-	/client/proc/air_report,
-	/client/proc/enable_debug_verbs,
-	/client/proc/roll_dices,
-	/proc/possess,
-	/proc/release
-	)
-var/list/admin_verbs_mod = list(
-	/client/proc/cmd_admin_pm_context,	/*right-click adminPM interface*/
-	/client/proc/cmd_admin_pm_panel,	/*admin-pm list*/
-	/client/proc/debug_variables,		/*allows us to -see- the variables of any instance in the game.*/
-	/client/proc/toggledebuglogs,
-	/datum/admins/proc/PlayerNotes,
-	/client/proc/admin_ghost,			/*allows us to ghost/reenter body at will*/
-	/client/proc/cmd_mod_say,
-	/datum/admins/proc/show_player_info,
-	/client/proc/player_panel_new,
-	/client/proc/dsay,
-	/datum/admins/proc/show_skills,
-	/datum/admins/proc/show_player_panel,
-	/client/proc/check_antagonists,
-	/client/proc/jobbans,
-	/client/proc/cmd_admin_subtle_message 	/*send an message to somebody as a 'voice in their head'*/
-)
-
-var/list/admin_verbs_mentor = list(
-	/client/proc/cmd_admin_pm_context,
-	/client/proc/cmd_admin_pm_panel,
-	/datum/admins/proc/PlayerNotes,
-	/client/proc/admin_ghost,
-	/client/proc/cmd_mod_say,
-	/datum/admins/proc/show_player_info,
-//	/client/proc/dsay,
-	/client/proc/cmd_admin_subtle_message
-)
-
-/client/proc/add_admin_verbs()
-	if(holder)
-		verbs += admin_verbs_default
-		if(holder.rights & R_BUILDMODE)		verbs += /client/proc/togglebuildmodeself
-		if(holder.rights & R_ADMIN)			verbs += admin_verbs_admin
-		if(holder.rights & R_BAN)			verbs += admin_verbs_ban
-		if(holder.rights & R_FUN)			verbs += admin_verbs_fun
-		if(holder.rights & R_SERVER)		verbs += admin_verbs_server
-		if(holder.rights & R_DEBUG)
-			verbs += admin_verbs_debug
-			if(config.debugparanoid && !(holder.rights & R_ADMIN))
-				verbs.Remove(admin_verbs_paranoid_debug)			//Right now it's just callproc but we can easily add others later on.
-		if(holder.rights & R_POSSESS)		verbs += admin_verbs_possess
-		if(holder.rights & R_PERMISSIONS)	verbs += admin_verbs_permissions
-		if(holder.rights & R_STEALTH)		verbs += /client/proc/stealth
-		if(holder.rights & R_REJUVINATE)	verbs += admin_verbs_rejuv
-		if(holder.rights & R_SOUNDS)		verbs += admin_verbs_sounds
-		if(holder.rights & R_SPAWN)			verbs += admin_verbs_spawn
-		if(holder.rights & R_MOD)			verbs += admin_verbs_mod
-		if(holder.rights & R_MENTOR)		verbs += admin_verbs_mentor
-
-/client/proc/remove_admin_verbs()
-	verbs.Remove(
-		admin_verbs_default,
-		/client/proc/togglebuildmodeself,
-		admin_verbs_admin,
-		admin_verbs_ban,
-		admin_verbs_fun,
-		admin_verbs_server,
-		admin_verbs_debug,
-		admin_verbs_possess,
-		admin_verbs_permissions,
-		/client/proc/stealth,
-		admin_verbs_rejuv,
-		admin_verbs_sounds,
-		admin_verbs_spawn,
-		debug_verbs
-		)
-
-/client/proc/hide_most_verbs()//Allows you to keep some functionality while hiding some verbs
-	set name = "Adminverbs - Hide Most"
-	set category = "Admin"
-
-	verbs.Remove(/client/proc/hide_most_verbs, admin_verbs_hideable)
-	verbs += /client/proc/show_verbs
-
-	src << "<span class='interface'>Most of your adminverbs have been hidden.</span>"
-	feedback_add_details("admin_verb","HMV") //If you are copy-pasting this, ensure the 2nd parameter is unique to the new proc!
-	return
-
-/client/proc/hide_verbs()
-	set name = "Adminverbs - Hide All"
-	set category = "Admin"
-
-	remove_admin_verbs()
-	verbs += /client/proc/show_verbs
-
-	src << "<span class='interface'>Almost all of your adminverbs have been hidden.</span>"
-	feedback_add_details("admin_verb","TAVVH") //If you are copy-pasting this, ensure the 2nd parameter is unique to the new proc!
-	return
-
-/client/proc/show_verbs()
-	set name = "Adminverbs - Show"
-	set category = "Admin"
-
-	verbs -= /client/proc/show_verbs
-	add_admin_verbs()
-
-	src << "<span class='interface'>All of your adminverbs are now visible.</span>"
-	feedback_add_details("admin_verb","TAVVS") //If you are copy-pasting this, ensure the 2nd parameter is unique to the new proc!
-
-
-
-
-
-/client/proc/admin_ghost()
-	set category = "Admin"
-	set name = "Aghost"
-	if(!holder)	return
-	if(istype(mob,/mob/dead/observer))
-		//re-enter
-		var/mob/dead/observer/ghost = mob
-		if(!is_mentor(usr.client))
-			ghost.can_reenter_corpse = 1
-		if(ghost.can_reenter_corpse)
-			ghost.reenter_corpse()
-		else
-			ghost << "<font color='red'>Error:  Aghost:  Can't reenter corpse, mentors that use adminHUD while aghosting are not permitted to enter their corpse again</font>"
-			return
-
-		feedback_add_details("admin_verb","P") //If you are copy-pasting this, ensure the 2nd parameter is unique to the new proc!
-
-	else if(istype(mob,/mob/new_player))
-		src << "<font color='red'>Error: Aghost: Can't admin-ghost whilst in the lobby. Join or Observe first.</font>"
-	else
-		//ghostize
-		var/mob/body = mob
-		var/mob/dead/observer/ghost = body.ghostize(1)
-		ghost.admin_ghosted = 1
-		if(body && !body.key)
-			body.key = "@[key]"	//Haaaaaaaack. But the people have spoken. If it breaks; blame adminbus
-		feedback_add_details("admin_verb","O") //If you are copy-pasting this, ensure the 2nd parameter is unique to the new proc!
-
-
-/client/proc/invisimin()
-	set name = "Invisimin"
-	set category = "Admin"
-	set desc = "Toggles ghost-like invisibility (Don't abuse this)"
-	if(holder && mob)
-		if(mob.invisibility == INVISIBILITY_OBSERVER)
-			mob.invisibility = initial(mob.invisibility)
-			mob << "\red <b>Invisimin off. Invisibility reset.</b>"
-			mob.alpha = max(mob.alpha + 100, 255)
-		else
-			mob.invisibility = INVISIBILITY_OBSERVER
-			mob << "\blue <b>Invisimin on. You are now as invisible as a ghost.</b>"
-			mob.alpha = max(mob.alpha - 100, 0)
-
-
-/client/proc/player_panel()
-	set name = "Player Panel"
-	set category = "Admin"
-	if(holder)
-		holder.player_panel_old()
-	feedback_add_details("admin_verb","PP") //If you are copy-pasting this, ensure the 2nd parameter is unique to the new proc!
-	return
-
-/client/proc/player_panel_new()
-	set name = "Player Panel New"
-	set category = "Admin"
-	if(holder)
-		holder.player_panel_new()
-	feedback_add_details("admin_verb","PPN") //If you are copy-pasting this, ensure the 2nd parameter is unique to the new proc!
-	return
-
-/client/proc/check_antagonists()
-	set name = "Check Antagonists"
-	set category = "Admin"
-	if(holder)
-		holder.check_antagonists()
-		log_admin("[key_name(usr)] checked antagonists.")	//for tsar~
-	feedback_add_details("admin_verb","CHA") //If you are copy-pasting this, ensure the 2nd parameter is unique to the new proc!
-	return
-
-/client/proc/jobbans()
-	set name = "Display Job bans"
-	set category = "Admin"
-	if(holder)
-		if(config.ban_legacy_system)
-			holder.Jobbans()
-		else
-			holder.DB_ban_panel()
-	feedback_add_details("admin_verb","VJB") //If you are copy-pasting this, ensure the 2nd parameter is unique to the new proc!
-	return
-
-/client/proc/unban_panel()
-	set name = "Unban Panel"
-	set category = "Admin"
-	if(holder)
-		if(config.ban_legacy_system)
-			holder.unbanpanel()
-		else
-			holder.DB_ban_panel()
-	feedback_add_details("admin_verb","UBP") //If you are copy-pasting this, ensure the 2nd parameter is unique to the new proc!
-	return
-
-/client/proc/game_panel()
-	set name = "Game Panel"
-	set category = "Admin"
-	if(holder)
-		holder.Game()
-	feedback_add_details("admin_verb","GP") //If you are copy-pasting this, ensure the 2nd parameter is unique to the new proc!
-	return
-
-/client/proc/secrets()
-	set name = "Secrets"
-	set category = "Admin"
-	if (holder)
-		holder.Secrets()
-	feedback_add_details("admin_verb","S") //If you are copy-pasting this, ensure the 2nd parameter is unique to the new proc!
-	return
-
-/client/proc/colorooc()
-	set category = "Fun"
-	set name = "OOC Text Color"
-	if(!holder)	return
-	var/response = alert(src, "Please choose a distinct color that is easy to read and doesn't mix with all the other chat and radio frequency colors.", "Change own OOC color", "Pick new color", "Reset to default", "Cancel")
-	if(response == "Pick new color")
-		prefs.ooccolor = input(src, "Please select your OOC colour.", "OOC colour") as color
-	else if(response == "Reset to default")
-		prefs.ooccolor = initial(prefs.ooccolor)
-	prefs.save_preferences()
-
-	feedback_add_details("admin_verb","OC") //If you are copy-pasting this, ensure the 2nd parameter is unique to the new proc!
-	return
-
-/client/proc/stealth()
-	set category = "Admin"
-	set name = "Stealth Mode"
-	if(holder)
-		if(holder.fakekey)
-			holder.fakekey = null
-		else
-			var/new_key = ckeyEx(input("Enter your desired display name.", "Fake Key", key) as text|null)
-			if(!new_key)	return
-			if(length(new_key) >= 26)
-				new_key = copytext(new_key, 1, 26)
-			holder.fakekey = new_key
-		log_admin("[key_name(usr)] has turned stealth mode [holder.fakekey ? "ON" : "OFF"]")
-		message_admins("[key_name_admin(usr)] has turned stealth mode [holder.fakekey ? "ON" : "OFF"]", 1)
-	feedback_add_details("admin_verb","SM") //If you are copy-pasting this, ensure the 2nd parameter is unique to the new proc!
-
-#define MAX_WARNS 3
-#define AUTOBANTIME 10
-
-/client/proc/warn(warned_ckey)
-	if(!check_rights(R_ADMIN))	return
-
-	if(!warned_ckey || !istext(warned_ckey))	return
-	if(warned_ckey in admin_datums)
-		usr << "<font color='red'>Error: warn(): You can't warn admins.</font>"
-		return
-
-	var/datum/preferences/D
-	var/client/C = directory[warned_ckey]
-	if(C)	D = C.prefs
-	else	D = preferences_datums[warned_ckey]
-
-	if(!D)
-		src << "<font color='red'>Error: warn(): No such ckey found.</font>"
-		return
-
-	if(++D.warns >= MAX_WARNS)					//uh ohhhh...you'reee iiiiin trouuuubble O:)
-		ban_unban_log_save("[ckey] warned [warned_ckey], resulting in a [AUTOBANTIME] minute autoban.")
-		if(C)
-			message_admins("[key_name_admin(src)] has warned [key_name_admin(C)] resulting in a [AUTOBANTIME] minute ban.")
-			C << "<font color='red'><BIG><B>You have been autobanned due to a warning by [ckey].</B></BIG><br>This is a temporary ban, it will be removed in [AUTOBANTIME] minutes."
-			qdel(C)
-		else
-			message_admins("[key_name_admin(src)] has warned [warned_ckey] resulting in a [AUTOBANTIME] minute ban.")
-		AddBan(warned_ckey, D.last_id, "Autobanning due to too many formal warnings", ckey, 1, AUTOBANTIME)
-		feedback_inc("ban_warn",1)
-	else
-		if(C)
-			C << "<font color='red'><BIG><B>You have been formally warned by an administrator.</B></BIG><br>Further warnings will result in an autoban.</font>"
-			message_admins("[key_name_admin(src)] has warned [key_name_admin(C)]. They have [MAX_WARNS-D.warns] strikes remaining.")
-		else
-			message_admins("[key_name_admin(src)] has warned [warned_ckey] (DC). They have [MAX_WARNS-D.warns] strikes remaining.")
-
-	feedback_add_details("admin_verb","WARN") //If you are copy-pasting this, ensure the 2nd parameter is unique to the new proc!
-
-#undef MAX_WARNS
-#undef AUTOBANTIME
-
-/client/proc/drop_bomb() // Some admin dickery that can probably be done better -- TLE
-	set category = "Special Verbs"
-	set name = "Drop Bomb"
-	set desc = "Cause an explosion of varying strength at your location."
-
-	var/turf/epicenter = mob.loc
-	var/list/choices = list("Small Bomb", "Medium Bomb", "Big Bomb", "Custom Bomb")
-	var/choice = input("What size explosion would you like to produce?") in choices
-	switch(choice)
-		if(null)
-			return 0
-		if("Small Bomb")
-			explosion(epicenter, 1, 2, 3, 3)
-		if("Medium Bomb")
-			explosion(epicenter, 2, 3, 4, 4)
-		if("Big Bomb")
-			explosion(epicenter, 3, 5, 7, 5)
-		if("Custom Bomb")
-			var/devastation_range = input("Devastation range (in tiles):") as num
-			var/heavy_impact_range = input("Heavy impact range (in tiles):") as num
-			var/light_impact_range = input("Light impact range (in tiles):") as num
-			var/flash_range = input("Flash range (in tiles):") as num
-			explosion(epicenter, devastation_range, heavy_impact_range, light_impact_range, flash_range)
-	message_admins("\blue [ckey] creating an admin explosion at [epicenter.loc].")
-	feedback_add_details("admin_verb","DB") //If you are copy-pasting this, ensure the 2nd parameter is unique to the new proc!
-
-/client/proc/give_disease(mob/T as mob in mob_list) // -- Giacom
-	set category = "Fun"
-	set name = "Give Disease (old)"
-	set desc = "Gives a (tg-style) Disease to a mob."
-	var/list/disease_names = list()
-	for(var/v in diseases)
-	//	"/datum/disease/" 15 symbols ~Intercross
-		disease_names.Add(copytext("[v]", 16, 0))
-	var/datum/disease/D = input("Choose the disease to give to that guy", "ACHOO") as null|anything in disease_names
-	if(!D) return
-	var/path = text2path("/datum/disease/[D]")
-	T.contract_disease(new path, 1)
-	feedback_add_details("admin_verb","GD") //If you are copy-pasting this, ensure the 2nd parameter is unique to the new proc!
-	log_admin("[key_name(usr)] gave [key_name(T)] the disease [D].")
-	message_admins("\blue [key_name_admin(usr)] gave [key_name(T)] the disease [D].", 1)
-
-/client/proc/give_disease2(mob/T as mob in mob_list) // -- Giacom
-	set category = "Fun"
-	set name = "Give Disease"
-	set desc = "Gives a Disease to a mob."
-
-	var/datum/disease2/disease/D = new /datum/disease2/disease()
-
-	var/severity = 1
-	var/greater = input("Is this a lesser, greater, or badmin disease?", "Give Disease") in list("Lesser", "Greater", "Badmin")
-	switch(greater)
-		if ("Lesser") severity = 1
-		if ("Greater") severity = 2
-		if ("Badmin") severity = 99
-
-	D.makerandom(severity)
-	D.infectionchance = input("How virulent is this disease? (1-100)", "Give Disease", D.infectionchance) as num
-
-	if(istype(T,/mob/living/carbon/human))
-		var/mob/living/carbon/human/H = T
-		if (H.species)
-			D.affected_species = list(H.species.name)
-			if(H.species.primitive_form)
-				D.affected_species |= H.species.primitive_form
-			if(H.species.greater_form)
-				D.affected_species |= H.species.greater_form
-	infect_virus2(T,D,1)
-
-	feedback_add_details("admin_verb","GD2") //If you are copy-pasting this, ensure the 2nd parameter is unique to the new proc!
-	log_admin("[key_name(usr)] gave [key_name(T)] a [greater] disease2 with infection chance [D.infectionchance].")
-	message_admins("\blue [key_name_admin(usr)] gave [key_name(T)] a [greater] disease2 with infection chance [D.infectionchance].", 1)
-
-/client/proc/make_sound(var/obj/O in world) // -- TLE
-	set category = "Special Verbs"
-	set name = "Make Sound"
-	set desc = "Display a message to everyone who can hear the target"
-	if(O)
-		var/message = sanitize(input("What do you want the message to be?", "Make Sound") as text|null)
-		if(!message)
-			return
-		for (var/mob/V in hearers(O))
-			V.show_message(message, 2)
-		log_admin("[key_name(usr)] made [O] at [O.x], [O.y], [O.z]. make a sound")
-		message_admins("\blue [key_name_admin(usr)] made [O] at [O.x], [O.y], [O.z]. make a sound", 1)
-		feedback_add_details("admin_verb","MS") //If you are copy-pasting this, ensure the 2nd parameter is unique to the new proc!
-
-
-/client/proc/togglebuildmodeself()
-	set name = "Toggle Build Mode Self"
-	set category = "Special Verbs"
-	if(src.mob)
-		togglebuildmode(src.mob)
-	feedback_add_details("admin_verb","TBMS") //If you are copy-pasting this, ensure the 2nd parameter is unique to the new proc!
-
-/client/proc/object_talk(var/msg as text) // -- TLE
-	set category = "Special Verbs"
-	set name = "oSay"
-	set desc = "Display a message to everyone who can hear the target"
-	if(mob.control_object)
-		if(!msg)
-			return
-		for (var/mob/V in hearers(mob.control_object))
-			V.show_message("<b>[mob.control_object.name]</b> says: \"" + msg + "\"", 2)
-	feedback_add_details("admin_verb","OT") //If you are copy-pasting this, ensure the 2nd parameter is unique to the new proc!
-
-/client/proc/kill_air() // -- TLE
-	set category = "Debug"
-	set name = "Kill Air"
-	set desc = "Toggle Air Processing"
-	if(air_processing_killed)
-		air_processing_killed = 0
-		usr << "<b>Enabled air processing.</b>"
-	else
-		air_processing_killed = 1
-		usr << "<b>Disabled air processing.</b>"
-	feedback_add_details("admin_verb","KA") //If you are copy-pasting this, ensure the 2nd parameter is unique to the new proc!
-	log_admin("[key_name(usr)] used 'kill air'.")
-	message_admins("\blue [key_name_admin(usr)] used 'kill air'.", 1)
-
-/client/proc/readmin_self()
-	set name = "Re-Admin self"
-	set category = "Admin"
-
-	if(deadmin_holder)
-		deadmin_holder.reassociate()
-		log_admin("[src] re-admined themself.")
-		message_admins("[src] re-admined themself.", 1)
-		src << "<span class='interface'>You now have the keys to control the planet, or atleast a small space station</span>"
-		verbs -= /client/proc/readmin_self
-
-/client/proc/deadmin_self()
-	set name = "De-admin self"
-	set category = "Admin"
-
-	if(holder)
-		if(alert("Confirm self-deadmin for the round? You can't re-admin yourself without someont promoting you.",,"Yes","No") == "Yes")
-			log_admin("[src] deadmined themself.")
-			message_admins("[src] deadmined themself.", 1)
-			deadmin()
-			src << "<span class='interface'>You are now a normal player.</span>"
-			verbs |= /client/proc/readmin_self
-	feedback_add_details("admin_verb","DAS") //If you are copy-pasting this, ensure the 2nd parameter is unique to the new proc!
-
-/client/proc/toggle_log_hrefs()
-	set name = "Toggle href logging"
-	set category = "Server"
-	if(!holder)	return
-	if(config)
-		if(config.log_hrefs)
-			config.log_hrefs = 0
-			src << "<b>Stopped logging hrefs</b>"
-		else
-			config.log_hrefs = 1
-			src << "<b>Started logging hrefs</b>"
-
-/client/proc/check_ai_laws()
-	set name = "Check AI Laws"
-	set category = "Admin"
-	if(holder)
-		src.holder.output_ai_laws()
-
-/client/proc/rename_silicon()
-	set name = "Rename Silicon"
-	set category = "Admin"
-
-	if(!check_rights(R_ADMIN)) return
-
-	var/mob/living/silicon/S = input("Select silicon.", "Rename Silicon.") as null|anything in silicon_mob_list
-	if(!S) return
-
-	var/new_name = sanitizeSafe(input(src, "Enter new name. Leave blank or as is to cancel.", "[S.real_name] - Enter new silicon name", S.real_name))
-	if(new_name && new_name != S.real_name)
-		admin_log_and_message_admins("has renamed the silicon '[S.real_name]' to '[new_name]'")
-		S.SetName(new_name)
-	feedback_add_details("admin_verb","RAI") //If you are copy-pasting this, ensure the 2nd parameter is unique to the new proc!
-
-/client/proc/manage_silicon_laws()
-	set name = "Manage Silicon Laws"
-	set category = "Admin"
-
-	if(!check_rights(R_ADMIN)) return
-
-	var/mob/living/silicon/S = input("Select silicon.", "Manage Silicon Laws") as null|anything in silicon_mob_list
-	if(!S) return
-
-	var/obj/nano_module/law_manager/L = new(S)
-	L.ui_interact(usr, state = admin_state)
-	admin_log_and_message_admins("has opened [S]'s law manager.")
-	feedback_add_details("admin_verb","MSL") //If you are copy-pasting this, ensure the 2nd parameter is unique to the new proc!
-
-/client/proc/change_human_appearance_admin()
-	set name = "Change Mob Appearance - Admin"
-	set desc = "Allows you to change the mob appearance"
-	set category = "Admin"
-
-	if(!check_rights(R_FUN)) return
-
-	var/mob/living/carbon/human/H = input("Select mob.", "Change Mob Appearance - Admin") as null|anything in human_mob_list
-	if(!H) return
-
-	admin_log_and_message_admins("is altering the appearance of [H].")
-	H.change_appearance(APPEARANCE_ALL, usr, usr, check_species_whitelist = 0, state = admin_state)
-	feedback_add_details("admin_verb","CHAA") //If you are copy-pasting this, ensure the 2nd parameter is unique to the new proc!
-
-/client/proc/change_human_appearance_self()
-	set name = "Change Mob Appearance - Self"
-	set desc = "Allows the mob to change its appearance"
-	set category = "Admin"
-
-	if(!check_rights(R_FUN)) return
-
-	var/mob/living/carbon/human/H = input("Select mob.", "Change Mob Appearance - Self") as null|anything in human_mob_list
-	if(!H) return
-
-	if(!H.client)
-		usr << "Only mobs with clients can alter their own appearance."
-		return
-
-	switch(alert("Do you wish for [H] to be allowed to select non-whitelisted races?","Alter Mob Appearance","Yes","No","Cancel"))
-		if("Yes")
-			admin_log_and_message_admins("has allowed [H] to change \his appearance, without whitelisting of races.")
-			H.change_appearance(APPEARANCE_ALL, H.loc, check_species_whitelist = 0)
-		if("No")
-			admin_log_and_message_admins("has allowed [H] to change \his appearance, with whitelisting of races.")
-			H.change_appearance(APPEARANCE_ALL, H.loc, check_species_whitelist = 1)
-	feedback_add_details("admin_verb","CMAS") //If you are copy-pasting this, ensure the 2nd parameter is unique to the new proc!
-
-/client/proc/change_security_level()
-	set name = "Set security level"
-	set desc = "Sets the station security level"
-	set category = "Admin"
-
-	if(!check_rights(R_ADMIN))	return
-	var sec_level = input(usr, "It's currently code [get_security_level()].", "Select Security Level")  as null|anything in (list("green","blue","red","delta")-get_security_level())
-	if(alert("Switch from code [get_security_level()] to code [sec_level]?","Change security level?","Yes","No") == "Yes")
-		set_security_level(sec_level)
-		log_admin("[key_name(usr)] changed the security level to code [sec_level].")
-
-
-//---- bs12 verbs ----
-
-/client/proc/mod_panel()
-	set name = "Moderator Panel"
-	set category = "Admin"
-/*	if(holder)
-		holder.mod_panel()*/
-//	feedback_add_details("admin_verb","MP") //If you are copy-pasting this, ensure the 2nd parameter is unique to the new proc!
-	return
-
-/client/proc/editappear()
-	set name = "Edit Appearance"
-	set category = "Fun"
-
-	if(!check_rights(R_FUN))	return
-
-	var/mob/living/carbon/human/M = input("Select mob.", "Edit Appearance") as null|anything in human_mob_list
-
-	if(!istype(M, /mob/living/carbon/human))
-		usr << "\red You can only do this to humans!"
-		return
-	switch(alert("Are you sure you wish to edit this mob's appearance? Skrell, Unathi, Vox and Tajaran can result in unintended consequences.",,"Yes","No"))
-		if("No")
-			return
-	var/new_facial = input("Please select facial hair color.", "Character Generation") as color
-	if(new_facial)
-		M.r_facial = hex2num(copytext(new_facial, 2, 4))
-		M.g_facial = hex2num(copytext(new_facial, 4, 6))
-		M.b_facial = hex2num(copytext(new_facial, 6, 8))
-
-	var/new_hair = input("Please select hair color.", "Character Generation") as color
-	if(new_facial)
-		M.r_hair = hex2num(copytext(new_hair, 2, 4))
-		M.g_hair = hex2num(copytext(new_hair, 4, 6))
-		M.b_hair = hex2num(copytext(new_hair, 6, 8))
-
-	var/new_eyes = input("Please select eye color.", "Character Generation") as color
-	if(new_eyes)
-		M.r_eyes = hex2num(copytext(new_eyes, 2, 4))
-		M.g_eyes = hex2num(copytext(new_eyes, 4, 6))
-		M.b_eyes = hex2num(copytext(new_eyes, 6, 8))
-		M.update_eyes()
-
-	var/new_skin = input("Please select body color. This is for Tajaran, Unathi, and Skrell only!", "Character Generation") as color
-	if(new_skin)
-		M.r_skin = hex2num(copytext(new_skin, 2, 4))
-		M.g_skin = hex2num(copytext(new_skin, 4, 6))
-		M.b_skin = hex2num(copytext(new_skin, 6, 8))
-
-	var/new_tone = input("Please select skin tone level: 1-220 (1=albino, 35=caucasian, 150=black, 220='very' black)", "Character Generation")  as text
-
-	if (new_tone)
-		M.s_tone = max(min(round(text2num(new_tone)), 220), 1)
-		M.s_tone =  -M.s_tone + 35
-
-	// hair
-	var/new_hstyle = input(usr, "Select a hair style", "Grooming")  as null|anything in hair_styles_list
-	if(new_hstyle)
-		M.h_style = new_hstyle
-
-	// facial hair
-	var/new_fstyle = input(usr, "Select a facial hair style", "Grooming")  as null|anything in facial_hair_styles_list
-	if(new_fstyle)
-		M.f_style = new_fstyle
-
-	var/new_gender = alert(usr, "Please select gender.", "Character Generation", "Male", "Female")
-	if (new_gender)
-		if(new_gender == "Male")
-			M.gender = MALE
-		else
-			M.gender = FEMALE
-	M.update_hair()
-	M.update_body()
-	M.check_dna(M)
-
-/client/proc/playernotes()
-	set name = "Show Player Info"
-	set category = "Admin"
-	if(holder)
-		holder.PlayerNotes()
-	return
-
-/client/proc/free_slot()
-	set name = "Free Job Slot"
-	set category = "Admin"
-	if(holder)
-		var/list/jobs = list()
-		for (var/datum/job/J in job_master.occupations)
-			if (J.current_positions >= J.total_positions && J.total_positions != -1)
-				jobs += J.title
-		if (!jobs.len)
-			usr << "There are no fully staffed jobs."
-			return
-		var/job = input("Please select job slot to free", "Free job slot")  as null|anything in jobs
-		if (job)
-			job_master.FreeRole(job)
-			message_admins("A job slot for [job] has been opened by [key_name_admin(usr)]")
-			return
-
-/client/proc/toggleattacklogs()
-	set name = "Toggle Attack Log Messages"
-	set category = "Preferences"
-
-	prefs.toggles ^= CHAT_ATTACKLOGS
-	if (prefs.toggles & CHAT_ATTACKLOGS)
-		usr << "You now will get attack log messages"
-	else
-		usr << "You now won't get attack log messages"
-
-
-/client/proc/toggleghostwriters()
-	set name = "Toggle ghost writers"
-	set category = "Server"
-	if(!holder)	return
-	if(config)
-		if(config.cult_ghostwriter)
-			config.cult_ghostwriter = 0
-			src << "<b>Disallowed ghost writers.</b>"
-			message_admins("Admin [key_name_admin(usr)] has disabled ghost writers.", 1)
-		else
-			config.cult_ghostwriter = 1
-			src << "<b>Enabled ghost writers.</b>"
-			message_admins("Admin [key_name_admin(usr)] has enabled ghost writers.", 1)
-
-/client/proc/toggledrones()
-	set name = "Toggle maintenance drones"
-	set category = "Server"
-	if(!holder)	return
-	if(config)
-		if(config.allow_drone_spawn)
-			config.allow_drone_spawn = 0
-			src << "<b>Disallowed maint drones.</b>"
-			message_admins("Admin [key_name_admin(usr)] has disabled maint drones.", 1)
-		else
-			config.allow_drone_spawn = 1
-			src << "<b>Enabled maint drones.</b>"
-			message_admins("Admin [key_name_admin(usr)] has enabled maint drones.", 1)
-
-/client/proc/toggledebuglogs()
-	set name = "Toggle Debug Log Messages"
-	set category = "Preferences"
-
-	prefs.toggles ^= CHAT_DEBUGLOGS
-	if (prefs.toggles & CHAT_DEBUGLOGS)
-		usr << "You now will get debug log messages"
-	else
-		usr << "You now won't get debug log messages"
-
-
-/client/proc/man_up(mob/T as mob in mob_list)
-	set category = "Fun"
-	set name = "Man Up"
-	set desc = "Tells mob to man up and deal with it."
-
-	T << "<span class='notice'><b><font size=3>Man up and deal with it.</font></b></span>"
-	T << "<span class='notice'>Move on.</span>"
-
-	log_admin("[key_name(usr)] told [key_name(T)] to man up and deal with it.")
-	message_admins("\blue [key_name_admin(usr)] told [key_name(T)] to man up and deal with it.", 1)
-
-/client/proc/global_man_up()
-	set category = "Fun"
-	set name = "Man Up Global"
-	set desc = "Tells everyone to man up and deal with it."
-
-	for (var/mob/T as mob in mob_list)
-		T << "<br><center><span class='notice'><b><font size=4>Man up.<br> Deal with it.</font></b><br>Move on.</span></center><br>"
-		T << 'sound/voice/ManUp1.ogg'
-
-	log_admin("[key_name(usr)] told everyone to man up and deal with it.")
-	message_admins("\blue [key_name_admin(usr)] told everyone to man up and deal with it.", 1)
-
-/client/proc/give_spell(mob/T as mob in mob_list) // -- Urist
-	set category = "Fun"
-	set name = "Give Spell"
-	set desc = "Gives a spell to a mob."
-	var/spell/S = input("Choose the spell to give to that guy", "ABRAKADABRA") as null|anything in spells
-	if(!S) return
-	T.spell_list += new S
-	feedback_add_details("admin_verb","GS") //If you are copy-pasting this, ensure the 2nd parameter is unique to the new proc!
-	log_admin("[key_name(usr)] gave [key_name(T)] the spell [S].")
-	message_admins("\blue [key_name_admin(usr)] gave [key_name(T)] the spell [S].", 1)
+//admin verb groups - They can overlap if you so wish. Only one of each verb will exist in the verbs list regardless
+var/list/admin_verbs_default = list(
+	/datum/admins/proc/show_player_panel,	/*shows an interface for individual players, with various links (links require additional flags*/
+	/client/proc/player_panel,
+	/client/proc/toggleadminhelpsound,	/*toggles whether we hear a sound when adminhelps/PMs are used*/
+	/client/proc/deadmin_self,			/*destroys our own admin datum so we can play as a regular player*/
+	/client/proc/hide_verbs,			/*hides all our adminverbs*/
+	/client/proc/hide_most_verbs,		/*hides all our hideable adminverbs*/
+	/client/proc/debug_variables,		/*allows us to -see- the variables of any instance in the game. +VAREDIT needed to modify*/
+//	/client/proc/check_antagonists,		/*shows all antags*/
+	/client/proc/cmd_mentor_check_new_players
+//	/client/proc/deadchat				/*toggles deadchat on/off*/
+	)
+var/list/admin_verbs_admin = list(
+	/client/proc/player_panel_new,		/*shows an interface for all players, with links to various panels*/
+	/client/proc/invisimin,				/*allows our mob to go invisible/visible*/
+//	/datum/admins/proc/show_traitor_panel,	/*interface which shows a mob's mind*/ -Removed due to rare practical use. Moved to debug verbs ~Errorage
+	/datum/admins/proc/show_game_mode,  /*Configuration window for the current game mode.*/
+	/datum/admins/proc/toggleenter,		/*toggles whether people can join the current game*/
+	/datum/admins/proc/toggleguests,	/*toggles whether guests can join the current game*/
+	/datum/admins/proc/announce,		/*priority announce something to all clients.*/
+	/client/proc/colorooc,				/*allows us to set a custom colour for everythign we say in ooc*/
+	/client/proc/admin_ghost,			/*allows us to ghost/reenter body at will*/
+	/client/proc/toggle_view_range,		/*changes how far we can see*/
+	/datum/admins/proc/view_txt_log,	/*shows the server log (diary) for today*/
+	/datum/admins/proc/view_atk_log,	/*shows the server combat-log, doesn't do anything presently*/
+	/client/proc/cmd_admin_pm_context,	/*right-click adminPM interface*/
+	/client/proc/cmd_admin_pm_panel,	/*admin-pm list*/
+	/client/proc/cmd_admin_subtle_message,	/*send an message to somebody as a 'voice in their head'*/
+	/client/proc/cmd_admin_delete,		/*delete an instance/object/mob/etc*/
+	/client/proc/cmd_admin_check_contents,	/*displays the contents of an instance*/
+	/datum/admins/proc/access_news_network,	/*allows access of newscasters*/
+	/client/proc/giveruntimelog,		/*allows us to give access to runtime logs to somebody*/
+	/client/proc/getserverlog,			/*allows us to fetch server logs (diary) for other days*/
+	/client/proc/jumptocoord,			/*we ghost and jump to a coordinate*/
+	/client/proc/Getmob,				/*teleports a mob to our location*/
+	/client/proc/Getkey,				/*teleports a mob with a certain ckey to our location*/
+//	/client/proc/sendmob,				/*sends a mob somewhere*/ -Removed due to it needing two sorting procs to work, which were executed every time an admin right-clicked. ~Errorage
+	/client/proc/Jump,
+	/client/proc/jumptokey,				/*allows us to jump to the location of a mob with a certain ckey*/
+	/client/proc/jumptomob,				/*allows us to jump to a specific mob*/
+	/client/proc/jumptoturf,			/*allows us to jump to a specific turf*/
+	/client/proc/admin_call_shuttle,	/*allows us to call the emergency shuttle*/
+	/client/proc/admin_cancel_shuttle,	/*allows us to cancel the emergency shuttle, sending it back to centcomm*/
+	/client/proc/cmd_admin_direct_narrate,	/*send text directly to a player with no padding. Useful for narratives and fluff-text*/
+	/client/proc/cmd_admin_world_narrate,	/*sends text to all players with no padding*/
+	/client/proc/cmd_admin_create_centcom_report,
+	/client/proc/check_words,			/*displays cult-words*/
+	/client/proc/check_ai_laws,			/*shows AI and borg laws*/
+	/client/proc/rename_silicon,		/*properly renames silicons*/
+	/client/proc/manage_silicon_laws,	/* Allows viewing and editing silicon laws. */
+	/client/proc/check_antagonists,
+	/client/proc/admin_memo,			/*admin memo system. show/delete/write. +SERVER needed to delete admin memos of others*/
+	/client/proc/dsay,					/*talk in deadchat using our ckey/fakekey*/
+	/client/proc/toggleprayers,			/*toggles prayers on/off*/
+//	/client/proc/toggle_hear_deadcast,	/*toggles whether we hear deadchat*/
+	/client/proc/toggle_hear_radio,		/*toggles whether we hear the radio*/
+	/client/proc/investigate_show,		/*various admintools for investigation. Such as a singulo grief-log*/
+	/client/proc/secrets,
+	/datum/admins/proc/toggleooc,		/*toggles ooc on/off for everyone*/
+	/datum/admins/proc/togglelooc,		/*toggles looc on/off for everyone*/
+	/datum/admins/proc/toggleoocdead,	/*toggles ooc on/off for everyone who is dead*/
+	/datum/admins/proc/toggledsay,		/*toggles dsay on/off for everyone*/
+	/client/proc/game_panel,			/*game panel, allows to change game-mode etc*/
+	/client/proc/cmd_admin_say,			/*admin-only ooc chat*/
+	/datum/admins/proc/PlayerNotes,
+	/client/proc/cmd_mod_say,
+	/datum/admins/proc/show_player_info,
+	/client/proc/free_slot,			/*frees slot for chosen job*/
+	/client/proc/cmd_admin_change_custom_event,
+	/client/proc/cmd_admin_rejuvenate,
+	/client/proc/toggleattacklogs,
+	/client/proc/toggledebuglogs,
+	/client/proc/toggleghostwriters,
+	/client/proc/toggledrones,
+	/datum/admins/proc/show_skills,
+	/client/proc/check_customitem_activity,
+	/client/proc/man_up,
+	/client/proc/global_man_up,
+	/client/proc/response_team, // Response Teams admin verb
+	/client/proc/toggle_antagHUD_use,
+	/client/proc/toggle_antagHUD_restrictions,
+	/client/proc/allow_character_respawn,    /* Allows a ghost to respawn */
+	/client/proc/event_manager_panel,
+	/client/proc/empty_ai_core_toggle_latejoin,
+	/client/proc/empty_ai_core_toggle_latejoin,
+	/client/proc/aooc,
+	/client/proc/change_human_appearance_admin,	/* Allows an admin to change the basic appearance of human-based mobs */
+	/client/proc/change_human_appearance_self,	/* Allows the human-based mob itself change its basic appearance */
+	/client/proc/change_security_level,
+	/client/proc/view_chemical_reaction_logs,
+	/client/proc/makePAI
+)
+var/list/admin_verbs_ban = list(
+	/client/proc/unban_panel,
+	/client/proc/jobbans
+	)
+var/list/admin_verbs_sounds = list(
+	/client/proc/play_local_sound,
+	/client/proc/play_sound,
+	/client/proc/play_server_sound
+	)
+var/list/admin_verbs_fun = list(
+	/client/proc/object_talk,
+	/client/proc/cmd_admin_dress,
+	/client/proc/cmd_admin_gib_self,
+	/client/proc/drop_bomb,
+        /client/proc/everyone_random,
+	/client/proc/cinematic,
+	/datum/admins/proc/toggle_aliens,
+	/datum/admins/proc/toggle_space_ninja,
+	/client/proc/cmd_admin_add_freeform_ai_law,
+	/client/proc/cmd_admin_add_random_ai_law,
+	/client/proc/make_sound,
+	/client/proc/toggle_random_events,
+	/client/proc/editappear,
+	/client/proc/roll_dices
+	)
+var/list/admin_verbs_spawn = list(
+	/datum/admins/proc/spawn_fruit,
+	/datum/admins/proc/spawn_custom_item,
+	/datum/admins/proc/check_custom_items,
+	/datum/admins/proc/spawn_plant,
+	/datum/admins/proc/spawn_atom,		/*allows us to spawn instances*/
+	/client/proc/respawn_character,
+	/client/proc/FireLaser,
+	/client/proc/FireCannons,
+	/client/proc/ChangeIcarusPosition,
+	/client/proc/virus2_editor,
+	/client/proc/spawn_chemdisp_cartridge
+	)
+var/list/admin_verbs_server = list(
+	/client/proc/Set_Holiday,
+	/client/proc/ToRban,
+	/datum/admins/proc/startnow,
+	/datum/admins/proc/restart,
+	/datum/admins/proc/delay,
+	/datum/admins/proc/toggleaban,
+	/client/proc/toggle_log_hrefs,
+	/datum/admins/proc/immreboot,
+	/client/proc/everyone_random,
+	/datum/admins/proc/toggleAI,
+	/client/proc/cmd_admin_delete,		/*delete an instance/object/mob/etc*/
+	/client/proc/cmd_debug_del_all,
+	/datum/admins/proc/adrev,
+	/datum/admins/proc/adspawn,
+	/datum/admins/proc/adjump,
+	/datum/admins/proc/toggle_aliens,
+	/datum/admins/proc/toggle_space_ninja,
+	/client/proc/toggle_random_events,
+	/client/proc/check_customitem_activity,
+	/client/proc/nanomapgen_DumpImage
+	)
+var/list/admin_verbs_debug = list(
+        /client/proc/getruntimelog,                     /*allows us to access runtime logs to somebody*/
+	/client/proc/cmd_admin_list_open_jobs,
+	/client/proc/Debug2,
+	/client/proc/kill_air,
+	/client/proc/ZASSettings,
+	/client/proc/cmd_debug_make_powernets,
+	/client/proc/kill_airgroup,
+	/client/proc/debug_controller,
+	/client/proc/debug_antagonist_template,
+	/client/proc/cmd_debug_mob_lists,
+	/client/proc/cmd_admin_delete,
+	/client/proc/cmd_debug_del_all,
+	/client/proc/cmd_debug_tog_aliens,
+	/client/proc/air_report,
+	/client/proc/reload_admins,
+	/client/proc/reload_mentors,
+	/client/proc/restart_controller,
+	/client/proc/print_random_map,
+	/client/proc/create_random_map,
+	/client/proc/show_plant_genes,
+	/client/proc/enable_debug_verbs,
+	/client/proc/callproc,
+	/client/proc/toggledebuglogs,
+	/client/proc/SDQL_query,
+	/client/proc/SDQL2_query,
+	/client/proc/Jump,
+	/client/proc/jumptomob,
+	/client/proc/jumptocoord,
+	/client/proc/dsay
+	)
+
+var/list/admin_verbs_paranoid_debug = list(
+	/client/proc/callproc,
+	/client/proc/debug_controller
+	)
+
+var/list/admin_verbs_possess = list(
+	/proc/possess,
+	/proc/release
+	)
+var/list/admin_verbs_permissions = list(
+	/client/proc/edit_admin_permissions
+	)
+var/list/admin_verbs_rejuv = list(
+	/client/proc/respawn_character
+	)
+
+//verbs which can be hidden - needs work
+var/list/admin_verbs_hideable = list(
+	/client/proc/deadmin_self,
+//	/client/proc/deadchat,
+	/client/proc/toggleprayers,
+	/client/proc/toggle_hear_radio,
+	/datum/admins/proc/show_traitor_panel,
+	/datum/admins/proc/toggleenter,
+	/datum/admins/proc/toggleguests,
+	/datum/admins/proc/announce,
+	/client/proc/colorooc,
+	/client/proc/admin_ghost,
+	/client/proc/toggle_view_range,
+	/datum/admins/proc/view_txt_log,
+	/datum/admins/proc/view_atk_log,
+	/client/proc/cmd_admin_subtle_message,
+	/client/proc/cmd_admin_check_contents,
+	/datum/admins/proc/access_news_network,
+	/client/proc/admin_call_shuttle,
+	/client/proc/admin_cancel_shuttle,
+	/client/proc/cmd_admin_direct_narrate,
+	/client/proc/cmd_admin_world_narrate,
+	/client/proc/check_words,
+	/client/proc/play_local_sound,
+	/client/proc/play_sound,
+	/client/proc/play_server_sound,
+	/client/proc/object_talk,
+	/client/proc/cmd_admin_dress,
+	/client/proc/cmd_admin_gib_self,
+	/client/proc/drop_bomb,
+	/client/proc/cinematic,
+	/datum/admins/proc/toggle_aliens,
+	/datum/admins/proc/toggle_space_ninja,
+	/client/proc/cmd_admin_add_freeform_ai_law,
+	/client/proc/cmd_admin_add_random_ai_law,
+	/client/proc/cmd_admin_create_centcom_report,
+	/client/proc/make_sound,
+	/client/proc/toggle_random_events,
+	/client/proc/cmd_admin_add_random_ai_law,
+	/client/proc/Set_Holiday,
+	/client/proc/ToRban,
+	/datum/admins/proc/startnow,
+	/datum/admins/proc/restart,
+	/datum/admins/proc/delay,
+	/datum/admins/proc/toggleaban,
+	/client/proc/toggle_log_hrefs,
+	/datum/admins/proc/immreboot,
+	/client/proc/everyone_random,
+	/datum/admins/proc/toggleAI,
+	/datum/admins/proc/adrev,
+	/datum/admins/proc/adspawn,
+	/datum/admins/proc/adjump,
+	/client/proc/restart_controller,
+	/client/proc/cmd_admin_list_open_jobs,
+	/client/proc/callproc,
+	/client/proc/Debug2,
+	/client/proc/reload_admins,
+	/client/proc/kill_air,
+	/client/proc/cmd_debug_make_powernets,
+	/client/proc/kill_airgroup,
+	/client/proc/debug_controller,
+	/client/proc/startSinglo,
+	/client/proc/cmd_debug_mob_lists,
+	/client/proc/cmd_debug_del_all,
+	/client/proc/cmd_debug_tog_aliens,
+	/client/proc/air_report,
+	/client/proc/enable_debug_verbs,
+	/client/proc/roll_dices,
+	/proc/possess,
+	/proc/release
+	)
+var/list/admin_verbs_mod = list(
+	/client/proc/cmd_admin_pm_context,	/*right-click adminPM interface*/
+	/client/proc/cmd_admin_pm_panel,	/*admin-pm list*/
+	/client/proc/debug_variables,		/*allows us to -see- the variables of any instance in the game.*/
+	/client/proc/toggledebuglogs,
+	/datum/admins/proc/PlayerNotes,
+	/client/proc/admin_ghost,			/*allows us to ghost/reenter body at will*/
+	/client/proc/cmd_mod_say,
+	/datum/admins/proc/show_player_info,
+	/client/proc/player_panel_new,
+	/client/proc/dsay,
+	/datum/admins/proc/show_skills,
+	/datum/admins/proc/show_player_panel,
+	/client/proc/check_antagonists,
+	/client/proc/jobbans,
+	/client/proc/cmd_admin_subtle_message 	/*send an message to somebody as a 'voice in their head'*/
+)
+
+var/list/admin_verbs_mentor = list(
+	/client/proc/cmd_admin_pm_context,
+	/client/proc/cmd_admin_pm_panel,
+	/datum/admins/proc/PlayerNotes,
+	/client/proc/admin_ghost,
+	/client/proc/cmd_mod_say,
+	/datum/admins/proc/show_player_info,
+//	/client/proc/dsay,
+	/client/proc/cmd_admin_subtle_message
+)
+
+/client/proc/add_admin_verbs()
+	if(holder)
+		verbs += admin_verbs_default
+		if(holder.rights & R_BUILDMODE)		verbs += /client/proc/togglebuildmodeself
+		if(holder.rights & R_ADMIN)			verbs += admin_verbs_admin
+		if(holder.rights & R_BAN)			verbs += admin_verbs_ban
+		if(holder.rights & R_FUN)			verbs += admin_verbs_fun
+		if(holder.rights & R_SERVER)		verbs += admin_verbs_server
+		if(holder.rights & R_DEBUG)
+			verbs += admin_verbs_debug
+			if(config.debugparanoid && !(holder.rights & R_ADMIN))
+				verbs.Remove(admin_verbs_paranoid_debug)			//Right now it's just callproc but we can easily add others later on.
+		if(holder.rights & R_POSSESS)		verbs += admin_verbs_possess
+		if(holder.rights & R_PERMISSIONS)	verbs += admin_verbs_permissions
+		if(holder.rights & R_STEALTH)		verbs += /client/proc/stealth
+		if(holder.rights & R_REJUVINATE)	verbs += admin_verbs_rejuv
+		if(holder.rights & R_SOUNDS)		verbs += admin_verbs_sounds
+		if(holder.rights & R_SPAWN)			verbs += admin_verbs_spawn
+		if(holder.rights & R_MOD)			verbs += admin_verbs_mod
+		if(holder.rights & R_MENTOR)		verbs += admin_verbs_mentor
+
+/client/proc/remove_admin_verbs()
+	verbs.Remove(
+		admin_verbs_default,
+		/client/proc/togglebuildmodeself,
+		admin_verbs_admin,
+		admin_verbs_ban,
+		admin_verbs_fun,
+		admin_verbs_server,
+		admin_verbs_debug,
+		admin_verbs_possess,
+		admin_verbs_permissions,
+		/client/proc/stealth,
+		admin_verbs_rejuv,
+		admin_verbs_sounds,
+		admin_verbs_spawn,
+		debug_verbs
+		)
+
+/client/proc/hide_most_verbs()//Allows you to keep some functionality while hiding some verbs
+	set name = "Adminverbs - Hide Most"
+	set category = "Admin"
+
+	verbs.Remove(/client/proc/hide_most_verbs, admin_verbs_hideable)
+	verbs += /client/proc/show_verbs
+
+	src << "<span class='interface'>Most of your adminverbs have been hidden.</span>"
+	feedback_add_details("admin_verb","HMV") //If you are copy-pasting this, ensure the 2nd parameter is unique to the new proc!
+	return
+
+/client/proc/hide_verbs()
+	set name = "Adminverbs - Hide All"
+	set category = "Admin"
+
+	remove_admin_verbs()
+	verbs += /client/proc/show_verbs
+
+	src << "<span class='interface'>Almost all of your adminverbs have been hidden.</span>"
+	feedback_add_details("admin_verb","TAVVH") //If you are copy-pasting this, ensure the 2nd parameter is unique to the new proc!
+	return
+
+/client/proc/show_verbs()
+	set name = "Adminverbs - Show"
+	set category = "Admin"
+
+	verbs -= /client/proc/show_verbs
+	add_admin_verbs()
+
+	src << "<span class='interface'>All of your adminverbs are now visible.</span>"
+	feedback_add_details("admin_verb","TAVVS") //If you are copy-pasting this, ensure the 2nd parameter is unique to the new proc!
+
+
+
+
+
+/client/proc/admin_ghost()
+	set category = "Admin"
+	set name = "Aghost"
+	if(!holder)	return
+	if(istype(mob,/mob/dead/observer))
+		//re-enter
+		var/mob/dead/observer/ghost = mob
+		if(!is_mentor(usr.client))
+			ghost.can_reenter_corpse = 1
+		if(ghost.can_reenter_corpse)
+			ghost.reenter_corpse()
+		else
+			ghost << "<font color='red'>Error:  Aghost:  Can't reenter corpse, mentors that use adminHUD while aghosting are not permitted to enter their corpse again</font>"
+			return
+
+		feedback_add_details("admin_verb","P") //If you are copy-pasting this, ensure the 2nd parameter is unique to the new proc!
+
+	else if(istype(mob,/mob/new_player))
+		src << "<font color='red'>Error: Aghost: Can't admin-ghost whilst in the lobby. Join or Observe first.</font>"
+	else
+		//ghostize
+		var/mob/body = mob
+		var/mob/dead/observer/ghost = body.ghostize(1)
+		ghost.admin_ghosted = 1
+		if(body && !body.key)
+			body.key = "@[key]"	//Haaaaaaaack. But the people have spoken. If it breaks; blame adminbus
+		feedback_add_details("admin_verb","O") //If you are copy-pasting this, ensure the 2nd parameter is unique to the new proc!
+
+
+/client/proc/invisimin()
+	set name = "Invisimin"
+	set category = "Admin"
+	set desc = "Toggles ghost-like invisibility (Don't abuse this)"
+	if(holder && mob)
+		if(mob.invisibility == INVISIBILITY_OBSERVER)
+			mob.invisibility = initial(mob.invisibility)
+			mob << "\red <b>Invisimin off. Invisibility reset.</b>"
+			mob.alpha = max(mob.alpha + 100, 255)
+		else
+			mob.invisibility = INVISIBILITY_OBSERVER
+			mob << "\blue <b>Invisimin on. You are now as invisible as a ghost.</b>"
+			mob.alpha = max(mob.alpha - 100, 0)
+
+
+/client/proc/player_panel()
+	set name = "Player Panel"
+	set category = "Admin"
+	if(holder)
+		holder.player_panel_old()
+	feedback_add_details("admin_verb","PP") //If you are copy-pasting this, ensure the 2nd parameter is unique to the new proc!
+	return
+
+/client/proc/player_panel_new()
+	set name = "Player Panel New"
+	set category = "Admin"
+	if(holder)
+		holder.player_panel_new()
+	feedback_add_details("admin_verb","PPN") //If you are copy-pasting this, ensure the 2nd parameter is unique to the new proc!
+	return
+
+/client/proc/check_antagonists()
+	set name = "Check Antagonists"
+	set category = "Admin"
+	if(holder)
+		holder.check_antagonists()
+		log_admin("[key_name(usr)] checked antagonists.")	//for tsar~
+	feedback_add_details("admin_verb","CHA") //If you are copy-pasting this, ensure the 2nd parameter is unique to the new proc!
+	return
+
+/client/proc/jobbans()
+	set name = "Display Job bans"
+	set category = "Admin"
+	if(holder)
+		if(config.ban_legacy_system)
+			holder.Jobbans()
+		else
+			holder.DB_ban_panel()
+	feedback_add_details("admin_verb","VJB") //If you are copy-pasting this, ensure the 2nd parameter is unique to the new proc!
+	return
+
+/client/proc/unban_panel()
+	set name = "Unban Panel"
+	set category = "Admin"
+	if(holder)
+		if(config.ban_legacy_system)
+			holder.unbanpanel()
+		else
+			holder.DB_ban_panel()
+	feedback_add_details("admin_verb","UBP") //If you are copy-pasting this, ensure the 2nd parameter is unique to the new proc!
+	return
+
+/client/proc/game_panel()
+	set name = "Game Panel"
+	set category = "Admin"
+	if(holder)
+		holder.Game()
+	feedback_add_details("admin_verb","GP") //If you are copy-pasting this, ensure the 2nd parameter is unique to the new proc!
+	return
+
+/client/proc/secrets()
+	set name = "Secrets"
+	set category = "Admin"
+	if (holder)
+		holder.Secrets()
+	feedback_add_details("admin_verb","S") //If you are copy-pasting this, ensure the 2nd parameter is unique to the new proc!
+	return
+
+/client/proc/colorooc()
+	set category = "Fun"
+	set name = "OOC Text Color"
+	if(!holder)	return
+	var/response = alert(src, "Please choose a distinct color that is easy to read and doesn't mix with all the other chat and radio frequency colors.", "Change own OOC color", "Pick new color", "Reset to default", "Cancel")
+	if(response == "Pick new color")
+		prefs.ooccolor = input(src, "Please select your OOC colour.", "OOC colour") as color
+	else if(response == "Reset to default")
+		prefs.ooccolor = initial(prefs.ooccolor)
+	prefs.save_preferences()
+
+	feedback_add_details("admin_verb","OC") //If you are copy-pasting this, ensure the 2nd parameter is unique to the new proc!
+	return
+
+/client/proc/stealth()
+	set category = "Admin"
+	set name = "Stealth Mode"
+	if(holder)
+		if(holder.fakekey)
+			holder.fakekey = null
+		else
+			var/new_key = ckeyEx(input("Enter your desired display name.", "Fake Key", key) as text|null)
+			if(!new_key)	return
+			if(length(new_key) >= 26)
+				new_key = copytext(new_key, 1, 26)
+			holder.fakekey = new_key
+		log_admin("[key_name(usr)] has turned stealth mode [holder.fakekey ? "ON" : "OFF"]")
+		message_admins("[key_name_admin(usr)] has turned stealth mode [holder.fakekey ? "ON" : "OFF"]", 1)
+	feedback_add_details("admin_verb","SM") //If you are copy-pasting this, ensure the 2nd parameter is unique to the new proc!
+
+#define MAX_WARNS 3
+#define AUTOBANTIME 10
+
+/client/proc/warn(warned_ckey)
+	if(!check_rights(R_ADMIN))	return
+
+	if(!warned_ckey || !istext(warned_ckey))	return
+	if(warned_ckey in admin_datums)
+		usr << "<font color='red'>Error: warn(): You can't warn admins.</font>"
+		return
+
+	var/datum/preferences/D
+	var/client/C = directory[warned_ckey]
+	if(C)	D = C.prefs
+	else	D = preferences_datums[warned_ckey]
+
+	if(!D)
+		src << "<font color='red'>Error: warn(): No such ckey found.</font>"
+		return
+
+	if(++D.warns >= MAX_WARNS)					//uh ohhhh...you'reee iiiiin trouuuubble O:)
+		ban_unban_log_save("[ckey] warned [warned_ckey], resulting in a [AUTOBANTIME] minute autoban.")
+		if(C)
+			message_admins("[key_name_admin(src)] has warned [key_name_admin(C)] resulting in a [AUTOBANTIME] minute ban.")
+			C << "<font color='red'><BIG><B>You have been autobanned due to a warning by [ckey].</B></BIG><br>This is a temporary ban, it will be removed in [AUTOBANTIME] minutes."
+			qdel(C)
+		else
+			message_admins("[key_name_admin(src)] has warned [warned_ckey] resulting in a [AUTOBANTIME] minute ban.")
+		AddBan(warned_ckey, D.last_id, "Autobanning due to too many formal warnings", ckey, 1, AUTOBANTIME)
+		feedback_inc("ban_warn",1)
+	else
+		if(C)
+			C << "<font color='red'><BIG><B>You have been formally warned by an administrator.</B></BIG><br>Further warnings will result in an autoban.</font>"
+			message_admins("[key_name_admin(src)] has warned [key_name_admin(C)]. They have [MAX_WARNS-D.warns] strikes remaining.")
+		else
+			message_admins("[key_name_admin(src)] has warned [warned_ckey] (DC). They have [MAX_WARNS-D.warns] strikes remaining.")
+
+	feedback_add_details("admin_verb","WARN") //If you are copy-pasting this, ensure the 2nd parameter is unique to the new proc!
+
+#undef MAX_WARNS
+#undef AUTOBANTIME
+
+/client/proc/drop_bomb() // Some admin dickery that can probably be done better -- TLE
+	set category = "Special Verbs"
+	set name = "Drop Bomb"
+	set desc = "Cause an explosion of varying strength at your location."
+
+	var/turf/epicenter = mob.loc
+	var/list/choices = list("Small Bomb", "Medium Bomb", "Big Bomb", "Custom Bomb")
+	var/choice = input("What size explosion would you like to produce?") in choices
+	switch(choice)
+		if(null)
+			return 0
+		if("Small Bomb")
+			explosion(epicenter, 1, 2, 3, 3)
+		if("Medium Bomb")
+			explosion(epicenter, 2, 3, 4, 4)
+		if("Big Bomb")
+			explosion(epicenter, 3, 5, 7, 5)
+		if("Custom Bomb")
+			var/devastation_range = input("Devastation range (in tiles):") as num
+			var/heavy_impact_range = input("Heavy impact range (in tiles):") as num
+			var/light_impact_range = input("Light impact range (in tiles):") as num
+			var/flash_range = input("Flash range (in tiles):") as num
+			explosion(epicenter, devastation_range, heavy_impact_range, light_impact_range, flash_range)
+	message_admins("\blue [ckey] creating an admin explosion at [epicenter.loc].")
+	feedback_add_details("admin_verb","DB") //If you are copy-pasting this, ensure the 2nd parameter is unique to the new proc!
+
+/client/proc/give_disease(mob/T as mob in mob_list) // -- Giacom
+	set category = "Fun"
+	set name = "Give Disease (old)"
+	set desc = "Gives a (tg-style) Disease to a mob."
+	var/list/disease_names = list()
+	for(var/v in diseases)
+	//	"/datum/disease/" 15 symbols ~Intercross
+		disease_names.Add(copytext("[v]", 16, 0))
+	var/datum/disease/D = input("Choose the disease to give to that guy", "ACHOO") as null|anything in disease_names
+	if(!D) return
+	var/path = text2path("/datum/disease/[D]")
+	T.contract_disease(new path, 1)
+	feedback_add_details("admin_verb","GD") //If you are copy-pasting this, ensure the 2nd parameter is unique to the new proc!
+	log_admin("[key_name(usr)] gave [key_name(T)] the disease [D].")
+	message_admins("\blue [key_name_admin(usr)] gave [key_name(T)] the disease [D].", 1)
+
+/client/proc/give_disease2(mob/T as mob in mob_list) // -- Giacom
+	set category = "Fun"
+	set name = "Give Disease"
+	set desc = "Gives a Disease to a mob."
+
+	var/datum/disease2/disease/D = new /datum/disease2/disease()
+
+	var/severity = 1
+	var/greater = input("Is this a lesser, greater, or badmin disease?", "Give Disease") in list("Lesser", "Greater", "Badmin")
+	switch(greater)
+		if ("Lesser") severity = 1
+		if ("Greater") severity = 2
+		if ("Badmin") severity = 99
+
+	D.makerandom(severity)
+	D.infectionchance = input("How virulent is this disease? (1-100)", "Give Disease", D.infectionchance) as num
+
+	if(istype(T,/mob/living/carbon/human))
+		var/mob/living/carbon/human/H = T
+		if (H.species)
+			D.affected_species = list(H.species.name)
+			if(H.species.primitive_form)
+				D.affected_species |= H.species.primitive_form
+			if(H.species.greater_form)
+				D.affected_species |= H.species.greater_form
+	infect_virus2(T,D,1)
+
+	feedback_add_details("admin_verb","GD2") //If you are copy-pasting this, ensure the 2nd parameter is unique to the new proc!
+	log_admin("[key_name(usr)] gave [key_name(T)] a [greater] disease2 with infection chance [D.infectionchance].")
+	message_admins("\blue [key_name_admin(usr)] gave [key_name(T)] a [greater] disease2 with infection chance [D.infectionchance].", 1)
+
+/client/proc/make_sound(var/obj/O in world) // -- TLE
+	set category = "Special Verbs"
+	set name = "Make Sound"
+	set desc = "Display a message to everyone who can hear the target"
+	if(O)
+		var/message = sanitize(input("What do you want the message to be?", "Make Sound") as text|null)
+		if(!message)
+			return
+		for (var/mob/V in hearers(O))
+			V.show_message(message, 2)
+		log_admin("[key_name(usr)] made [O] at [O.x], [O.y], [O.z]. make a sound")
+		message_admins("\blue [key_name_admin(usr)] made [O] at [O.x], [O.y], [O.z]. make a sound", 1)
+		feedback_add_details("admin_verb","MS") //If you are copy-pasting this, ensure the 2nd parameter is unique to the new proc!
+
+
+/client/proc/togglebuildmodeself()
+	set name = "Toggle Build Mode Self"
+	set category = "Special Verbs"
+	if(src.mob)
+		togglebuildmode(src.mob)
+	feedback_add_details("admin_verb","TBMS") //If you are copy-pasting this, ensure the 2nd parameter is unique to the new proc!
+
+/client/proc/object_talk(var/msg as text) // -- TLE
+	set category = "Special Verbs"
+	set name = "oSay"
+	set desc = "Display a message to everyone who can hear the target"
+	if(mob.control_object)
+		if(!msg)
+			return
+		for (var/mob/V in hearers(mob.control_object))
+			V.show_message("<b>[mob.control_object.name]</b> says: \"" + msg + "\"", 2)
+	feedback_add_details("admin_verb","OT") //If you are copy-pasting this, ensure the 2nd parameter is unique to the new proc!
+
+/client/proc/kill_air() // -- TLE
+	set category = "Debug"
+	set name = "Kill Air"
+	set desc = "Toggle Air Processing"
+	if(air_processing_killed)
+		air_processing_killed = 0
+		usr << "<b>Enabled air processing.</b>"
+	else
+		air_processing_killed = 1
+		usr << "<b>Disabled air processing.</b>"
+	feedback_add_details("admin_verb","KA") //If you are copy-pasting this, ensure the 2nd parameter is unique to the new proc!
+	log_admin("[key_name(usr)] used 'kill air'.")
+	message_admins("\blue [key_name_admin(usr)] used 'kill air'.", 1)
+
+/client/proc/readmin_self()
+	set name = "Re-Admin self"
+	set category = "Admin"
+
+	if(deadmin_holder)
+		deadmin_holder.reassociate()
+		log_admin("[src] re-admined themself.")
+		message_admins("[src] re-admined themself.", 1)
+		src << "<span class='interface'>You now have the keys to control the planet, or atleast a small space station</span>"
+		verbs -= /client/proc/readmin_self
+
+/client/proc/deadmin_self()
+	set name = "De-admin self"
+	set category = "Admin"
+
+	if(holder)
+		if(alert("Confirm self-deadmin for the round? You can't re-admin yourself without someont promoting you.",,"Yes","No") == "Yes")
+			log_admin("[src] deadmined themself.")
+			message_admins("[src] deadmined themself.", 1)
+			deadmin()
+			src << "<span class='interface'>You are now a normal player.</span>"
+			verbs |= /client/proc/readmin_self
+	feedback_add_details("admin_verb","DAS") //If you are copy-pasting this, ensure the 2nd parameter is unique to the new proc!
+
+/client/proc/toggle_log_hrefs()
+	set name = "Toggle href logging"
+	set category = "Server"
+	if(!holder)	return
+	if(config)
+		if(config.log_hrefs)
+			config.log_hrefs = 0
+			src << "<b>Stopped logging hrefs</b>"
+		else
+			config.log_hrefs = 1
+			src << "<b>Started logging hrefs</b>"
+
+/client/proc/check_ai_laws()
+	set name = "Check AI Laws"
+	set category = "Admin"
+	if(holder)
+		src.holder.output_ai_laws()
+
+/client/proc/rename_silicon()
+	set name = "Rename Silicon"
+	set category = "Admin"
+
+	if(!check_rights(R_ADMIN)) return
+
+	var/mob/living/silicon/S = input("Select silicon.", "Rename Silicon.") as null|anything in silicon_mob_list
+	if(!S) return
+
+	var/new_name = sanitizeSafe(input(src, "Enter new name. Leave blank or as is to cancel.", "[S.real_name] - Enter new silicon name", S.real_name))
+	if(new_name && new_name != S.real_name)
+		admin_log_and_message_admins("has renamed the silicon '[S.real_name]' to '[new_name]'")
+		S.SetName(new_name)
+	feedback_add_details("admin_verb","RAI") //If you are copy-pasting this, ensure the 2nd parameter is unique to the new proc!
+
+/client/proc/manage_silicon_laws()
+	set name = "Manage Silicon Laws"
+	set category = "Admin"
+
+	if(!check_rights(R_ADMIN)) return
+
+	var/mob/living/silicon/S = input("Select silicon.", "Manage Silicon Laws") as null|anything in silicon_mob_list
+	if(!S) return
+
+	var/obj/nano_module/law_manager/L = new(S)
+	L.ui_interact(usr, state = admin_state)
+	admin_log_and_message_admins("has opened [S]'s law manager.")
+	feedback_add_details("admin_verb","MSL") //If you are copy-pasting this, ensure the 2nd parameter is unique to the new proc!
+
+/client/proc/change_human_appearance_admin()
+	set name = "Change Mob Appearance - Admin"
+	set desc = "Allows you to change the mob appearance"
+	set category = "Admin"
+
+	if(!check_rights(R_FUN)) return
+
+	var/mob/living/carbon/human/H = input("Select mob.", "Change Mob Appearance - Admin") as null|anything in human_mob_list
+	if(!H) return
+
+	admin_log_and_message_admins("is altering the appearance of [H].")
+	H.change_appearance(APPEARANCE_ALL, usr, usr, check_species_whitelist = 0, state = admin_state)
+	feedback_add_details("admin_verb","CHAA") //If you are copy-pasting this, ensure the 2nd parameter is unique to the new proc!
+
+/client/proc/change_human_appearance_self()
+	set name = "Change Mob Appearance - Self"
+	set desc = "Allows the mob to change its appearance"
+	set category = "Admin"
+
+	if(!check_rights(R_FUN)) return
+
+	var/mob/living/carbon/human/H = input("Select mob.", "Change Mob Appearance - Self") as null|anything in human_mob_list
+	if(!H) return
+
+	if(!H.client)
+		usr << "Only mobs with clients can alter their own appearance."
+		return
+
+	switch(alert("Do you wish for [H] to be allowed to select non-whitelisted races?","Alter Mob Appearance","Yes","No","Cancel"))
+		if("Yes")
+			admin_log_and_message_admins("has allowed [H] to change \his appearance, without whitelisting of races.")
+			H.change_appearance(APPEARANCE_ALL, H.loc, check_species_whitelist = 0)
+		if("No")
+			admin_log_and_message_admins("has allowed [H] to change \his appearance, with whitelisting of races.")
+			H.change_appearance(APPEARANCE_ALL, H.loc, check_species_whitelist = 1)
+	feedback_add_details("admin_verb","CMAS") //If you are copy-pasting this, ensure the 2nd parameter is unique to the new proc!
+
+/client/proc/change_security_level()
+	set name = "Set security level"
+	set desc = "Sets the station security level"
+	set category = "Admin"
+
+	if(!check_rights(R_ADMIN))	return
+	var sec_level = input(usr, "It's currently code [get_security_level()].", "Select Security Level")  as null|anything in (list("green","blue","red","delta")-get_security_level())
+	if(alert("Switch from code [get_security_level()] to code [sec_level]?","Change security level?","Yes","No") == "Yes")
+		set_security_level(sec_level)
+		log_admin("[key_name(usr)] changed the security level to code [sec_level].")
+
+
+//---- bs12 verbs ----
+
+/client/proc/mod_panel()
+	set name = "Moderator Panel"
+	set category = "Admin"
+/*	if(holder)
+		holder.mod_panel()*/
+//	feedback_add_details("admin_verb","MP") //If you are copy-pasting this, ensure the 2nd parameter is unique to the new proc!
+	return
+
+/client/proc/editappear()
+	set name = "Edit Appearance"
+	set category = "Fun"
+
+	if(!check_rights(R_FUN))	return
+
+	var/mob/living/carbon/human/M = input("Select mob.", "Edit Appearance") as null|anything in human_mob_list
+
+	if(!istype(M, /mob/living/carbon/human))
+		usr << "\red You can only do this to humans!"
+		return
+	switch(alert("Are you sure you wish to edit this mob's appearance? Skrell, Unathi, Vox and Tajaran can result in unintended consequences.",,"Yes","No"))
+		if("No")
+			return
+	var/new_facial = input("Please select facial hair color.", "Character Generation") as color
+	if(new_facial)
+		M.r_facial = hex2num(copytext(new_facial, 2, 4))
+		M.g_facial = hex2num(copytext(new_facial, 4, 6))
+		M.b_facial = hex2num(copytext(new_facial, 6, 8))
+
+	var/new_hair = input("Please select hair color.", "Character Generation") as color
+	if(new_facial)
+		M.r_hair = hex2num(copytext(new_hair, 2, 4))
+		M.g_hair = hex2num(copytext(new_hair, 4, 6))
+		M.b_hair = hex2num(copytext(new_hair, 6, 8))
+
+	var/new_eyes = input("Please select eye color.", "Character Generation") as color
+	if(new_eyes)
+		M.r_eyes = hex2num(copytext(new_eyes, 2, 4))
+		M.g_eyes = hex2num(copytext(new_eyes, 4, 6))
+		M.b_eyes = hex2num(copytext(new_eyes, 6, 8))
+		M.update_eyes()
+
+	var/new_skin = input("Please select body color. This is for Tajaran, Unathi, and Skrell only!", "Character Generation") as color
+	if(new_skin)
+		M.r_skin = hex2num(copytext(new_skin, 2, 4))
+		M.g_skin = hex2num(copytext(new_skin, 4, 6))
+		M.b_skin = hex2num(copytext(new_skin, 6, 8))
+
+	var/new_tone = input("Please select skin tone level: 1-220 (1=albino, 35=caucasian, 150=black, 220='very' black)", "Character Generation")  as text
+
+	if (new_tone)
+		M.s_tone = max(min(round(text2num(new_tone)), 220), 1)
+		M.s_tone =  -M.s_tone + 35
+
+	// hair
+	var/new_hstyle = input(usr, "Select a hair style", "Grooming")  as null|anything in hair_styles_list
+	if(new_hstyle)
+		M.h_style = new_hstyle
+
+	// facial hair
+	var/new_fstyle = input(usr, "Select a facial hair style", "Grooming")  as null|anything in facial_hair_styles_list
+	if(new_fstyle)
+		M.f_style = new_fstyle
+
+	var/new_gender = alert(usr, "Please select gender.", "Character Generation", "Male", "Female")
+	if (new_gender)
+		if(new_gender == "Male")
+			M.gender = MALE
+		else
+			M.gender = FEMALE
+	M.update_hair()
+	M.update_body()
+	M.check_dna(M)
+
+/client/proc/playernotes()
+	set name = "Show Player Info"
+	set category = "Admin"
+	if(holder)
+		holder.PlayerNotes()
+	return
+
+/client/proc/free_slot()
+	set name = "Free Job Slot"
+	set category = "Admin"
+	if(holder)
+		var/list/jobs = list()
+		for (var/datum/job/J in job_master.occupations)
+			if (J.current_positions >= J.total_positions && J.total_positions != -1)
+				jobs += J.title
+		if (!jobs.len)
+			usr << "There are no fully staffed jobs."
+			return
+		var/job = input("Please select job slot to free", "Free job slot")  as null|anything in jobs
+		if (job)
+			job_master.FreeRole(job)
+			message_admins("A job slot for [job] has been opened by [key_name_admin(usr)]")
+			return
+
+/client/proc/toggleattacklogs()
+	set name = "Toggle Attack Log Messages"
+	set category = "Preferences"
+
+	prefs.toggles ^= CHAT_ATTACKLOGS
+	if (prefs.toggles & CHAT_ATTACKLOGS)
+		usr << "You now will get attack log messages"
+	else
+		usr << "You now won't get attack log messages"
+
+
+/client/proc/toggleghostwriters()
+	set name = "Toggle ghost writers"
+	set category = "Server"
+	if(!holder)	return
+	if(config)
+		if(config.cult_ghostwriter)
+			config.cult_ghostwriter = 0
+			src << "<b>Disallowed ghost writers.</b>"
+			message_admins("Admin [key_name_admin(usr)] has disabled ghost writers.", 1)
+		else
+			config.cult_ghostwriter = 1
+			src << "<b>Enabled ghost writers.</b>"
+			message_admins("Admin [key_name_admin(usr)] has enabled ghost writers.", 1)
+
+/client/proc/toggledrones()
+	set name = "Toggle maintenance drones"
+	set category = "Server"
+	if(!holder)	return
+	if(config)
+		if(config.allow_drone_spawn)
+			config.allow_drone_spawn = 0
+			src << "<b>Disallowed maint drones.</b>"
+			message_admins("Admin [key_name_admin(usr)] has disabled maint drones.", 1)
+		else
+			config.allow_drone_spawn = 1
+			src << "<b>Enabled maint drones.</b>"
+			message_admins("Admin [key_name_admin(usr)] has enabled maint drones.", 1)
+
+/client/proc/toggledebuglogs()
+	set name = "Toggle Debug Log Messages"
+	set category = "Preferences"
+
+	prefs.toggles ^= CHAT_DEBUGLOGS
+	if (prefs.toggles & CHAT_DEBUGLOGS)
+		usr << "You now will get debug log messages"
+	else
+		usr << "You now won't get debug log messages"
+
+
+/client/proc/man_up(mob/T as mob in mob_list)
+	set category = "Fun"
+	set name = "Man Up"
+	set desc = "Tells mob to man up and deal with it."
+
+	T << "<span class='notice'><b><font size=3>Man up and deal with it.</font></b></span>"
+	T << "<span class='notice'>Move on.</span>"
+
+	log_admin("[key_name(usr)] told [key_name(T)] to man up and deal with it.")
+	message_admins("\blue [key_name_admin(usr)] told [key_name(T)] to man up and deal with it.", 1)
+
+/client/proc/global_man_up()
+	set category = "Fun"
+	set name = "Man Up Global"
+	set desc = "Tells everyone to man up and deal with it."
+
+	for (var/mob/T as mob in mob_list)
+		T << "<br><center><span class='notice'><b><font size=4>Man up.<br> Deal with it.</font></b><br>Move on.</span></center><br>"
+		T << 'sound/voice/ManUp1.ogg'
+
+	log_admin("[key_name(usr)] told everyone to man up and deal with it.")
+	message_admins("\blue [key_name_admin(usr)] told everyone to man up and deal with it.", 1)
+
+/client/proc/give_spell(mob/T as mob in mob_list) // -- Urist
+	set category = "Fun"
+	set name = "Give Spell"
+	set desc = "Gives a spell to a mob."
+	var/spell/S = input("Choose the spell to give to that guy", "ABRAKADABRA") as null|anything in spells
+	if(!S) return
+	T.spell_list += new S
+	feedback_add_details("admin_verb","GS") //If you are copy-pasting this, ensure the 2nd parameter is unique to the new proc!
+	log_admin("[key_name(usr)] gave [key_name(T)] the spell [S].")
+	message_admins("\blue [key_name_admin(usr)] gave [key_name(T)] the spell [S].", 1)