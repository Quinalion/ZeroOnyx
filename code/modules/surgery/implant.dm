--- conflicted
+++ resolved
@@ -206,19 +206,6 @@
 			else
 				user.visible_message("\blue [user] removes \the [tool] from [target]'s [affected.name].", \
 				"\blue There's something inside [target]'s [affected.name], but you just missed it this time." )
-<<<<<<< HEAD
-		else if (affected.hidden)
-			user.visible_message("\blue [user] takes something out of [target]'s [affected.name] with \the [tool].", \
-			"\blue You take something out of [target]'s [affected.name]s with \the [tool]." )
-			affected.hidden.loc = get_turf(target)
-			if(!affected.hidden.blood_DNA)
-				affected.hidden.blood_DNA = list()
-			affected.hidden.blood_DNA[target.dna.unique_enzymes] = target.dna.b_type
-			affected.hidden.update_icon()
-			affected.hidden = null
-
-=======
->>>>>>> 69704b55
 		else
 			user.visible_message("\blue [user] could not find anything inside [target]'s [affected.name], and pulls \the [tool] out.", \
 			"\blue You could not find anything inside [target]'s [affected.name]." )
