--- conflicted
+++ resolved
@@ -13,49 +13,6 @@
 	return affected && affected.open == (affected.encased ? 3 : 2)
 
 //////////////////////////////////////////////////////////////////
-<<<<<<< HEAD
-=======
-//					ALIEN EMBRYO SURGERY						//
-//////////////////////////////////////////////////////////////////
-/datum/surgery_step/internal/remove_embryo
-	allowed_tools = list(
-	/obj/item/weapon/hemostat = 100,	\
-	/obj/item/weapon/wirecutters = 75,	\
-	/obj/item/weapon/material/kitchen/utensil/fork = 20
-	)
-	blood_level = 2
-
-	min_duration = 80
-	max_duration = 100
-
-	can_use(mob/living/user, mob/living/carbon/human/target, target_zone, obj/item/tool)
-		var/embryo = 0
-		for(var/obj/item/alien_embryo/A in target)
-			embryo = 1
-			break
-
-		if (!hasorgans(target))
-			return
-		var/obj/item/organ/external/affected = target.get_organ(target_zone)
-		return ..() && affected && embryo && affected.open == 3 && target_zone == "chest"
-
-	begin_step(mob/user, mob/living/carbon/human/target, target_zone, obj/item/tool)
-		var/msg = "[user] starts to pull something out from [target]'s ribcage with \the [tool]."
-		var/self_msg = "You start to pull something out from [target]'s ribcage with \the [tool]."
-		user.visible_message(msg, self_msg)
-		target.custom_pain("Something hurts horribly in your chest!",1)
-		..()
-
-	end_step(mob/living/user, mob/living/carbon/human/target, target_zone, obj/item/tool)
-		user.visible_message("<span class='warning'>[user] rips the larva out of [target]'s ribcage!</span>",
-							 "You rip the larva out of [target]'s ribcage!")
-
-		for(var/obj/item/alien_embryo/A in target)
-			A.loc = A.loc.loc
-
-
-//////////////////////////////////////////////////////////////////
->>>>>>> aa90dc2f
 //				CHEST INTERNAL ORGAN SURGERY					//
 //////////////////////////////////////////////////////////////////
 /datum/surgery_step/internal/fix_organ
