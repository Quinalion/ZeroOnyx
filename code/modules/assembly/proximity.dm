--- conflicted
+++ resolved
@@ -1,168 +1,163 @@
-/obj/item/device/assembly/prox_sensor
-	name = "proximity sensor"
-	desc = "Used for scanning and alerting when someone enters a certain proximity."
-	icon_state = "prox"
-<<<<<<< HEAD
-	matter = list("metal" = 800, "glass" = 200, "waste" = 50)
+/obj/item/device/assembly/prox_sensor
+	name = "proximity sensor"
+	desc = "Used for scanning and alerting when someone enters a certain proximity."
+	icon_state = "prox"
 	origin_tech = list(TECH_MAGNET = 1)
-=======
 	matter = list(DEFAULT_WALL_MATERIAL = 800, "glass" = 200, "waste" = 50)
-	origin_tech = "magnets=1"
->>>>>>> 284d1cc1
-
-	wires = WIRE_PULSE
-
-	secured = 0
-
-	var/scanning = 0
-	var/timing = 0
-	var/time = 10
-
-	var/range = 2
-
-	proc
-		toggle_scan()
-		sense()
-
-
-	activate()
-		if(!..())	return 0//Cooldown check
-		timing = !timing
-		update_icon()
-		return 0
-
-
-	toggle_secure()
-		secured = !secured
-		if(secured)
-			processing_objects.Add(src)
-		else
-			scanning = 0
-			timing = 0
-			processing_objects.Remove(src)
-		update_icon()
-		return secured
-
-
-	HasProximity(atom/movable/AM as mob|obj)
-		if (istype(AM, /obj/effect/beam))	return
-		if (AM.move_speed < 12)	sense()
-		return
-
-
-	sense()
-		var/turf/mainloc = get_turf(src)
-//		if(scanning && cooldown <= 0)
-//			mainloc.visible_message("\icon[src] *boop* *boop*", "*boop* *boop*")
-		if((!holder && !secured)||(!scanning)||(cooldown > 0))	return 0
-		pulse(0)
-		if(!holder)
-			mainloc.visible_message("\icon[src] *beep* *beep*", "*beep* *beep*")
-		cooldown = 2
-		spawn(10)
-			process_cooldown()
-		return
-
-
-	process()
-		if(scanning)
-			var/turf/mainloc = get_turf(src)
-			for(var/mob/living/A in range(range,mainloc))
-				if (A.move_speed < 12)
-					sense()
-
-		if(timing && (time >= 0))
-			time--
-		if(timing && time <= 0)
-			timing = 0
-			toggle_scan()
-			time = 10
-		return
-
-
-	dropped()
-		spawn(0)
-			sense()
-			return
-		return
-
-
-	toggle_scan()
-		if(!secured)	return 0
-		scanning = !scanning
-		update_icon()
-		return
-
-
-	update_icon()
-		overlays.Cut()
-		attached_overlays = list()
-		if(timing)
-			overlays += "prox_timing"
-			attached_overlays += "prox_timing"
-		if(scanning)
-			overlays += "prox_scanning"
-			attached_overlays += "prox_scanning"
-		if(holder)
-			holder.update_icon()
-		if(holder && istype(holder.loc,/obj/item/weapon/grenade/chem_grenade))
-			var/obj/item/weapon/grenade/chem_grenade/grenade = holder.loc
-			grenade.primed(scanning)
-		return
-
-
-	Move()
-		..()
-		sense()
-		return
-
-
-	interact(mob/user as mob)//TODO: Change this to the wires thingy
-		if(!secured)
-			user.show_message("\red The [name] is unsecured!")
-			return 0
-		var/second = time % 60
-		var/minute = (time - second) / 60
-		var/dat = text("<TT><B>Proximity Sensor</B>\n[] []:[]\n<A href='?src=\ref[];tp=-30'>-</A> <A href='?src=\ref[];tp=-1'>-</A> <A href='?src=\ref[];tp=1'>+</A> <A href='?src=\ref[];tp=30'>+</A>\n</TT>", (timing ? text("<A href='?src=\ref[];time=0'>Arming</A>", src) : text("<A href='?src=\ref[];time=1'>Not Arming</A>", src)), minute, second, src, src, src, src)
-		dat += text("<BR>Range: <A href='?src=\ref[];range=-1'>-</A> [] <A href='?src=\ref[];range=1'>+</A>", src, range, src)
-		dat += "<BR><A href='?src=\ref[src];scanning=1'>[scanning?"Armed":"Unarmed"]</A> (Movement sensor active when armed!)"
-		dat += "<BR><BR><A href='?src=\ref[src];refresh=1'>Refresh</A>"
-		dat += "<BR><BR><A href='?src=\ref[src];close=1'>Close</A>"
-		user << browse(dat, "window=prox")
-		onclose(user, "prox")
-		return
-
-
-	Topic(href, href_list)
-		if(..()) return 1
-		if(!usr.canmove || usr.stat || usr.restrained() || !in_range(loc, usr))
-			usr << browse(null, "window=prox")
-			onclose(usr, "prox")
-			return
-
-		if(href_list["scanning"])
-			toggle_scan()
-
-		if(href_list["time"])
-			timing = text2num(href_list["time"])
-			update_icon()
-
-		if(href_list["tp"])
-			var/tp = text2num(href_list["tp"])
-			time += tp
-			time = min(max(round(time), 0), 600)
-
-		if(href_list["range"])
-			var/r = text2num(href_list["range"])
-			range += r
-			range = min(max(range, 1), 5)
-
-		if(href_list["close"])
-			usr << browse(null, "window=prox")
-			return
-
-		if(usr)
-			attack_self(usr)
-
-
-		return
+
+	wires = WIRE_PULSE
+
+	secured = 0
+
+	var/scanning = 0
+	var/timing = 0
+	var/time = 10
+
+	var/range = 2
+
+	proc
+		toggle_scan()
+		sense()
+
+
+	activate()
+		if(!..())	return 0//Cooldown check
+		timing = !timing
+		update_icon()
+		return 0
+
+
+	toggle_secure()
+		secured = !secured
+		if(secured)
+			processing_objects.Add(src)
+		else
+			scanning = 0
+			timing = 0
+			processing_objects.Remove(src)
+		update_icon()
+		return secured
+
+
+	HasProximity(atom/movable/AM as mob|obj)
+		if (istype(AM, /obj/effect/beam))	return
+		if (AM.move_speed < 12)	sense()
+		return
+
+
+	sense()
+		var/turf/mainloc = get_turf(src)
+//		if(scanning && cooldown <= 0)
+//			mainloc.visible_message("\icon[src] *boop* *boop*", "*boop* *boop*")
+		if((!holder && !secured)||(!scanning)||(cooldown > 0))	return 0
+		pulse(0)
+		if(!holder)
+			mainloc.visible_message("\icon[src] *beep* *beep*", "*beep* *beep*")
+		cooldown = 2
+		spawn(10)
+			process_cooldown()
+		return
+
+
+	process()
+		if(scanning)
+			var/turf/mainloc = get_turf(src)
+			for(var/mob/living/A in range(range,mainloc))
+				if (A.move_speed < 12)
+					sense()
+
+		if(timing && (time >= 0))
+			time--
+		if(timing && time <= 0)
+			timing = 0
+			toggle_scan()
+			time = 10
+		return
+
+
+	dropped()
+		spawn(0)
+			sense()
+			return
+		return
+
+
+	toggle_scan()
+		if(!secured)	return 0
+		scanning = !scanning
+		update_icon()
+		return
+
+
+	update_icon()
+		overlays.Cut()
+		attached_overlays = list()
+		if(timing)
+			overlays += "prox_timing"
+			attached_overlays += "prox_timing"
+		if(scanning)
+			overlays += "prox_scanning"
+			attached_overlays += "prox_scanning"
+		if(holder)
+			holder.update_icon()
+		if(holder && istype(holder.loc,/obj/item/weapon/grenade/chem_grenade))
+			var/obj/item/weapon/grenade/chem_grenade/grenade = holder.loc
+			grenade.primed(scanning)
+		return
+
+
+	Move()
+		..()
+		sense()
+		return
+
+
+	interact(mob/user as mob)//TODO: Change this to the wires thingy
+		if(!secured)
+			user.show_message("\red The [name] is unsecured!")
+			return 0
+		var/second = time % 60
+		var/minute = (time - second) / 60
+		var/dat = text("<TT><B>Proximity Sensor</B>\n[] []:[]\n<A href='?src=\ref[];tp=-30'>-</A> <A href='?src=\ref[];tp=-1'>-</A> <A href='?src=\ref[];tp=1'>+</A> <A href='?src=\ref[];tp=30'>+</A>\n</TT>", (timing ? text("<A href='?src=\ref[];time=0'>Arming</A>", src) : text("<A href='?src=\ref[];time=1'>Not Arming</A>", src)), minute, second, src, src, src, src)
+		dat += text("<BR>Range: <A href='?src=\ref[];range=-1'>-</A> [] <A href='?src=\ref[];range=1'>+</A>", src, range, src)
+		dat += "<BR><A href='?src=\ref[src];scanning=1'>[scanning?"Armed":"Unarmed"]</A> (Movement sensor active when armed!)"
+		dat += "<BR><BR><A href='?src=\ref[src];refresh=1'>Refresh</A>"
+		dat += "<BR><BR><A href='?src=\ref[src];close=1'>Close</A>"
+		user << browse(dat, "window=prox")
+		onclose(user, "prox")
+		return
+
+
+	Topic(href, href_list)
+		if(..()) return 1
+		if(!usr.canmove || usr.stat || usr.restrained() || !in_range(loc, usr))
+			usr << browse(null, "window=prox")
+			onclose(usr, "prox")
+			return
+
+		if(href_list["scanning"])
+			toggle_scan()
+
+		if(href_list["time"])
+			timing = text2num(href_list["time"])
+			update_icon()
+
+		if(href_list["tp"])
+			var/tp = text2num(href_list["tp"])
+			time += tp
+			time = min(max(round(time), 0), 600)
+
+		if(href_list["range"])
+			var/r = text2num(href_list["range"])
+			range += r
+			range = min(max(range, 1), 5)
+
+		if(href_list["close"])
+			usr << browse(null, "window=prox")
+			return
+
+		if(usr)
+			attack_self(usr)
+
+
+		return