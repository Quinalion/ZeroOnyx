--- conflicted
+++ resolved
@@ -1,132 +1,127 @@
-/obj/item/device/assembly/mousetrap
-	name = "mousetrap"
-	desc = "A handy little spring-loaded trap for catching pesty rodents."
-	icon_state = "mousetrap"
-<<<<<<< HEAD
-	matter = list("metal" = 100, "waste" = 10)
+/obj/item/device/assembly/mousetrap
+	name = "mousetrap"
+	desc = "A handy little spring-loaded trap for catching pesty rodents."
+	icon_state = "mousetrap"
 	origin_tech = list(TECH_COMBAT = 1)
-=======
 	matter = list(DEFAULT_WALL_MATERIAL = 100, "waste" = 10)
-	origin_tech = "combat=1"
->>>>>>> 284d1cc1
-	var/armed = 0
-
-
-	examine(mob/user)
-		..(user)
-		if(armed)
-			user << "It looks like it's armed."
-
-	update_icon()
-		if(armed)
-			icon_state = "mousetraparmed"
-		else
-			icon_state = "mousetrap"
-		if(holder)
-			holder.update_icon()
-
-	proc/triggered(mob/target as mob, var/type = "feet")
-		if(!armed)
-			return
-		var/obj/item/organ/external/affecting = null
-		if(ishuman(target))
-			var/mob/living/carbon/human/H = target
-			switch(type)
-				if("feet")
-					if(!H.shoes)
-						affecting = H.get_organ(pick("l_leg", "r_leg"))
-						H.Weaken(3)
-				if("l_hand", "r_hand")
-					if(!H.gloves)
-						affecting = H.get_organ(type)
-						H.Stun(3)
-			if(affecting)
-				if(affecting.take_damage(1, 0))
-					H.UpdateDamageIcon()
-				H.updatehealth()
-		else if(ismouse(target))
-			var/mob/living/simple_animal/mouse/M = target
-			visible_message("\red <b>SPLAT!</b>")
-			M.splat()
-		playsound(target.loc, 'sound/effects/snap.ogg', 50, 1)
-		layer = MOB_LAYER - 0.2
-		armed = 0
-		update_icon()
-		pulse(0)
-
-
-	attack_self(mob/living/user as mob)
-		if(!armed)
-			user << "<span class='notice'>You arm [src].</span>"
-		else
-			if(((user.getBrainLoss() >= 60 || (CLUMSY in user.mutations)) && prob(50)))
-				var/which_hand = "l_hand"
-				if(!user.hand)
-					which_hand = "r_hand"
-				triggered(user, which_hand)
-				user.visible_message("<span class='warning'>[user] accidentally sets off [src], breaking their fingers.</span>", \
-									 "<span class='warning'>You accidentally trigger [src]!</span>")
-				return
-			user << "<span class='notice'>You disarm [src].</span>"
-		armed = !armed
-		update_icon()
-		playsound(user.loc, 'sound/weapons/handcuffs.ogg', 30, 1, -3)
-
-
-	attack_hand(mob/living/user as mob)
-		if(armed)
-			if(((user.getBrainLoss() >= 60 || CLUMSY in user.mutations)) && prob(50))
-				var/which_hand = "l_hand"
-				if(!user.hand)
-					which_hand = "r_hand"
-				triggered(user, which_hand)
-				user.visible_message("<span class='warning'>[user] accidentally sets off [src], breaking their fingers.</span>", \
-									 "<span class='warning'>You accidentally trigger [src]!</span>")
-				return
-		..()
-
-
-	Crossed(AM as mob|obj)
-		if(armed)
-			if(ishuman(AM))
-				var/mob/living/carbon/H = AM
-				if(H.m_intent == "run")
-					triggered(H)
-					H.visible_message("<span class='warning'>[H] accidentally steps on [src].</span>", \
-									  "<span class='warning'>You accidentally step on [src]</span>")
-			if(ismouse(AM))
-				triggered(AM)
-		..()
-
-
-	on_found(mob/finder as mob)
-		if(armed)
-			finder.visible_message("<span class='warning'>[finder] accidentally sets off [src], breaking their fingers.</span>", \
-								   "<span class='warning'>You accidentally trigger [src]!</span>")
-			triggered(finder, finder.hand ? "l_hand" : "r_hand")
-			return 1	//end the search!
-		return 0
-
-
-	hitby(A as mob|obj)
-		if(!armed)
-			return ..()
-		visible_message("<span class='warning'>[src] is triggered by [A].</span>")
-		triggered(null)
-
-
-/obj/item/device/assembly/mousetrap/armed
-	icon_state = "mousetraparmed"
-	armed = 1
-
-
-/obj/item/device/assembly/mousetrap/verb/hide_under()
-	set src in oview(1)
-	set name = "Hide"
-	set category = "Object"
-
-	if(usr.stat)
-		return
-
-	layer = TURF_LAYER+0.2
+	var/armed = 0
+
+
+	examine(mob/user)
+		..(user)
+		if(armed)
+			user << "It looks like it's armed."
+
+	update_icon()
+		if(armed)
+			icon_state = "mousetraparmed"
+		else
+			icon_state = "mousetrap"
+		if(holder)
+			holder.update_icon()
+
+	proc/triggered(mob/target as mob, var/type = "feet")
+		if(!armed)
+			return
+		var/obj/item/organ/external/affecting = null
+		if(ishuman(target))
+			var/mob/living/carbon/human/H = target
+			switch(type)
+				if("feet")
+					if(!H.shoes)
+						affecting = H.get_organ(pick("l_leg", "r_leg"))
+						H.Weaken(3)
+				if("l_hand", "r_hand")
+					if(!H.gloves)
+						affecting = H.get_organ(type)
+						H.Stun(3)
+			if(affecting)
+				if(affecting.take_damage(1, 0))
+					H.UpdateDamageIcon()
+				H.updatehealth()
+		else if(ismouse(target))
+			var/mob/living/simple_animal/mouse/M = target
+			visible_message("\red <b>SPLAT!</b>")
+			M.splat()
+		playsound(target.loc, 'sound/effects/snap.ogg', 50, 1)
+		layer = MOB_LAYER - 0.2
+		armed = 0
+		update_icon()
+		pulse(0)
+
+
+	attack_self(mob/living/user as mob)
+		if(!armed)
+			user << "<span class='notice'>You arm [src].</span>"
+		else
+			if(((user.getBrainLoss() >= 60 || (CLUMSY in user.mutations)) && prob(50)))
+				var/which_hand = "l_hand"
+				if(!user.hand)
+					which_hand = "r_hand"
+				triggered(user, which_hand)
+				user.visible_message("<span class='warning'>[user] accidentally sets off [src], breaking their fingers.</span>", \
+									 "<span class='warning'>You accidentally trigger [src]!</span>")
+				return
+			user << "<span class='notice'>You disarm [src].</span>"
+		armed = !armed
+		update_icon()
+		playsound(user.loc, 'sound/weapons/handcuffs.ogg', 30, 1, -3)
+
+
+	attack_hand(mob/living/user as mob)
+		if(armed)
+			if(((user.getBrainLoss() >= 60 || CLUMSY in user.mutations)) && prob(50))
+				var/which_hand = "l_hand"
+				if(!user.hand)
+					which_hand = "r_hand"
+				triggered(user, which_hand)
+				user.visible_message("<span class='warning'>[user] accidentally sets off [src], breaking their fingers.</span>", \
+									 "<span class='warning'>You accidentally trigger [src]!</span>")
+				return
+		..()
+
+
+	Crossed(AM as mob|obj)
+		if(armed)
+			if(ishuman(AM))
+				var/mob/living/carbon/H = AM
+				if(H.m_intent == "run")
+					triggered(H)
+					H.visible_message("<span class='warning'>[H] accidentally steps on [src].</span>", \
+									  "<span class='warning'>You accidentally step on [src]</span>")
+			if(ismouse(AM))
+				triggered(AM)
+		..()
+
+
+	on_found(mob/finder as mob)
+		if(armed)
+			finder.visible_message("<span class='warning'>[finder] accidentally sets off [src], breaking their fingers.</span>", \
+								   "<span class='warning'>You accidentally trigger [src]!</span>")
+			triggered(finder, finder.hand ? "l_hand" : "r_hand")
+			return 1	//end the search!
+		return 0
+
+
+	hitby(A as mob|obj)
+		if(!armed)
+			return ..()
+		visible_message("<span class='warning'>[src] is triggered by [A].</span>")
+		triggered(null)
+
+
+/obj/item/device/assembly/mousetrap/armed
+	icon_state = "mousetraparmed"
+	armed = 1
+
+
+/obj/item/device/assembly/mousetrap/verb/hide_under()
+	set src in oview(1)
+	set name = "Hide"
+	set category = "Object"
+
+	if(usr.stat)
+		return
+
+	layer = TURF_LAYER+0.2
 	usr << "<span class='notice'>You hide [src].</span>"