/obj/item/device/assembly/signaler
	name = "remote signaling device"
	desc = "Used to remotely activate devices."
	icon_state = "signaller"
	item_state = "signaler"
<<<<<<< HEAD
	matter = list("metal" = 1000, "glass" = 200, "waste" = 100)
	origin_tech = list(TECH_MAGNET = 1)
=======
	matter = list(DEFAULT_WALL_MATERIAL = 1000, "glass" = 200, "waste" = 100)
	origin_tech = "magnets=1"
>>>>>>> 284d1cc1
	wires = WIRE_RECEIVE | WIRE_PULSE | WIRE_RADIO_PULSE | WIRE_RADIO_RECEIVE

	secured = 1

	var/code = 30
	var/frequency = 1457
	var/delay = 0
	var/airlock_wire = null
	var/datum/wires/connected = null
	var/datum/radio_frequency/radio_connection
	var/deadman = 0

	New()
		..()
		spawn(40)
			set_frequency(frequency)
		return


	activate()
		if(cooldown > 0)	return 0
		cooldown = 2
		spawn(10)
			process_cooldown()

		signal()
		return 1

	update_icon()
		if(holder)
			holder.update_icon()
		return

	interact(mob/user as mob, flag1)
		var/t1 = "-------"
//		if ((src.b_stat && !( flag1 )))
//			t1 = text("-------<BR>\nGreen Wire: []<BR>\nRed Wire:   []<BR>\nBlue Wire:  []<BR>\n", (src.wires & 4 ? text("<A href='?src=\ref[];wires=4'>Cut Wire</A>", src) : text("<A href='?src=\ref[];wires=4'>Mend Wire</A>", src)), (src.wires & 2 ? text("<A href='?src=\ref[];wires=2'>Cut Wire</A>", src) : text("<A href='?src=\ref[];wires=2'>Mend Wire</A>", src)), (src.wires & 1 ? text("<A href='?src=\ref[];wires=1'>Cut Wire</A>", src) : text("<A href='?src=\ref[];wires=1'>Mend Wire</A>", src)))
//		else
//			t1 = "-------"	Speaker: [src.listening ? "<A href='byond://?src=\ref[src];listen=0'>Engaged</A>" : "<A href='byond://?src=\ref[src];listen=1'>Disengaged</A>"]<BR>
		var/dat = {"
	<TT>

	<A href='byond://?src=\ref[src];send=1'>Send Signal</A><BR>
	<B>Frequency/Code</B> for signaler:<BR>
	Frequency:
	<A href='byond://?src=\ref[src];freq=-10'>-</A>
	<A href='byond://?src=\ref[src];freq=-2'>-</A>
	[format_frequency(src.frequency)]
	<A href='byond://?src=\ref[src];freq=2'>+</A>
	<A href='byond://?src=\ref[src];freq=10'>+</A><BR>

	Code:
	<A href='byond://?src=\ref[src];code=-5'>-</A>
	<A href='byond://?src=\ref[src];code=-1'>-</A>
	[src.code]
	<A href='byond://?src=\ref[src];code=1'>+</A>
	<A href='byond://?src=\ref[src];code=5'>+</A><BR>
	[t1]
	</TT>"}
		user << browse(dat, "window=radio")
		onclose(user, "radio")
		return


	Topic(href, href_list)
		if(..()) return 1

		if(!usr.canmove || usr.stat || usr.restrained() || !in_range(loc, usr))
			usr << browse(null, "window=radio")
			onclose(usr, "radio")
			return

		if (href_list["freq"])
			var/new_frequency = (frequency + text2num(href_list["freq"]))
			if(new_frequency < 1200 || new_frequency > 1600)
				new_frequency = sanitize_frequency(new_frequency)
			set_frequency(new_frequency)

		if(href_list["code"])
			src.code += text2num(href_list["code"])
			src.code = round(src.code)
			src.code = min(100, src.code)
			src.code = max(1, src.code)

		if(href_list["send"])
			spawn( 0 )
				signal()

		if(usr)
			attack_self(usr)

		return


	proc/signal()
		if(!radio_connection) return

		var/datum/signal/signal = new
		signal.source = src
		signal.encryption = code
		signal.data["message"] = "ACTIVATE"
		radio_connection.post_signal(src, signal)
		return
/*
		for(var/obj/item/device/assembly/signaler/S in world)
			if(!S)	continue
			if(S == src)	continue
			if((S.frequency == src.frequency) && (S.code == src.code))
				spawn(0)
					if(S)	S.pulse(0)
		return 0*/


	pulse(var/radio = 0)
		if(src.connected && src.wires)
			connected.Pulse(src)
		else if(holder)
			holder.process_activation(src, 1, 0)
		else
			..(radio)
		return 1


	receive_signal(datum/signal/signal)
		if(!signal)	return 0
		if(signal.encryption != code)	return 0
		if(!(src.wires & WIRE_RADIO_RECEIVE))	return 0
		pulse(1)

		if(!holder)
			for(var/mob/O in hearers(1, src.loc))
				O.show_message(text("\icon[] *beep* *beep*", src), 3, "*beep* *beep*", 2)
		return


	proc/set_frequency(new_frequency)
		if(!frequency)
			return
		if(!radio_controller)
			sleep(20)
		if(!radio_controller)
			return
		radio_controller.remove_object(src, frequency)
		frequency = new_frequency
		radio_connection = radio_controller.add_object(src, frequency, RADIO_CHAT)
		return

	process()
		if(!deadman)
			processing_objects.Remove(src)
		var/mob/M = src.loc
		if(!M || !ismob(M))
			if(prob(5))
				signal()
			deadman = 0
			processing_objects.Remove(src)
		else if(prob(5))
			M.visible_message("[M]'s finger twitches a bit over [src]'s signal button!")
		return

	verb/deadman_it()
		set src in usr
		set name = "Threaten to push the button!"
		set desc = "BOOOOM!"
		deadman = 1
		processing_objects.Add(src)
		log_and_message_admins("is threatening to trigger a signaler deadman's switch")
		usr.visible_message("\red [usr] moves their finger over [src]'s signal button...")

/obj/item/device/assembly/signaler/Destroy()
	if(radio_controller)
		radio_controller.remove_object(src,frequency)
	frequency = 0
	..()
<|MERGE_RESOLUTION|>--- conflicted
+++ resolved
@@ -1,186 +1,181 @@
-/obj/item/device/assembly/signaler
-	name = "remote signaling device"
-	desc = "Used to remotely activate devices."
-	icon_state = "signaller"
-	item_state = "signaler"
-<<<<<<< HEAD
-	matter = list("metal" = 1000, "glass" = 200, "waste" = 100)
+/obj/item/device/assembly/signaler
+	name = "remote signaling device"
+	desc = "Used to remotely activate devices."
+	icon_state = "signaller"
+	item_state = "signaler"
 	origin_tech = list(TECH_MAGNET = 1)
-=======
 	matter = list(DEFAULT_WALL_MATERIAL = 1000, "glass" = 200, "waste" = 100)
-	origin_tech = "magnets=1"
->>>>>>> 284d1cc1
-	wires = WIRE_RECEIVE | WIRE_PULSE | WIRE_RADIO_PULSE | WIRE_RADIO_RECEIVE
-
-	secured = 1
-
-	var/code = 30
-	var/frequency = 1457
-	var/delay = 0
-	var/airlock_wire = null
-	var/datum/wires/connected = null
-	var/datum/radio_frequency/radio_connection
-	var/deadman = 0
-
-	New()
-		..()
-		spawn(40)
-			set_frequency(frequency)
-		return
-
-
-	activate()
-		if(cooldown > 0)	return 0
-		cooldown = 2
-		spawn(10)
-			process_cooldown()
-
-		signal()
-		return 1
-
-	update_icon()
-		if(holder)
-			holder.update_icon()
-		return
-
-	interact(mob/user as mob, flag1)
-		var/t1 = "-------"
-//		if ((src.b_stat && !( flag1 )))
-//			t1 = text("-------<BR>\nGreen Wire: []<BR>\nRed Wire:   []<BR>\nBlue Wire:  []<BR>\n", (src.wires & 4 ? text("<A href='?src=\ref[];wires=4'>Cut Wire</A>", src) : text("<A href='?src=\ref[];wires=4'>Mend Wire</A>", src)), (src.wires & 2 ? text("<A href='?src=\ref[];wires=2'>Cut Wire</A>", src) : text("<A href='?src=\ref[];wires=2'>Mend Wire</A>", src)), (src.wires & 1 ? text("<A href='?src=\ref[];wires=1'>Cut Wire</A>", src) : text("<A href='?src=\ref[];wires=1'>Mend Wire</A>", src)))
-//		else
-//			t1 = "-------"	Speaker: [src.listening ? "<A href='byond://?src=\ref[src];listen=0'>Engaged</A>" : "<A href='byond://?src=\ref[src];listen=1'>Disengaged</A>"]<BR>
-		var/dat = {"
-	<TT>
-
-	<A href='byond://?src=\ref[src];send=1'>Send Signal</A><BR>
-	<B>Frequency/Code</B> for signaler:<BR>
-	Frequency:
-	<A href='byond://?src=\ref[src];freq=-10'>-</A>
-	<A href='byond://?src=\ref[src];freq=-2'>-</A>
-	[format_frequency(src.frequency)]
-	<A href='byond://?src=\ref[src];freq=2'>+</A>
-	<A href='byond://?src=\ref[src];freq=10'>+</A><BR>
-
-	Code:
-	<A href='byond://?src=\ref[src];code=-5'>-</A>
-	<A href='byond://?src=\ref[src];code=-1'>-</A>
-	[src.code]
-	<A href='byond://?src=\ref[src];code=1'>+</A>
-	<A href='byond://?src=\ref[src];code=5'>+</A><BR>
-	[t1]
-	</TT>"}
-		user << browse(dat, "window=radio")
-		onclose(user, "radio")
-		return
-
-
-	Topic(href, href_list)
-		if(..()) return 1
-
-		if(!usr.canmove || usr.stat || usr.restrained() || !in_range(loc, usr))
-			usr << browse(null, "window=radio")
-			onclose(usr, "radio")
-			return
-
-		if (href_list["freq"])
-			var/new_frequency = (frequency + text2num(href_list["freq"]))
-			if(new_frequency < 1200 || new_frequency > 1600)
-				new_frequency = sanitize_frequency(new_frequency)
-			set_frequency(new_frequency)
-
-		if(href_list["code"])
-			src.code += text2num(href_list["code"])
-			src.code = round(src.code)
-			src.code = min(100, src.code)
-			src.code = max(1, src.code)
-
-		if(href_list["send"])
-			spawn( 0 )
-				signal()
-
-		if(usr)
-			attack_self(usr)
-
-		return
-
-
-	proc/signal()
-		if(!radio_connection) return
-
-		var/datum/signal/signal = new
-		signal.source = src
-		signal.encryption = code
-		signal.data["message"] = "ACTIVATE"
-		radio_connection.post_signal(src, signal)
-		return
-/*
-		for(var/obj/item/device/assembly/signaler/S in world)
-			if(!S)	continue
-			if(S == src)	continue
-			if((S.frequency == src.frequency) && (S.code == src.code))
-				spawn(0)
-					if(S)	S.pulse(0)
-		return 0*/
-
-
-	pulse(var/radio = 0)
-		if(src.connected && src.wires)
-			connected.Pulse(src)
-		else if(holder)
-			holder.process_activation(src, 1, 0)
-		else
-			..(radio)
-		return 1
-
-
-	receive_signal(datum/signal/signal)
-		if(!signal)	return 0
-		if(signal.encryption != code)	return 0
-		if(!(src.wires & WIRE_RADIO_RECEIVE))	return 0
-		pulse(1)
-
-		if(!holder)
-			for(var/mob/O in hearers(1, src.loc))
-				O.show_message(text("\icon[] *beep* *beep*", src), 3, "*beep* *beep*", 2)
-		return
-
-
-	proc/set_frequency(new_frequency)
-		if(!frequency)
-			return
-		if(!radio_controller)
-			sleep(20)
-		if(!radio_controller)
-			return
-		radio_controller.remove_object(src, frequency)
-		frequency = new_frequency
-		radio_connection = radio_controller.add_object(src, frequency, RADIO_CHAT)
-		return
-
-	process()
-		if(!deadman)
-			processing_objects.Remove(src)
-		var/mob/M = src.loc
-		if(!M || !ismob(M))
-			if(prob(5))
-				signal()
-			deadman = 0
-			processing_objects.Remove(src)
-		else if(prob(5))
-			M.visible_message("[M]'s finger twitches a bit over [src]'s signal button!")
-		return
-
-	verb/deadman_it()
-		set src in usr
-		set name = "Threaten to push the button!"
-		set desc = "BOOOOM!"
-		deadman = 1
-		processing_objects.Add(src)
-		log_and_message_admins("is threatening to trigger a signaler deadman's switch")
-		usr.visible_message("\red [usr] moves their finger over [src]'s signal button...")
-
-/obj/item/device/assembly/signaler/Destroy()
-	if(radio_controller)
-		radio_controller.remove_object(src,frequency)
-	frequency = 0
-	..()
+	wires = WIRE_RECEIVE | WIRE_PULSE | WIRE_RADIO_PULSE | WIRE_RADIO_RECEIVE
+
+	secured = 1
+
+	var/code = 30
+	var/frequency = 1457
+	var/delay = 0
+	var/airlock_wire = null
+	var/datum/wires/connected = null
+	var/datum/radio_frequency/radio_connection
+	var/deadman = 0
+
+	New()
+		..()
+		spawn(40)
+			set_frequency(frequency)
+		return
+
+
+	activate()
+		if(cooldown > 0)	return 0
+		cooldown = 2
+		spawn(10)
+			process_cooldown()
+
+		signal()
+		return 1
+
+	update_icon()
+		if(holder)
+			holder.update_icon()
+		return
+
+	interact(mob/user as mob, flag1)
+		var/t1 = "-------"
+//		if ((src.b_stat && !( flag1 )))
+//			t1 = text("-------<BR>\nGreen Wire: []<BR>\nRed Wire:   []<BR>\nBlue Wire:  []<BR>\n", (src.wires & 4 ? text("<A href='?src=\ref[];wires=4'>Cut Wire</A>", src) : text("<A href='?src=\ref[];wires=4'>Mend Wire</A>", src)), (src.wires & 2 ? text("<A href='?src=\ref[];wires=2'>Cut Wire</A>", src) : text("<A href='?src=\ref[];wires=2'>Mend Wire</A>", src)), (src.wires & 1 ? text("<A href='?src=\ref[];wires=1'>Cut Wire</A>", src) : text("<A href='?src=\ref[];wires=1'>Mend Wire</A>", src)))
+//		else
+//			t1 = "-------"	Speaker: [src.listening ? "<A href='byond://?src=\ref[src];listen=0'>Engaged</A>" : "<A href='byond://?src=\ref[src];listen=1'>Disengaged</A>"]<BR>
+		var/dat = {"
+	<TT>
+
+	<A href='byond://?src=\ref[src];send=1'>Send Signal</A><BR>
+	<B>Frequency/Code</B> for signaler:<BR>
+	Frequency:
+	<A href='byond://?src=\ref[src];freq=-10'>-</A>
+	<A href='byond://?src=\ref[src];freq=-2'>-</A>
+	[format_frequency(src.frequency)]
+	<A href='byond://?src=\ref[src];freq=2'>+</A>
+	<A href='byond://?src=\ref[src];freq=10'>+</A><BR>
+
+	Code:
+	<A href='byond://?src=\ref[src];code=-5'>-</A>
+	<A href='byond://?src=\ref[src];code=-1'>-</A>
+	[src.code]
+	<A href='byond://?src=\ref[src];code=1'>+</A>
+	<A href='byond://?src=\ref[src];code=5'>+</A><BR>
+	[t1]
+	</TT>"}
+		user << browse(dat, "window=radio")
+		onclose(user, "radio")
+		return
+
+
+	Topic(href, href_list)
+		if(..()) return 1
+
+		if(!usr.canmove || usr.stat || usr.restrained() || !in_range(loc, usr))
+			usr << browse(null, "window=radio")
+			onclose(usr, "radio")
+			return
+
+		if (href_list["freq"])
+			var/new_frequency = (frequency + text2num(href_list["freq"]))
+			if(new_frequency < 1200 || new_frequency > 1600)
+				new_frequency = sanitize_frequency(new_frequency)
+			set_frequency(new_frequency)
+
+		if(href_list["code"])
+			src.code += text2num(href_list["code"])
+			src.code = round(src.code)
+			src.code = min(100, src.code)
+			src.code = max(1, src.code)
+
+		if(href_list["send"])
+			spawn( 0 )
+				signal()
+
+		if(usr)
+			attack_self(usr)
+
+		return
+
+
+	proc/signal()
+		if(!radio_connection) return
+
+		var/datum/signal/signal = new
+		signal.source = src
+		signal.encryption = code
+		signal.data["message"] = "ACTIVATE"
+		radio_connection.post_signal(src, signal)
+		return
+/*
+		for(var/obj/item/device/assembly/signaler/S in world)
+			if(!S)	continue
+			if(S == src)	continue
+			if((S.frequency == src.frequency) && (S.code == src.code))
+				spawn(0)
+					if(S)	S.pulse(0)
+		return 0*/
+
+
+	pulse(var/radio = 0)
+		if(src.connected && src.wires)
+			connected.Pulse(src)
+		else if(holder)
+			holder.process_activation(src, 1, 0)
+		else
+			..(radio)
+		return 1
+
+
+	receive_signal(datum/signal/signal)
+		if(!signal)	return 0
+		if(signal.encryption != code)	return 0
+		if(!(src.wires & WIRE_RADIO_RECEIVE))	return 0
+		pulse(1)
+
+		if(!holder)
+			for(var/mob/O in hearers(1, src.loc))
+				O.show_message(text("\icon[] *beep* *beep*", src), 3, "*beep* *beep*", 2)
+		return
+
+
+	proc/set_frequency(new_frequency)
+		if(!frequency)
+			return
+		if(!radio_controller)
+			sleep(20)
+		if(!radio_controller)
+			return
+		radio_controller.remove_object(src, frequency)
+		frequency = new_frequency
+		radio_connection = radio_controller.add_object(src, frequency, RADIO_CHAT)
+		return
+
+	process()
+		if(!deadman)
+			processing_objects.Remove(src)
+		var/mob/M = src.loc
+		if(!M || !ismob(M))
+			if(prob(5))
+				signal()
+			deadman = 0
+			processing_objects.Remove(src)
+		else if(prob(5))
+			M.visible_message("[M]'s finger twitches a bit over [src]'s signal button!")
+		return
+
+	verb/deadman_it()
+		set src in usr
+		set name = "Threaten to push the button!"
+		set desc = "BOOOOM!"
+		deadman = 1
+		processing_objects.Add(src)
+		log_and_message_admins("is threatening to trigger a signaler deadman's switch")
+		usr.visible_message("\red [usr] moves their finger over [src]'s signal button...")
+
+/obj/item/device/assembly/signaler/Destroy()
+	if(radio_controller)
+		radio_controller.remove_object(src,frequency)
+	frequency = 0
+	..()