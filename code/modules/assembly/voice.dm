/obj/item/device/assembly/voice
	name = "voice analyzer"
	desc = "A small electronic device able to record a voice sample, and send a signal when that sample is repeated."
	icon_state = "voice"
<<<<<<< HEAD
	matter = list("metal" = 500, "glass" = 50, "waste" = 10)
	origin_tech = list(TECH_MAGNET = 1)
=======
	matter = list(DEFAULT_WALL_MATERIAL = 500, "glass" = 50, "waste" = 10)
	origin_tech = "magnets=1"
>>>>>>> 284d1cc1
	var/listening = 0
	var/recorded	//the activation message

/obj/item/device/assembly/voice/hear_talk(mob/living/M as mob, msg)
	if(listening)
		recorded = msg
		listening = 0
		var/turf/T = get_turf(src)	//otherwise it won't work in hand
		T.visible_message("\icon[src] beeps, \"Activation message is '[recorded]'.\"")
	else
		if(findtext(msg, recorded))
			pulse(0)

/obj/item/device/assembly/voice/activate()
	if(secured)
		if(!holder)
			listening = !listening
			var/turf/T = get_turf(src)
			T.visible_message("\icon[src] beeps, \"[listening ? "Now" : "No longer"] recording input.\"")


/obj/item/device/assembly/voice/attack_self(mob/user)
	if(!user)	return 0
	activate()
	return 1


/obj/item/device/assembly/voice/toggle_secure()
	. = ..()
	listening = 0<|MERGE_RESOLUTION|>--- conflicted
+++ resolved
@@ -2,13 +2,8 @@
 	name = "voice analyzer"
 	desc = "A small electronic device able to record a voice sample, and send a signal when that sample is repeated."
 	icon_state = "voice"
-<<<<<<< HEAD
-	matter = list("metal" = 500, "glass" = 50, "waste" = 10)
 	origin_tech = list(TECH_MAGNET = 1)
-=======
 	matter = list(DEFAULT_WALL_MATERIAL = 500, "glass" = 50, "waste" = 10)
-	origin_tech = "magnets=1"
->>>>>>> 284d1cc1
 	var/listening = 0
 	var/recorded	//the activation message
 
