--- conflicted
+++ resolved
@@ -1,113 +1,108 @@
-/obj/item/device/assembly/timer
-	name = "timer"
-	desc = "Used to time things. Works well with contraptions which has to count down. Tick tock."
-	icon_state = "timer"
-<<<<<<< HEAD
-	matter = list("metal" = 500, "glass" = 50, "waste" = 10)
+/obj/item/device/assembly/timer
+	name = "timer"
+	desc = "Used to time things. Works well with contraptions which has to count down. Tick tock."
+	icon_state = "timer"
 	origin_tech = list(TECH_MAGNET = 1)
-=======
 	matter = list(DEFAULT_WALL_MATERIAL = 500, "glass" = 50, "waste" = 10)
-	origin_tech = "magnets=1"
->>>>>>> 284d1cc1
-
-	wires = WIRE_PULSE
-
-	secured = 0
-
-	var/timing = 0
-	var/time = 10
-
-	proc
-		timer_end()
-
-
-	activate()
-		if(!..())	return 0//Cooldown check
-
-		timing = !timing
-
-		update_icon()
-		return 0
-
-
-	toggle_secure()
-		secured = !secured
-		if(secured)
-			processing_objects.Add(src)
-		else
-			timing = 0
-			processing_objects.Remove(src)
-		update_icon()
-		return secured
-
-
-	timer_end()
-		if(!secured)	return 0
-		pulse(0)
-		if(!holder)
-			visible_message("\icon[src] *beep* *beep*", "*beep* *beep*")
-		cooldown = 2
-		spawn(10)
-			process_cooldown()
-		return
-
-
-	process()
-		if(timing && (time > 0))
-			time--
-		if(timing && time <= 0)
-			timing = 0
-			timer_end()
-			time = 10
-		return
-
-
-	update_icon()
-		overlays.Cut()
-		attached_overlays = list()
-		if(timing)
-			overlays += "timer_timing"
-			attached_overlays += "timer_timing"
-		if(holder)
-			holder.update_icon()
-		return
-
-
-	interact(mob/user as mob)//TODO: Have this use the wires
-		if(!secured)
-			user.show_message("\red The [name] is unsecured!")
-			return 0
-		var/second = time % 60
-		var/minute = (time - second) / 60
-		var/dat = text("<TT><B>Timing Unit</B>\n[] []:[]\n<A href='?src=\ref[];tp=-30'>-</A> <A href='?src=\ref[];tp=-1'>-</A> <A href='?src=\ref[];tp=1'>+</A> <A href='?src=\ref[];tp=30'>+</A>\n</TT>", (timing ? text("<A href='?src=\ref[];time=0'>Timing</A>", src) : text("<A href='?src=\ref[];time=1'>Not Timing</A>", src)), minute, second, src, src, src, src)
-		dat += "<BR><BR><A href='?src=\ref[src];refresh=1'>Refresh</A>"
-		dat += "<BR><BR><A href='?src=\ref[src];close=1'>Close</A>"
-		user << browse(dat, "window=timer")
-		onclose(user, "timer")
-		return
-
-
-	Topic(href, href_list)
-		if(..()) return 1
-		if(!usr.canmove || usr.stat || usr.restrained() || !in_range(loc, usr))
-			usr << browse(null, "window=timer")
-			onclose(usr, "timer")
-			return
-
-		if(href_list["time"])
-			timing = text2num(href_list["time"])
-			update_icon()
-
-		if(href_list["tp"])
-			var/tp = text2num(href_list["tp"])
-			time += tp
-			time = min(max(round(time), 0), 600)
-
-		if(href_list["close"])
-			usr << browse(null, "window=timer")
-			return
-
-		if(usr)
-			attack_self(usr)
-
-		return
+
+	wires = WIRE_PULSE
+
+	secured = 0
+
+	var/timing = 0
+	var/time = 10
+
+	proc
+		timer_end()
+
+
+	activate()
+		if(!..())	return 0//Cooldown check
+
+		timing = !timing
+
+		update_icon()
+		return 0
+
+
+	toggle_secure()
+		secured = !secured
+		if(secured)
+			processing_objects.Add(src)
+		else
+			timing = 0
+			processing_objects.Remove(src)
+		update_icon()
+		return secured
+
+
+	timer_end()
+		if(!secured)	return 0
+		pulse(0)
+		if(!holder)
+			visible_message("\icon[src] *beep* *beep*", "*beep* *beep*")
+		cooldown = 2
+		spawn(10)
+			process_cooldown()
+		return
+
+
+	process()
+		if(timing && (time > 0))
+			time--
+		if(timing && time <= 0)
+			timing = 0
+			timer_end()
+			time = 10
+		return
+
+
+	update_icon()
+		overlays.Cut()
+		attached_overlays = list()
+		if(timing)
+			overlays += "timer_timing"
+			attached_overlays += "timer_timing"
+		if(holder)
+			holder.update_icon()
+		return
+
+
+	interact(mob/user as mob)//TODO: Have this use the wires
+		if(!secured)
+			user.show_message("\red The [name] is unsecured!")
+			return 0
+		var/second = time % 60
+		var/minute = (time - second) / 60
+		var/dat = text("<TT><B>Timing Unit</B>\n[] []:[]\n<A href='?src=\ref[];tp=-30'>-</A> <A href='?src=\ref[];tp=-1'>-</A> <A href='?src=\ref[];tp=1'>+</A> <A href='?src=\ref[];tp=30'>+</A>\n</TT>", (timing ? text("<A href='?src=\ref[];time=0'>Timing</A>", src) : text("<A href='?src=\ref[];time=1'>Not Timing</A>", src)), minute, second, src, src, src, src)
+		dat += "<BR><BR><A href='?src=\ref[src];refresh=1'>Refresh</A>"
+		dat += "<BR><BR><A href='?src=\ref[src];close=1'>Close</A>"
+		user << browse(dat, "window=timer")
+		onclose(user, "timer")
+		return
+
+
+	Topic(href, href_list)
+		if(..()) return 1
+		if(!usr.canmove || usr.stat || usr.restrained() || !in_range(loc, usr))
+			usr << browse(null, "window=timer")
+			onclose(usr, "timer")
+			return
+
+		if(href_list["time"])
+			timing = text2num(href_list["time"])
+			update_icon()
+
+		if(href_list["tp"])
+			var/tp = text2num(href_list["tp"])
+			time += tp
+			time = min(max(round(time), 0), 600)
+
+		if(href_list["close"])
+			usr << browse(null, "window=timer")
+			return
+
+		if(usr)
+			attack_self(usr)
+
+		return