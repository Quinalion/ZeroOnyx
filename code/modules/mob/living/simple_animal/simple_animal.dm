--- conflicted
+++ resolved
@@ -1,462 +1,408 @@
-/mob/living/simple_animal
-	name = "animal"
-	icon = 'icons/mob/animal.dmi'
-	health = 20
-	maxHealth = 20
-
-	var/icon_living = ""
-	var/icon_dead = ""
-	var/icon_gib = null	//We only try to show a gibbing animation if this exists.
-
-	var/list/speak = list()
-	var/speak_chance = 0
-	var/list/emote_hear = list()	//Hearable emotes
-	var/list/emote_see = list()		//Unlike speak_emote, the list of things in this variable only show by themselves with no spoken text. IE: Ian barks, Ian yaps
-
-	var/turns_per_move = 1
-	var/turns_since_move = 0
-	universal_speak = 0		//No, just no.
-	var/meat_amount = 0
-	var/meat_type
-	var/stop_automated_movement = 0 //Use this to temporarely stop random movement or to if you write special movement code for animals.
-	var/wander = 1	// Does the mob wander around when idle?
-	var/stop_automated_movement_when_pulled = 1 //When set to 1 this stops the animal from moving when someone is pulling it.
-
-	//Interaction
-	var/response_help   = "tries to help"
-	var/response_disarm = "tries to disarm"
-	var/response_harm   = "tries to hurt"
-	var/harm_intent_damage = 3
-
-	//Temperature effect
-	var/minbodytemp = 250
-	var/maxbodytemp = 350
-	var/heat_damage_per_tick = 3	//amount of damage applied if animal's body temperature is higher than maxbodytemp
-	var/cold_damage_per_tick = 2	//same as heat_damage_per_tick, only if the bodytemperature it's lower than minbodytemp
-
-	//Atmos effect - Yes, you can make creatures that require phoron or co2 to survive. N2O is a trace gas and handled separately, hence why it isn't here. It'd be hard to add it. Hard and me don't mix (Yes, yes make all the dick jokes you want with that.) - Errorage
-	var/min_oxy = 5
-	var/max_oxy = 0					//Leaving something at 0 means it's off - has no maximum
-	var/min_tox = 0
-	var/max_tox = 1
-	var/min_co2 = 0
-	var/max_co2 = 5
-	var/min_n2 = 0
-	var/max_n2 = 0
-	var/unsuitable_atoms_damage = 2	//This damage is taken when atmos doesn't fit all the requirements above
-	var/speed = 0 //LETS SEE IF I CAN SET SPEEDS FOR SIMPLE MOBS WITHOUT DESTROYING EVERYTHING. Higher speed is slower, negative speed is faster
-
-	//LETTING SIMPLE ANIMALS ATTACK? WHAT COULD GO WRONG. Defaults to zero so Ian can still be cuddly
-	melee_damage_lower = 0
-	melee_damage_upper = 0
-	attacktext = "attacks"
-	attack_sound = null
-	friendly = "nuzzles" //If the mob does no damage with it's attack
-
-/mob/living/simple_animal/New()
-	..()
-	verbs -= /mob/verb/observe
-
-/mob/living/simple_animal/Login()
-	if(src && src.client)
-		src.client.screen = null
-	..()
-
-/mob/living/simple_animal/updatehealth()
-	return
-
-/mob/living/simple_animal/Life()
-
-	//Health
-	if(stat == DEAD)
-		if(health > 0)
-			icon_state = icon_living
-			dead_mob_list -= src
-			living_mob_list += src
-			stat = CONSCIOUS
-			density = 1
-		return 0
-
-
-	if(health < 1)
-		death()
-
-	if(health > maxHealth)
-		health = maxHealth
-
-	handle_stunned()
-	handle_weakened()
-	handle_paralysed()
-
-	//Movement
-	if(!client && !stop_automated_movement && wander && !anchored)
-		if(isturf(src.loc) && !resting && !buckled && canmove)		//This is so it only moves if it's not inside a closet, gentics machine, etc.
-			turns_since_move++
-			if(turns_since_move >= turns_per_move)
-				if(!(stop_automated_movement_when_pulled && pulledby)) //Soma animals don't move when pulled
-					Move(get_step(src,pick(cardinal)))
-					turns_since_move = 0
-
-	//Speaking
-	if(!client && speak_chance)
-		if(rand(0,200) < speak_chance)
-			if(speak && speak.len)
-				if((emote_hear && emote_hear.len) || (emote_see && emote_see.len))
-					var/length = speak.len
-					if(emote_hear && emote_hear.len)
-						length += emote_hear.len
-					if(emote_see && emote_see.len)
-						length += emote_see.len
-					var/randomValue = rand(1,length)
-					if(randomValue <= speak.len)
-						say(pick(speak))
-					else
-						randomValue -= speak.len
-						if(emote_see && randomValue <= emote_see.len)
-							emote(pick(emote_see),1)
-						else
-							emote(pick(emote_hear),2)
-				else
-					say(pick(speak))
-			else
-				if(!(emote_hear && emote_hear.len) && (emote_see && emote_see.len))
-					emote(pick(emote_see),1)
-				if((emote_hear && emote_hear.len) && !(emote_see && emote_see.len))
-					emote(pick(emote_hear),2)
-				if((emote_hear && emote_hear.len) && (emote_see && emote_see.len))
-					var/length = emote_hear.len + emote_see.len
-					var/pick = rand(1,length)
-					if(pick <= emote_see.len)
-						emote(pick(emote_see),1)
-					else
-						emote(pick(emote_hear),2)
-
-
-	//Atmos
-	var/atmos_suitable = 1
-
-	var/atom/A = src.loc
-
-	if(istype(A,/turf))
-		var/turf/T = A
-
-		var/datum/gas_mixture/Environment = T.return_air()
-
-		if(Environment)
-
-			if( abs(Environment.temperature - bodytemperature) > 40 )
-				bodytemperature += ((Environment.temperature - bodytemperature) / 5)
-
-			if(min_oxy)
-				if(Environment.gas["oxygen"] < min_oxy)
-					atmos_suitable = 0
-			if(max_oxy)
-				if(Environment.gas["oxygen"] > max_oxy)
-					atmos_suitable = 0
-			if(min_tox)
-				if(Environment.gas["phoron"] < min_tox)
-					atmos_suitable = 0
-			if(max_tox)
-				if(Environment.gas["phoron"] > max_tox)
-					atmos_suitable = 0
-			if(min_n2)
-				if(Environment.gas["nitrogen"] < min_n2)
-					atmos_suitable = 0
-			if(max_n2)
-				if(Environment.gas["nitrogen"] > max_n2)
-					atmos_suitable = 0
-			if(min_co2)
-				if(Environment.gas["carbon_dioxide"] < min_co2)
-					atmos_suitable = 0
-			if(max_co2)
-				if(Environment.gas["carbon_dioxide"] > max_co2)
-					atmos_suitable = 0
-
-	//Atmos effect
-	if(bodytemperature < minbodytemp)
-		adjustBruteLoss(cold_damage_per_tick)
-	else if(bodytemperature > maxbodytemp)
-		adjustBruteLoss(heat_damage_per_tick)
-
-	if(!atmos_suitable)
-		adjustBruteLoss(unsuitable_atoms_damage)
-	return 1
-
-/mob/living/simple_animal/Bumped(AM as mob|obj)
-	if(!AM) return
-
-	if(resting || buckled)
-		return
-
-	if(isturf(src.loc))
-		if(ismob(AM))
-			var/newamloc = src.loc
-			src.loc = AM:loc
-			AM:loc = newamloc
-		else
-			..()
-
-/mob/living/simple_animal/gib()
-	if(icon_gib)
-		flick(icon_gib, src)
-	if(meat_amount && meat_type)
-		for(var/i = 0; i < meat_amount; i++)
-			new meat_type(src.loc)
-	..()
-
-/mob/living/simple_animal/emote(var/act, var/type, var/desc)
-	if(act)
-		if(act == "scream")	act = "whimper" //ugly hack to stop animals screaming when crushed :P
-		..(act, type, desc)
-
-/mob/living/simple_animal/attack_animal(mob/living/M as mob)
-	if(M.melee_damage_upper == 0)
-		M.emote("[M.friendly] [src]")
-	else
-		if(M.attack_sound)
-			playsound(loc, M.attack_sound, 50, 1, 1)
-		for(var/mob/O in viewers(src, null))
-			O.show_message("\red <B>[M]</B> [M.attacktext] [src]!", 1)
-		M.attack_log += text("\[[time_stamp()]\] <font color='red'>attacked [src.name] ([src.ckey])</font>")
-		src.attack_log += text("\[[time_stamp()]\] <font color='orange'>was attacked by [M.name] ([M.ckey])</font>")
-		var/damage = rand(M.melee_damage_lower, M.melee_damage_upper)
-		adjustBruteLoss(damage)
-
-/mob/living/simple_animal/bullet_act(var/obj/item/projectile/Proj)
-	if(!Proj || Proj.nodamage)
-		return
-
-	adjustBruteLoss(Proj.damage)
-	return 0
-
-/mob/living/simple_animal/attack_hand(mob/living/carbon/human/M as mob)
-	..()
-
-	switch(M.a_intent)
-
-		if("help")
-			if (health > 0)
-				for(var/mob/O in viewers(src, null))
-					if ((O.client && !( O.blinded )))
-						O.show_message("\blue [M] [response_help] [src]")
-
-		if("grab")
-			if (M == src)
-				return
-			if (!(status_flags & CANPUSH))
-				return
-
-			var/obj/item/weapon/grab/G = new /obj/item/weapon/grab( M, M, src )
-
-			M.put_in_active_hand(G)
-
-			G.synch()
-			G.affecting = src
-			LAssailant = M
-
-			for(var/mob/O in viewers(src, null))
-				if ((O.client && !( O.blinded )))
-					O.show_message(text("\red [] has grabbed [] passively!", M, src), 1)
-
-		if("hurt", "disarm")
-			adjustBruteLoss(harm_intent_damage)
-			for(var/mob/O in viewers(src, null))
-				if ((O.client && !( O.blinded )))
-					O.show_message("\red [M] [response_harm] [src]")
-
-	return
-
-<<<<<<< HEAD
-=======
-/mob/living/simple_animal/attack_alien(mob/living/carbon/alien/humanoid/M as mob)
-
-	switch(M.a_intent)
-
-		if ("help")
-
-			for(var/mob/O in viewers(src, null))
-				if ((O.client && !( O.blinded )))
-					O.show_message(text("\blue [M] caresses [src] with its scythe like arm."), 1)
-		if ("grab")
-			if(M == src)
-				return
-			if(!(status_flags & CANPUSH))
-				return
-
-			var/obj/item/weapon/grab/G = new /obj/item/weapon/grab( M, src )
-
-			M.put_in_active_hand(G)
-
-			G.synch()
-			G.affecting = src
-			LAssailant = M
-
-			playsound(loc, 'sound/weapons/thudswoosh.ogg', 50, 1, -1)
-			for(var/mob/O in viewers(src, null))
-				if ((O.client && !( O.blinded )))
-					O.show_message(text("\red [] has grabbed [] passively!", M, src), 1)
-
-		if("hurt", "disarm")
-			var/damage = rand(15, 30)
-			visible_message("\red <B>[M] has slashed at [src]!</B>")
-			adjustBruteLoss(damage)
-
-	return
-
-/mob/living/simple_animal/attack_larva(mob/living/carbon/alien/larva/L as mob)
-
-	switch(L.a_intent)
-		if("help")
-			visible_message("\blue [L] rubs it's head against [src]")
-
-
-		else
-
-			var/damage = rand(5, 10)
-			visible_message("\red <B>[L] bites [src]!</B>")
-
-			if(stat != DEAD)
-				adjustBruteLoss(damage)
-				L.amount_grown = min(L.amount_grown + damage, L.max_grown)
-
-
->>>>>>> 23217e8d
-/mob/living/simple_animal/attack_slime(mob/living/carbon/slime/M as mob)
-	if (!ticker)
-		M << "You cannot attack people before the game has started."
-		return
-
-	if(M.Victim) return // can't attack while eating!
-
-	visible_message("\red <B>The [M.name] glomps [src]!</B>")
-
-	var/damage = rand(1, 3)
-
-	if(M.is_adult)
-		damage = rand(20, 40)
-	else
-		damage = rand(5, 35)
-
-	adjustBruteLoss(damage)
-
-
-	return
-
-
-/mob/living/simple_animal/attackby(var/obj/item/O as obj, var/mob/user as mob)  //Marker -Agouri
-	if(istype(O, /obj/item/stack/medical))
-
-		if(stat != DEAD)
-			var/obj/item/stack/medical/MED = O
-			if(health < maxHealth)
-				if(MED.get_amount() >= 1)
-					adjustBruteLoss(-MED.heal_brute)
-					MED.use(1)
-					for(var/mob/M in viewers(src, null))
-						if ((M.client && !( M.blinded )))
-							M.show_message("\blue [user] applies the [MED] on [src]")
-		else
-			user << "\blue this [src] is dead, medical items won't bring it back to life."
-	if(meat_type && (stat == DEAD))	//if the animal has a meat, and if it is dead.
-		if(istype(O, /obj/item/weapon/kitchenknife) || istype(O, /obj/item/weapon/butch))
-			new meat_type (get_turf(src))
-			if(prob(95))
-				del(src)
-				return
-			gib()
-	else
-		if(O.force)
-			var/damage = O.force
-			if (O.damtype == HALLOSS)
-				damage = 0
-			adjustBruteLoss(damage)
-			for(var/mob/M in viewers(src, null))
-				if ((M.client && !( M.blinded )))
-					M.show_message("\red \b [src] has been attacked with the [O] by [user]. ")
-		else
-			usr << "\red This weapon is ineffective, it does no damage."
-			for(var/mob/M in viewers(src, null))
-				if ((M.client && !( M.blinded )))
-					M.show_message("\red [user] gently taps [src] with the [O]. ")
-
-
-
-/mob/living/simple_animal/movement_delay()
-	var/tally = 0 //Incase I need to add stuff other than "speed" later
-
-	tally = speed
-
-	return tally+config.animal_delay
-
-/mob/living/simple_animal/Stat()
-	..()
-
-	statpanel("Status")
-	stat(null, "Health: [round((health / maxHealth) * 100)]%")
-
-/mob/living/simple_animal/death()
-	icon_state = icon_dead
-	stat = DEAD
-	density = 0
-	return ..()
-
-/mob/living/simple_animal/ex_act(severity)
-	if(!blinded)
-		flick("flash", flash)
-	switch (severity)
-		if (1.0)
-			adjustBruteLoss(500)
-			gib()
-			return
-
-		if (2.0)
-			adjustBruteLoss(60)
-
-
-		if(3.0)
-			adjustBruteLoss(30)
-
-/mob/living/simple_animal/adjustBruteLoss(damage)
-	health = Clamp(health - damage, 0, maxHealth)
-
-/mob/living/simple_animal/proc/SA_attackable(target_mob)
-	if (isliving(target_mob))
-		var/mob/living/L = target_mob
-		if(!L.stat && L.health >= 0)
-			return (0)
-	if (istype(target_mob,/obj/mecha))
-		var/obj/mecha/M = target_mob
-		if (M.occupant)
-			return (0)
-	if (istype(target_mob,/obj/machinery/bot))
-		var/obj/machinery/bot/B = target_mob
-		if(B.health > 0)
-			return (0)
-	return (1)
-
-//Call when target overlay should be added/removed
-/mob/living/simple_animal/update_targeted()
-	if(!targeted_by && target_locked)
-		del(target_locked)
-	overlays = null
-	if (targeted_by && target_locked)
-		overlays += target_locked
-
-/mob/living/simple_animal/say(var/message)
-	if(stat)
-		return
-
-	if(copytext(message,1,2) == "*")
-		return emote(copytext(message,2))
-
-	if(stat)
-		return
-
-	var/verb = "says"
-
-	if(speak_emote.len)
-		verb = pick(speak_emote)
-
-	message = capitalize(trim_left(message))
-
+/mob/living/simple_animal
+	name = "animal"
+	icon = 'icons/mob/animal.dmi'
+	health = 20
+	maxHealth = 20
+
+	var/icon_living = ""
+	var/icon_dead = ""
+	var/icon_gib = null	//We only try to show a gibbing animation if this exists.
+
+	var/list/speak = list()
+	var/speak_chance = 0
+	var/list/emote_hear = list()	//Hearable emotes
+	var/list/emote_see = list()		//Unlike speak_emote, the list of things in this variable only show by themselves with no spoken text. IE: Ian barks, Ian yaps
+
+	var/turns_per_move = 1
+	var/turns_since_move = 0
+	universal_speak = 0		//No, just no.
+	var/meat_amount = 0
+	var/meat_type
+	var/stop_automated_movement = 0 //Use this to temporarely stop random movement or to if you write special movement code for animals.
+	var/wander = 1	// Does the mob wander around when idle?
+	var/stop_automated_movement_when_pulled = 1 //When set to 1 this stops the animal from moving when someone is pulling it.
+
+	//Interaction
+	var/response_help   = "tries to help"
+	var/response_disarm = "tries to disarm"
+	var/response_harm   = "tries to hurt"
+	var/harm_intent_damage = 3
+
+	//Temperature effect
+	var/minbodytemp = 250
+	var/maxbodytemp = 350
+	var/heat_damage_per_tick = 3	//amount of damage applied if animal's body temperature is higher than maxbodytemp
+	var/cold_damage_per_tick = 2	//same as heat_damage_per_tick, only if the bodytemperature it's lower than minbodytemp
+
+	//Atmos effect - Yes, you can make creatures that require phoron or co2 to survive. N2O is a trace gas and handled separately, hence why it isn't here. It'd be hard to add it. Hard and me don't mix (Yes, yes make all the dick jokes you want with that.) - Errorage
+	var/min_oxy = 5
+	var/max_oxy = 0					//Leaving something at 0 means it's off - has no maximum
+	var/min_tox = 0
+	var/max_tox = 1
+	var/min_co2 = 0
+	var/max_co2 = 5
+	var/min_n2 = 0
+	var/max_n2 = 0
+	var/unsuitable_atoms_damage = 2	//This damage is taken when atmos doesn't fit all the requirements above
+	var/speed = 0 //LETS SEE IF I CAN SET SPEEDS FOR SIMPLE MOBS WITHOUT DESTROYING EVERYTHING. Higher speed is slower, negative speed is faster
+
+	//LETTING SIMPLE ANIMALS ATTACK? WHAT COULD GO WRONG. Defaults to zero so Ian can still be cuddly
+	melee_damage_lower = 0
+	melee_damage_upper = 0
+	attacktext = "attacks"
+	attack_sound = null
+	friendly = "nuzzles" //If the mob does no damage with it's attack
+
+/mob/living/simple_animal/New()
+	..()
+	verbs -= /mob/verb/observe
+
+/mob/living/simple_animal/Login()
+	if(src && src.client)
+		src.client.screen = null
+	..()
+
+/mob/living/simple_animal/updatehealth()
+	return
+
+/mob/living/simple_animal/Life()
+
+	//Health
+	if(stat == DEAD)
+		if(health > 0)
+			icon_state = icon_living
+			dead_mob_list -= src
+			living_mob_list += src
+			stat = CONSCIOUS
+			density = 1
+		return 0
+
+
+	if(health < 1)
+		death()
+
+	if(health > maxHealth)
+		health = maxHealth
+
+	handle_stunned()
+	handle_weakened()
+	handle_paralysed()
+
+	//Movement
+	if(!client && !stop_automated_movement && wander && !anchored)
+		if(isturf(src.loc) && !resting && !buckled && canmove)		//This is so it only moves if it's not inside a closet, gentics machine, etc.
+			turns_since_move++
+			if(turns_since_move >= turns_per_move)
+				if(!(stop_automated_movement_when_pulled && pulledby)) //Soma animals don't move when pulled
+					Move(get_step(src,pick(cardinal)))
+					turns_since_move = 0
+
+	//Speaking
+	if(!client && speak_chance)
+		if(rand(0,200) < speak_chance)
+			if(speak && speak.len)
+				if((emote_hear && emote_hear.len) || (emote_see && emote_see.len))
+					var/length = speak.len
+					if(emote_hear && emote_hear.len)
+						length += emote_hear.len
+					if(emote_see && emote_see.len)
+						length += emote_see.len
+					var/randomValue = rand(1,length)
+					if(randomValue <= speak.len)
+						say(pick(speak))
+					else
+						randomValue -= speak.len
+						if(emote_see && randomValue <= emote_see.len)
+							emote(pick(emote_see),1)
+						else
+							emote(pick(emote_hear),2)
+				else
+					say(pick(speak))
+			else
+				if(!(emote_hear && emote_hear.len) && (emote_see && emote_see.len))
+					emote(pick(emote_see),1)
+				if((emote_hear && emote_hear.len) && !(emote_see && emote_see.len))
+					emote(pick(emote_hear),2)
+				if((emote_hear && emote_hear.len) && (emote_see && emote_see.len))
+					var/length = emote_hear.len + emote_see.len
+					var/pick = rand(1,length)
+					if(pick <= emote_see.len)
+						emote(pick(emote_see),1)
+					else
+						emote(pick(emote_hear),2)
+
+
+	//Atmos
+	var/atmos_suitable = 1
+
+	var/atom/A = src.loc
+
+	if(istype(A,/turf))
+		var/turf/T = A
+
+		var/datum/gas_mixture/Environment = T.return_air()
+
+		if(Environment)
+
+			if( abs(Environment.temperature - bodytemperature) > 40 )
+				bodytemperature += ((Environment.temperature - bodytemperature) / 5)
+
+			if(min_oxy)
+				if(Environment.gas["oxygen"] < min_oxy)
+					atmos_suitable = 0
+			if(max_oxy)
+				if(Environment.gas["oxygen"] > max_oxy)
+					atmos_suitable = 0
+			if(min_tox)
+				if(Environment.gas["phoron"] < min_tox)
+					atmos_suitable = 0
+			if(max_tox)
+				if(Environment.gas["phoron"] > max_tox)
+					atmos_suitable = 0
+			if(min_n2)
+				if(Environment.gas["nitrogen"] < min_n2)
+					atmos_suitable = 0
+			if(max_n2)
+				if(Environment.gas["nitrogen"] > max_n2)
+					atmos_suitable = 0
+			if(min_co2)
+				if(Environment.gas["carbon_dioxide"] < min_co2)
+					atmos_suitable = 0
+			if(max_co2)
+				if(Environment.gas["carbon_dioxide"] > max_co2)
+					atmos_suitable = 0
+
+	//Atmos effect
+	if(bodytemperature < minbodytemp)
+		adjustBruteLoss(cold_damage_per_tick)
+	else if(bodytemperature > maxbodytemp)
+		adjustBruteLoss(heat_damage_per_tick)
+
+	if(!atmos_suitable)
+		adjustBruteLoss(unsuitable_atoms_damage)
+	return 1
+
+/mob/living/simple_animal/Bumped(AM as mob|obj)
+	if(!AM) return
+
+	if(resting || buckled)
+		return
+
+	if(isturf(src.loc))
+		if(ismob(AM))
+			var/newamloc = src.loc
+			src.loc = AM:loc
+			AM:loc = newamloc
+		else
+			..()
+
+/mob/living/simple_animal/gib()
+	if(icon_gib)
+		flick(icon_gib, src)
+	if(meat_amount && meat_type)
+		for(var/i = 0; i < meat_amount; i++)
+			new meat_type(src.loc)
+	..()
+
+/mob/living/simple_animal/emote(var/act, var/type, var/desc)
+	if(act)
+		if(act == "scream")	act = "whimper" //ugly hack to stop animals screaming when crushed :P
+		..(act, type, desc)
+
+/mob/living/simple_animal/attack_animal(mob/living/M as mob)
+	if(M.melee_damage_upper == 0)
+		M.emote("[M.friendly] [src]")
+	else
+		if(M.attack_sound)
+			playsound(loc, M.attack_sound, 50, 1, 1)
+		for(var/mob/O in viewers(src, null))
+			O.show_message("\red <B>[M]</B> [M.attacktext] [src]!", 1)
+		M.attack_log += text("\[[time_stamp()]\] <font color='red'>attacked [src.name] ([src.ckey])</font>")
+		src.attack_log += text("\[[time_stamp()]\] <font color='orange'>was attacked by [M.name] ([M.ckey])</font>")
+		var/damage = rand(M.melee_damage_lower, M.melee_damage_upper)
+		adjustBruteLoss(damage)
+
+/mob/living/simple_animal/bullet_act(var/obj/item/projectile/Proj)
+	if(!Proj || Proj.nodamage)
+		return
+
+	adjustBruteLoss(Proj.damage)
+	return 0
+
+/mob/living/simple_animal/attack_hand(mob/living/carbon/human/M as mob)
+	..()
+
+	switch(M.a_intent)
+
+		if("help")
+			if (health > 0)
+				for(var/mob/O in viewers(src, null))
+					if ((O.client && !( O.blinded )))
+						O.show_message("\blue [M] [response_help] [src]")
+
+		if("grab")
+			if (M == src)
+				return
+			if (!(status_flags & CANPUSH))
+				return
+
+			var/obj/item/weapon/grab/G = new /obj/item/weapon/grab( M, M, src )
+
+			M.put_in_active_hand(G)
+
+			G.synch()
+			G.affecting = src
+			LAssailant = M
+
+			for(var/mob/O in viewers(src, null))
+				if ((O.client && !( O.blinded )))
+					O.show_message(text("\red [] has grabbed [] passively!", M, src), 1)
+
+		if("hurt", "disarm")
+			adjustBruteLoss(harm_intent_damage)
+			for(var/mob/O in viewers(src, null))
+				if ((O.client && !( O.blinded )))
+					O.show_message("\red [M] [response_harm] [src]")
+
+	return
+
+
+/mob/living/simple_animal/attack_slime(mob/living/carbon/slime/M as mob)
+	if (!ticker)
+		M << "You cannot attack people before the game has started."
+		return
+
+	if(M.Victim) return // can't attack while eating!
+
+	visible_message("\red <B>The [M.name] glomps [src]!</B>")
+
+	var/damage = rand(1, 3)
+
+	if(M.is_adult)
+		damage = rand(20, 40)
+	else
+		damage = rand(5, 35)
+
+	adjustBruteLoss(damage)
+
+
+	return
+
+
+/mob/living/simple_animal/attackby(var/obj/item/O as obj, var/mob/user as mob)  //Marker -Agouri
+	if(istype(O, /obj/item/stack/medical))
+
+		if(stat != DEAD)
+			var/obj/item/stack/medical/MED = O
+			if(health < maxHealth)
+				if(MED.get_amount() >= 1)
+					adjustBruteLoss(-MED.heal_brute)
+					MED.use(1)
+					for(var/mob/M in viewers(src, null))
+						if ((M.client && !( M.blinded )))
+							M.show_message("\blue [user] applies the [MED] on [src]")
+		else
+			user << "\blue this [src] is dead, medical items won't bring it back to life."
+	if(meat_type && (stat == DEAD))	//if the animal has a meat, and if it is dead.
+		if(istype(O, /obj/item/weapon/kitchenknife) || istype(O, /obj/item/weapon/butch))
+			new meat_type (get_turf(src))
+			if(prob(95))
+				del(src)
+				return
+			gib()
+	else
+		if(O.force)
+			var/damage = O.force
+			if (O.damtype == HALLOSS)
+				damage = 0
+			adjustBruteLoss(damage)
+			for(var/mob/M in viewers(src, null))
+				if ((M.client && !( M.blinded )))
+					M.show_message("\red \b [src] has been attacked with the [O] by [user]. ")
+		else
+			usr << "\red This weapon is ineffective, it does no damage."
+			for(var/mob/M in viewers(src, null))
+				if ((M.client && !( M.blinded )))
+					M.show_message("\red [user] gently taps [src] with the [O]. ")
+
+
+
+/mob/living/simple_animal/movement_delay()
+	var/tally = 0 //Incase I need to add stuff other than "speed" later
+
+	tally = speed
+
+	return tally+config.animal_delay
+
+/mob/living/simple_animal/Stat()
+	..()
+
+	statpanel("Status")
+	stat(null, "Health: [round((health / maxHealth) * 100)]%")
+
+/mob/living/simple_animal/death()
+	icon_state = icon_dead
+	stat = DEAD
+	density = 0
+	return ..()
+
+/mob/living/simple_animal/ex_act(severity)
+	if(!blinded)
+		flick("flash", flash)
+	switch (severity)
+		if (1.0)
+			adjustBruteLoss(500)
+			gib()
+			return
+
+		if (2.0)
+			adjustBruteLoss(60)
+
+
+		if(3.0)
+			adjustBruteLoss(30)
+
+/mob/living/simple_animal/adjustBruteLoss(damage)
+	health = Clamp(health - damage, 0, maxHealth)
+
+/mob/living/simple_animal/proc/SA_attackable(target_mob)
+	if (isliving(target_mob))
+		var/mob/living/L = target_mob
+		if(!L.stat && L.health >= 0)
+			return (0)
+	if (istype(target_mob,/obj/mecha))
+		var/obj/mecha/M = target_mob
+		if (M.occupant)
+			return (0)
+	if (istype(target_mob,/obj/machinery/bot))
+		var/obj/machinery/bot/B = target_mob
+		if(B.health > 0)
+			return (0)
+	return (1)
+
+//Call when target overlay should be added/removed
+/mob/living/simple_animal/update_targeted()
+	if(!targeted_by && target_locked)
+		del(target_locked)
+	overlays = null
+	if (targeted_by && target_locked)
+		overlays += target_locked
+
+/mob/living/simple_animal/say(var/message)
+	if(stat)
+		return
+
+	if(copytext(message,1,2) == "*")
+		return emote(copytext(message,2))
+
+	if(stat)
+		return
+
+	var/verb = "says"
+
+	if(speak_emote.len)
+		verb = pick(speak_emote)
+
+	message = capitalize(trim_left(message))
+
 	..(message, null, verb)