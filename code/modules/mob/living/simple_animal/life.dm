<<<<<<< HEAD
/mob/living/simple_animal
	name = "animal"
	icon = 'icons/mob/animal.dmi'
	health = 20
	maxHealth = 20

	var/icon_living = ""
	var/icon_dead = ""
	var/icon_gib = null	//We only try to show a gibbing animation if this exists.

	var/list/speak = list()
	var/list/speak_emote = list()//	Emotes while speaking IE: Ian [emote], [text] -- Ian barks, "WOOF!". Spoken text is generated from the speak variable.
	var/speak_chance = 0
	var/list/emote_hear = list()	//Hearable emotes
	var/list/emote_see = list()		//Unlike speak_emote, the list of things in this variable only show by themselves with no spoken text. IE: Ian barks, Ian yaps

	var/turns_per_move = 1
	var/turns_since_move = 0
	universal_speak = 1
	var/meat_amount = 0
	var/meat_type
	var/stop_automated_movement = 0 //Use this to temporarely stop random movement or to if you write special movement code for animals.
	var/stop_automated_movement_when_pulled = 1 //When set to 1 this stops the animal from moving when someone is pulling it.

	//Interaction
	var/response_help   = "You try to help"
	var/response_disarm = "You try to disarm"
	var/response_harm   = "You try to hurt"
	var/harm_intent_damage = 3

	//Temperature effect
	var/minbodytemp = 250
	var/maxbodytemp = 350
	var/heat_damage_per_tick = 3	//amount of damage applied if animal's body temperature is higher than maxbodytemp
	var/cold_damage_per_tick = 2	//same as heat_damage_per_tick, only if the bodytemperature it's lower than minbodytemp

	//Atmos effect - Yes, you can make creatures that require plasma or co2 to survive. N2O is a trace gas and handled separately, hence why it isn't here. It'd be hard to add it. Hard and me don't mix (Yes, yes make all the dick jokes you want with that.) - Errorage
	var/min_oxy = 5
	var/max_oxy = 0					//Leaving something at 0 means it's off - has no maximum
	var/min_tox = 0
	var/max_tox = 1
	var/min_co2 = 0
	var/max_co2 = 5
	var/min_n2 = 0
	var/max_n2 = 0
	var/unsuitable_atoms_damage = 2	//This damage is taken when atmos doesn't fit all the requirements above


	//LETTING SIMPLE ANIMALS ATTACK? WHAT COULD GO WRONG. Defaults to zero so Ian can still be cuddly
	var/melee_damage_lower = 0
	var/melee_damage_upper = 0
	var/attacktext = "attacks"
	var/attack_sound = null
	var/friendly = "nuzzles" //If the mob does no damage with it's attack
	var/wall_smash = 0 //if they can smash walls

	var/speed = 0 //LETS SEE IF I CAN SET SPEEDS FOR SIMPLE MOBS WITHOUT DESTROYING EVERYTHING. Higher speed is slower, negative speed is faster

/mob/living/simple_animal/New()
	..()
	verbs -= /mob/verb/observe

/mob/living/simple_animal/Login()
	if(src && src.client)
		src.client.screen = null
	..()

/mob/living/simple_animal/Life()

	//Health
	if(stat == DEAD)
		if(health > 0)
			icon_state = icon_living
			dead_mob_list -= src
			living_mob_list += src
			stat = CONSCIOUS
			density = 1
		return


	if(health < 1)
		Die()

	if(health > maxHealth)
		health = maxHealth

	if(stunned)
		AdjustStunned(-1)
	if(weakened)
		AdjustWeakened(-1)
	if(paralysis)
		AdjustParalysis(-1)

	//Movement
	if(!client && !stop_automated_movement)
		if(isturf(src.loc) && !resting && !buckled && canmove)		//This is so it only moves if it's not inside a closet, gentics machine, etc.
			turns_since_move++
			if(turns_since_move >= turns_per_move)
				if(!(stop_automated_movement_when_pulled && pulledby)) //Soma animals don't move when pulled
					Move(get_step(src,pick(cardinal)))
					turns_since_move = 0

	//Speaking
	if(!client && speak_chance)
		if(rand(0,200) < speak_chance)
			if(speak && speak.len)
				if((emote_hear && emote_hear.len) || (emote_see && emote_see.len))
					var/length = speak.len
					if(emote_hear && emote_hear.len)
						length += emote_hear.len
					if(emote_see && emote_see.len)
						length += emote_see.len
					var/randomValue = rand(1,length)
					if(randomValue <= speak.len)
						say(pick(speak))
					else
						randomValue -= speak.len
						if(emote_see && randomValue <= emote_see.len)
							emote(pick(emote_see),1)
						else
							emote(pick(emote_hear),2)
				else
					say(pick(speak))
			else
				if(!(emote_hear && emote_hear.len) && (emote_see && emote_see.len))
					emote(pick(emote_see),1)
				if((emote_hear && emote_hear.len) && !(emote_see && emote_see.len))
					emote(pick(emote_hear),2)
				if((emote_hear && emote_hear.len) && (emote_see && emote_see.len))
					var/length = emote_hear.len + emote_see.len
					var/pick = rand(1,length)
					if(pick <= emote_see.len)
						emote(pick(emote_see),1)
					else
						emote(pick(emote_hear),2)


	//Atmos
	var/atmos_suitable = 1

	var/atom/A = src.loc
	if(isturf(A))
		var/turf/T = A
		var/areatemp = T.temperature
		if( abs(areatemp - bodytemperature) > 40 )
			var/diff = areatemp - bodytemperature
			diff = diff / 5
			//world << "changed from [bodytemperature] by [diff] to [bodytemperature + diff]"
			bodytemperature += diff

		if(istype(T,/turf/simulated))
			var/turf/simulated/ST = T
			if(ST.air)
				var/tox = ST.air.toxins
				var/oxy = ST.air.oxygen
				var/n2  = ST.air.nitrogen
				var/co2 = ST.air.carbon_dioxide

				if(min_oxy)
					if(oxy < min_oxy)
						atmos_suitable = 0
				if(max_oxy)
					if(oxy > max_oxy)
						atmos_suitable = 0
				if(min_tox)
					if(tox < min_tox)
						atmos_suitable = 0
				if(max_tox)
					if(tox > max_tox)
						atmos_suitable = 0
				if(min_n2)
					if(n2 < min_n2)
						atmos_suitable = 0
				if(max_n2)
					if(n2 > max_n2)
						atmos_suitable = 0
				if(min_co2)
					if(co2 < min_co2)
						atmos_suitable = 0
				if(max_co2)
					if(co2 > max_co2)
						atmos_suitable = 0

	//Atmos effect
	if(bodytemperature < minbodytemp)
		health -= cold_damage_per_tick
	else if(bodytemperature > maxbodytemp)
		health -= heat_damage_per_tick

	if(!atmos_suitable)
		health -= unsuitable_atoms_damage

/mob/living/simple_animal/Bumped(AM as mob|obj)
	if(!AM) return

	if(resting || buckled)
		return

	if(isturf(src.loc))
		if(ismob(AM))
			var/newamloc = src.loc
			src.loc = AM:loc
			AM:loc = newamloc
		else
			..()

/mob/living/simple_animal/gib()
	if(icon_gib)
		flick(icon_gib, src)
	if(meat_amount && meat_type)
		for(var/i = 0; i < meat_amount; i++)
			new meat_type(src.loc)
	..()

/mob/living/simple_animal/say_quote(var/text)
	if(speak_emote && speak_emote.len)
		var/emote = pick(speak_emote)
		if(emote)
			return "[emote], \"[text]\""
	return "says, \"[text]\"";

/mob/living/simple_animal/emote(var/act)
	if(act)
		if(act == "scream")	act = "makes a loud and pained whimper" //ugly hack to stop animals screaming when crushed :P
		for (var/mob/O in viewers(src, null))
			O.show_message("<B>[src]</B> [act].")


/mob/living/simple_animal/attack_animal(mob/living/simple_animal/M as mob)
	if(M.melee_damage_upper == 0)
		M.emote("[M.friendly] [src]")
	else
		if(M.attack_sound)
			playsound(loc, M.attack_sound, 50, 1, 1)
		for(var/mob/O in viewers(src, null))
			O.show_message("\red <B>[M]</B> [M.attacktext] [src]!", 1)
		M.attack_log += text("\[[time_stamp()]\] <font color='red'>attacked [src.name] ([src.ckey])</font>")
		src.attack_log += text("\[[time_stamp()]\] <font color='orange'>was attacked by [M.name] ([M.ckey])</font>")
		var/damage = rand(M.melee_damage_lower, M.melee_damage_upper)
		health -= damage

/mob/living/simple_animal/bullet_act(var/obj/item/projectile/Proj)
	if(!Proj)	return
	src.health -= Proj.damage
	return 0

/mob/living/simple_animal/attack_hand(mob/living/carbon/human/M as mob)
	..()

	switch(M.a_intent)

		if("help")
			if (health > 0)
				for(var/mob/O in viewers(src, null))
					if ((O.client && !( O.blinded )))
						O.show_message("\blue [M] [response_help] [src]")

		if("grab")
			if (M == src)
				return
			if (nopush)
				return
			var/obj/item/weapon/grab/G = new /obj/item/weapon/grab( M, M, src )

			M.put_in_active_hand(G)

			grabbed_by += G
			G.synch()

			LAssailant = M

			for(var/mob/O in viewers(src, null))
				if ((O.client && !( O.blinded )))
					O.show_message(text("\red [] has grabbed [] passively!", M, src), 1)

		if("hurt")
			health -= harm_intent_damage
			for(var/mob/O in viewers(src, null))
				if ((O.client && !( O.blinded )))
					O.show_message("\red [M] [response_harm] [src]")

		if("disarm")
			for(var/mob/O in viewers(src, null))
				if ((O.client && !( O.blinded )))
					O.show_message("\blue [M] [response_disarm] [src]")

	return

/mob/living/simple_animal/attack_alien(mob/living/carbon/alien/humanoid/M as mob)

	switch(M.a_intent)

		if ("help")
			for(var/mob/O in viewers(src, null))
				if ((O.client && !( O.blinded )))
					O.show_message(text("\blue [M] caresses [src] with its scythe like arm."), 1)
		if ("grab")
			if(M == src)
				return
			if (nopush)
				return
			var/obj/item/weapon/grab/G = new /obj/item/weapon/grab( M, M, src )

			M.put_in_active_hand(G)

			grabbed_by += G
			G.synch()
			LAssailant = M

			playsound(loc, 'sound/weapons/thudswoosh.ogg', 50, 1, -1)
			for(var/mob/O in viewers(src, null))
				if ((O.client && !( O.blinded )))
					O.show_message(text("\red [] has grabbed [] passively!", M, src), 1)

		if("hurt")
			var/damage = rand(15, 30)
			visible_message("\red <B>[M] has slashed at [src]!</B>")
			src.health -= damage


		if("disarm")
			var/damage = rand(15, 30)
			visible_message("\red <B>[M] has slashed at [src]!</B>")
			src.health -= damage

	return

/mob/living/simple_animal/attack_larva(mob/living/carbon/alien/larva/L as mob)

	switch(L.a_intent)
		if("help")
			visible_message("\blue [L] rubs it's head against [src]")

		else

			var/damage = rand(5, 10)
			visible_message("\red <B>[L] bites [src]!</B>")

			if(stat != DEAD)
				src.health -= damage
				L.amount_grown = min(L.amount_grown + damage, L.max_grown)


/mob/living/simple_animal/attackby(var/obj/item/O as obj, var/mob/user as mob)  //Marker -Agouri
	if(istype(O, /obj/item/stack/medical))
		if(stat != DEAD)
			var/obj/item/stack/medical/MED = O
			if(health < maxHealth)
				if(MED.amount >= 1)
					health = min(maxHealth, health + MED.heal_brute)
					MED.amount -= 1
					if(MED.amount <= 0)
						del(MED)
					for(var/mob/M in viewers(src, null))
						if ((M.client && !( M.blinded )))
							M.show_message("\blue [user] applies the [MED] on [src]")
		else
			user << "\blue this [src] is dead, medical items won't bring it back to life."
	if(meat_type && (stat == DEAD))	//if the animal has a meat, and if it is dead.
		if(istype(O, /obj/item/weapon/kitchenknife) || istype(O, /obj/item/weapon/butch))
			new meat_type (get_turf(src))
			if(prob(95))
				del(src)
				return
			gib()
	else
		if(O.force)
			health -= O.force
			for(var/mob/M in viewers(src, null))
				if ((M.client && !( M.blinded )))
					M.show_message("\red \b [src] has been attacked with the [O] by [user]. ")
		else
			usr << "\red This weapon is ineffective, it does no damage."
			for(var/mob/M in viewers(src, null))
				if ((M.client && !( M.blinded )))
					M.show_message("\red [user] gently taps [src] with the [O]. ")


/mob/living/simple_animal/movement_delay()
	var/tally = 0 //Incase I need to add stuff other than "speed" later

	tally = speed

	return tally+config.animal_delay

/mob/living/simple_animal/Stat()
	..()

	statpanel("Status")
	stat(null, "Health: [round((health / maxHealth) * 100)]%")

/mob/living/simple_animal/proc/Die()
	living_mob_list -= src
	dead_mob_list += src
	icon_state = icon_dead
	stat = DEAD
	density = 0
	return

/mob/living/simple_animal/ex_act(severity)
	if(!blinded)
		flick("flash", flash)
	switch (severity)
		if (1.0)
			health -= 500
			gib()
			return

		if (2.0)
			health -= 60


		if(3.0)
			health -= 30

/mob/living/simple_animal/adjustBruteLoss(damage)
	health -= damage


/mob/living/simple_animal/proc/SA_search(target_mob)
	if(isliving(target_mob))
		return (viewers(7,src))
	if(istype(target_mob,/obj))
		return (view(7,src))

/mob/living/simple_animal/proc/SA_attackable(target_mob)
	if (isliving(target_mob))
		var/mob/living/L = target_mob
		if(!L.stat)
			return (0)
	if (istype(target_mob,/obj/mecha))
		var/obj/mecha/M = target_mob
		if (M.occupant)
			return (0)
=======
/mob/living/simple_animal
	name = "animal"
	icon = 'icons/mob/animal.dmi'
	health = 20
	maxHealth = 20

	var/icon_living = ""
	var/icon_dead = ""
	var/icon_gib = null	//We only try to show a gibbing animation if this exists.

	var/list/speak = list()
	var/list/speak_emote = list()//	Emotes while speaking IE: Ian [emote], [text] -- Ian barks, "WOOF!". Spoken text is generated from the speak variable.
	var/speak_chance = 0
	var/list/emote_hear = list()	//Hearable emotes
	var/list/emote_see = list()		//Unlike speak_emote, the list of things in this variable only show by themselves with no spoken text. IE: Ian barks, Ian yaps

	var/turns_per_move = 1
	var/turns_since_move = 0
	universal_speak = 1
	var/meat_amount = 0
	var/meat_type
	var/stop_automated_movement = 0 //Use this to temporarely stop random movement or to if you write special movement code for animals.
	var/stop_automated_movement_when_pulled = 1 //When set to 1 this stops the animal from moving when someone is pulling it.

	//Interaction
	var/response_help   = "You try to help"
	var/response_disarm = "You try to disarm"
	var/response_harm   = "You try to hurt"
	var/harm_intent_damage = 3

	//Temperature effect
	var/minbodytemp = 250
	var/maxbodytemp = 350
	var/heat_damage_per_tick = 3	//amount of damage applied if animal's body temperature is higher than maxbodytemp
	var/cold_damage_per_tick = 2	//same as heat_damage_per_tick, only if the bodytemperature it's lower than minbodytemp

	//Atmos effect - Yes, you can make creatures that require plasma or co2 to survive. N2O is a trace gas and handled separately, hence why it isn't here. It'd be hard to add it. Hard and me don't mix (Yes, yes make all the dick jokes you want with that.) - Errorage
	var/min_oxy = 5
	var/max_oxy = 0					//Leaving something at 0 means it's off - has no maximum
	var/min_tox = 0
	var/max_tox = 1
	var/min_co2 = 0
	var/max_co2 = 5
	var/min_n2 = 0
	var/max_n2 = 0
	var/unsuitable_atoms_damage = 2	//This damage is taken when atmos doesn't fit all the requirements above


	//LETTING SIMPLE ANIMALS ATTACK? WHAT COULD GO WRONG. Defaults to zero so Ian can still be cuddly
	var/melee_damage_lower = 0
	var/melee_damage_upper = 0
	var/attacktext = "attacks"
	var/attack_sound = null
	var/friendly = "nuzzles" //If the mob does no damage with it's attack
	var/wall_smash = 0 //if they can smash walls

	var/speed = 0 //LETS SEE IF I CAN SET SPEEDS FOR SIMPLE MOBS WITHOUT DESTROYING EVERYTHING. Higher speed is slower, negative speed is faster

/mob/living/simple_animal/New()
	..()
	verbs -= /mob/verb/observe

/mob/living/simple_animal/Login()
	if(src && src.client)
		src.client.screen = null
	..()

/mob/living/simple_animal/Life()

	//Health
	if(stat == DEAD)
		if(health > 0)
			icon_state = icon_living
			dead_mob_list -= src
			living_mob_list += src
			stat = CONSCIOUS
			density = 1
		return


	if(health < 1)
		Die()

	if(health > maxHealth)
		health = maxHealth

	if(stunned)
		AdjustStunned(-1)
	if(weakened)
		AdjustWeakened(-1)
	if(paralysis)
		AdjustParalysis(-1)

	//Movement
	if(!client && !stop_automated_movement)
		if(isturf(src.loc) && !resting && !buckled && canmove)		//This is so it only moves if it's not inside a closet, gentics machine, etc.
			turns_since_move++
			if(turns_since_move >= turns_per_move)
				if(!(stop_automated_movement_when_pulled && pulledby)) //Soma animals don't move when pulled
					Move(get_step(src,pick(cardinal)))
					turns_since_move = 0

	//Speaking
	if(!client && speak_chance)
		if(rand(0,200) < speak_chance)
			if(speak && speak.len)
				if((emote_hear && emote_hear.len) || (emote_see && emote_see.len))
					var/length = speak.len
					if(emote_hear && emote_hear.len)
						length += emote_hear.len
					if(emote_see && emote_see.len)
						length += emote_see.len
					var/randomValue = rand(1,length)
					if(randomValue <= speak.len)
						say(pick(speak))
					else
						randomValue -= speak.len
						if(emote_see && randomValue <= emote_see.len)
							emote(pick(emote_see),1)
						else
							emote(pick(emote_hear),2)
				else
					say(pick(speak))
			else
				if(!(emote_hear && emote_hear.len) && (emote_see && emote_see.len))
					emote(pick(emote_see),1)
				if((emote_hear && emote_hear.len) && !(emote_see && emote_see.len))
					emote(pick(emote_hear),2)
				if((emote_hear && emote_hear.len) && (emote_see && emote_see.len))
					var/length = emote_hear.len + emote_see.len
					var/pick = rand(1,length)
					if(pick <= emote_see.len)
						emote(pick(emote_see),1)
					else
						emote(pick(emote_hear),2)


	//Atmos
	var/atmos_suitable = 1

	var/atom/A = src.loc
	if(isturf(A))
		var/turf/T = A
		var/areatemp = T.temperature
		if( abs(areatemp - bodytemperature) > 40 )
			var/diff = areatemp - bodytemperature
			diff = diff / 5
			//world << "changed from [bodytemperature] by [diff] to [bodytemperature + diff]"
			bodytemperature += diff

		if(istype(T,/turf/simulated))
			var/turf/simulated/ST = T
			if(ST.air)
				var/tox = ST.air.toxins
				var/oxy = ST.air.oxygen
				var/n2  = ST.air.nitrogen
				var/co2 = ST.air.carbon_dioxide

				if(min_oxy)
					if(oxy < min_oxy)
						atmos_suitable = 0
				if(max_oxy)
					if(oxy > max_oxy)
						atmos_suitable = 0
				if(min_tox)
					if(tox < min_tox)
						atmos_suitable = 0
				if(max_tox)
					if(tox > max_tox)
						atmos_suitable = 0
				if(min_n2)
					if(n2 < min_n2)
						atmos_suitable = 0
				if(max_n2)
					if(n2 > max_n2)
						atmos_suitable = 0
				if(min_co2)
					if(co2 < min_co2)
						atmos_suitable = 0
				if(max_co2)
					if(co2 > max_co2)
						atmos_suitable = 0

	//Atmos effect
	if(bodytemperature < minbodytemp)
		health -= cold_damage_per_tick
	else if(bodytemperature > maxbodytemp)
		health -= heat_damage_per_tick

	if(!atmos_suitable)
		health -= unsuitable_atoms_damage

/mob/living/simple_animal/Bumped(AM as mob|obj)
	if(!AM) return

	if(resting || buckled)
		return

	if(isturf(src.loc))
		if(ismob(AM))
			var/newamloc = src.loc
			src.loc = AM:loc
			AM:loc = newamloc
		else
			..()

/mob/living/simple_animal/gib()
	if(icon_gib)
		flick(icon_gib, src)
	if(meat_amount && meat_type)
		for(var/i = 0; i < meat_amount; i++)
			new meat_type(src.loc)
	..()

/mob/living/simple_animal/say_quote(var/text)
	if(speak_emote && speak_emote.len)
		var/emote = pick(speak_emote)
		if(emote)
			return "[emote], \"[text]\""
	return "says, \"[text]\"";

/mob/living/simple_animal/emote(var/act)
	if(act)
		if(act == "scream")	act = "makes a loud and pained whimper" //ugly hack to stop animals screaming when crushed :P
		for (var/mob/O in viewers(src, null))
			O.show_message("<B>[src]</B> [act].")


/mob/living/simple_animal/attack_animal(mob/living/simple_animal/M as mob)
	if(M.melee_damage_upper == 0)
		M.emote("[M.friendly] [src]")
	else
		if(M.attack_sound)
			playsound(loc, M.attack_sound, 50, 1, 1)
		for(var/mob/O in viewers(src, null))
			O.show_message("\red <B>[M]</B> [M.attacktext] [src]!", 1)
		M.attack_log += text("\[[time_stamp()]\] <font color='red'>attacked [src.name] ([src.ckey])</font>")
		src.attack_log += text("\[[time_stamp()]\] <font color='orange'>was attacked by [M.name] ([M.ckey])</font>")
		var/damage = rand(M.melee_damage_lower, M.melee_damage_upper)
		health -= damage

/mob/living/simple_animal/bullet_act(var/obj/item/projectile/Proj)
	if(!Proj)	return
	src.health -= Proj.damage
	return 0

/mob/living/simple_animal/attack_hand(mob/living/carbon/human/M as mob)
	..()

	switch(M.a_intent)

		if("help")
			if (health > 0)
				for(var/mob/O in viewers(src, null))
					if ((O.client && !( O.blinded )))
						O.show_message("\blue [M] [response_help] [src]")

		if("grab")
			if (M == src)
				return
			if (nopush)
				return
			var/obj/item/weapon/grab/G = new /obj/item/weapon/grab( M, M, src )

			M.put_in_active_hand(G)

			grabbed_by += G
			G.synch()

			LAssailant = M

			for(var/mob/O in viewers(src, null))
				if ((O.client && !( O.blinded )))
					O.show_message(text("\red [] has grabbed [] passively!", M, src), 1)

		if("hurt")
			health -= harm_intent_damage
			for(var/mob/O in viewers(src, null))
				if ((O.client && !( O.blinded )))
					O.show_message("\red [M] [response_harm] [src]")

		if("disarm")
			for(var/mob/O in viewers(src, null))
				if ((O.client && !( O.blinded )))
					O.show_message("\blue [M] [response_disarm] [src]")

	return

/mob/living/simple_animal/attack_alien(mob/living/carbon/alien/humanoid/M as mob)

	switch(M.a_intent)

		if ("help")
			for(var/mob/O in viewers(src, null))
				if ((O.client && !( O.blinded )))
					O.show_message(text("\blue [M] caresses [src] with its scythe like arm."), 1)
		if ("grab")
			if(M == src)
				return
			if (nopush)
				return
			var/obj/item/weapon/grab/G = new /obj/item/weapon/grab( M, M, src )

			M.put_in_active_hand(G)

			grabbed_by += G
			G.synch()
			LAssailant = M

			playsound(loc, 'sound/weapons/thudswoosh.ogg', 50, 1, -1)
			for(var/mob/O in viewers(src, null))
				if ((O.client && !( O.blinded )))
					O.show_message(text("\red [] has grabbed [] passively!", M, src), 1)

		if("hurt")
			var/damage = rand(15, 30)
			visible_message("\red <B>[M] has slashed at [src]!</B>")
			src.health -= damage


		if("disarm")
			var/damage = rand(15, 30)
			visible_message("\red <B>[M] has slashed at [src]!</B>")
			src.health -= damage

	return

/mob/living/simple_animal/attack_larva(mob/living/carbon/alien/larva/L as mob)

	switch(L.a_intent)
		if("help")
			visible_message("\blue [L] rubs it's head against [src]")

		else

			var/damage = rand(5, 10)
			visible_message("\red <B>[L] bites [src]!</B>")

			if(stat != DEAD)
				src.health -= damage
				L.amount_grown = min(L.amount_grown + damage, L.max_grown)


/mob/living/simple_animal/attackby(var/obj/item/O as obj, var/mob/user as mob)  //Marker -Agouri
	if(istype(O, /obj/item/stack/medical))
		if(stat != DEAD)
			var/obj/item/stack/medical/MED = O
			if(health < maxHealth)
				if(MED.amount >= 1)
					health = min(maxHealth, health + MED.heal_brute)
					MED.amount -= 1
					if(MED.amount <= 0)
						del(MED)
					for(var/mob/M in viewers(src, null))
						if ((M.client && !( M.blinded )))
							M.show_message("\blue [user] applies the [MED] on [src]")
		else
			user << "\blue this [src] is dead, medical items won't bring it back to life."
	if(meat_type && (stat == DEAD))	//if the animal has a meat, and if it is dead.
		if(istype(O, /obj/item/weapon/kitchenknife) || istype(O, /obj/item/weapon/butch))
			new meat_type (get_turf(src))
			if(prob(95))
				del(src)
				return
			gib()
	else
		if(O.force)
			var/damage = O.force
			if (O.damtype == HALLOSS)
				damage = 0
			health -= damage
			for(var/mob/M in viewers(src, null))
				if ((M.client && !( M.blinded )))
					M.show_message("\red \b [src] has been attacked with the [O] by [user]. ")
		else
			usr << "\red This weapon is ineffective, it does no damage."
			for(var/mob/M in viewers(src, null))
				if ((M.client && !( M.blinded )))
					M.show_message("\red [user] gently taps [src] with the [O]. ")


/mob/living/simple_animal/movement_delay()
	var/tally = 0 //Incase I need to add stuff other than "speed" later

	tally = speed

	return tally+config.animal_delay

/mob/living/simple_animal/Stat()
	..()

	statpanel("Status")
	stat(null, "Health: [round((health / maxHealth) * 100)]%")

/mob/living/simple_animal/proc/Die()
	living_mob_list -= src
	dead_mob_list += src
	icon_state = icon_dead
	stat = DEAD
	density = 0
	return

/mob/living/simple_animal/ex_act(severity)
	if(!blinded)
		flick("flash", flash)
	switch (severity)
		if (1.0)
			health -= 500
			gib()
			return

		if (2.0)
			health -= 60


		if(3.0)
			health -= 30

/mob/living/simple_animal/adjustBruteLoss(damage)
	health -= damage


/mob/living/simple_animal/proc/SA_search(target_mob)
	if(isliving(target_mob))
		return (viewers(7,src))
	if(istype(target_mob,/obj))
		return (view(7,src))

/mob/living/simple_animal/proc/SA_attackable(target_mob)
	if (isliving(target_mob))
		var/mob/living/L = target_mob
		if(!L.stat)
			return (0)
	if (istype(target_mob,/obj/mecha))
		var/obj/mecha/M = target_mob
		if (M.occupant)
			return (0)
>>>>>>> 7bbf30c8
	return (1)<|MERGE_RESOLUTION|>--- conflicted
+++ resolved
@@ -1,439 +1,3 @@
-<<<<<<< HEAD
-/mob/living/simple_animal
-	name = "animal"
-	icon = 'icons/mob/animal.dmi'
-	health = 20
-	maxHealth = 20
-
-	var/icon_living = ""
-	var/icon_dead = ""
-	var/icon_gib = null	//We only try to show a gibbing animation if this exists.
-
-	var/list/speak = list()
-	var/list/speak_emote = list()//	Emotes while speaking IE: Ian [emote], [text] -- Ian barks, "WOOF!". Spoken text is generated from the speak variable.
-	var/speak_chance = 0
-	var/list/emote_hear = list()	//Hearable emotes
-	var/list/emote_see = list()		//Unlike speak_emote, the list of things in this variable only show by themselves with no spoken text. IE: Ian barks, Ian yaps
-
-	var/turns_per_move = 1
-	var/turns_since_move = 0
-	universal_speak = 1
-	var/meat_amount = 0
-	var/meat_type
-	var/stop_automated_movement = 0 //Use this to temporarely stop random movement or to if you write special movement code for animals.
-	var/stop_automated_movement_when_pulled = 1 //When set to 1 this stops the animal from moving when someone is pulling it.
-
-	//Interaction
-	var/response_help   = "You try to help"
-	var/response_disarm = "You try to disarm"
-	var/response_harm   = "You try to hurt"
-	var/harm_intent_damage = 3
-
-	//Temperature effect
-	var/minbodytemp = 250
-	var/maxbodytemp = 350
-	var/heat_damage_per_tick = 3	//amount of damage applied if animal's body temperature is higher than maxbodytemp
-	var/cold_damage_per_tick = 2	//same as heat_damage_per_tick, only if the bodytemperature it's lower than minbodytemp
-
-	//Atmos effect - Yes, you can make creatures that require plasma or co2 to survive. N2O is a trace gas and handled separately, hence why it isn't here. It'd be hard to add it. Hard and me don't mix (Yes, yes make all the dick jokes you want with that.) - Errorage
-	var/min_oxy = 5
-	var/max_oxy = 0					//Leaving something at 0 means it's off - has no maximum
-	var/min_tox = 0
-	var/max_tox = 1
-	var/min_co2 = 0
-	var/max_co2 = 5
-	var/min_n2 = 0
-	var/max_n2 = 0
-	var/unsuitable_atoms_damage = 2	//This damage is taken when atmos doesn't fit all the requirements above
-
-
-	//LETTING SIMPLE ANIMALS ATTACK? WHAT COULD GO WRONG. Defaults to zero so Ian can still be cuddly
-	var/melee_damage_lower = 0
-	var/melee_damage_upper = 0
-	var/attacktext = "attacks"
-	var/attack_sound = null
-	var/friendly = "nuzzles" //If the mob does no damage with it's attack
-	var/wall_smash = 0 //if they can smash walls
-
-	var/speed = 0 //LETS SEE IF I CAN SET SPEEDS FOR SIMPLE MOBS WITHOUT DESTROYING EVERYTHING. Higher speed is slower, negative speed is faster
-
-/mob/living/simple_animal/New()
-	..()
-	verbs -= /mob/verb/observe
-
-/mob/living/simple_animal/Login()
-	if(src && src.client)
-		src.client.screen = null
-	..()
-
-/mob/living/simple_animal/Life()
-
-	//Health
-	if(stat == DEAD)
-		if(health > 0)
-			icon_state = icon_living
-			dead_mob_list -= src
-			living_mob_list += src
-			stat = CONSCIOUS
-			density = 1
-		return
-
-
-	if(health < 1)
-		Die()
-
-	if(health > maxHealth)
-		health = maxHealth
-
-	if(stunned)
-		AdjustStunned(-1)
-	if(weakened)
-		AdjustWeakened(-1)
-	if(paralysis)
-		AdjustParalysis(-1)
-
-	//Movement
-	if(!client && !stop_automated_movement)
-		if(isturf(src.loc) && !resting && !buckled && canmove)		//This is so it only moves if it's not inside a closet, gentics machine, etc.
-			turns_since_move++
-			if(turns_since_move >= turns_per_move)
-				if(!(stop_automated_movement_when_pulled && pulledby)) //Soma animals don't move when pulled
-					Move(get_step(src,pick(cardinal)))
-					turns_since_move = 0
-
-	//Speaking
-	if(!client && speak_chance)
-		if(rand(0,200) < speak_chance)
-			if(speak && speak.len)
-				if((emote_hear && emote_hear.len) || (emote_see && emote_see.len))
-					var/length = speak.len
-					if(emote_hear && emote_hear.len)
-						length += emote_hear.len
-					if(emote_see && emote_see.len)
-						length += emote_see.len
-					var/randomValue = rand(1,length)
-					if(randomValue <= speak.len)
-						say(pick(speak))
-					else
-						randomValue -= speak.len
-						if(emote_see && randomValue <= emote_see.len)
-							emote(pick(emote_see),1)
-						else
-							emote(pick(emote_hear),2)
-				else
-					say(pick(speak))
-			else
-				if(!(emote_hear && emote_hear.len) && (emote_see && emote_see.len))
-					emote(pick(emote_see),1)
-				if((emote_hear && emote_hear.len) && !(emote_see && emote_see.len))
-					emote(pick(emote_hear),2)
-				if((emote_hear && emote_hear.len) && (emote_see && emote_see.len))
-					var/length = emote_hear.len + emote_see.len
-					var/pick = rand(1,length)
-					if(pick <= emote_see.len)
-						emote(pick(emote_see),1)
-					else
-						emote(pick(emote_hear),2)
-
-
-	//Atmos
-	var/atmos_suitable = 1
-
-	var/atom/A = src.loc
-	if(isturf(A))
-		var/turf/T = A
-		var/areatemp = T.temperature
-		if( abs(areatemp - bodytemperature) > 40 )
-			var/diff = areatemp - bodytemperature
-			diff = diff / 5
-			//world << "changed from [bodytemperature] by [diff] to [bodytemperature + diff]"
-			bodytemperature += diff
-
-		if(istype(T,/turf/simulated))
-			var/turf/simulated/ST = T
-			if(ST.air)
-				var/tox = ST.air.toxins
-				var/oxy = ST.air.oxygen
-				var/n2  = ST.air.nitrogen
-				var/co2 = ST.air.carbon_dioxide
-
-				if(min_oxy)
-					if(oxy < min_oxy)
-						atmos_suitable = 0
-				if(max_oxy)
-					if(oxy > max_oxy)
-						atmos_suitable = 0
-				if(min_tox)
-					if(tox < min_tox)
-						atmos_suitable = 0
-				if(max_tox)
-					if(tox > max_tox)
-						atmos_suitable = 0
-				if(min_n2)
-					if(n2 < min_n2)
-						atmos_suitable = 0
-				if(max_n2)
-					if(n2 > max_n2)
-						atmos_suitable = 0
-				if(min_co2)
-					if(co2 < min_co2)
-						atmos_suitable = 0
-				if(max_co2)
-					if(co2 > max_co2)
-						atmos_suitable = 0
-
-	//Atmos effect
-	if(bodytemperature < minbodytemp)
-		health -= cold_damage_per_tick
-	else if(bodytemperature > maxbodytemp)
-		health -= heat_damage_per_tick
-
-	if(!atmos_suitable)
-		health -= unsuitable_atoms_damage
-
-/mob/living/simple_animal/Bumped(AM as mob|obj)
-	if(!AM) return
-
-	if(resting || buckled)
-		return
-
-	if(isturf(src.loc))
-		if(ismob(AM))
-			var/newamloc = src.loc
-			src.loc = AM:loc
-			AM:loc = newamloc
-		else
-			..()
-
-/mob/living/simple_animal/gib()
-	if(icon_gib)
-		flick(icon_gib, src)
-	if(meat_amount && meat_type)
-		for(var/i = 0; i < meat_amount; i++)
-			new meat_type(src.loc)
-	..()
-
-/mob/living/simple_animal/say_quote(var/text)
-	if(speak_emote && speak_emote.len)
-		var/emote = pick(speak_emote)
-		if(emote)
-			return "[emote], \"[text]\""
-	return "says, \"[text]\"";
-
-/mob/living/simple_animal/emote(var/act)
-	if(act)
-		if(act == "scream")	act = "makes a loud and pained whimper" //ugly hack to stop animals screaming when crushed :P
-		for (var/mob/O in viewers(src, null))
-			O.show_message("<B>[src]</B> [act].")
-
-
-/mob/living/simple_animal/attack_animal(mob/living/simple_animal/M as mob)
-	if(M.melee_damage_upper == 0)
-		M.emote("[M.friendly] [src]")
-	else
-		if(M.attack_sound)
-			playsound(loc, M.attack_sound, 50, 1, 1)
-		for(var/mob/O in viewers(src, null))
-			O.show_message("\red <B>[M]</B> [M.attacktext] [src]!", 1)
-		M.attack_log += text("\[[time_stamp()]\] <font color='red'>attacked [src.name] ([src.ckey])</font>")
-		src.attack_log += text("\[[time_stamp()]\] <font color='orange'>was attacked by [M.name] ([M.ckey])</font>")
-		var/damage = rand(M.melee_damage_lower, M.melee_damage_upper)
-		health -= damage
-
-/mob/living/simple_animal/bullet_act(var/obj/item/projectile/Proj)
-	if(!Proj)	return
-	src.health -= Proj.damage
-	return 0
-
-/mob/living/simple_animal/attack_hand(mob/living/carbon/human/M as mob)
-	..()
-
-	switch(M.a_intent)
-
-		if("help")
-			if (health > 0)
-				for(var/mob/O in viewers(src, null))
-					if ((O.client && !( O.blinded )))
-						O.show_message("\blue [M] [response_help] [src]")
-
-		if("grab")
-			if (M == src)
-				return
-			if (nopush)
-				return
-			var/obj/item/weapon/grab/G = new /obj/item/weapon/grab( M, M, src )
-
-			M.put_in_active_hand(G)
-
-			grabbed_by += G
-			G.synch()
-
-			LAssailant = M
-
-			for(var/mob/O in viewers(src, null))
-				if ((O.client && !( O.blinded )))
-					O.show_message(text("\red [] has grabbed [] passively!", M, src), 1)
-
-		if("hurt")
-			health -= harm_intent_damage
-			for(var/mob/O in viewers(src, null))
-				if ((O.client && !( O.blinded )))
-					O.show_message("\red [M] [response_harm] [src]")
-
-		if("disarm")
-			for(var/mob/O in viewers(src, null))
-				if ((O.client && !( O.blinded )))
-					O.show_message("\blue [M] [response_disarm] [src]")
-
-	return
-
-/mob/living/simple_animal/attack_alien(mob/living/carbon/alien/humanoid/M as mob)
-
-	switch(M.a_intent)
-
-		if ("help")
-			for(var/mob/O in viewers(src, null))
-				if ((O.client && !( O.blinded )))
-					O.show_message(text("\blue [M] caresses [src] with its scythe like arm."), 1)
-		if ("grab")
-			if(M == src)
-				return
-			if (nopush)
-				return
-			var/obj/item/weapon/grab/G = new /obj/item/weapon/grab( M, M, src )
-
-			M.put_in_active_hand(G)
-
-			grabbed_by += G
-			G.synch()
-			LAssailant = M
-
-			playsound(loc, 'sound/weapons/thudswoosh.ogg', 50, 1, -1)
-			for(var/mob/O in viewers(src, null))
-				if ((O.client && !( O.blinded )))
-					O.show_message(text("\red [] has grabbed [] passively!", M, src), 1)
-
-		if("hurt")
-			var/damage = rand(15, 30)
-			visible_message("\red <B>[M] has slashed at [src]!</B>")
-			src.health -= damage
-
-
-		if("disarm")
-			var/damage = rand(15, 30)
-			visible_message("\red <B>[M] has slashed at [src]!</B>")
-			src.health -= damage
-
-	return
-
-/mob/living/simple_animal/attack_larva(mob/living/carbon/alien/larva/L as mob)
-
-	switch(L.a_intent)
-		if("help")
-			visible_message("\blue [L] rubs it's head against [src]")
-
-		else
-
-			var/damage = rand(5, 10)
-			visible_message("\red <B>[L] bites [src]!</B>")
-
-			if(stat != DEAD)
-				src.health -= damage
-				L.amount_grown = min(L.amount_grown + damage, L.max_grown)
-
-
-/mob/living/simple_animal/attackby(var/obj/item/O as obj, var/mob/user as mob)  //Marker -Agouri
-	if(istype(O, /obj/item/stack/medical))
-		if(stat != DEAD)
-			var/obj/item/stack/medical/MED = O
-			if(health < maxHealth)
-				if(MED.amount >= 1)
-					health = min(maxHealth, health + MED.heal_brute)
-					MED.amount -= 1
-					if(MED.amount <= 0)
-						del(MED)
-					for(var/mob/M in viewers(src, null))
-						if ((M.client && !( M.blinded )))
-							M.show_message("\blue [user] applies the [MED] on [src]")
-		else
-			user << "\blue this [src] is dead, medical items won't bring it back to life."
-	if(meat_type && (stat == DEAD))	//if the animal has a meat, and if it is dead.
-		if(istype(O, /obj/item/weapon/kitchenknife) || istype(O, /obj/item/weapon/butch))
-			new meat_type (get_turf(src))
-			if(prob(95))
-				del(src)
-				return
-			gib()
-	else
-		if(O.force)
-			health -= O.force
-			for(var/mob/M in viewers(src, null))
-				if ((M.client && !( M.blinded )))
-					M.show_message("\red \b [src] has been attacked with the [O] by [user]. ")
-		else
-			usr << "\red This weapon is ineffective, it does no damage."
-			for(var/mob/M in viewers(src, null))
-				if ((M.client && !( M.blinded )))
-					M.show_message("\red [user] gently taps [src] with the [O]. ")
-
-
-/mob/living/simple_animal/movement_delay()
-	var/tally = 0 //Incase I need to add stuff other than "speed" later
-
-	tally = speed
-
-	return tally+config.animal_delay
-
-/mob/living/simple_animal/Stat()
-	..()
-
-	statpanel("Status")
-	stat(null, "Health: [round((health / maxHealth) * 100)]%")
-
-/mob/living/simple_animal/proc/Die()
-	living_mob_list -= src
-	dead_mob_list += src
-	icon_state = icon_dead
-	stat = DEAD
-	density = 0
-	return
-
-/mob/living/simple_animal/ex_act(severity)
-	if(!blinded)
-		flick("flash", flash)
-	switch (severity)
-		if (1.0)
-			health -= 500
-			gib()
-			return
-
-		if (2.0)
-			health -= 60
-
-
-		if(3.0)
-			health -= 30
-
-/mob/living/simple_animal/adjustBruteLoss(damage)
-	health -= damage
-
-
-/mob/living/simple_animal/proc/SA_search(target_mob)
-	if(isliving(target_mob))
-		return (viewers(7,src))
-	if(istype(target_mob,/obj))
-		return (view(7,src))
-
-/mob/living/simple_animal/proc/SA_attackable(target_mob)
-	if (isliving(target_mob))
-		var/mob/living/L = target_mob
-		if(!L.stat)
-			return (0)
-	if (istype(target_mob,/obj/mecha))
-		var/obj/mecha/M = target_mob
-		if (M.occupant)
-			return (0)
-=======
 /mob/living/simple_animal
 	name = "animal"
 	icon = 'icons/mob/animal.dmi'
@@ -871,5 +435,4 @@
 		var/obj/mecha/M = target_mob
 		if (M.occupant)
 			return (0)
->>>>>>> 7bbf30c8
 	return (1)