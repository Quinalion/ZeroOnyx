--- conflicted
+++ resolved
@@ -1,179 +1,170 @@
-
-/mob/living/carbon/process_resist()
-
-	//drop && roll
-	if(on_fire)
-		fire_stacks -= 1.2
-		Weaken(3)
-		spin(32,2)
-		visible_message(
-			"<span class='danger'>[src] rolls on the floor, trying to put themselves out!</span>",
-			"<span class='notice'>You stop, drop, and roll!</span>"
-			)
-		sleep(30)
-		if(fire_stacks <= 0)
-			visible_message(
-				"<span class='danger'>[src] has successfully extinguished themselves!</span>",
-				"<span class='notice'>You extinguish yourself.</span>"
-				)
-			ExtinguishMob()
-		return
-<<<<<<< HEAD
-
-=======
-	
-	..()
-	
->>>>>>> 45e0f1b2
-	if(handcuffed)
-		spawn() escape_handcuffs()
-	else if(legcuffed)
-		spawn() escape_legcuffs()
-<<<<<<< HEAD
-
-	..()
-=======
->>>>>>> 45e0f1b2
-
-/mob/living/carbon/proc/escape_handcuffs()
-	if(!(last_special <= world.time)) return
-
-	next_move = world.time + 100
-	last_special = world.time + 100
-
-	if(can_break_cuffs()) //Don't want to do a lot of logic gating here.
-		break_handcuffs()
-		return
-
-	var/obj/item/weapon/handcuffs/HC = handcuffed
-
-	//A default in case you are somehow handcuffed with something that isn't an obj/item/weapon/handcuffs type
-	var/breakouttime = 1200
-	var/displaytime = 2 //Minutes to display in the "this will take X minutes."
-	//If you are handcuffed with actual handcuffs... Well what do I know, maybe someone will want to handcuff you with toilet paper in the future...
-	if(istype(HC))
-		breakouttime = HC.breakouttime
-		displaytime = breakouttime / 600 //Minutes
-
-	visible_message(
-		"<span class='danger'>[src] attempts to remove \the [HC]!</span>",
-		"<span class='warning'>You attempt to remove \the [HC]. (This will take around [displaytime] minutes and you need to stand still)</span>"
-		)
-
-	if(do_after(src, breakouttime))
-		if(!handcuffed || buckled)
-			return
-		visible_message(
-			"<span class='danger'>[src] manages to remove \the [handcuffed]!</span>",
-			"<span class='notice'>You successfully remove \the [handcuffed].</span>"
-			)
-		drop_from_inventory(handcuffed)
-
-/mob/living/carbon/proc/escape_legcuffs()
-	if(!(last_special <= world.time)) return
-
-	next_move = world.time + 100
-	last_special = world.time + 100
-
-	if(can_break_cuffs()) //Don't want to do a lot of logic gating here.
-		break_legcuffs()
-		return
-
-	var/obj/item/weapon/legcuffs/HC = legcuffed
-
-	//A default in case you are somehow legcuffed with something that isn't an obj/item/weapon/legcuffs type
-	var/breakouttime = 1200
-	var/displaytime = 2 //Minutes to display in the "this will take X minutes."
-	//If you are legcuffed with actual legcuffs... Well what do I know, maybe someone will want to legcuff you with toilet paper in the future...
-	if(istype(HC))
-		breakouttime = HC.breakouttime
-		displaytime = breakouttime / 600 //Minutes
-
-	visible_message(
-		"<span class='danger'>[usr] attempts to remove \the [HC]!</span>",
-		"<span class='warning'>You attempt to remove \the [HC]. (This will take around [displaytime] minutes and you need to stand still)</span>"
-		)
-
-	if(do_after(src, breakouttime))
-		if(!legcuffed || buckled)
-			return
-		visible_message(
-			"<span class='danger'>[src] manages to remove \the [legcuffed]!</span>",
-			"<span class='notice'>You successfully remove \the [legcuffed].</span>"
-			)
-
-		drop_from_inventory(legcuffed)
-		legcuffed = null
-		update_inv_legcuffed()
-
-/mob/living/carbon/proc/can_break_cuffs()
-	if(HULK in mutations)
-		return 1
-
-/mob/living/carbon/proc/break_handcuffs()
-	visible_message(
-		"<span class='danger'>[src] is trying to break \the [handcuffed]!</span>",
-		"<span class='warning'>You attempt to break your [handcuffed.name]. (This will take around 5 seconds and you need to stand still)</span>"
-		)
-
-	if(do_after(src, 50))
-		if(!handcuffed || buckled)
-			return
-
-		visible_message(
-			"<span class='danger'>[src] manages to break \the [handcuffed]!</span>",
-			"<span class='warning'>You successfully break your [handcuffed.name].</span>"
-			)
-
-		say(pick(";RAAAAAAAARGH!", ";HNNNNNNNNNGGGGGGH!", ";GWAAAAAAAARRRHHH!", "NNNNNNNNGGGGGGGGHH!", ";AAAAAAARRRGH!" ))
-
-		qdel(handcuffed)
-		handcuffed = null
-		if(buckled && buckled.buckle_require_restraints)
-			buckled.unbuckle_mob()
-		update_inv_handcuffed()
-
-/mob/living/carbon/proc/break_legcuffs()
-	src << "<span class='warning'>You attempt to break your legcuffs. (This will take around 5 seconds and you need to stand still)</span>"
-	visible_message("<span class='danger'>[src] is trying to break the legcuffs!</span>")
-
-	if(do_after(src, 50))
-		if(!legcuffed || buckled)
-			return
-
-		visible_message(
-			"<span class='danger'>[src] manages to break the legcuffs!</span>",
-			"<span class='warning'>You successfully break your legcuffs.</span>"
-			)
-
-		say(pick(";RAAAAAAAARGH!", ";HNNNNNNNNNGGGGGGH!", ";GWAAAAAAAARRRHHH!", "NNNNNNNNGGGGGGGGHH!", ";AAAAAAARRRGH!" ))
-
-		qdel(legcuffed)
-		legcuffed = null
-		update_inv_legcuffed()
-
-/mob/living/carbon/human/can_break_cuffs()
-	if(species.can_shred(src,1))
-		return 1
-	return ..()
-
-/mob/living/carbon/escape_buckle()
-	if(!buckled) return
-	if(!(last_special <= world.time)) return
-
-	if(!restrained())
-		..()
-	else
-		next_move = world.time + 100
-		last_special = world.time + 100
-		visible_message(
-			"<span class='danger'>[usr] attempts to unbuckle themself!</span>",
-			"<span class='warning'>You attempt to unbuckle yourself. (This will take around 2 minutes and you need to stand still)</span>"
-			)
-
-		if(do_after(usr, 1200))
-			if(!buckled)
-				return
-			visible_message("<span class='danger'>[usr] manages to unbuckle themself!</span>",
-							"<span class='notice'>You successfully unbuckle yourself.</span>")
-			buckled.user_unbuckle_mob(src)
+
+/mob/living/carbon/process_resist()
+
+	//drop && roll
+	if(on_fire)
+		fire_stacks -= 1.2
+		Weaken(3)
+		spin(32,2)
+		visible_message(
+			"<span class='danger'>[src] rolls on the floor, trying to put themselves out!</span>",
+			"<span class='notice'>You stop, drop, and roll!</span>"
+			)
+		sleep(30)
+		if(fire_stacks <= 0)
+			visible_message(
+				"<span class='danger'>[src] has successfully extinguished themselves!</span>",
+				"<span class='notice'>You extinguish yourself.</span>"
+				)
+			ExtinguishMob()
+		return
+
+	..()
+	
+	if(handcuffed)
+		spawn() escape_handcuffs()
+	else if(legcuffed)
+		spawn() escape_legcuffs()
+
+/mob/living/carbon/proc/escape_handcuffs()
+	if(!(last_special <= world.time)) return
+
+	next_move = world.time + 100
+	last_special = world.time + 100
+
+	if(can_break_cuffs()) //Don't want to do a lot of logic gating here.
+		break_handcuffs()
+		return
+
+	var/obj/item/weapon/handcuffs/HC = handcuffed
+
+	//A default in case you are somehow handcuffed with something that isn't an obj/item/weapon/handcuffs type
+	var/breakouttime = 1200
+	var/displaytime = 2 //Minutes to display in the "this will take X minutes."
+	//If you are handcuffed with actual handcuffs... Well what do I know, maybe someone will want to handcuff you with toilet paper in the future...
+	if(istype(HC))
+		breakouttime = HC.breakouttime
+		displaytime = breakouttime / 600 //Minutes
+
+	visible_message(
+		"<span class='danger'>[src] attempts to remove \the [HC]!</span>",
+		"<span class='warning'>You attempt to remove \the [HC]. (This will take around [displaytime] minutes and you need to stand still)</span>"
+		)
+
+	if(do_after(src, breakouttime))
+		if(!handcuffed || buckled)
+			return
+		visible_message(
+			"<span class='danger'>[src] manages to remove \the [handcuffed]!</span>",
+			"<span class='notice'>You successfully remove \the [handcuffed].</span>"
+			)
+		drop_from_inventory(handcuffed)
+
+/mob/living/carbon/proc/escape_legcuffs()
+	if(!(last_special <= world.time)) return
+
+	next_move = world.time + 100
+	last_special = world.time + 100
+
+	if(can_break_cuffs()) //Don't want to do a lot of logic gating here.
+		break_legcuffs()
+		return
+
+	var/obj/item/weapon/legcuffs/HC = legcuffed
+
+	//A default in case you are somehow legcuffed with something that isn't an obj/item/weapon/legcuffs type
+	var/breakouttime = 1200
+	var/displaytime = 2 //Minutes to display in the "this will take X minutes."
+	//If you are legcuffed with actual legcuffs... Well what do I know, maybe someone will want to legcuff you with toilet paper in the future...
+	if(istype(HC))
+		breakouttime = HC.breakouttime
+		displaytime = breakouttime / 600 //Minutes
+
+	visible_message(
+		"<span class='danger'>[usr] attempts to remove \the [HC]!</span>",
+		"<span class='warning'>You attempt to remove \the [HC]. (This will take around [displaytime] minutes and you need to stand still)</span>"
+		)
+
+	if(do_after(src, breakouttime))
+		if(!legcuffed || buckled)
+			return
+		visible_message(
+			"<span class='danger'>[src] manages to remove \the [legcuffed]!</span>",
+			"<span class='notice'>You successfully remove \the [legcuffed].</span>"
+			)
+
+		drop_from_inventory(legcuffed)
+		legcuffed = null
+		update_inv_legcuffed()
+
+/mob/living/carbon/proc/can_break_cuffs()
+	if(HULK in mutations)
+		return 1
+
+/mob/living/carbon/proc/break_handcuffs()
+	visible_message(
+		"<span class='danger'>[src] is trying to break \the [handcuffed]!</span>",
+		"<span class='warning'>You attempt to break your [handcuffed.name]. (This will take around 5 seconds and you need to stand still)</span>"
+		)
+
+	if(do_after(src, 50))
+		if(!handcuffed || buckled)
+			return
+
+		visible_message(
+			"<span class='danger'>[src] manages to break \the [handcuffed]!</span>",
+			"<span class='warning'>You successfully break your [handcuffed.name].</span>"
+			)
+
+		say(pick(";RAAAAAAAARGH!", ";HNNNNNNNNNGGGGGGH!", ";GWAAAAAAAARRRHHH!", "NNNNNNNNGGGGGGGGHH!", ";AAAAAAARRRGH!" ))
+
+		qdel(handcuffed)
+		handcuffed = null
+		if(buckled && buckled.buckle_require_restraints)
+			buckled.unbuckle_mob()
+		update_inv_handcuffed()
+
+/mob/living/carbon/proc/break_legcuffs()
+	src << "<span class='warning'>You attempt to break your legcuffs. (This will take around 5 seconds and you need to stand still)</span>"
+	visible_message("<span class='danger'>[src] is trying to break the legcuffs!</span>")
+
+	if(do_after(src, 50))
+		if(!legcuffed || buckled)
+			return
+
+		visible_message(
+			"<span class='danger'>[src] manages to break the legcuffs!</span>",
+			"<span class='warning'>You successfully break your legcuffs.</span>"
+			)
+
+		say(pick(";RAAAAAAAARGH!", ";HNNNNNNNNNGGGGGGH!", ";GWAAAAAAAARRRHHH!", "NNNNNNNNGGGGGGGGHH!", ";AAAAAAARRRGH!" ))
+
+		qdel(legcuffed)
+		legcuffed = null
+		update_inv_legcuffed()
+
+/mob/living/carbon/human/can_break_cuffs()
+	if(species.can_shred(src,1))
+		return 1
+	return ..()
+
+/mob/living/carbon/escape_buckle()
+	if(!buckled) return
+	if(!(last_special <= world.time)) return
+
+	if(!restrained())
+		..()
+	else
+		next_move = world.time + 100
+		last_special = world.time + 100
+		visible_message(
+			"<span class='danger'>[usr] attempts to unbuckle themself!</span>",
+			"<span class='warning'>You attempt to unbuckle yourself. (This will take around 2 minutes and you need to stand still)</span>"
+			)
+
+		if(do_after(usr, 1200))
+			if(!buckled)
+				return
+			visible_message("<span class='danger'>[usr] manages to unbuckle themself!</span>",
+							"<span class='notice'>You successfully unbuckle yourself.</span>")
+			buckled.user_unbuckle_mob(src)