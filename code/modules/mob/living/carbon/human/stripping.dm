--- conflicted
+++ resolved
@@ -1,166 +1,161 @@
-/mob/living/carbon/human/proc/handle_strip(var/slot_to_strip,var/mob/living/user)
-
-	if(!slot_to_strip || !istype(user))
-		return
-
-<<<<<<< HEAD
-	if(user.incapacitated())
-=======
-	// TODO :  Change to incapacitated() on merge.
-	if(user.stat || user.lying || user.resting || user.buckled || !user.Adjacent(src))
->>>>>>> 9a232757
-		user << browse(null, text("window=mob[src.name]"))
-		return
-
-	var/obj/item/target_slot = get_equipped_item(text2num(slot_to_strip))
-
-	switch(slot_to_strip)
-		// Handle things that are part of this interface but not removing/replacing a given item.
-		if("pockets")
-			visible_message("<span class='danger'>\The [user] is trying to empty \the [src]'s pockets!</span>")
-			if(do_after(user,HUMAN_STRIP_DELAY))
-				empty_pockets(user)
-			return
-		if("splints")
-			visible_message("<span class='danger'>\The [user] is trying to remove \the [src]'s splints!</span>")
-			if(do_after(user,HUMAN_STRIP_DELAY))
-				remove_splints(user)
-			return
-		if("sensors")
-			visible_message("<span class='danger'>\The [user] is trying to set \the [src]'s sensors!</span>")
-			if(do_after(user,HUMAN_STRIP_DELAY))
-				toggle_sensors(user)
-			return
-		if("internals")
-			visible_message("<span class='danger'>\The [usr] is trying to set \the [src]'s internals!</span>")
-			if(do_after(user,HUMAN_STRIP_DELAY))
-				toggle_internals(user)
-			return
-		if("tie")
-			var/obj/item/clothing/under/suit = w_uniform
-			if(!istype(suit) || !suit.accessories.len)
-				return
-			var/obj/item/clothing/accessory/A = suit.accessories[1]
-			if(!istype(A))
-				return
-			visible_message("<span class='danger'>\The [usr] is trying to remove \the [src]'s [A.name]!</span>")
-
-			if(!do_after(user,HUMAN_STRIP_DELAY))
-				return
-
-			if(!A || suit.loc != src || !(A in suit.accessories))
-				return
-
-			if(istype(A, /obj/item/clothing/accessory/badge) || istype(A, /obj/item/clothing/accessory/medal))
-				user.visible_message("<span class='danger'>\The [user] tears off \the [A] from [src]'s [suit.name]!</span>")
-			attack_log += "\[[time_stamp()]\] <font color='orange'>Has had \the [A] removed by [user.name] ([user.ckey])</font>"
-			user.attack_log += "\[[time_stamp()]\] <font color='red'>Attempted to remove [name]'s ([ckey]) [A.name]</font>"
-			A.on_removed(user)
-			suit.accessories -= A
-			update_inv_w_uniform()
-			return
-
-	// Are we placing or stripping?
-	var/stripping
-	var/obj/item/held = user.get_active_hand()
-	if(!istype(held) || is_robot_module(held))
-		if(!istype(target_slot))  // They aren't holding anything valid and there's nothing to remove, why are we even here?
-			return
-		if(!target_slot.canremove)
-			user << "<span class='warning'>You cannot remove \the [src]'s [target_slot.name].</span>"
-			return
-		stripping = 1
-
-	if(stripping)
-		visible_message("<span class='danger'>\The [user] is trying to remove \the [src]'s [target_slot.name]!</span>")
-	else
-		visible_message("<span class='danger'>\The [user] is trying to put \a [held] on \the [src]!</span>")
-
-	if(!do_after(user,HUMAN_STRIP_DELAY))
-		return
-
-	if(!stripping && user.get_active_hand() != held)
-		return
-
-	if(stripping)
-		admin_attack_log(user, src, "Attempted to remove \a [target_slot]", "Target of an attempt to remove \a [target_slot].", "attempted to remove \a [target_slot] from")
-		unEquip(target_slot)
-	else if(user.unEquip(held))
-		equip_to_slot_if_possible(held, text2num(slot_to_strip), 0, 1, 1)
-		if(held.loc != src)
-			user.put_in_hands(held)
-
-// Empty out everything in the target's pockets.
-/mob/living/carbon/human/proc/empty_pockets(var/mob/living/user)
-	if(!r_store && !l_store)
-		user << "<span class='warning'>\The [src] has nothing in their pockets.</span>"
-		return
-	if(r_store)
-		unEquip(r_store)
-	if(l_store)
-		unEquip(l_store)
-	visible_message("<span class='danger'>\The [user] empties \the [src]'s pockets!</span>")
-
-// Modify the current target sensor level.
-/mob/living/carbon/human/proc/toggle_sensors(var/mob/living/user)
-	var/obj/item/clothing/under/suit = w_uniform
-	if(!suit)
-		user << "<span class='warning'>\The [src] is not wearing a suit with sensors.</span>"
-		return
-	if (suit.has_sensor >= 2)
-		user << "<span class='warning'>\The [src]'s suit sensor controls are locked.</span>"
-		return
-	attack_log += text("\[[time_stamp()]\] <font color='orange'>Has had their sensors toggled by [user.name] ([user.ckey])</font>")
-	user.attack_log += text("\[[time_stamp()]\] <font color='red'>Attempted to toggle [name]'s ([ckey]) sensors</font>")
-	suit.set_sensors(user)
-
-// Remove all splints.
-/mob/living/carbon/human/proc/remove_splints(var/mob/living/user)
-
-	var/can_reach_splints = 1
-	if(istype(wear_suit,/obj/item/clothing/suit/space))
-		var/obj/item/clothing/suit/space/suit = wear_suit
-		if(suit.supporting_limbs && suit.supporting_limbs.len)
-			user << "<span class='warning'>You cannot remove the splints - [src]'s [suit] is supporting some of the breaks.</span>"
-			can_reach_splints = 0
-
-	if(can_reach_splints)
-		var/removed_splint
-		for(var/organ in list("l_leg","r_leg","l_arm","r_arm"))
-			var/obj/item/organ/external/o = get_organ(organ)
-			if (o && o.status & ORGAN_SPLINTED)
-				var/obj/item/W = new /obj/item/stack/medical/splint(get_turf(src), 1)
-				o.status &= ~ORGAN_SPLINTED
-				W.add_fingerprint(user)
-				removed_splint = 1
-		if(removed_splint)
-			visible_message("<span class='danger'>\The [user] removes \the [src]'s splints!</span>")
-		else
-			user << "<span class='warning'>\The [src] has no splints to remove.</span>"
-
-// Set internals on or off.
-/mob/living/carbon/human/proc/toggle_internals(var/mob/living/user)
-	if(internal)
-		internal.add_fingerprint(user)
-		internal = null
-		if(internals)
-			internals.icon_state = "internal0"
-	else
-		// Check for airtight mask/helmet.
-		if(!(istype(wear_mask, /obj/item/clothing/mask) || istype(head, /obj/item/clothing/head/helmet/space)))
-			return
-		// Find an internal source.
-		if(istype(back, /obj/item/weapon/tank))
-			internal = back
-		else if(istype(s_store, /obj/item/weapon/tank))
-			internal = s_store
-		else if(istype(belt, /obj/item/weapon/tank))
-			internal = belt
-
-	if(internal)
-		visible_message("<span class='warning'>\The [src] is now running on internals!</span>")
-		internal.add_fingerprint(user)
-		if (internals)
-			internals.icon_state = "internal1"
-	else
-		visible_message("<span class='danger'>\The [user] disables \the [src]'s internals!</span>")
+/mob/living/carbon/human/proc/handle_strip(var/slot_to_strip,var/mob/living/user)
+
+	if(!slot_to_strip || !istype(user))
+		return
+
+	if(user.incapacitated()  || !user.Adjacent(src))
+		user << browse(null, text("window=mob[src.name]"))
+		return
+
+	var/obj/item/target_slot = get_equipped_item(text2num(slot_to_strip))
+
+	switch(slot_to_strip)
+		// Handle things that are part of this interface but not removing/replacing a given item.
+		if("pockets")
+			visible_message("<span class='danger'>\The [user] is trying to empty \the [src]'s pockets!</span>")
+			if(do_after(user,HUMAN_STRIP_DELAY))
+				empty_pockets(user)
+			return
+		if("splints")
+			visible_message("<span class='danger'>\The [user] is trying to remove \the [src]'s splints!</span>")
+			if(do_after(user,HUMAN_STRIP_DELAY))
+				remove_splints(user)
+			return
+		if("sensors")
+			visible_message("<span class='danger'>\The [user] is trying to set \the [src]'s sensors!</span>")
+			if(do_after(user,HUMAN_STRIP_DELAY))
+				toggle_sensors(user)
+			return
+		if("internals")
+			visible_message("<span class='danger'>\The [usr] is trying to set \the [src]'s internals!</span>")
+			if(do_after(user,HUMAN_STRIP_DELAY))
+				toggle_internals(user)
+			return
+		if("tie")
+			var/obj/item/clothing/under/suit = w_uniform
+			if(!istype(suit) || !suit.accessories.len)
+				return
+			var/obj/item/clothing/accessory/A = suit.accessories[1]
+			if(!istype(A))
+				return
+			visible_message("<span class='danger'>\The [usr] is trying to remove \the [src]'s [A.name]!</span>")
+
+			if(!do_after(user,HUMAN_STRIP_DELAY))
+				return
+
+			if(!A || suit.loc != src || !(A in suit.accessories))
+				return
+
+			if(istype(A, /obj/item/clothing/accessory/badge) || istype(A, /obj/item/clothing/accessory/medal))
+				user.visible_message("<span class='danger'>\The [user] tears off \the [A] from [src]'s [suit.name]!</span>")
+			attack_log += "\[[time_stamp()]\] <font color='orange'>Has had \the [A] removed by [user.name] ([user.ckey])</font>"
+			user.attack_log += "\[[time_stamp()]\] <font color='red'>Attempted to remove [name]'s ([ckey]) [A.name]</font>"
+			A.on_removed(user)
+			suit.accessories -= A
+			update_inv_w_uniform()
+			return
+
+	// Are we placing or stripping?
+	var/stripping
+	var/obj/item/held = user.get_active_hand()
+	if(!istype(held) || is_robot_module(held))
+		if(!istype(target_slot))  // They aren't holding anything valid and there's nothing to remove, why are we even here?
+			return
+		if(!target_slot.canremove)
+			user << "<span class='warning'>You cannot remove \the [src]'s [target_slot.name].</span>"
+			return
+		stripping = 1
+
+	if(stripping)
+		visible_message("<span class='danger'>\The [user] is trying to remove \the [src]'s [target_slot.name]!</span>")
+	else
+		visible_message("<span class='danger'>\The [user] is trying to put \a [held] on \the [src]!</span>")
+
+	if(!do_after(user,HUMAN_STRIP_DELAY))
+		return
+
+	if(!stripping && user.get_active_hand() != held)
+		return
+
+	if(stripping)
+		admin_attack_log(user, src, "Attempted to remove \a [target_slot]", "Target of an attempt to remove \a [target_slot].", "attempted to remove \a [target_slot] from")
+		unEquip(target_slot)
+	else if(user.unEquip(held))
+		equip_to_slot_if_possible(held, text2num(slot_to_strip), 0, 1, 1)
+		if(held.loc != src)
+			user.put_in_hands(held)
+
+// Empty out everything in the target's pockets.
+/mob/living/carbon/human/proc/empty_pockets(var/mob/living/user)
+	if(!r_store && !l_store)
+		user << "<span class='warning'>\The [src] has nothing in their pockets.</span>"
+		return
+	if(r_store)
+		unEquip(r_store)
+	if(l_store)
+		unEquip(l_store)
+	visible_message("<span class='danger'>\The [user] empties \the [src]'s pockets!</span>")
+
+// Modify the current target sensor level.
+/mob/living/carbon/human/proc/toggle_sensors(var/mob/living/user)
+	var/obj/item/clothing/under/suit = w_uniform
+	if(!suit)
+		user << "<span class='warning'>\The [src] is not wearing a suit with sensors.</span>"
+		return
+	if (suit.has_sensor >= 2)
+		user << "<span class='warning'>\The [src]'s suit sensor controls are locked.</span>"
+		return
+	attack_log += text("\[[time_stamp()]\] <font color='orange'>Has had their sensors toggled by [user.name] ([user.ckey])</font>")
+	user.attack_log += text("\[[time_stamp()]\] <font color='red'>Attempted to toggle [name]'s ([ckey]) sensors</font>")
+	suit.set_sensors(user)
+
+// Remove all splints.
+/mob/living/carbon/human/proc/remove_splints(var/mob/living/user)
+
+	var/can_reach_splints = 1
+	if(istype(wear_suit,/obj/item/clothing/suit/space))
+		var/obj/item/clothing/suit/space/suit = wear_suit
+		if(suit.supporting_limbs && suit.supporting_limbs.len)
+			user << "<span class='warning'>You cannot remove the splints - [src]'s [suit] is supporting some of the breaks.</span>"
+			can_reach_splints = 0
+
+	if(can_reach_splints)
+		var/removed_splint
+		for(var/organ in list("l_leg","r_leg","l_arm","r_arm"))
+			var/obj/item/organ/external/o = get_organ(organ)
+			if (o && o.status & ORGAN_SPLINTED)
+				var/obj/item/W = new /obj/item/stack/medical/splint(get_turf(src), 1)
+				o.status &= ~ORGAN_SPLINTED
+				W.add_fingerprint(user)
+				removed_splint = 1
+		if(removed_splint)
+			visible_message("<span class='danger'>\The [user] removes \the [src]'s splints!</span>")
+		else
+			user << "<span class='warning'>\The [src] has no splints to remove.</span>"
+
+// Set internals on or off.
+/mob/living/carbon/human/proc/toggle_internals(var/mob/living/user)
+	if(internal)
+		internal.add_fingerprint(user)
+		internal = null
+		if(internals)
+			internals.icon_state = "internal0"
+	else
+		// Check for airtight mask/helmet.
+		if(!(istype(wear_mask, /obj/item/clothing/mask) || istype(head, /obj/item/clothing/head/helmet/space)))
+			return
+		// Find an internal source.
+		if(istype(back, /obj/item/weapon/tank))
+			internal = back
+		else if(istype(s_store, /obj/item/weapon/tank))
+			internal = s_store
+		else if(istype(belt, /obj/item/weapon/tank))
+			internal = belt
+
+	if(internal)
+		visible_message("<span class='warning'>\The [src] is now running on internals!</span>")
+		internal.add_fingerprint(user)
+		if (internals)
+			internals.icon_state = "internal1"
+	else
+		visible_message("<span class='danger'>\The [user] disables \the [src]'s internals!</span>")