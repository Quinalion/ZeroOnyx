/*
Add fingerprints to items when we put them in our hands.
This saves us from having to call add_fingerprint() any time something is put in a human's hands programmatically.

*/
/mob/living/carbon/human/put_in_l_hand(var/obj/item/W)
	. = ..()
	if(.) W.add_fingerprint(src)

/mob/living/carbon/human/put_in_r_hand(var/obj/item/W)
	. = ..()
	if(.) W.add_fingerprint(src)

/mob/living/carbon/human/verb/quick_equip()
	set name = "quick-equip"
	set hidden = 1

	if(ishuman(src))
		var/mob/living/carbon/human/H = src
		var/obj/item/I = H.get_active_hand()
		if(!I)
			H << "<span class='notice'>You are not holding anything to equip.</span>"
			return
		if(H.equip_to_appropriate_slot(I))
			if(hand)
				update_inv_l_hand(0)
			else
				update_inv_r_hand(0)
		else
			H << "\red You are unable to equip that."

/mob/living/carbon/human/proc/equip_in_one_of_slots(obj/item/W, list/slots, del_on_fail = 1)
	for (var/slot in slots)
		if (equip_to_slot_if_possible(W, slots[slot], del_on_fail = 0))
			return slot
	if (del_on_fail)
		qdel(W)
	return null


/mob/living/carbon/human/proc/has_organ(name)
	var/obj/item/organ/external/O = organs_by_name[name]

<<<<<<< HEAD
	return (O && !(O.status & ORGAN_DESTROYED)  && !O.is_stump())
=======
	return (O && !(O.status & ORGAN_DESTROYED) && !O.is_stump())
>>>>>>> 237066a5

/mob/living/carbon/human/proc/has_organ_for_slot(slot)
	switch(slot)
		if(slot_back)
			return has_organ("chest")
		if(slot_wear_mask)
			return has_organ("head")
		if(slot_handcuffed)
			return has_organ("l_hand") && has_organ("r_hand")
		if(slot_legcuffed)
			return has_organ("l_leg") && has_organ("r_leg")
		if(slot_l_hand)
			return has_organ("l_hand")
		if(slot_r_hand)
			return has_organ("r_hand")
		if(slot_belt)
			return has_organ("chest")
		if(slot_wear_id)
			// the only relevant check for this is the uniform check
			return 1
		if(slot_l_ear)
			return has_organ("head")
		if(slot_r_ear)
			return has_organ("head")
		if(slot_glasses)
			return has_organ("head")
		if(slot_gloves)
			return has_organ("l_hand") || has_organ("r_hand")
		if(slot_head)
			return has_organ("head")
		if(slot_shoes)
			return has_organ("r_foot") || has_organ("l_foot")
		if(slot_wear_suit)
			return has_organ("chest")
		if(slot_w_uniform)
			return has_organ("chest")
		if(slot_l_store)
			return has_organ("chest")
		if(slot_r_store)
			return has_organ("chest")
		if(slot_s_store)
			return has_organ("chest")
		if(slot_in_backpack)
			return 1
		if(slot_tie)
			return 1

/mob/living/carbon/human/u_equip(obj/W as obj)
	if(!W)	return 0

	if (W == wear_suit)
		if(s_store)
			drop_from_inventory(s_store)
		wear_suit = null
		update_inv_wear_suit()
	else if (W == w_uniform)
		if (r_store)
			drop_from_inventory(r_store)
		if (l_store)
			drop_from_inventory(l_store)
		if (wear_id)
			drop_from_inventory(wear_id)
		if (belt)
			drop_from_inventory(belt)
		w_uniform = null
		update_inv_w_uniform()
	else if (W == gloves)
		gloves = null
		update_inv_gloves()
	else if (W == glasses)
		glasses = null
		update_inv_glasses()
	else if (W == head)
		head = null

		var/update_hair = 0
		if((W.flags & BLOCKHAIR) || (W.flags & BLOCKHEADHAIR))
			update_hair = 1
		else if(istype(W, /obj/item))
			var/obj/item/I = W
			if(I.flags_inv & HIDEMASK)
				update_hair = 1
		if(update_hair)
			update_hair(0)	//rebuild hair
			update_inv_ears(0)
			update_inv_wear_mask(0)

		update_inv_head()
	else if (W == l_ear)
		l_ear = null
		update_inv_ears()
	else if (W == r_ear)
		r_ear = null
		update_inv_ears()
	else if (W == shoes)
		shoes = null
		update_inv_shoes()
	else if (W == belt)
		belt = null
		update_inv_belt()
	else if (W == wear_mask)
		wear_mask = null
		if((W.flags & BLOCKHAIR) || (W.flags & BLOCKHEADHAIR))
			update_hair(0)	//rebuild hair
			update_inv_ears(0)
		if(internal)
			if(internals)
				internals.icon_state = "internal0"
			internal = null
		update_inv_wear_mask()
	else if (W == wear_id)
		wear_id = null
		update_inv_wear_id()
	else if (W == r_store)
		r_store = null
		update_inv_pockets()
	else if (W == l_store)
		l_store = null
		update_inv_pockets()
	else if (W == s_store)
		s_store = null
		update_inv_s_store()
	else if (W == back)
		back = null
		update_inv_back()
	else if (W == handcuffed)
		handcuffed = null
		if(buckled && buckled.buckle_require_restraints)
			buckled.unbuckle_mob()
		update_inv_handcuffed()
	else if (W == legcuffed)
		legcuffed = null
		update_inv_legcuffed()
	else if (W == r_hand)
		r_hand = null
		update_inv_r_hand()
	else if (W == l_hand)
		l_hand = null
		update_inv_l_hand()
	else
		return 0

	update_action_buttons()
	return 1



//This is an UNSAFE proc. Use mob_can_equip() before calling this one! Or rather use equip_to_slot_if_possible() or advanced_equip_to_slot_if_possible()
//set redraw_mob to 0 if you don't wish the hud to be updated - if you're doing it manually in your own proc.
/mob/living/carbon/human/equip_to_slot(obj/item/W as obj, slot, redraw_mob = 1)

	if(!slot) return
	if(!istype(W)) return
	if(!has_organ_for_slot(slot)) return
	if(!species || !species.hud || !(slot in species.hud.equip_slots)) return
	W.loc = src
	switch(slot)
		if(slot_back)
			src.back = W
			W.equipped(src, slot)
			update_inv_back(redraw_mob)
		if(slot_wear_mask)
			src.wear_mask = W
			if((wear_mask.flags & BLOCKHAIR) || (wear_mask.flags & BLOCKHEADHAIR))
				update_hair(redraw_mob)	//rebuild hair
				update_inv_ears(0)
			W.equipped(src, slot)
			update_inv_wear_mask(redraw_mob)
		if(slot_handcuffed)
			src.handcuffed = W
			update_inv_handcuffed(redraw_mob)
		if(slot_legcuffed)
			src.legcuffed = W
			W.equipped(src, slot)
			update_inv_legcuffed(redraw_mob)
		if(slot_l_hand)
			src.l_hand = W
			W.equipped(src, slot)
			update_inv_l_hand(redraw_mob)
		if(slot_r_hand)
			src.r_hand = W
			W.equipped(src, slot)
			update_inv_r_hand(redraw_mob)
		if(slot_belt)
			src.belt = W
			W.equipped(src, slot)
			update_inv_belt(redraw_mob)
		if(slot_wear_id)
			src.wear_id = W
			W.equipped(src, slot)
			update_inv_wear_id(redraw_mob)
		if(slot_l_ear)
			src.l_ear = W
			if(l_ear.slot_flags & SLOT_TWOEARS)
				var/obj/item/clothing/ears/offear/O = new(W)
				O.loc = src
				src.r_ear = O
				O.layer = 20
			W.equipped(src, slot)
			update_inv_ears(redraw_mob)
		if(slot_r_ear)
			src.r_ear = W
			if(r_ear.slot_flags & SLOT_TWOEARS)
				var/obj/item/clothing/ears/offear/O = new(W)
				O.loc = src
				src.l_ear = O
				O.layer = 20
			W.equipped(src, slot)
			update_inv_ears(redraw_mob)
		if(slot_glasses)
			src.glasses = W
			W.equipped(src, slot)
			update_inv_glasses(redraw_mob)
		if(slot_gloves)
			src.gloves = W
			W.equipped(src, slot)
			update_inv_gloves(redraw_mob)
		if(slot_head)
			src.head = W
			if((head.flags & BLOCKHAIR) || (head.flags & BLOCKHEADHAIR) || (head.flags_inv & HIDEMASK))
				update_hair(redraw_mob)	//rebuild hair
				update_inv_ears(0)
				update_inv_wear_mask(0)
			if(istype(W,/obj/item/clothing/head/kitty))
				W.update_icon(src)
			W.equipped(src, slot)
			update_inv_head(redraw_mob)
		if(slot_shoes)
			src.shoes = W
			W.equipped(src, slot)
			update_inv_shoes(redraw_mob)
		if(slot_wear_suit)
			src.wear_suit = W
			if(wear_suit.flags_inv & HIDESHOES)
				update_inv_shoes(0)
			W.equipped(src, slot)
			update_inv_wear_suit(redraw_mob)
		if(slot_w_uniform)
			src.w_uniform = W
			W.equipped(src, slot)
			update_inv_w_uniform(redraw_mob)
		if(slot_l_store)
			src.l_store = W
			W.equipped(src, slot)
			update_inv_pockets(redraw_mob)
		if(slot_r_store)
			src.r_store = W
			W.equipped(src, slot)
			update_inv_pockets(redraw_mob)
		if(slot_s_store)
			src.s_store = W
			W.equipped(src, slot)
			update_inv_s_store(redraw_mob)
		if(slot_in_backpack)
			if(src.get_active_hand() == W)
				src.remove_from_mob(W)
			W.loc = src.back
		if(slot_tie)
			var/obj/item/clothing/under/uniform = src.w_uniform
			uniform.attackby(W,src)
		else
			src << "\red You are trying to eqip this item to an unsupported inventory slot. How the heck did you manage that? Stop it..."
			return

	if((W == src.l_hand) && (slot != slot_l_hand))
		src.l_hand = null
		update_inv_l_hand() //So items actually disappear from hands.
	else if((W == src.r_hand) && (slot != slot_r_hand))
		src.r_hand = null
		update_inv_r_hand()

	W.layer = 20

	if(W.action_button_name)
		update_action_buttons()

	return 1

//Checks if a given slot can be accessed at this time, either to equip or unequip I
/mob/living/carbon/human/slot_is_accessible(var/slot, var/obj/item/I, mob/user=null)
	var/obj/item/covering = null
	var/check_flags = 0

	switch(slot)
		if(slot_wear_mask)
			covering = src.head
			check_flags = HEADCOVERSMOUTH
		if(slot_glasses)
			covering = src.head
			check_flags = HEADCOVERSEYES
		if(slot_gloves, slot_w_uniform)
			covering = src.wear_suit

	if(covering)
		if((covering.body_parts_covered & I.body_parts_covered) || (covering.flags & check_flags))
			user << "<span class='warning'>\The [covering] is in the way.</span>"
			return 0
	return 1

/mob/living/carbon/human/get_equipped_item(var/slot)
	switch(slot)
		if(slot_back)       return back
		if(slot_legcuffed)  return legcuffed
		if(slot_handcuffed) return handcuffed
		if(slot_l_store)    return l_store
		if(slot_r_store)    return r_store
		if(slot_wear_mask)  return wear_mask
		if(slot_l_hand)     return l_hand
		if(slot_r_hand)     return r_hand
		if(slot_wear_id)    return wear_id
		if(slot_glasses)    return glasses
		if(slot_gloves)     return gloves
		if(slot_head)       return head
		if(slot_shoes)      return shoes
		if(slot_belt)       return belt
		if(slot_wear_suit)  return wear_suit
		if(slot_w_uniform)  return w_uniform
		if(slot_s_store)    return s_store
		if(slot_l_ear)      return l_ear
		if(slot_r_ear)      return r_ear
	return ..()
<|MERGE_RESOLUTION|>--- conflicted
+++ resolved
@@ -1,369 +1,365 @@
-/*
-Add fingerprints to items when we put them in our hands.
-This saves us from having to call add_fingerprint() any time something is put in a human's hands programmatically.
-
-*/
-/mob/living/carbon/human/put_in_l_hand(var/obj/item/W)
-	. = ..()
-	if(.) W.add_fingerprint(src)
-
-/mob/living/carbon/human/put_in_r_hand(var/obj/item/W)
-	. = ..()
-	if(.) W.add_fingerprint(src)
-
-/mob/living/carbon/human/verb/quick_equip()
-	set name = "quick-equip"
-	set hidden = 1
-
-	if(ishuman(src))
-		var/mob/living/carbon/human/H = src
-		var/obj/item/I = H.get_active_hand()
-		if(!I)
-			H << "<span class='notice'>You are not holding anything to equip.</span>"
-			return
-		if(H.equip_to_appropriate_slot(I))
-			if(hand)
-				update_inv_l_hand(0)
-			else
-				update_inv_r_hand(0)
-		else
-			H << "\red You are unable to equip that."
-
-/mob/living/carbon/human/proc/equip_in_one_of_slots(obj/item/W, list/slots, del_on_fail = 1)
-	for (var/slot in slots)
-		if (equip_to_slot_if_possible(W, slots[slot], del_on_fail = 0))
-			return slot
-	if (del_on_fail)
-		qdel(W)
-	return null
-
-
-/mob/living/carbon/human/proc/has_organ(name)
-	var/obj/item/organ/external/O = organs_by_name[name]
-
-<<<<<<< HEAD
-	return (O && !(O.status & ORGAN_DESTROYED)  && !O.is_stump())
-=======
-	return (O && !(O.status & ORGAN_DESTROYED) && !O.is_stump())
->>>>>>> 237066a5
-
-/mob/living/carbon/human/proc/has_organ_for_slot(slot)
-	switch(slot)
-		if(slot_back)
-			return has_organ("chest")
-		if(slot_wear_mask)
-			return has_organ("head")
-		if(slot_handcuffed)
-			return has_organ("l_hand") && has_organ("r_hand")
-		if(slot_legcuffed)
-			return has_organ("l_leg") && has_organ("r_leg")
-		if(slot_l_hand)
-			return has_organ("l_hand")
-		if(slot_r_hand)
-			return has_organ("r_hand")
-		if(slot_belt)
-			return has_organ("chest")
-		if(slot_wear_id)
-			// the only relevant check for this is the uniform check
-			return 1
-		if(slot_l_ear)
-			return has_organ("head")
-		if(slot_r_ear)
-			return has_organ("head")
-		if(slot_glasses)
-			return has_organ("head")
-		if(slot_gloves)
-			return has_organ("l_hand") || has_organ("r_hand")
-		if(slot_head)
-			return has_organ("head")
-		if(slot_shoes)
-			return has_organ("r_foot") || has_organ("l_foot")
-		if(slot_wear_suit)
-			return has_organ("chest")
-		if(slot_w_uniform)
-			return has_organ("chest")
-		if(slot_l_store)
-			return has_organ("chest")
-		if(slot_r_store)
-			return has_organ("chest")
-		if(slot_s_store)
-			return has_organ("chest")
-		if(slot_in_backpack)
-			return 1
-		if(slot_tie)
-			return 1
-
-/mob/living/carbon/human/u_equip(obj/W as obj)
-	if(!W)	return 0
-
-	if (W == wear_suit)
-		if(s_store)
-			drop_from_inventory(s_store)
-		wear_suit = null
-		update_inv_wear_suit()
-	else if (W == w_uniform)
-		if (r_store)
-			drop_from_inventory(r_store)
-		if (l_store)
-			drop_from_inventory(l_store)
-		if (wear_id)
-			drop_from_inventory(wear_id)
-		if (belt)
-			drop_from_inventory(belt)
-		w_uniform = null
-		update_inv_w_uniform()
-	else if (W == gloves)
-		gloves = null
-		update_inv_gloves()
-	else if (W == glasses)
-		glasses = null
-		update_inv_glasses()
-	else if (W == head)
-		head = null
-
-		var/update_hair = 0
-		if((W.flags & BLOCKHAIR) || (W.flags & BLOCKHEADHAIR))
-			update_hair = 1
-		else if(istype(W, /obj/item))
-			var/obj/item/I = W
-			if(I.flags_inv & HIDEMASK)
-				update_hair = 1
-		if(update_hair)
-			update_hair(0)	//rebuild hair
-			update_inv_ears(0)
-			update_inv_wear_mask(0)
-
-		update_inv_head()
-	else if (W == l_ear)
-		l_ear = null
-		update_inv_ears()
-	else if (W == r_ear)
-		r_ear = null
-		update_inv_ears()
-	else if (W == shoes)
-		shoes = null
-		update_inv_shoes()
-	else if (W == belt)
-		belt = null
-		update_inv_belt()
-	else if (W == wear_mask)
-		wear_mask = null
-		if((W.flags & BLOCKHAIR) || (W.flags & BLOCKHEADHAIR))
-			update_hair(0)	//rebuild hair
-			update_inv_ears(0)
-		if(internal)
-			if(internals)
-				internals.icon_state = "internal0"
-			internal = null
-		update_inv_wear_mask()
-	else if (W == wear_id)
-		wear_id = null
-		update_inv_wear_id()
-	else if (W == r_store)
-		r_store = null
-		update_inv_pockets()
-	else if (W == l_store)
-		l_store = null
-		update_inv_pockets()
-	else if (W == s_store)
-		s_store = null
-		update_inv_s_store()
-	else if (W == back)
-		back = null
-		update_inv_back()
-	else if (W == handcuffed)
-		handcuffed = null
-		if(buckled && buckled.buckle_require_restraints)
-			buckled.unbuckle_mob()
-		update_inv_handcuffed()
-	else if (W == legcuffed)
-		legcuffed = null
-		update_inv_legcuffed()
-	else if (W == r_hand)
-		r_hand = null
-		update_inv_r_hand()
-	else if (W == l_hand)
-		l_hand = null
-		update_inv_l_hand()
-	else
-		return 0
-
-	update_action_buttons()
-	return 1
-
-
-
-//This is an UNSAFE proc. Use mob_can_equip() before calling this one! Or rather use equip_to_slot_if_possible() or advanced_equip_to_slot_if_possible()
-//set redraw_mob to 0 if you don't wish the hud to be updated - if you're doing it manually in your own proc.
-/mob/living/carbon/human/equip_to_slot(obj/item/W as obj, slot, redraw_mob = 1)
-
-	if(!slot) return
-	if(!istype(W)) return
-	if(!has_organ_for_slot(slot)) return
-	if(!species || !species.hud || !(slot in species.hud.equip_slots)) return
-	W.loc = src
-	switch(slot)
-		if(slot_back)
-			src.back = W
-			W.equipped(src, slot)
-			update_inv_back(redraw_mob)
-		if(slot_wear_mask)
-			src.wear_mask = W
-			if((wear_mask.flags & BLOCKHAIR) || (wear_mask.flags & BLOCKHEADHAIR))
-				update_hair(redraw_mob)	//rebuild hair
-				update_inv_ears(0)
-			W.equipped(src, slot)
-			update_inv_wear_mask(redraw_mob)
-		if(slot_handcuffed)
-			src.handcuffed = W
-			update_inv_handcuffed(redraw_mob)
-		if(slot_legcuffed)
-			src.legcuffed = W
-			W.equipped(src, slot)
-			update_inv_legcuffed(redraw_mob)
-		if(slot_l_hand)
-			src.l_hand = W
-			W.equipped(src, slot)
-			update_inv_l_hand(redraw_mob)
-		if(slot_r_hand)
-			src.r_hand = W
-			W.equipped(src, slot)
-			update_inv_r_hand(redraw_mob)
-		if(slot_belt)
-			src.belt = W
-			W.equipped(src, slot)
-			update_inv_belt(redraw_mob)
-		if(slot_wear_id)
-			src.wear_id = W
-			W.equipped(src, slot)
-			update_inv_wear_id(redraw_mob)
-		if(slot_l_ear)
-			src.l_ear = W
-			if(l_ear.slot_flags & SLOT_TWOEARS)
-				var/obj/item/clothing/ears/offear/O = new(W)
-				O.loc = src
-				src.r_ear = O
-				O.layer = 20
-			W.equipped(src, slot)
-			update_inv_ears(redraw_mob)
-		if(slot_r_ear)
-			src.r_ear = W
-			if(r_ear.slot_flags & SLOT_TWOEARS)
-				var/obj/item/clothing/ears/offear/O = new(W)
-				O.loc = src
-				src.l_ear = O
-				O.layer = 20
-			W.equipped(src, slot)
-			update_inv_ears(redraw_mob)
-		if(slot_glasses)
-			src.glasses = W
-			W.equipped(src, slot)
-			update_inv_glasses(redraw_mob)
-		if(slot_gloves)
-			src.gloves = W
-			W.equipped(src, slot)
-			update_inv_gloves(redraw_mob)
-		if(slot_head)
-			src.head = W
-			if((head.flags & BLOCKHAIR) || (head.flags & BLOCKHEADHAIR) || (head.flags_inv & HIDEMASK))
-				update_hair(redraw_mob)	//rebuild hair
-				update_inv_ears(0)
-				update_inv_wear_mask(0)
-			if(istype(W,/obj/item/clothing/head/kitty))
-				W.update_icon(src)
-			W.equipped(src, slot)
-			update_inv_head(redraw_mob)
-		if(slot_shoes)
-			src.shoes = W
-			W.equipped(src, slot)
-			update_inv_shoes(redraw_mob)
-		if(slot_wear_suit)
-			src.wear_suit = W
-			if(wear_suit.flags_inv & HIDESHOES)
-				update_inv_shoes(0)
-			W.equipped(src, slot)
-			update_inv_wear_suit(redraw_mob)
-		if(slot_w_uniform)
-			src.w_uniform = W
-			W.equipped(src, slot)
-			update_inv_w_uniform(redraw_mob)
-		if(slot_l_store)
-			src.l_store = W
-			W.equipped(src, slot)
-			update_inv_pockets(redraw_mob)
-		if(slot_r_store)
-			src.r_store = W
-			W.equipped(src, slot)
-			update_inv_pockets(redraw_mob)
-		if(slot_s_store)
-			src.s_store = W
-			W.equipped(src, slot)
-			update_inv_s_store(redraw_mob)
-		if(slot_in_backpack)
-			if(src.get_active_hand() == W)
-				src.remove_from_mob(W)
-			W.loc = src.back
-		if(slot_tie)
-			var/obj/item/clothing/under/uniform = src.w_uniform
-			uniform.attackby(W,src)
-		else
-			src << "\red You are trying to eqip this item to an unsupported inventory slot. How the heck did you manage that? Stop it..."
-			return
-
-	if((W == src.l_hand) && (slot != slot_l_hand))
-		src.l_hand = null
-		update_inv_l_hand() //So items actually disappear from hands.
-	else if((W == src.r_hand) && (slot != slot_r_hand))
-		src.r_hand = null
-		update_inv_r_hand()
-
-	W.layer = 20
-
-	if(W.action_button_name)
-		update_action_buttons()
-
-	return 1
-
-//Checks if a given slot can be accessed at this time, either to equip or unequip I
-/mob/living/carbon/human/slot_is_accessible(var/slot, var/obj/item/I, mob/user=null)
-	var/obj/item/covering = null
-	var/check_flags = 0
-
-	switch(slot)
-		if(slot_wear_mask)
-			covering = src.head
-			check_flags = HEADCOVERSMOUTH
-		if(slot_glasses)
-			covering = src.head
-			check_flags = HEADCOVERSEYES
-		if(slot_gloves, slot_w_uniform)
-			covering = src.wear_suit
-
-	if(covering)
-		if((covering.body_parts_covered & I.body_parts_covered) || (covering.flags & check_flags))
-			user << "<span class='warning'>\The [covering] is in the way.</span>"
-			return 0
-	return 1
-
-/mob/living/carbon/human/get_equipped_item(var/slot)
-	switch(slot)
-		if(slot_back)       return back
-		if(slot_legcuffed)  return legcuffed
-		if(slot_handcuffed) return handcuffed
-		if(slot_l_store)    return l_store
-		if(slot_r_store)    return r_store
-		if(slot_wear_mask)  return wear_mask
-		if(slot_l_hand)     return l_hand
-		if(slot_r_hand)     return r_hand
-		if(slot_wear_id)    return wear_id
-		if(slot_glasses)    return glasses
-		if(slot_gloves)     return gloves
-		if(slot_head)       return head
-		if(slot_shoes)      return shoes
-		if(slot_belt)       return belt
-		if(slot_wear_suit)  return wear_suit
-		if(slot_w_uniform)  return w_uniform
-		if(slot_s_store)    return s_store
-		if(slot_l_ear)      return l_ear
-		if(slot_r_ear)      return r_ear
-	return ..()
+/*
+Add fingerprints to items when we put them in our hands.
+This saves us from having to call add_fingerprint() any time something is put in a human's hands programmatically.
+
+*/
+/mob/living/carbon/human/put_in_l_hand(var/obj/item/W)
+	. = ..()
+	if(.) W.add_fingerprint(src)
+
+/mob/living/carbon/human/put_in_r_hand(var/obj/item/W)
+	. = ..()
+	if(.) W.add_fingerprint(src)
+
+/mob/living/carbon/human/verb/quick_equip()
+	set name = "quick-equip"
+	set hidden = 1
+
+	if(ishuman(src))
+		var/mob/living/carbon/human/H = src
+		var/obj/item/I = H.get_active_hand()
+		if(!I)
+			H << "<span class='notice'>You are not holding anything to equip.</span>"
+			return
+		if(H.equip_to_appropriate_slot(I))
+			if(hand)
+				update_inv_l_hand(0)
+			else
+				update_inv_r_hand(0)
+		else
+			H << "\red You are unable to equip that."
+
+/mob/living/carbon/human/proc/equip_in_one_of_slots(obj/item/W, list/slots, del_on_fail = 1)
+	for (var/slot in slots)
+		if (equip_to_slot_if_possible(W, slots[slot], del_on_fail = 0))
+			return slot
+	if (del_on_fail)
+		qdel(W)
+	return null
+
+
+/mob/living/carbon/human/proc/has_organ(name)
+	var/obj/item/organ/external/O = organs_by_name[name]
+
+	return (O && !(O.status & ORGAN_DESTROYED) && !O.is_stump())
+
+/mob/living/carbon/human/proc/has_organ_for_slot(slot)
+	switch(slot)
+		if(slot_back)
+			return has_organ("chest")
+		if(slot_wear_mask)
+			return has_organ("head")
+		if(slot_handcuffed)
+			return has_organ("l_hand") && has_organ("r_hand")
+		if(slot_legcuffed)
+			return has_organ("l_leg") && has_organ("r_leg")
+		if(slot_l_hand)
+			return has_organ("l_hand")
+		if(slot_r_hand)
+			return has_organ("r_hand")
+		if(slot_belt)
+			return has_organ("chest")
+		if(slot_wear_id)
+			// the only relevant check for this is the uniform check
+			return 1
+		if(slot_l_ear)
+			return has_organ("head")
+		if(slot_r_ear)
+			return has_organ("head")
+		if(slot_glasses)
+			return has_organ("head")
+		if(slot_gloves)
+			return has_organ("l_hand") || has_organ("r_hand")
+		if(slot_head)
+			return has_organ("head")
+		if(slot_shoes)
+			return has_organ("r_foot") || has_organ("l_foot")
+		if(slot_wear_suit)
+			return has_organ("chest")
+		if(slot_w_uniform)
+			return has_organ("chest")
+		if(slot_l_store)
+			return has_organ("chest")
+		if(slot_r_store)
+			return has_organ("chest")
+		if(slot_s_store)
+			return has_organ("chest")
+		if(slot_in_backpack)
+			return 1
+		if(slot_tie)
+			return 1
+
+/mob/living/carbon/human/u_equip(obj/W as obj)
+	if(!W)	return 0
+
+	if (W == wear_suit)
+		if(s_store)
+			drop_from_inventory(s_store)
+		wear_suit = null
+		update_inv_wear_suit()
+	else if (W == w_uniform)
+		if (r_store)
+			drop_from_inventory(r_store)
+		if (l_store)
+			drop_from_inventory(l_store)
+		if (wear_id)
+			drop_from_inventory(wear_id)
+		if (belt)
+			drop_from_inventory(belt)
+		w_uniform = null
+		update_inv_w_uniform()
+	else if (W == gloves)
+		gloves = null
+		update_inv_gloves()
+	else if (W == glasses)
+		glasses = null
+		update_inv_glasses()
+	else if (W == head)
+		head = null
+
+		var/update_hair = 0
+		if((W.flags & BLOCKHAIR) || (W.flags & BLOCKHEADHAIR))
+			update_hair = 1
+		else if(istype(W, /obj/item))
+			var/obj/item/I = W
+			if(I.flags_inv & HIDEMASK)
+				update_hair = 1
+		if(update_hair)
+			update_hair(0)	//rebuild hair
+			update_inv_ears(0)
+			update_inv_wear_mask(0)
+
+		update_inv_head()
+	else if (W == l_ear)
+		l_ear = null
+		update_inv_ears()
+	else if (W == r_ear)
+		r_ear = null
+		update_inv_ears()
+	else if (W == shoes)
+		shoes = null
+		update_inv_shoes()
+	else if (W == belt)
+		belt = null
+		update_inv_belt()
+	else if (W == wear_mask)
+		wear_mask = null
+		if((W.flags & BLOCKHAIR) || (W.flags & BLOCKHEADHAIR))
+			update_hair(0)	//rebuild hair
+			update_inv_ears(0)
+		if(internal)
+			if(internals)
+				internals.icon_state = "internal0"
+			internal = null
+		update_inv_wear_mask()
+	else if (W == wear_id)
+		wear_id = null
+		update_inv_wear_id()
+	else if (W == r_store)
+		r_store = null
+		update_inv_pockets()
+	else if (W == l_store)
+		l_store = null
+		update_inv_pockets()
+	else if (W == s_store)
+		s_store = null
+		update_inv_s_store()
+	else if (W == back)
+		back = null
+		update_inv_back()
+	else if (W == handcuffed)
+		handcuffed = null
+		if(buckled && buckled.buckle_require_restraints)
+			buckled.unbuckle_mob()
+		update_inv_handcuffed()
+	else if (W == legcuffed)
+		legcuffed = null
+		update_inv_legcuffed()
+	else if (W == r_hand)
+		r_hand = null
+		update_inv_r_hand()
+	else if (W == l_hand)
+		l_hand = null
+		update_inv_l_hand()
+	else
+		return 0
+
+	update_action_buttons()
+	return 1
+
+
+
+//This is an UNSAFE proc. Use mob_can_equip() before calling this one! Or rather use equip_to_slot_if_possible() or advanced_equip_to_slot_if_possible()
+//set redraw_mob to 0 if you don't wish the hud to be updated - if you're doing it manually in your own proc.
+/mob/living/carbon/human/equip_to_slot(obj/item/W as obj, slot, redraw_mob = 1)
+
+	if(!slot) return
+	if(!istype(W)) return
+	if(!has_organ_for_slot(slot)) return
+	if(!species || !species.hud || !(slot in species.hud.equip_slots)) return
+	W.loc = src
+	switch(slot)
+		if(slot_back)
+			src.back = W
+			W.equipped(src, slot)
+			update_inv_back(redraw_mob)
+		if(slot_wear_mask)
+			src.wear_mask = W
+			if((wear_mask.flags & BLOCKHAIR) || (wear_mask.flags & BLOCKHEADHAIR))
+				update_hair(redraw_mob)	//rebuild hair
+				update_inv_ears(0)
+			W.equipped(src, slot)
+			update_inv_wear_mask(redraw_mob)
+		if(slot_handcuffed)
+			src.handcuffed = W
+			update_inv_handcuffed(redraw_mob)
+		if(slot_legcuffed)
+			src.legcuffed = W
+			W.equipped(src, slot)
+			update_inv_legcuffed(redraw_mob)
+		if(slot_l_hand)
+			src.l_hand = W
+			W.equipped(src, slot)
+			update_inv_l_hand(redraw_mob)
+		if(slot_r_hand)
+			src.r_hand = W
+			W.equipped(src, slot)
+			update_inv_r_hand(redraw_mob)
+		if(slot_belt)
+			src.belt = W
+			W.equipped(src, slot)
+			update_inv_belt(redraw_mob)
+		if(slot_wear_id)
+			src.wear_id = W
+			W.equipped(src, slot)
+			update_inv_wear_id(redraw_mob)
+		if(slot_l_ear)
+			src.l_ear = W
+			if(l_ear.slot_flags & SLOT_TWOEARS)
+				var/obj/item/clothing/ears/offear/O = new(W)
+				O.loc = src
+				src.r_ear = O
+				O.layer = 20
+			W.equipped(src, slot)
+			update_inv_ears(redraw_mob)
+		if(slot_r_ear)
+			src.r_ear = W
+			if(r_ear.slot_flags & SLOT_TWOEARS)
+				var/obj/item/clothing/ears/offear/O = new(W)
+				O.loc = src
+				src.l_ear = O
+				O.layer = 20
+			W.equipped(src, slot)
+			update_inv_ears(redraw_mob)
+		if(slot_glasses)
+			src.glasses = W
+			W.equipped(src, slot)
+			update_inv_glasses(redraw_mob)
+		if(slot_gloves)
+			src.gloves = W
+			W.equipped(src, slot)
+			update_inv_gloves(redraw_mob)
+		if(slot_head)
+			src.head = W
+			if((head.flags & BLOCKHAIR) || (head.flags & BLOCKHEADHAIR) || (head.flags_inv & HIDEMASK))
+				update_hair(redraw_mob)	//rebuild hair
+				update_inv_ears(0)
+				update_inv_wear_mask(0)
+			if(istype(W,/obj/item/clothing/head/kitty))
+				W.update_icon(src)
+			W.equipped(src, slot)
+			update_inv_head(redraw_mob)
+		if(slot_shoes)
+			src.shoes = W
+			W.equipped(src, slot)
+			update_inv_shoes(redraw_mob)
+		if(slot_wear_suit)
+			src.wear_suit = W
+			if(wear_suit.flags_inv & HIDESHOES)
+				update_inv_shoes(0)
+			W.equipped(src, slot)
+			update_inv_wear_suit(redraw_mob)
+		if(slot_w_uniform)
+			src.w_uniform = W
+			W.equipped(src, slot)
+			update_inv_w_uniform(redraw_mob)
+		if(slot_l_store)
+			src.l_store = W
+			W.equipped(src, slot)
+			update_inv_pockets(redraw_mob)
+		if(slot_r_store)
+			src.r_store = W
+			W.equipped(src, slot)
+			update_inv_pockets(redraw_mob)
+		if(slot_s_store)
+			src.s_store = W
+			W.equipped(src, slot)
+			update_inv_s_store(redraw_mob)
+		if(slot_in_backpack)
+			if(src.get_active_hand() == W)
+				src.remove_from_mob(W)
+			W.loc = src.back
+		if(slot_tie)
+			var/obj/item/clothing/under/uniform = src.w_uniform
+			uniform.attackby(W,src)
+		else
+			src << "\red You are trying to eqip this item to an unsupported inventory slot. How the heck did you manage that? Stop it..."
+			return
+
+	if((W == src.l_hand) && (slot != slot_l_hand))
+		src.l_hand = null
+		update_inv_l_hand() //So items actually disappear from hands.
+	else if((W == src.r_hand) && (slot != slot_r_hand))
+		src.r_hand = null
+		update_inv_r_hand()
+
+	W.layer = 20
+
+	if(W.action_button_name)
+		update_action_buttons()
+
+	return 1
+
+//Checks if a given slot can be accessed at this time, either to equip or unequip I
+/mob/living/carbon/human/slot_is_accessible(var/slot, var/obj/item/I, mob/user=null)
+	var/obj/item/covering = null
+	var/check_flags = 0
+
+	switch(slot)
+		if(slot_wear_mask)
+			covering = src.head
+			check_flags = HEADCOVERSMOUTH
+		if(slot_glasses)
+			covering = src.head
+			check_flags = HEADCOVERSEYES
+		if(slot_gloves, slot_w_uniform)
+			covering = src.wear_suit
+
+	if(covering)
+		if((covering.body_parts_covered & I.body_parts_covered) || (covering.flags & check_flags))
+			user << "<span class='warning'>\The [covering] is in the way.</span>"
+			return 0
+	return 1
+
+/mob/living/carbon/human/get_equipped_item(var/slot)
+	switch(slot)
+		if(slot_back)       return back
+		if(slot_legcuffed)  return legcuffed
+		if(slot_handcuffed) return handcuffed
+		if(slot_l_store)    return l_store
+		if(slot_r_store)    return r_store
+		if(slot_wear_mask)  return wear_mask
+		if(slot_l_hand)     return l_hand
+		if(slot_r_hand)     return r_hand
+		if(slot_wear_id)    return wear_id
+		if(slot_glasses)    return glasses
+		if(slot_gloves)     return gloves
+		if(slot_head)       return head
+		if(slot_shoes)      return shoes
+		if(slot_belt)       return belt
+		if(slot_wear_suit)  return wear_suit
+		if(slot_w_uniform)  return w_uniform
+		if(slot_s_store)    return s_store
+		if(slot_l_ear)      return l_ear
+		if(slot_r_ear)      return r_ear
+	return ..()