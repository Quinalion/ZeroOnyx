//Updates the mob's health from organs and mob damage variables
/mob/living/carbon/human/updatehealth()

	if(status_flags & GODMODE)
		health = maxHealth
		stat = CONSCIOUS
		return
	var/total_burn  = 0
	var/total_brute = 0
	for(var/obj/item/organ/external/O in organs)	//hardcoded to streamline things a bit
		if(O.status & ORGAN_ROBOT)
			continue //robot limbs don't count towards shock and crit
		total_brute += O.brute_dam
		total_burn  += O.burn_dam

	var/oxy_l = ((species.flags & NO_BREATHE) ? 0 : getOxyLoss())
	var/tox_l = ((species.flags & NO_POISON) ? 0 : getToxLoss())
	var/clone_l = getCloneLoss()

	health = maxHealth - oxy_l - tox_l - clone_l - total_burn - total_brute

	//TODO: fix husking
	if( ((maxHealth - total_burn) < config.health_threshold_dead) && stat == DEAD)
		ChangeToHusk()
	return

/mob/living/carbon/human/adjustBrainLoss(var/amount)

	if(status_flags & GODMODE)	return 0	//godmode

	if(species && species.has_organ["brain"])
		var/obj/item/organ/brain/sponge = internal_organs_by_name["brain"]
		if(sponge)
			sponge.take_damage(amount)
<<<<<<< HEAD
			sponge.damage = min(max(sponge.damage, 0),(maxHealth*2))
=======
>>>>>>> 3d3ab737
			brainloss = sponge.damage
		else
			brainloss = 200
	else
		brainloss = 0

/mob/living/carbon/human/setBrainLoss(var/amount)

	if(status_flags & GODMODE)	return 0	//godmode

	if(species && species.has_organ["brain"])
		var/obj/item/organ/brain/sponge = internal_organs_by_name["brain"]
		if(sponge)
			sponge.damage = min(max(amount, 0),(maxHealth*2))
			brainloss = sponge.damage
		else
			brainloss = 200
	else
		brainloss = 0

/mob/living/carbon/human/getBrainLoss()

	if(status_flags & GODMODE)	return 0	//godmode

	if(species && species.has_organ["brain"])
		var/obj/item/organ/brain/sponge = internal_organs_by_name["brain"]
		if(sponge)
			brainloss = min(sponge.damage,maxHealth*2)
		else
			brainloss = 200
	else
		brainloss = 0
	return brainloss

//These procs fetch a cumulative total damage from all organs
/mob/living/carbon/human/getBruteLoss()
	var/amount = 0
	for(var/obj/item/organ/external/O in organs)
		if(O.status & ORGAN_ROBOT)
			continue //robot limbs don't count towards shock and crit
		amount += O.brute_dam
	return amount

/mob/living/carbon/human/getFireLoss()
	var/amount = 0
	for(var/obj/item/organ/external/O in organs)
		if(O.status & ORGAN_ROBOT)
			continue //robot limbs don't count towards shock and crit
		amount += O.burn_dam
	return amount


/mob/living/carbon/human/adjustBruteLoss(var/amount)
	if(species && species.brute_mod)
		amount = amount*species.brute_mod

	if(amount > 0)
		take_overall_damage(amount, 0)
	else
		heal_overall_damage(-amount, 0)
	BITSET(hud_updateflag, HEALTH_HUD)

/mob/living/carbon/human/adjustFireLoss(var/amount)
	if(species && species.burn_mod)
		amount = amount*species.burn_mod

	if(amount > 0)
		take_overall_damage(0, amount)
	else
		heal_overall_damage(0, -amount)
	BITSET(hud_updateflag, HEALTH_HUD)

/mob/living/carbon/human/proc/adjustBruteLossByPart(var/amount, var/organ_name, var/obj/damage_source = null)
	if(species && species.brute_mod)
		amount = amount*species.brute_mod

	if (organ_name in organs_by_name)
		var/obj/item/organ/external/O = get_organ(organ_name)

		if(amount > 0)
			O.take_damage(amount, 0, sharp=is_sharp(damage_source), edge=has_edge(damage_source), used_weapon=damage_source)
		else
			//if you don't want to heal robot organs, they you will have to check that yourself before using this proc.
			O.heal_damage(-amount, 0, internal=0, robo_repair=(O.status & ORGAN_ROBOT))

	BITSET(hud_updateflag, HEALTH_HUD)

/mob/living/carbon/human/proc/adjustFireLossByPart(var/amount, var/organ_name, var/obj/damage_source = null)
	if(species && species.burn_mod)
		amount = amount*species.burn_mod

	if (organ_name in organs_by_name)
		var/obj/item/organ/external/O = get_organ(organ_name)

		if(amount > 0)
			O.take_damage(0, amount, sharp=is_sharp(damage_source), edge=has_edge(damage_source), used_weapon=damage_source)
		else
			//if you don't want to heal robot organs, they you will have to check that yourself before using this proc.
			O.heal_damage(0, -amount, internal=0, robo_repair=(O.status & ORGAN_ROBOT))

	BITSET(hud_updateflag, HEALTH_HUD)

/mob/living/carbon/human/Stun(amount)
	if(HULK in mutations)	return
	..()

/mob/living/carbon/human/Weaken(amount)
	if(HULK in mutations)	return
	..()

/mob/living/carbon/human/Paralyse(amount)
	if(HULK in mutations)	return
	..()

/mob/living/carbon/human/getCloneLoss()
	if(species.flags & (NO_SCAN))
		cloneloss = 0
	return ..()

/mob/living/carbon/human/setCloneLoss(var/amount)
	if(species.flags & (NO_SCAN))
		cloneloss = 0
	else
		..()

/mob/living/carbon/human/adjustCloneLoss(var/amount)
	..()

	if(species.flags & (NO_SCAN))
		cloneloss = 0
		return

	var/heal_prob = max(0, 80 - getCloneLoss())
	var/mut_prob = min(80, getCloneLoss()+10)
	if (amount > 0)
		if (prob(mut_prob))
			var/list/obj/item/organ/external/candidates = list()
			for (var/obj/item/organ/external/O in organs)
				if(!(O.status & ORGAN_MUTATED))
					candidates |= O
			if (candidates.len)
				var/obj/item/organ/external/O = pick(candidates)
				O.mutate()
				src << "<span class = 'notice'>Something is not right with your [O.name]...</span>"
				return
	else
		if (prob(heal_prob))
			for (var/obj/item/organ/external/O in organs)
				if (O.status & ORGAN_MUTATED)
					O.unmutate()
					src << "<span class = 'notice'>Your [O.name] is shaped normally again.</span>"
					return

	if (getCloneLoss() < 1)
		for (var/obj/item/organ/external/O in organs)
			if (O.status & ORGAN_MUTATED)
				O.unmutate()
				src << "<span class = 'notice'>Your [O.name] is shaped normally again.</span>"
	BITSET(hud_updateflag, HEALTH_HUD)

// Defined here solely to take species flags into account without having to recast at mob/living level.
/mob/living/carbon/human/getOxyLoss()
	if(species.flags & NO_BREATHE)
		oxyloss = 0
	return ..()

/mob/living/carbon/human/adjustOxyLoss(var/amount)
	if(species.flags & NO_BREATHE)
		oxyloss = 0
	else
		..()

/mob/living/carbon/human/setOxyLoss(var/amount)
	if(species.flags & NO_BREATHE)
		oxyloss = 0
	else
		..()

/mob/living/carbon/human/getToxLoss()
	if(species.flags & NO_POISON)
		toxloss = 0
	return ..()

/mob/living/carbon/human/adjustToxLoss(var/amount)
	if(species.flags & NO_POISON)
		toxloss = 0
	else
		..()

/mob/living/carbon/human/setToxLoss(var/amount)
	if(species.flags & NO_POISON)
		toxloss = 0
	else
		..()

////////////////////////////////////////////

//Returns a list of damaged organs
/mob/living/carbon/human/proc/get_damaged_organs(var/brute, var/burn)
	var/list/obj/item/organ/external/parts = list()
	for(var/obj/item/organ/external/O in organs)
		if((brute && O.brute_dam) || (burn && O.burn_dam))
			parts += O
	return parts

//Returns a list of damageable organs
/mob/living/carbon/human/proc/get_damageable_organs()
	var/list/obj/item/organ/external/parts = list()
	for(var/obj/item/organ/external/O in organs)
		if(O.is_damageable())
			parts += O
	return parts

//Heals ONE external organ, organ gets randomly selected from damaged ones.
//It automatically updates damage overlays if necesary
//It automatically updates health status
/mob/living/carbon/human/heal_organ_damage(var/brute, var/burn)
	var/list/obj/item/organ/external/parts = get_damaged_organs(brute,burn)
	if(!parts.len)	return
	var/obj/item/organ/external/picked = pick(parts)
	if(picked.heal_damage(brute,burn))
		UpdateDamageIcon()
		BITSET(hud_updateflag, HEALTH_HUD)
	updatehealth()


/*
In most cases it makes more sense to use apply_damage() instead! And make sure to check armour if applicable.
*/
//Damages ONE external organ, organ gets randomly selected from damagable ones.
//It automatically updates damage overlays if necesary
//It automatically updates health status
/mob/living/carbon/human/take_organ_damage(var/brute, var/burn, var/sharp = 0, var/edge = 0)
	var/list/obj/item/organ/external/parts = get_damageable_organs()
	if(!parts.len)	return
	var/obj/item/organ/external/picked = pick(parts)
	if(picked.take_damage(brute,burn,sharp,edge))
		UpdateDamageIcon()
		BITSET(hud_updateflag, HEALTH_HUD)
	updatehealth()
	speech_problem_flag = 1


//Heal MANY external organs, in random order
/mob/living/carbon/human/heal_overall_damage(var/brute, var/burn)
	var/list/obj/item/organ/external/parts = get_damaged_organs(brute,burn)

	var/update = 0
	while(parts.len && (brute>0 || burn>0) )
		var/obj/item/organ/external/picked = pick(parts)

		var/brute_was = picked.brute_dam
		var/burn_was = picked.burn_dam

		update |= picked.heal_damage(brute,burn)

		brute -= (brute_was-picked.brute_dam)
		burn -= (burn_was-picked.burn_dam)

		parts -= picked
	updatehealth()
	BITSET(hud_updateflag, HEALTH_HUD)
	speech_problem_flag = 1
	if(update)	UpdateDamageIcon()

// damage MANY external organs, in random order
/mob/living/carbon/human/take_overall_damage(var/brute, var/burn, var/sharp = 0, var/edge = 0, var/used_weapon = null)
	if(status_flags & GODMODE)	return	//godmode
	var/list/obj/item/organ/external/parts = get_damageable_organs()
	var/update = 0
	while(parts.len && (brute>0 || burn>0) )
		var/obj/item/organ/external/picked = pick(parts)

		var/brute_was = picked.brute_dam
		var/burn_was = picked.burn_dam

		update |= picked.take_damage(brute,burn,sharp,edge,used_weapon)
		brute	-= (picked.brute_dam - brute_was)
		burn	-= (picked.burn_dam - burn_was)

		parts -= picked
	updatehealth()
	BITSET(hud_updateflag, HEALTH_HUD)
	if(update)	UpdateDamageIcon()


////////////////////////////////////////////

/*
This function restores the subjects blood to max.
*/
/mob/living/carbon/human/proc/restore_blood()
	if(!(species.flags & NO_BLOOD))
		var/blood_volume = vessel.get_reagent_amount("blood")
		vessel.add_reagent("blood",560.0-blood_volume)


/*
This function restores all organs.
*/
/mob/living/carbon/human/restore_all_organs()
	for(var/obj/item/organ/external/current_organ in organs)
		current_organ.rejuvenate()

/mob/living/carbon/human/proc/HealDamage(zone, brute, burn)
	var/obj/item/organ/external/E = get_organ(zone)
	if(istype(E, /obj/item/organ/external))
		if (E.heal_damage(brute, burn))
			UpdateDamageIcon()
			BITSET(hud_updateflag, HEALTH_HUD)
	else
		return 0
	return


/mob/living/carbon/human/proc/get_organ(var/zone)
	if(!zone)	zone = "chest"
	if (zone in list( "eyes", "mouth" ))
		zone = "head"
	return organs_by_name[zone]

/mob/living/carbon/human/apply_damage(var/damage = 0, var/damagetype = BRUTE, var/def_zone = null, var/blocked = 0, var/sharp = 0, var/edge = 0, var/obj/used_weapon = null)

	//visible_message("Hit debug. [damage] | [damagetype] | [def_zone] | [blocked] | [sharp] | [used_weapon]")

	//Handle other types of damage
	if((damagetype != BRUTE) && (damagetype != BURN))
		if(damagetype == HALLOSS && !(species && (species.flags & NO_PAIN)))
			if ((damage > 25 && prob(20)) || (damage > 50 && prob(60)))
				emote("scream")

		..(damage, damagetype, def_zone, blocked)
		return 1

	//Handle BRUTE and BURN damage
	handle_suit_punctures(damagetype, damage, def_zone)

	if(blocked >= 2)	return 0

	var/obj/item/organ/external/organ = null
	if(isorgan(def_zone))
		organ = def_zone
	else
		if(!def_zone)	def_zone = ran_zone(def_zone)
		organ = get_organ(check_zone(def_zone))
	if(!organ)	return 0

	if(blocked)
		damage = (damage/(blocked+1))

	switch(damagetype)
		if(BRUTE)
			damageoverlaytemp = 20
			if(species && species.brute_mod)
				damage = damage*species.brute_mod
			if(organ.take_damage(damage, 0, sharp, edge, used_weapon))
				UpdateDamageIcon()
		if(BURN)
			damageoverlaytemp = 20
			if(species && species.burn_mod)
				damage = damage*species.burn_mod
			if(organ.take_damage(0, damage, sharp, edge, used_weapon))
				UpdateDamageIcon()

	// Will set our damageoverlay icon to the next level, which will then be set back to the normal level the next mob.Life().
	updatehealth()
	BITSET(hud_updateflag, HEALTH_HUD)
	return 1
<|MERGE_RESOLUTION|>--- conflicted
+++ resolved
@@ -1,406 +1,402 @@
-//Updates the mob's health from organs and mob damage variables
-/mob/living/carbon/human/updatehealth()
-
-	if(status_flags & GODMODE)
-		health = maxHealth
-		stat = CONSCIOUS
-		return
-	var/total_burn  = 0
-	var/total_brute = 0
-	for(var/obj/item/organ/external/O in organs)	//hardcoded to streamline things a bit
-		if(O.status & ORGAN_ROBOT)
-			continue //robot limbs don't count towards shock and crit
-		total_brute += O.brute_dam
-		total_burn  += O.burn_dam
-
-	var/oxy_l = ((species.flags & NO_BREATHE) ? 0 : getOxyLoss())
-	var/tox_l = ((species.flags & NO_POISON) ? 0 : getToxLoss())
-	var/clone_l = getCloneLoss()
-
-	health = maxHealth - oxy_l - tox_l - clone_l - total_burn - total_brute
-
-	//TODO: fix husking
-	if( ((maxHealth - total_burn) < config.health_threshold_dead) && stat == DEAD)
-		ChangeToHusk()
-	return
-
-/mob/living/carbon/human/adjustBrainLoss(var/amount)
-
-	if(status_flags & GODMODE)	return 0	//godmode
-
-	if(species && species.has_organ["brain"])
-		var/obj/item/organ/brain/sponge = internal_organs_by_name["brain"]
-		if(sponge)
-			sponge.take_damage(amount)
-<<<<<<< HEAD
-			sponge.damage = min(max(sponge.damage, 0),(maxHealth*2))
-=======
->>>>>>> 3d3ab737
-			brainloss = sponge.damage
-		else
-			brainloss = 200
-	else
-		brainloss = 0
-
-/mob/living/carbon/human/setBrainLoss(var/amount)
-
-	if(status_flags & GODMODE)	return 0	//godmode
-
-	if(species && species.has_organ["brain"])
-		var/obj/item/organ/brain/sponge = internal_organs_by_name["brain"]
-		if(sponge)
-			sponge.damage = min(max(amount, 0),(maxHealth*2))
-			brainloss = sponge.damage
-		else
-			brainloss = 200
-	else
-		brainloss = 0
-
-/mob/living/carbon/human/getBrainLoss()
-
-	if(status_flags & GODMODE)	return 0	//godmode
-
-	if(species && species.has_organ["brain"])
-		var/obj/item/organ/brain/sponge = internal_organs_by_name["brain"]
-		if(sponge)
-			brainloss = min(sponge.damage,maxHealth*2)
-		else
-			brainloss = 200
-	else
-		brainloss = 0
-	return brainloss
-
-//These procs fetch a cumulative total damage from all organs
-/mob/living/carbon/human/getBruteLoss()
-	var/amount = 0
-	for(var/obj/item/organ/external/O in organs)
-		if(O.status & ORGAN_ROBOT)
-			continue //robot limbs don't count towards shock and crit
-		amount += O.brute_dam
-	return amount
-
-/mob/living/carbon/human/getFireLoss()
-	var/amount = 0
-	for(var/obj/item/organ/external/O in organs)
-		if(O.status & ORGAN_ROBOT)
-			continue //robot limbs don't count towards shock and crit
-		amount += O.burn_dam
-	return amount
-
-
-/mob/living/carbon/human/adjustBruteLoss(var/amount)
-	if(species && species.brute_mod)
-		amount = amount*species.brute_mod
-
-	if(amount > 0)
-		take_overall_damage(amount, 0)
-	else
-		heal_overall_damage(-amount, 0)
-	BITSET(hud_updateflag, HEALTH_HUD)
-
-/mob/living/carbon/human/adjustFireLoss(var/amount)
-	if(species && species.burn_mod)
-		amount = amount*species.burn_mod
-
-	if(amount > 0)
-		take_overall_damage(0, amount)
-	else
-		heal_overall_damage(0, -amount)
-	BITSET(hud_updateflag, HEALTH_HUD)
-
-/mob/living/carbon/human/proc/adjustBruteLossByPart(var/amount, var/organ_name, var/obj/damage_source = null)
-	if(species && species.brute_mod)
-		amount = amount*species.brute_mod
-
-	if (organ_name in organs_by_name)
-		var/obj/item/organ/external/O = get_organ(organ_name)
-
-		if(amount > 0)
-			O.take_damage(amount, 0, sharp=is_sharp(damage_source), edge=has_edge(damage_source), used_weapon=damage_source)
-		else
-			//if you don't want to heal robot organs, they you will have to check that yourself before using this proc.
-			O.heal_damage(-amount, 0, internal=0, robo_repair=(O.status & ORGAN_ROBOT))
-
-	BITSET(hud_updateflag, HEALTH_HUD)
-
-/mob/living/carbon/human/proc/adjustFireLossByPart(var/amount, var/organ_name, var/obj/damage_source = null)
-	if(species && species.burn_mod)
-		amount = amount*species.burn_mod
-
-	if (organ_name in organs_by_name)
-		var/obj/item/organ/external/O = get_organ(organ_name)
-
-		if(amount > 0)
-			O.take_damage(0, amount, sharp=is_sharp(damage_source), edge=has_edge(damage_source), used_weapon=damage_source)
-		else
-			//if you don't want to heal robot organs, they you will have to check that yourself before using this proc.
-			O.heal_damage(0, -amount, internal=0, robo_repair=(O.status & ORGAN_ROBOT))
-
-	BITSET(hud_updateflag, HEALTH_HUD)
-
-/mob/living/carbon/human/Stun(amount)
-	if(HULK in mutations)	return
-	..()
-
-/mob/living/carbon/human/Weaken(amount)
-	if(HULK in mutations)	return
-	..()
-
-/mob/living/carbon/human/Paralyse(amount)
-	if(HULK in mutations)	return
-	..()
-
-/mob/living/carbon/human/getCloneLoss()
-	if(species.flags & (NO_SCAN))
-		cloneloss = 0
-	return ..()
-
-/mob/living/carbon/human/setCloneLoss(var/amount)
-	if(species.flags & (NO_SCAN))
-		cloneloss = 0
-	else
-		..()
-
-/mob/living/carbon/human/adjustCloneLoss(var/amount)
-	..()
-
-	if(species.flags & (NO_SCAN))
-		cloneloss = 0
-		return
-
-	var/heal_prob = max(0, 80 - getCloneLoss())
-	var/mut_prob = min(80, getCloneLoss()+10)
-	if (amount > 0)
-		if (prob(mut_prob))
-			var/list/obj/item/organ/external/candidates = list()
-			for (var/obj/item/organ/external/O in organs)
-				if(!(O.status & ORGAN_MUTATED))
-					candidates |= O
-			if (candidates.len)
-				var/obj/item/organ/external/O = pick(candidates)
-				O.mutate()
-				src << "<span class = 'notice'>Something is not right with your [O.name]...</span>"
-				return
-	else
-		if (prob(heal_prob))
-			for (var/obj/item/organ/external/O in organs)
-				if (O.status & ORGAN_MUTATED)
-					O.unmutate()
-					src << "<span class = 'notice'>Your [O.name] is shaped normally again.</span>"
-					return
-
-	if (getCloneLoss() < 1)
-		for (var/obj/item/organ/external/O in organs)
-			if (O.status & ORGAN_MUTATED)
-				O.unmutate()
-				src << "<span class = 'notice'>Your [O.name] is shaped normally again.</span>"
-	BITSET(hud_updateflag, HEALTH_HUD)
-
-// Defined here solely to take species flags into account without having to recast at mob/living level.
-/mob/living/carbon/human/getOxyLoss()
-	if(species.flags & NO_BREATHE)
-		oxyloss = 0
-	return ..()
-
-/mob/living/carbon/human/adjustOxyLoss(var/amount)
-	if(species.flags & NO_BREATHE)
-		oxyloss = 0
-	else
-		..()
-
-/mob/living/carbon/human/setOxyLoss(var/amount)
-	if(species.flags & NO_BREATHE)
-		oxyloss = 0
-	else
-		..()
-
-/mob/living/carbon/human/getToxLoss()
-	if(species.flags & NO_POISON)
-		toxloss = 0
-	return ..()
-
-/mob/living/carbon/human/adjustToxLoss(var/amount)
-	if(species.flags & NO_POISON)
-		toxloss = 0
-	else
-		..()
-
-/mob/living/carbon/human/setToxLoss(var/amount)
-	if(species.flags & NO_POISON)
-		toxloss = 0
-	else
-		..()
-
-////////////////////////////////////////////
-
-//Returns a list of damaged organs
-/mob/living/carbon/human/proc/get_damaged_organs(var/brute, var/burn)
-	var/list/obj/item/organ/external/parts = list()
-	for(var/obj/item/organ/external/O in organs)
-		if((brute && O.brute_dam) || (burn && O.burn_dam))
-			parts += O
-	return parts
-
-//Returns a list of damageable organs
-/mob/living/carbon/human/proc/get_damageable_organs()
-	var/list/obj/item/organ/external/parts = list()
-	for(var/obj/item/organ/external/O in organs)
-		if(O.is_damageable())
-			parts += O
-	return parts
-
-//Heals ONE external organ, organ gets randomly selected from damaged ones.
-//It automatically updates damage overlays if necesary
-//It automatically updates health status
-/mob/living/carbon/human/heal_organ_damage(var/brute, var/burn)
-	var/list/obj/item/organ/external/parts = get_damaged_organs(brute,burn)
-	if(!parts.len)	return
-	var/obj/item/organ/external/picked = pick(parts)
-	if(picked.heal_damage(brute,burn))
-		UpdateDamageIcon()
-		BITSET(hud_updateflag, HEALTH_HUD)
-	updatehealth()
-
-
-/*
-In most cases it makes more sense to use apply_damage() instead! And make sure to check armour if applicable.
-*/
-//Damages ONE external organ, organ gets randomly selected from damagable ones.
-//It automatically updates damage overlays if necesary
-//It automatically updates health status
-/mob/living/carbon/human/take_organ_damage(var/brute, var/burn, var/sharp = 0, var/edge = 0)
-	var/list/obj/item/organ/external/parts = get_damageable_organs()
-	if(!parts.len)	return
-	var/obj/item/organ/external/picked = pick(parts)
-	if(picked.take_damage(brute,burn,sharp,edge))
-		UpdateDamageIcon()
-		BITSET(hud_updateflag, HEALTH_HUD)
-	updatehealth()
-	speech_problem_flag = 1
-
-
-//Heal MANY external organs, in random order
-/mob/living/carbon/human/heal_overall_damage(var/brute, var/burn)
-	var/list/obj/item/organ/external/parts = get_damaged_organs(brute,burn)
-
-	var/update = 0
-	while(parts.len && (brute>0 || burn>0) )
-		var/obj/item/organ/external/picked = pick(parts)
-
-		var/brute_was = picked.brute_dam
-		var/burn_was = picked.burn_dam
-
-		update |= picked.heal_damage(brute,burn)
-
-		brute -= (brute_was-picked.brute_dam)
-		burn -= (burn_was-picked.burn_dam)
-
-		parts -= picked
-	updatehealth()
-	BITSET(hud_updateflag, HEALTH_HUD)
-	speech_problem_flag = 1
-	if(update)	UpdateDamageIcon()
-
-// damage MANY external organs, in random order
-/mob/living/carbon/human/take_overall_damage(var/brute, var/burn, var/sharp = 0, var/edge = 0, var/used_weapon = null)
-	if(status_flags & GODMODE)	return	//godmode
-	var/list/obj/item/organ/external/parts = get_damageable_organs()
-	var/update = 0
-	while(parts.len && (brute>0 || burn>0) )
-		var/obj/item/organ/external/picked = pick(parts)
-
-		var/brute_was = picked.brute_dam
-		var/burn_was = picked.burn_dam
-
-		update |= picked.take_damage(brute,burn,sharp,edge,used_weapon)
-		brute	-= (picked.brute_dam - brute_was)
-		burn	-= (picked.burn_dam - burn_was)
-
-		parts -= picked
-	updatehealth()
-	BITSET(hud_updateflag, HEALTH_HUD)
-	if(update)	UpdateDamageIcon()
-
-
-////////////////////////////////////////////
-
-/*
-This function restores the subjects blood to max.
-*/
-/mob/living/carbon/human/proc/restore_blood()
-	if(!(species.flags & NO_BLOOD))
-		var/blood_volume = vessel.get_reagent_amount("blood")
-		vessel.add_reagent("blood",560.0-blood_volume)
-
-
-/*
-This function restores all organs.
-*/
-/mob/living/carbon/human/restore_all_organs()
-	for(var/obj/item/organ/external/current_organ in organs)
-		current_organ.rejuvenate()
-
-/mob/living/carbon/human/proc/HealDamage(zone, brute, burn)
-	var/obj/item/organ/external/E = get_organ(zone)
-	if(istype(E, /obj/item/organ/external))
-		if (E.heal_damage(brute, burn))
-			UpdateDamageIcon()
-			BITSET(hud_updateflag, HEALTH_HUD)
-	else
-		return 0
-	return
-
-
-/mob/living/carbon/human/proc/get_organ(var/zone)
-	if(!zone)	zone = "chest"
-	if (zone in list( "eyes", "mouth" ))
-		zone = "head"
-	return organs_by_name[zone]
-
-/mob/living/carbon/human/apply_damage(var/damage = 0, var/damagetype = BRUTE, var/def_zone = null, var/blocked = 0, var/sharp = 0, var/edge = 0, var/obj/used_weapon = null)
-
-	//visible_message("Hit debug. [damage] | [damagetype] | [def_zone] | [blocked] | [sharp] | [used_weapon]")
-
-	//Handle other types of damage
-	if((damagetype != BRUTE) && (damagetype != BURN))
-		if(damagetype == HALLOSS && !(species && (species.flags & NO_PAIN)))
-			if ((damage > 25 && prob(20)) || (damage > 50 && prob(60)))
-				emote("scream")
-
-		..(damage, damagetype, def_zone, blocked)
-		return 1
-
-	//Handle BRUTE and BURN damage
-	handle_suit_punctures(damagetype, damage, def_zone)
-
-	if(blocked >= 2)	return 0
-
-	var/obj/item/organ/external/organ = null
-	if(isorgan(def_zone))
-		organ = def_zone
-	else
-		if(!def_zone)	def_zone = ran_zone(def_zone)
-		organ = get_organ(check_zone(def_zone))
-	if(!organ)	return 0
-
-	if(blocked)
-		damage = (damage/(blocked+1))
-
-	switch(damagetype)
-		if(BRUTE)
-			damageoverlaytemp = 20
-			if(species && species.brute_mod)
-				damage = damage*species.brute_mod
-			if(organ.take_damage(damage, 0, sharp, edge, used_weapon))
-				UpdateDamageIcon()
-		if(BURN)
-			damageoverlaytemp = 20
-			if(species && species.burn_mod)
-				damage = damage*species.burn_mod
-			if(organ.take_damage(0, damage, sharp, edge, used_weapon))
-				UpdateDamageIcon()
-
-	// Will set our damageoverlay icon to the next level, which will then be set back to the normal level the next mob.Life().
-	updatehealth()
-	BITSET(hud_updateflag, HEALTH_HUD)
-	return 1
+//Updates the mob's health from organs and mob damage variables
+/mob/living/carbon/human/updatehealth()
+
+	if(status_flags & GODMODE)
+		health = maxHealth
+		stat = CONSCIOUS
+		return
+	var/total_burn  = 0
+	var/total_brute = 0
+	for(var/obj/item/organ/external/O in organs)	//hardcoded to streamline things a bit
+		if(O.status & ORGAN_ROBOT)
+			continue //robot limbs don't count towards shock and crit
+		total_brute += O.brute_dam
+		total_burn  += O.burn_dam
+
+	var/oxy_l = ((species.flags & NO_BREATHE) ? 0 : getOxyLoss())
+	var/tox_l = ((species.flags & NO_POISON) ? 0 : getToxLoss())
+	var/clone_l = getCloneLoss()
+
+	health = maxHealth - oxy_l - tox_l - clone_l - total_burn - total_brute
+
+	//TODO: fix husking
+	if( ((maxHealth - total_burn) < config.health_threshold_dead) && stat == DEAD)
+		ChangeToHusk()
+	return
+
+/mob/living/carbon/human/adjustBrainLoss(var/amount)
+
+	if(status_flags & GODMODE)	return 0	//godmode
+
+	if(species && species.has_organ["brain"])
+		var/obj/item/organ/brain/sponge = internal_organs_by_name["brain"]
+		if(sponge)
+			sponge.take_damage(amount)
+			brainloss = sponge.damage
+		else
+			brainloss = 200
+	else
+		brainloss = 0
+
+/mob/living/carbon/human/setBrainLoss(var/amount)
+
+	if(status_flags & GODMODE)	return 0	//godmode
+
+	if(species && species.has_organ["brain"])
+		var/obj/item/organ/brain/sponge = internal_organs_by_name["brain"]
+		if(sponge)
+			sponge.damage = min(max(amount, 0),(maxHealth*2))
+			brainloss = sponge.damage
+		else
+			brainloss = 200
+	else
+		brainloss = 0
+
+/mob/living/carbon/human/getBrainLoss()
+
+	if(status_flags & GODMODE)	return 0	//godmode
+
+	if(species && species.has_organ["brain"])
+		var/obj/item/organ/brain/sponge = internal_organs_by_name["brain"]
+		if(sponge)
+			brainloss = min(sponge.damage,maxHealth*2)
+		else
+			brainloss = 200
+	else
+		brainloss = 0
+	return brainloss
+
+//These procs fetch a cumulative total damage from all organs
+/mob/living/carbon/human/getBruteLoss()
+	var/amount = 0
+	for(var/obj/item/organ/external/O in organs)
+		if(O.status & ORGAN_ROBOT)
+			continue //robot limbs don't count towards shock and crit
+		amount += O.brute_dam
+	return amount
+
+/mob/living/carbon/human/getFireLoss()
+	var/amount = 0
+	for(var/obj/item/organ/external/O in organs)
+		if(O.status & ORGAN_ROBOT)
+			continue //robot limbs don't count towards shock and crit
+		amount += O.burn_dam
+	return amount
+
+
+/mob/living/carbon/human/adjustBruteLoss(var/amount)
+	if(species && species.brute_mod)
+		amount = amount*species.brute_mod
+
+	if(amount > 0)
+		take_overall_damage(amount, 0)
+	else
+		heal_overall_damage(-amount, 0)
+	BITSET(hud_updateflag, HEALTH_HUD)
+
+/mob/living/carbon/human/adjustFireLoss(var/amount)
+	if(species && species.burn_mod)
+		amount = amount*species.burn_mod
+
+	if(amount > 0)
+		take_overall_damage(0, amount)
+	else
+		heal_overall_damage(0, -amount)
+	BITSET(hud_updateflag, HEALTH_HUD)
+
+/mob/living/carbon/human/proc/adjustBruteLossByPart(var/amount, var/organ_name, var/obj/damage_source = null)
+	if(species && species.brute_mod)
+		amount = amount*species.brute_mod
+
+	if (organ_name in organs_by_name)
+		var/obj/item/organ/external/O = get_organ(organ_name)
+
+		if(amount > 0)
+			O.take_damage(amount, 0, sharp=is_sharp(damage_source), edge=has_edge(damage_source), used_weapon=damage_source)
+		else
+			//if you don't want to heal robot organs, they you will have to check that yourself before using this proc.
+			O.heal_damage(-amount, 0, internal=0, robo_repair=(O.status & ORGAN_ROBOT))
+
+	BITSET(hud_updateflag, HEALTH_HUD)
+
+/mob/living/carbon/human/proc/adjustFireLossByPart(var/amount, var/organ_name, var/obj/damage_source = null)
+	if(species && species.burn_mod)
+		amount = amount*species.burn_mod
+
+	if (organ_name in organs_by_name)
+		var/obj/item/organ/external/O = get_organ(organ_name)
+
+		if(amount > 0)
+			O.take_damage(0, amount, sharp=is_sharp(damage_source), edge=has_edge(damage_source), used_weapon=damage_source)
+		else
+			//if you don't want to heal robot organs, they you will have to check that yourself before using this proc.
+			O.heal_damage(0, -amount, internal=0, robo_repair=(O.status & ORGAN_ROBOT))
+
+	BITSET(hud_updateflag, HEALTH_HUD)
+
+/mob/living/carbon/human/Stun(amount)
+	if(HULK in mutations)	return
+	..()
+
+/mob/living/carbon/human/Weaken(amount)
+	if(HULK in mutations)	return
+	..()
+
+/mob/living/carbon/human/Paralyse(amount)
+	if(HULK in mutations)	return
+	..()
+
+/mob/living/carbon/human/getCloneLoss()
+	if(species.flags & (NO_SCAN))
+		cloneloss = 0
+	return ..()
+
+/mob/living/carbon/human/setCloneLoss(var/amount)
+	if(species.flags & (NO_SCAN))
+		cloneloss = 0
+	else
+		..()
+
+/mob/living/carbon/human/adjustCloneLoss(var/amount)
+	..()
+
+	if(species.flags & (NO_SCAN))
+		cloneloss = 0
+		return
+
+	var/heal_prob = max(0, 80 - getCloneLoss())
+	var/mut_prob = min(80, getCloneLoss()+10)
+	if (amount > 0)
+		if (prob(mut_prob))
+			var/list/obj/item/organ/external/candidates = list()
+			for (var/obj/item/organ/external/O in organs)
+				if(!(O.status & ORGAN_MUTATED))
+					candidates |= O
+			if (candidates.len)
+				var/obj/item/organ/external/O = pick(candidates)
+				O.mutate()
+				src << "<span class = 'notice'>Something is not right with your [O.name]...</span>"
+				return
+	else
+		if (prob(heal_prob))
+			for (var/obj/item/organ/external/O in organs)
+				if (O.status & ORGAN_MUTATED)
+					O.unmutate()
+					src << "<span class = 'notice'>Your [O.name] is shaped normally again.</span>"
+					return
+
+	if (getCloneLoss() < 1)
+		for (var/obj/item/organ/external/O in organs)
+			if (O.status & ORGAN_MUTATED)
+				O.unmutate()
+				src << "<span class = 'notice'>Your [O.name] is shaped normally again.</span>"
+	BITSET(hud_updateflag, HEALTH_HUD)
+
+// Defined here solely to take species flags into account without having to recast at mob/living level.
+/mob/living/carbon/human/getOxyLoss()
+	if(species.flags & NO_BREATHE)
+		oxyloss = 0
+	return ..()
+
+/mob/living/carbon/human/adjustOxyLoss(var/amount)
+	if(species.flags & NO_BREATHE)
+		oxyloss = 0
+	else
+		..()
+
+/mob/living/carbon/human/setOxyLoss(var/amount)
+	if(species.flags & NO_BREATHE)
+		oxyloss = 0
+	else
+		..()
+
+/mob/living/carbon/human/getToxLoss()
+	if(species.flags & NO_POISON)
+		toxloss = 0
+	return ..()
+
+/mob/living/carbon/human/adjustToxLoss(var/amount)
+	if(species.flags & NO_POISON)
+		toxloss = 0
+	else
+		..()
+
+/mob/living/carbon/human/setToxLoss(var/amount)
+	if(species.flags & NO_POISON)
+		toxloss = 0
+	else
+		..()
+
+////////////////////////////////////////////
+
+//Returns a list of damaged organs
+/mob/living/carbon/human/proc/get_damaged_organs(var/brute, var/burn)
+	var/list/obj/item/organ/external/parts = list()
+	for(var/obj/item/organ/external/O in organs)
+		if((brute && O.brute_dam) || (burn && O.burn_dam))
+			parts += O
+	return parts
+
+//Returns a list of damageable organs
+/mob/living/carbon/human/proc/get_damageable_organs()
+	var/list/obj/item/organ/external/parts = list()
+	for(var/obj/item/organ/external/O in organs)
+		if(O.is_damageable())
+			parts += O
+	return parts
+
+//Heals ONE external organ, organ gets randomly selected from damaged ones.
+//It automatically updates damage overlays if necesary
+//It automatically updates health status
+/mob/living/carbon/human/heal_organ_damage(var/brute, var/burn)
+	var/list/obj/item/organ/external/parts = get_damaged_organs(brute,burn)
+	if(!parts.len)	return
+	var/obj/item/organ/external/picked = pick(parts)
+	if(picked.heal_damage(brute,burn))
+		UpdateDamageIcon()
+		BITSET(hud_updateflag, HEALTH_HUD)
+	updatehealth()
+
+
+/*
+In most cases it makes more sense to use apply_damage() instead! And make sure to check armour if applicable.
+*/
+//Damages ONE external organ, organ gets randomly selected from damagable ones.
+//It automatically updates damage overlays if necesary
+//It automatically updates health status
+/mob/living/carbon/human/take_organ_damage(var/brute, var/burn, var/sharp = 0, var/edge = 0)
+	var/list/obj/item/organ/external/parts = get_damageable_organs()
+	if(!parts.len)	return
+	var/obj/item/organ/external/picked = pick(parts)
+	if(picked.take_damage(brute,burn,sharp,edge))
+		UpdateDamageIcon()
+		BITSET(hud_updateflag, HEALTH_HUD)
+	updatehealth()
+	speech_problem_flag = 1
+
+
+//Heal MANY external organs, in random order
+/mob/living/carbon/human/heal_overall_damage(var/brute, var/burn)
+	var/list/obj/item/organ/external/parts = get_damaged_organs(brute,burn)
+
+	var/update = 0
+	while(parts.len && (brute>0 || burn>0) )
+		var/obj/item/organ/external/picked = pick(parts)
+
+		var/brute_was = picked.brute_dam
+		var/burn_was = picked.burn_dam
+
+		update |= picked.heal_damage(brute,burn)
+
+		brute -= (brute_was-picked.brute_dam)
+		burn -= (burn_was-picked.burn_dam)
+
+		parts -= picked
+	updatehealth()
+	BITSET(hud_updateflag, HEALTH_HUD)
+	speech_problem_flag = 1
+	if(update)	UpdateDamageIcon()
+
+// damage MANY external organs, in random order
+/mob/living/carbon/human/take_overall_damage(var/brute, var/burn, var/sharp = 0, var/edge = 0, var/used_weapon = null)
+	if(status_flags & GODMODE)	return	//godmode
+	var/list/obj/item/organ/external/parts = get_damageable_organs()
+	var/update = 0
+	while(parts.len && (brute>0 || burn>0) )
+		var/obj/item/organ/external/picked = pick(parts)
+
+		var/brute_was = picked.brute_dam
+		var/burn_was = picked.burn_dam
+
+		update |= picked.take_damage(brute,burn,sharp,edge,used_weapon)
+		brute	-= (picked.brute_dam - brute_was)
+		burn	-= (picked.burn_dam - burn_was)
+
+		parts -= picked
+	updatehealth()
+	BITSET(hud_updateflag, HEALTH_HUD)
+	if(update)	UpdateDamageIcon()
+
+
+////////////////////////////////////////////
+
+/*
+This function restores the subjects blood to max.
+*/
+/mob/living/carbon/human/proc/restore_blood()
+	if(!(species.flags & NO_BLOOD))
+		var/blood_volume = vessel.get_reagent_amount("blood")
+		vessel.add_reagent("blood",560.0-blood_volume)
+
+
+/*
+This function restores all organs.
+*/
+/mob/living/carbon/human/restore_all_organs()
+	for(var/obj/item/organ/external/current_organ in organs)
+		current_organ.rejuvenate()
+
+/mob/living/carbon/human/proc/HealDamage(zone, brute, burn)
+	var/obj/item/organ/external/E = get_organ(zone)
+	if(istype(E, /obj/item/organ/external))
+		if (E.heal_damage(brute, burn))
+			UpdateDamageIcon()
+			BITSET(hud_updateflag, HEALTH_HUD)
+	else
+		return 0
+	return
+
+
+/mob/living/carbon/human/proc/get_organ(var/zone)
+	if(!zone)	zone = "chest"
+	if (zone in list( "eyes", "mouth" ))
+		zone = "head"
+	return organs_by_name[zone]
+
+/mob/living/carbon/human/apply_damage(var/damage = 0, var/damagetype = BRUTE, var/def_zone = null, var/blocked = 0, var/sharp = 0, var/edge = 0, var/obj/used_weapon = null)
+
+	//visible_message("Hit debug. [damage] | [damagetype] | [def_zone] | [blocked] | [sharp] | [used_weapon]")
+
+	//Handle other types of damage
+	if((damagetype != BRUTE) && (damagetype != BURN))
+		if(damagetype == HALLOSS && !(species && (species.flags & NO_PAIN)))
+			if ((damage > 25 && prob(20)) || (damage > 50 && prob(60)))
+				emote("scream")
+
+		..(damage, damagetype, def_zone, blocked)
+		return 1
+
+	//Handle BRUTE and BURN damage
+	handle_suit_punctures(damagetype, damage, def_zone)
+
+	if(blocked >= 2)	return 0
+
+	var/obj/item/organ/external/organ = null
+	if(isorgan(def_zone))
+		organ = def_zone
+	else
+		if(!def_zone)	def_zone = ran_zone(def_zone)
+		organ = get_organ(check_zone(def_zone))
+	if(!organ)	return 0
+
+	if(blocked)
+		damage = (damage/(blocked+1))
+
+	switch(damagetype)
+		if(BRUTE)
+			damageoverlaytemp = 20
+			if(species && species.brute_mod)
+				damage = damage*species.brute_mod
+			if(organ.take_damage(damage, 0, sharp, edge, used_weapon))
+				UpdateDamageIcon()
+		if(BURN)
+			damageoverlaytemp = 20
+			if(species && species.burn_mod)
+				damage = damage*species.burn_mod
+			if(organ.take_damage(0, damage, sharp, edge, used_weapon))
+				UpdateDamageIcon()
+
+	// Will set our damageoverlay icon to the next level, which will then be set back to the normal level the next mob.Life().
+	updatehealth()
+	BITSET(hud_updateflag, HEALTH_HUD)
+	return 1