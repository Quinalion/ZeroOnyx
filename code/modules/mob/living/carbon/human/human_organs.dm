/mob/living/carbon/human/proc/update_eyes()
	var/obj/item/organ/eyes/eyes = internal_organs_by_name["eyes"]
	if(eyes)
		eyes.update_colour()
		regenerate_icons()

/mob/living/carbon/var/list/internal_organs = list()
/mob/living/carbon/human/var/list/organs = list()
/mob/living/carbon/human/var/list/organs_by_name = list() // map organ names to organs
/mob/living/carbon/human/var/list/internal_organs_by_name = list() // so internal organs have less ickiness too

// Takes care of organ related updates, such as broken and missing limbs
/mob/living/carbon/human/proc/handle_organs()

	number_wounds = 0
	var/force_process = 0
	var/damage_this_tick = getBruteLoss() + getFireLoss() + getToxLoss()
	if(damage_this_tick > last_dam)
		force_process = 1
	last_dam = damage_this_tick
	if(force_process)
		bad_external_organs.Cut()
		for(var/obj/item/organ/external/Ex in organs)
			bad_external_organs |= Ex

	//processing internal organs is pretty cheap, do that first.
	for(var/obj/item/organ/I in internal_organs)
		I.process()

	handle_stance()
	handle_grasp()

	if(!force_process && !bad_external_organs.len)
		return

	for(var/obj/item/organ/external/E in bad_external_organs)
		if(!E)
			continue
		if(!E.need_process())
			bad_external_organs -= E
			continue
		else
			E.process()
			number_wounds += E.number_wounds

			if (!lying && world.time - l_move_time < 15)
			//Moving around with fractured ribs won't do you any good
				if (E.is_broken() && E.internal_organs && E.internal_organs.len && prob(15))
					var/obj/item/organ/I = pick(E.internal_organs)
					custom_pain("You feel broken bones moving in your [E.name]!", 1)
					I.take_damage(rand(3,5))

				//Moving makes open wounds get infected much faster
				if (E.wounds.len)
					for(var/datum/wound/W in E.wounds)
						if (W.infection_check())
							W.germ_level += 1

/mob/living/carbon/human/proc/handle_stance()
	// Don't need to process any of this if they aren't standing anyways
	// unless their stance is damaged, and we want to check if they should stay down
	if (!stance_damage && (lying || resting) && (life_tick % 4) == 0)
		return

	stance_damage = 0

	// Buckled to a bed/chair. Stance damage is forced to 0 since they're sitting on something solid
	if (istype(buckled, /obj/structure/bed))
		return

	for(var/limb_tag in list("l_leg","r_leg","l_foot","r_foot"))
		var/obj/item/organ/external/E = organs_by_name[limb_tag]
<<<<<<< HEAD
		if(!E || (E.status & (ORGAN_DESTROYED|ORGAN_DEAD)) || E.is_malfunctioning())
			stance_damage += 2 // let it fail even if just foot&leg. Also malfunctioning happens sporadically so it should impact more when it procs
=======
		if(!E || (E.status & (ORGAN_DESTROYED|ORGAN_DEAD)))
			stance_damage += 2 // let it fail even if just foot&leg
		else if (E.is_malfunctioning())
			//malfunctioning only happens intermittently so treat it as a missing limb when it procs
			stance_damage += 2
			if(prob(10))
				visible_message("\The [src]'s [E.name] [pick("twitches", "shudders")] and sparks!")
				var/datum/effect/effect/system/spark_spread/spark_system = new ()
				spark_system.set_up(5, 0, src)
				spark_system.attach(src)
				spark_system.start()
				spawn(10)
					qdel(spark_system)
>>>>>>> 1edc1683
		else if (E.is_broken() || !E.is_usable())
			stance_damage += 1
		else if (E.is_dislocated())
			stance_damage += 0.5

	// Canes and crutches help you stand (if the latter is ever added)
	// One cane mitigates a broken leg+foot, or a missing foot.
	// Two canes are needed for a lost leg. If you are missing both legs, canes aren't gonna help you.
	if (l_hand && istype(l_hand, /obj/item/weapon/cane))
		stance_damage -= 2
	if (r_hand && istype(r_hand, /obj/item/weapon/cane))
		stance_damage -= 2

	// standing is poor
	if(stance_damage >= 4 || (stance_damage >= 2 && prob(5)))
		if(!(lying || resting))
			if(species && !(species.flags & NO_PAIN))
				emote("scream")
			custom_emote(1, "collapses!")
		Weaken(5) //can't emote while weakened, apparently.

/mob/living/carbon/human/proc/handle_grasp()
	if(!l_hand && !r_hand)
		return

	// You should not be able to pick anything up, but stranger things have happened.
	if(l_hand)
		for(var/limb_tag in list("l_hand","l_arm"))
			var/obj/item/organ/external/E = get_organ(limb_tag)
			if(!E)
				visible_message("<span class='danger'>Lacking a functioning left hand, \the [src] drops \the [l_hand].</span>")
				drop_from_inventory(l_hand)
				break

	if(r_hand)
		for(var/limb_tag in list("r_hand","r_arm"))
			var/obj/item/organ/external/E = get_organ(limb_tag)
			if(!E)
				visible_message("<span class='danger'>Lacking a functioning right hand, \the [src] drops \the [r_hand].</span>")
				drop_from_inventory(r_hand)
				break

	// Check again...
	if(!l_hand && !r_hand)
		return

	for (var/obj/item/organ/external/E in organs)
		if(!E || !E.can_grasp || (E.status & ORGAN_SPLINTED))
			continue

		if(E.is_broken() || E.is_dislocated())
			if(E.body_part == HAND_LEFT)
				if(!l_hand)
					continue
				drop_from_inventory(l_hand)
			else
				if(!r_hand)
					continue
				drop_from_inventory(r_hand)

			var/emote_scream = pick("screams in pain and ", "lets out a sharp cry and ", "cries out and ")
			emote("me", 1, "[(species.flags & NO_PAIN) ? "" : emote_scream ]drops what they were holding in their [E.name]!")

		else if(E.is_malfunctioning())

			if(E.body_part == HAND_LEFT)
				if(!l_hand)
					continue
				drop_from_inventory(l_hand)
			else
				if(!r_hand)
					continue
				drop_from_inventory(r_hand)

			emote("me", 1, "drops what they were holding, their [E.name] malfunctioning!")

			var/datum/effect/effect/system/spark_spread/spark_system = new /datum/effect/effect/system/spark_spread()
			spark_system.set_up(5, 0, src)
			spark_system.attach(src)
			spark_system.start()
			spawn(10)
				qdel(spark_system)

//Handles chem traces
/mob/living/carbon/human/proc/handle_trace_chems()
	//New are added for reagents to random organs.
	for(var/datum/reagent/A in reagents.reagent_list)
		var/obj/item/organ/O = pick(organs)
		O.trace_chemicals[A.name] = 100<|MERGE_RESOLUTION|>--- conflicted
+++ resolved
@@ -70,10 +70,6 @@
 
 	for(var/limb_tag in list("l_leg","r_leg","l_foot","r_foot"))
 		var/obj/item/organ/external/E = organs_by_name[limb_tag]
-<<<<<<< HEAD
-		if(!E || (E.status & (ORGAN_DESTROYED|ORGAN_DEAD)) || E.is_malfunctioning())
-			stance_damage += 2 // let it fail even if just foot&leg. Also malfunctioning happens sporadically so it should impact more when it procs
-=======
 		if(!E || (E.status & (ORGAN_DESTROYED|ORGAN_DEAD)))
 			stance_damage += 2 // let it fail even if just foot&leg
 		else if (E.is_malfunctioning())
@@ -87,7 +83,6 @@
 				spark_system.start()
 				spawn(10)
 					qdel(spark_system)
->>>>>>> 1edc1683
 		else if (E.is_broken() || !E.is_usable())
 			stance_damage += 1
 		else if (E.is_dislocated())
