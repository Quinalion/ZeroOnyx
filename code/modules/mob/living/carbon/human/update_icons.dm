--- conflicted
+++ resolved
@@ -1,1063 +1,1057 @@
-/*
-	Global associative list for caching humanoid icons.
-	Index format m or f, followed by a string of 0 and 1 to represent bodyparts followed by husk fat hulk skeleton 1 or 0.
-	TODO: Proper documentation
-	icon_key is [species.race_key][g][husk][fat][hulk][skeleton][s_tone]
-*/
-var/global/list/human_icon_cache = list()
-var/global/list/tail_icon_cache = list() //key is [species.race_key][r_skin][g_skin][b_skin]
-var/global/list/light_overlay_cache = list()
-
-	///////////////////////
-	//UPDATE_ICONS SYSTEM//
-	///////////////////////
-/*
-Calling this  a system is perhaps a bit trumped up. It is essentially update_clothing dismantled into its
-core parts. The key difference is that when we generate overlays we do not generate either lying or standing
-versions. Instead, we generate both and store them in two fixed-length lists, both using the same list-index
-(The indexes are in update_icons.dm): Each list for humans is (at the time of writing) of length 19.
-This will hopefully be reduced as the system is refined.
-
-	var/overlays_lying[19]			//For the lying down stance
-	var/overlays_standing[19]		//For the standing stance
-
-When we call update_icons, the 'lying' variable is checked and then the appropriate list is assigned to our overlays!
-That in itself uses a tiny bit more memory (no more than all the ridiculous lists the game has already mind you).
-
-On the other-hand, it should be very CPU cheap in comparison to the old system.
-In the old system, we updated all our overlays every life() call, even if we were standing still inside a crate!
-or dead!. 25ish overlays, all generated from scratch every second for every xeno/human/monkey and then applied.
-More often than not update_clothing was being called a few times in addition to that! CPU was not the only issue,
-all those icons had to be sent to every client. So really the cost was extremely cumulative. To the point where
-update_clothing would frequently appear in the top 10 most CPU intensive procs during profiling.
-
-Another feature of this new system is that our lists are indexed. This means we can update specific overlays!
-So we only regenerate icons when we need them to be updated! This is the main saving for this system.
-
-In practice this means that:
-	everytime you fall over, we just switch between precompiled lists. Which is fast and cheap.
-	Everytime you do something minor like take a pen out of your pocket, we only update the in-hand overlay
-	etc...
-
-
-There are several things that need to be remembered:
-
->	Whenever we do something that should cause an overlay to update (which doesn't use standard procs
-	( i.e. you do something like l_hand = /obj/item/something new(src) )
-	You will need to call the relevant update_inv_* proc:
-		update_inv_head()
-		update_inv_wear_suit()
-		update_inv_gloves()
-		update_inv_shoes()
-		update_inv_w_uniform()
-		update_inv_glasse()
-		update_inv_l_hand()
-		update_inv_r_hand()
-		update_inv_belt()
-		update_inv_wear_id()
-		update_inv_ears()
-		update_inv_s_store()
-		update_inv_pockets()
-		update_inv_back()
-		update_inv_handcuffed()
-		update_inv_wear_mask()
-
-	All of these are named after the variable they update from. They are defined at the mob/ level like
-	update_clothing was, so you won't cause undefined proc runtimes with usr.update_inv_wear_id() if the usr is a
-	slime etc. Instead, it'll just return without doing any work. So no harm in calling it for slimes and such.
-
-
->	There are also these special cases:
-		update_mutations()	//handles updating your appearance for certain mutations.  e.g TK head-glows
-		UpdateDamageIcon()	//handles damage overlays for brute/burn damage //(will rename this when I geta round to it)
-		update_body()	//Handles updating your mob's icon to reflect their gender/race/complexion etc
-		update_hair()	//Handles updating your hair overlay (used to be update_face, but mouth and
-																			...eyes were merged into update_body)
-		update_targeted() // Updates the target overlay when someone points a gun at you
-
->	All of these procs update our overlays_lying and overlays_standing, and then call update_icons() by default.
-	If you wish to update several overlays at once, you can set the argument to 0 to disable the update and call
-	it manually:
-		e.g.
-		update_inv_head(0)
-		update_inv_l_hand(0)
-		update_inv_r_hand()		//<---calls update_icons()
-
-	or equivillantly:
-		update_inv_head(0)
-		update_inv_l_hand(0)
-		update_inv_r_hand(0)
-		update_icons()
-
->	If you need to update all overlays you can use regenerate_icons(). it works exactly like update_clothing used to.
-
->	I reimplimented an old unused variable which was in the code called (coincidentally) var/update_icon
-	It can be used as another method of triggering regenerate_icons(). It's basically a flag that when set to non-zero
-	will call regenerate_icons() at the next life() call and then reset itself to 0.
-	The idea behind it is icons are regenerated only once, even if multiple events requested it.
-
-This system is confusing and is still a WIP. It's primary goal is speeding up the controls of the game whilst
-reducing processing costs. So please bear with me while I iron out the kinks. It will be worth it, I promise.
-If I can eventually free var/lying stuff from the life() process altogether, stuns/death/status stuff
-will become less affected by lag-spikes and will be instantaneous! :3
-
-If you have any questions/constructive-comments/bugs-to-report/or have a massivly devestated butt...
-Please contact me on #coderbus IRC. ~Carn x
-*/
-
-//Human Overlays Indexes/////////
-#define MUTATIONS_LAYER			1
-#define DAMAGE_LAYER			2
-#define SURGERY_LEVEL			3		//bs12 specific.
-#define UNIFORM_LAYER			4
-#define ID_LAYER				5
-#define SHOES_LAYER				6
-#define GLOVES_LAYER			7
-#define SUIT_LAYER				8
-#define TAIL_LAYER				9		//bs12 specific. this hack is probably gonna come back to haunt me
-#define GLASSES_LAYER			10
-#define BELT_LAYER				11		//Possible make this an overlay of somethign required to wear a belt?
-#define SUIT_STORE_LAYER		12
-#define BACK_LAYER				13
-#define HAIR_LAYER				14		//TODO: make part of head layer?
-#define EARS_LAYER				15
-#define FACEMASK_LAYER			16
-#define HEAD_LAYER				17
-#define COLLAR_LAYER			18
-#define HANDCUFF_LAYER			19
-#define LEGCUFF_LAYER			20
-#define L_HAND_LAYER			21
-#define R_HAND_LAYER			22
-#define FIRE_LAYER				23		//If you're on fire
-#define TARGETED_LAYER			24		//BS12: Layer for the target overlay from weapon targeting system
-#define TOTAL_LAYERS			24
-//////////////////////////////////
-
-/mob/living/carbon/human
-	var/list/overlays_standing[TOTAL_LAYERS]
-	var/previous_damage_appearance // store what the body last looked like, so we only have to update it if something changed
-
-//UPDATES OVERLAYS FROM OVERLAYS_LYING/OVERLAYS_STANDING
-//this proc is messy as I was forced to include some old laggy cloaking code to it so that I don't break cloakers
-//I'll work on removing that stuff by rewriting some of the cloaking stuff at a later date.
-/mob/living/carbon/human/update_icons()
-	lying_prev = lying	//so we don't update overlays for lying/standing unless our stance changes again
-	update_hud()		//TODO: remove the need for this
-	overlays.Cut()
-
-	var/stealth = 0
-	//cloaking devices. //TODO: get rid of this :<
-	for(var/obj/item/weapon/cloaking_device/S in list(l_hand,r_hand,belt,l_store,r_store))
-		if(S.active)
-			stealth = 1
-			break
-	if(stealth)
-		icon = 'icons/mob/human.dmi'
-		icon_state = "body_cloaked"
-		var/image/I	= overlays_standing[L_HAND_LAYER]
-		if(istype(I))	overlays += I
-		I 			= overlays_standing[R_HAND_LAYER]
-		if(istype(I))	overlays += I
-	else if (icon_update)
-		icon = stand_icon
-		for(var/image/I in overlays_standing)
-			overlays += I
-
-	if(lying && !species.prone_icon) //Only rotate them if we're not drawing a specific icon for being prone.
-		var/matrix/M = matrix()
-		M.Turn(90)
-		M.Scale(size_multiplier)
-		M.Translate(1,-6)
-		src.transform = M
-	else
-		var/matrix/M = matrix()
-		M.Scale(size_multiplier)
-		M.Translate(0, 16*(size_multiplier-1))
-		src.transform = M
-
-var/global/list/damage_icon_parts = list()
-
-//DAMAGE OVERLAYS
-//constructs damage icon for each organ from mask * damage field and saves it in our overlays_ lists
-/mob/living/carbon/human/UpdateDamageIcon(var/update_icons=1)
-	// first check whether something actually changed about damage appearance
-	var/damage_appearance = ""
-
-	for(var/obj/item/organ/external/O in organs)
-		if(O.is_stump())
-			continue
-		if(O.status & ORGAN_DESTROYED) damage_appearance += "d"
-		else
-			damage_appearance += O.damage_state
-
-	if(damage_appearance == previous_damage_appearance)
-		// nothing to do here
-		return
-
-	previous_damage_appearance = damage_appearance
-
-	var/icon/standing = new /icon(species.damage_overlays, "00")
-
-	var/image/standing_image = new /image("icon" = standing)
-
-	// blend the individual damage states with our icons
-	for(var/obj/item/organ/external/O in organs)
-		if(O.is_stump())
-			continue
-		if(!(O.status & ORGAN_DESTROYED))
-			O.update_icon()
-			if(O.damage_state == "00") continue
-			var/icon/DI
-			var/cache_index = "[O.damage_state]/[O.icon_name]/[species.blood_color]/[species.name]"
-			if(damage_icon_parts[cache_index] == null)
-				DI = new /icon(species.damage_overlays, O.damage_state)			// the damage icon for whole human
-				DI.Blend(new /icon(species.damage_mask, O.icon_name), ICON_MULTIPLY)	// mask with this organ's pixels
-				DI.Blend(species.blood_color, ICON_MULTIPLY)
-				damage_icon_parts[cache_index] = DI
-			else
-				DI = damage_icon_parts[cache_index]
-
-			standing_image.overlays += DI
-
-	overlays_standing[DAMAGE_LAYER]	= standing_image
-
-	if(update_icons)   update_icons()
-
-//BASE MOB SPRITE
-/mob/living/carbon/human/proc/update_body(var/update_icons=1)
-
-	var/husk_color_mod = rgb(96,88,80)
-	var/hulk_color_mod = rgb(48,224,40)
-
-	var/husk = (HUSK in src.mutations)
-	var/fat = (FAT in src.mutations)
-	var/hulk = (HULK in src.mutations)
-	var/skeleton = (SKELETON in src.mutations)
-
-	//CACHING: Generate an index key from visible bodyparts.
-	//0 = destroyed, 1 = normal, 2 = robotic, 3 = necrotic.
-
-	//Create a new, blank icon for our mob to use.
-	if(stand_icon)
-		qdel(stand_icon)
-	stand_icon = new(species.icon_template ? species.icon_template : 'icons/mob/human.dmi',"blank")
-<<<<<<< HEAD
-	var/icon_key = ""
-=======
-
-	var/icon_key = "[species.race_key][g][s_tone][r_skin][g_skin][b_skin]"
-	if(lip_style)
-		icon_key += "[lip_style]"
-	else
-		icon_key += "nolips"
->>>>>>> 03927918
-	var/obj/item/organ/eyes/eyes = internal_organs_by_name["eyes"]
-	if(eyes)
-		icon_key += "[rgb(eyes.eye_colour[1], eyes.eye_colour[2], eyes.eye_colour[3])]"
-	else
-		icon_key += "#000000"
-
-	for(var/organ_tag in species.has_limbs)
-		var/obj/item/organ/external/part = organs_by_name[organ_tag]
-		if(isnull(part) || part.is_stump() || (part.status & ORGAN_DESTROYED))
-			icon_key += "0"
-		else if(part.status & ORGAN_ROBOT)
-			icon_key += "2[part.model ? "-[part.model]": ""]"
-		else if(part.status & ORGAN_DEAD)
-			icon_key += "3"
-		else
-			icon_key += "1"
-		if(part)
-			icon_key += "[part.species.race_key]"
-			icon_key += "[part.dna.GetUIState(DNA_UI_GENDER)]"
-			icon_key += "[part.dna.GetUIValue(DNA_UI_SKIN_TONE)]"
-			if(part.s_col)
-				icon_key += "[rgb(part.s_col[1],part.s_col[2],part.s_col[3])]"
-	icon_key = "[icon_key][husk ? 1 : 0][fat ? 1 : 0][hulk ? 1 : 0][skeleton ? 1 : 0]"
-
-	var/icon/base_icon
-	if(human_icon_cache[icon_key])
-		base_icon = human_icon_cache[icon_key]
-	else
-		//BEGIN CACHED ICON GENERATION.
-		var/obj/item/organ/external/chest = get_organ("chest")
-		base_icon = chest.get_icon()
-
-		for(var/obj/item/organ/external/part in organs)
-			var/icon/temp = part.get_icon(skeleton)
-			//That part makes left and right legs drawn topmost and lowermost when human looks WEST or EAST
-			//And no change in rendering for other parts (they icon_position is 0, so goes to 'else' part)
-			if(part.icon_position&(LEFT|RIGHT))
-				var/icon/temp2 = new('icons/mob/human.dmi',"blank")
-				temp2.Insert(new/icon(temp,dir=NORTH),dir=NORTH)
-				temp2.Insert(new/icon(temp,dir=SOUTH),dir=SOUTH)
-				if(!(part.icon_position & LEFT))
-					temp2.Insert(new/icon(temp,dir=EAST),dir=EAST)
-				if(!(part.icon_position & RIGHT))
-					temp2.Insert(new/icon(temp,dir=WEST),dir=WEST)
-				base_icon.Blend(temp2, ICON_OVERLAY)
-				if(part.icon_position & LEFT)
-					temp2.Insert(new/icon(temp,dir=EAST),dir=EAST)
-				if(part.icon_position & RIGHT)
-					temp2.Insert(new/icon(temp,dir=WEST),dir=WEST)
-				base_icon.Blend(temp2, ICON_UNDERLAY)
-			else
-				base_icon.Blend(temp, ICON_OVERLAY)
-
-		if(!skeleton)
-			if(husk)
-				base_icon.ColorTone(husk_color_mod)
-			else if(hulk)
-				var/list/tone = ReadRGB(hulk_color_mod)
-				base_icon.MapColors(rgb(tone[1],0,0),rgb(0,tone[2],0),rgb(0,0,tone[3]))
-
-		//Handle husk overlay.
-		if(husk && ("overlay_husk" in icon_states(species.icobase)))
-			var/icon/mask = new(base_icon)
-			var/icon/husk_over = new(species.icobase,"overlay_husk")
-			mask.MapColors(0,0,0,1, 0,0,0,1, 0,0,0,1, 0,0,0,1, 0,0,0,0)
-			husk_over.Blend(mask, ICON_ADD)
-			base_icon.Blend(husk_over, ICON_OVERLAY)
-
-		human_icon_cache[icon_key] = base_icon
-
-	//END CACHED ICON GENERATION.
-	stand_icon.Blend(base_icon,ICON_OVERLAY)
-
-	//Underwear
-	if(underwear && species.flags & HAS_UNDERWEAR)
-		stand_icon.Blend(new /icon('icons/mob/human.dmi', underwear), ICON_OVERLAY)
-
-	if(undershirt && species.flags & HAS_UNDERWEAR)
-		stand_icon.Blend(new /icon('icons/mob/human.dmi', undershirt), ICON_OVERLAY)
-
-	if(update_icons)
-		update_icons()
-
-	//tail
-	update_tail_showing(0)
-
-//HAIR OVERLAY
-/mob/living/carbon/human/proc/update_hair(var/update_icons=1)
-	//Reset our hair
-	overlays_standing[HAIR_LAYER]	= null
-
-	var/obj/item/organ/external/head/head_organ = get_organ("head")
-	if(!head_organ || head_organ.is_stump() || (head_organ.status & ORGAN_DESTROYED) )
-		if(update_icons)   update_icons()
-		return
-
-	//masks and helmets can obscure our hair.
-	if( (head && (head.flags & BLOCKHAIR)) || (wear_mask && (wear_mask.flags & BLOCKHAIR)))
-		if(update_icons)   update_icons()
-		return
-
-	//base icons
-	var/icon/face_standing	= new /icon('icons/mob/human_face.dmi',"bald_s")
-
-	if(f_style)
-		var/datum/sprite_accessory/facial_hair_style = facial_hair_styles_list[f_style]
-		if(facial_hair_style && facial_hair_style.species_allowed && (src.species.name in facial_hair_style.species_allowed))
-			var/icon/facial_s = new/icon("icon" = facial_hair_style.icon, "icon_state" = "[facial_hair_style.icon_state]_s")
-			if(facial_hair_style.do_colouration)
-				facial_s.Blend(rgb(r_facial, g_facial, b_facial), ICON_ADD)
-
-			face_standing.Blend(facial_s, ICON_OVERLAY)
-
-	if(h_style && !(head && (head.flags & BLOCKHEADHAIR)))
-		var/datum/sprite_accessory/hair_style = hair_styles_list[h_style]
-		if(hair_style && src.species.name in hair_style.species_allowed)
-			var/icon/hair_s = new/icon("icon" = hair_style.icon, "icon_state" = "[hair_style.icon_state]_s")
-			if(hair_style.do_colouration)
-				hair_s.Blend(rgb(r_hair, g_hair, b_hair), ICON_ADD)
-
-			face_standing.Blend(hair_s, ICON_OVERLAY)
-
-	overlays_standing[HAIR_LAYER]	= image(face_standing)
-
-	if(update_icons)   update_icons()
-
-/mob/living/carbon/human/update_mutations(var/update_icons=1)
-	var/fat
-	if(FAT in mutations)
-		fat = "fat"
-
-	var/image/standing	= image("icon" = 'icons/effects/genetics.dmi')
-	var/add_image = 0
-	var/g = "m"
-	if(gender == FEMALE)	g = "f"
-	// DNA2 - Drawing underlays.
-	for(var/datum/dna/gene/gene in dna_genes)
-		if(!gene.block)
-			continue
-		if(gene.is_active(src))
-			var/underlay=gene.OnDrawUnderlays(src,g,fat)
-			if(underlay)
-				standing.underlays += underlay
-				add_image = 1
-	for(var/mut in mutations)
-		switch(mut)
-			/*
-			if(HULK)
-				if(fat)
-					standing.underlays	+= "hulk_[fat]_s"
-				else
-					standing.underlays	+= "hulk_[g]_s"
-				add_image = 1
-			if(COLD_RESISTANCE)
-				standing.underlays	+= "fire[fat]_s"
-				add_image = 1
-			if(TK)
-				standing.underlays	+= "telekinesishead[fat]_s"
-				add_image = 1
-			*/
-			if(LASER)
-				standing.overlays	+= "lasereyes_s"
-				add_image = 1
-	if(add_image)
-		overlays_standing[MUTATIONS_LAYER]	= standing
-	else
-		overlays_standing[MUTATIONS_LAYER]	= null
-	if(update_icons)   update_icons()
-
-//Call when target overlay should be added/removed
-/mob/living/carbon/human/update_targeted(var/update_icons=1)
-	if (targeted_by && target_locked)
-		overlays_standing[TARGETED_LAYER]	= target_locked
-	else if (!targeted_by && target_locked)
-		qdel(target_locked)
-	if (!targeted_by)
-		overlays_standing[TARGETED_LAYER]	= null
-	if(update_icons)		update_icons()
-
-
-/* --------------------------------------- */
-//For legacy support.
-/mob/living/carbon/human/regenerate_icons()
-	..()
-	if(transforming)		return
-
-	update_mutations(0)
-	update_body(0)
-	update_hair(0)
-	update_inv_w_uniform(0)
-	update_inv_wear_id(0)
-	update_inv_gloves(0)
-	update_inv_glasses(0)
-	update_inv_ears(0)
-	update_inv_shoes(0)
-	update_inv_s_store(0)
-	update_inv_wear_mask(0)
-	update_inv_head(0)
-	update_inv_belt(0)
-	update_inv_back(0)
-	update_inv_wear_suit(0)
-	update_inv_r_hand(0)
-	update_inv_l_hand(0)
-	update_inv_handcuffed(0)
-	update_inv_legcuffed(0)
-	update_inv_pockets(0)
-	update_fire(0)
-	update_surgery(0)
-	UpdateDamageIcon()
-	update_icons()
-	//Hud Stuff
-	update_hud()
-
-/* --------------------------------------- */
-//vvvvvv UPDATE_INV PROCS vvvvvv
-
-/mob/living/carbon/human/update_inv_w_uniform(var/update_icons=1)
-	if(w_uniform && istype(w_uniform, /obj/item/clothing/under) )
-		w_uniform.screen_loc = ui_iclothing
-
-		//determine the icon to use
-		var/icon/under_icon
-		if(w_uniform.icon_override)
-			under_icon = w_uniform.icon_override
-		else if(w_uniform.sprite_sheets && w_uniform.sprite_sheets[species.name])
-			under_icon = w_uniform.sprite_sheets[species.name]
-		else if(w_uniform.item_icons && w_uniform.item_icons[slot_w_uniform_str])
-			under_icon = w_uniform.item_icons[slot_w_uniform_str]
-		else
-			under_icon = INV_W_UNIFORM_DEF_ICON
-
-		//determine state to use
-		var/under_state
-		if(w_uniform.item_state_slots && w_uniform.item_state_slots[slot_w_uniform_str])
-			under_state = w_uniform.item_state_slots[slot_w_uniform_str]
-		else if(w_uniform.item_state)
-			under_state = w_uniform.item_state
-		else
-			under_state = w_uniform.icon_state
-
-		//need to append _s to the icon state for legacy compatibility
-		var/image/standing = image(icon = under_icon, icon_state = "[under_state]_s")
-
-		//apply blood overlay
-		if(w_uniform.blood_DNA)
-			var/image/bloodsies	= image(icon = species.blood_mask, icon_state = "uniformblood")
-			bloodsies.color		= w_uniform.blood_color
-			standing.overlays	+= bloodsies
-
-		//accessories
-		var/obj/item/clothing/under/under = w_uniform
-		if(under.accessories.len)
-			for(var/obj/item/clothing/accessory/A in under.accessories)
-				standing.overlays |= A.get_inv_mob_overlay()
-
-		overlays_standing[UNIFORM_LAYER]	= standing
-	else
-		overlays_standing[UNIFORM_LAYER]	= null
-
-	if(update_icons)
-		update_icons()
-
-/mob/living/carbon/human/update_inv_wear_id(var/update_icons=1)
-	if(wear_id)
-		wear_id.screen_loc = ui_id	//TODO
-		if(w_uniform && w_uniform:displays_id)
-			overlays_standing[ID_LAYER]	= image("icon" = 'icons/mob/mob.dmi', "icon_state" = "id")
-		else
-			overlays_standing[ID_LAYER]	= null
-	else
-		overlays_standing[ID_LAYER]	= null
-
-	BITSET(hud_updateflag, ID_HUD)
-	BITSET(hud_updateflag, WANTED_HUD)
-
-	if(update_icons)   update_icons()
-
-/mob/living/carbon/human/update_inv_gloves(var/update_icons=1)
-	if(gloves)
-		var/t_state = gloves.item_state
-		if(!t_state)	t_state = gloves.icon_state
-
-		var/image/standing
-		if(gloves.icon_override)
-			standing = image("icon" = gloves.icon_override, "icon_state" = "[t_state]")
-		else if(gloves.sprite_sheets && gloves.sprite_sheets[species.name])
-			standing = image("icon" = gloves.sprite_sheets[species.name], "icon_state" = "[t_state]")
-		else
-			standing = image("icon" = 'icons/mob/hands.dmi', "icon_state" = "[t_state]")
-
-		if(gloves.blood_DNA)
-			var/image/bloodsies	= image("icon" = species.blood_mask, "icon_state" = "bloodyhands")
-			bloodsies.color = gloves.blood_color
-			standing.overlays	+= bloodsies
-		gloves.screen_loc = ui_gloves
-		overlays_standing[GLOVES_LAYER]	= standing
-	else
-		if(blood_DNA)
-			var/image/bloodsies	= image("icon" = species.blood_mask, "icon_state" = "bloodyhands")
-			bloodsies.color = hand_blood_color
-			overlays_standing[GLOVES_LAYER]	= bloodsies
-		else
-			overlays_standing[GLOVES_LAYER]	= null
-	if(update_icons)   update_icons()
-
-
-/mob/living/carbon/human/update_inv_glasses(var/update_icons=1)
-	if(glasses)
-
-		if(glasses.icon_override)
-			overlays_standing[GLASSES_LAYER] = image("icon" = glasses.icon_override, "icon_state" = "[glasses.icon_state]")
-		else if(glasses.sprite_sheets && glasses.sprite_sheets[species.name])
-			overlays_standing[GLASSES_LAYER]= image("icon" = glasses.sprite_sheets[species.name], "icon_state" = "[glasses.icon_state]")
-		else
-			overlays_standing[GLASSES_LAYER]= image("icon" = 'icons/mob/eyes.dmi', "icon_state" = "[glasses.icon_state]")
-
-	else
-		overlays_standing[GLASSES_LAYER]	= null
-	if(update_icons)   update_icons()
-
-/mob/living/carbon/human/update_inv_ears(var/update_icons=1)
-	overlays_standing[EARS_LAYER] = null
-	if( (head && (head.flags & (BLOCKHAIR | BLOCKHEADHAIR))) || (wear_mask && (wear_mask.flags & (BLOCKHAIR | BLOCKHEADHAIR))))
-		if(update_icons)   update_icons()
-		return
-
-	if(l_ear || r_ear)
-		if(l_ear)
-
-			var/t_type = l_ear.icon_state
-			if(l_ear.icon_override)
-				t_type = "[t_type]_l"
-				overlays_standing[EARS_LAYER] = image("icon" = l_ear.icon_override, "icon_state" = "[t_type]")
-			else if(l_ear.sprite_sheets && l_ear.sprite_sheets[species.name])
-				t_type = "[t_type]_l"
-				overlays_standing[EARS_LAYER] = image("icon" = l_ear.sprite_sheets[species.name], "icon_state" = "[t_type]")
-			else
-				overlays_standing[EARS_LAYER] = image("icon" = 'icons/mob/ears.dmi', "icon_state" = "[t_type]")
-
-		if(r_ear)
-
-			var/t_type = r_ear.icon_state
-			if(r_ear.icon_override)
-				t_type = "[t_type]_r"
-				overlays_standing[EARS_LAYER] = image("icon" = r_ear.icon_override, "icon_state" = "[t_type]")
-			else if(r_ear.sprite_sheets && r_ear.sprite_sheets[species.name])
-				t_type = "[t_type]_r"
-				overlays_standing[EARS_LAYER] = image("icon" = r_ear.sprite_sheets[species.name], "icon_state" = "[t_type]")
-			else
-				overlays_standing[EARS_LAYER] = image("icon" = 'icons/mob/ears.dmi', "icon_state" = "[t_type]")
-
-	else
-		overlays_standing[EARS_LAYER]	= null
-	if(update_icons)   update_icons()
-
-/mob/living/carbon/human/update_inv_shoes(var/update_icons=1)
-	if(shoes && !(wear_suit && wear_suit.flags_inv & HIDESHOES))
-
-		var/image/standing
-		if(shoes.icon_override)
-			standing = image("icon" = shoes.icon_override, "icon_state" = "[shoes.icon_state]")
-		else if(shoes.sprite_sheets && shoes.sprite_sheets[species.name])
-			standing = image("icon" = shoes.sprite_sheets[species.name], "icon_state" = "[shoes.icon_state]")
-		else
-			standing = image("icon" = 'icons/mob/feet.dmi', "icon_state" = "[shoes.icon_state]")
-
-		if(shoes.blood_DNA)
-			var/image/bloodsies = image("icon" = species.blood_mask, "icon_state" = "shoeblood")
-			bloodsies.color = shoes.blood_color
-			standing.overlays += bloodsies
-		overlays_standing[SHOES_LAYER] = standing
-	else
-		if(feet_blood_DNA)
-			var/image/bloodsies = image("icon" = species.blood_mask, "icon_state" = "shoeblood")
-			bloodsies.color = feet_blood_color
-			overlays_standing[SHOES_LAYER] = bloodsies
-		else
-			overlays_standing[SHOES_LAYER] = null
-	if(update_icons)   update_icons()
-
-/mob/living/carbon/human/update_inv_s_store(var/update_icons=1)
-	if(s_store)
-		var/t_state = s_store.item_state
-		if(!t_state)	t_state = s_store.icon_state
-		overlays_standing[SUIT_STORE_LAYER]	= image("icon" = 'icons/mob/belt_mirror.dmi', "icon_state" = "[t_state]")
-		s_store.screen_loc = ui_sstore1		//TODO
-	else
-		overlays_standing[SUIT_STORE_LAYER]	= null
-	if(update_icons)   update_icons()
-
-
-/mob/living/carbon/human/update_inv_head(var/update_icons=1)
-	if(head)
-		head.screen_loc = ui_head		//TODO
-
-		//Determine the icon to use
-		var/t_icon
-		if(head.icon_override)
-			t_icon = head.icon_override
-		else if(head.sprite_sheets && head.sprite_sheets[species.name])
-			t_icon = head.sprite_sheets[species.name]
-<<<<<<< HEAD
-		else if(head.item_icons && (slot_head_str in head.item_icons))
-			t_icon = head.item_icons[slot_head_str]
-		else
-			t_icon = INV_HEAD_DEF_ICON
-
-		//Determine the state to use
-		var/t_state
-		if(head.item_state_slots && head.item_state_slots[slot_head_str])
-			t_state = head.item_state_slots[slot_head_str]
-		else if(head.item_state)
-			t_state = head.item_state
-		else
-			t_state = head.icon_state
-=======
-		else if(head.item_icons && (icon_head in head.item_icons))
-			t_icon = head.item_icons[icon_head]
-
-		//Determine the state to use
-		var/t_state = head.icon_state
-		if(istype(head, /obj/item/weapon/paper))
-			/* I don't like this, but bandaid to fix half the hats in the game
-			   being completely broken without re-breaking paper hats */
-			t_state = "paper"
->>>>>>> 03927918
-
-		//Create the image
-		var/image/standing = image(icon = t_icon, icon_state = t_state)
-
-		if(head.blood_DNA)
-			var/image/bloodsies = image("icon" = species.blood_mask, "icon_state" = "helmetblood")
-			bloodsies.color = head.blood_color
-			standing.overlays	+= bloodsies
-
-		if(istype(head,/obj/item/clothing/head))
-			var/obj/item/clothing/head/hat = head
-			if(hat.on && light_overlay_cache["[hat.light_overlay]"])
-				standing.overlays |= light_overlay_cache["[hat.light_overlay]"]
-
-		overlays_standing[HEAD_LAYER] = standing
-
-	else
-		overlays_standing[HEAD_LAYER]	= null
-	if(update_icons)   update_icons()
-
-/mob/living/carbon/human/update_inv_belt(var/update_icons=1)
-	if(belt)
-		belt.screen_loc = ui_belt	//TODO
-		var/t_state = belt.item_state
-		if(!t_state)	t_state = belt.icon_state
-		var/image/standing	= image("icon_state" = "[t_state]")
-
-		if(belt.icon_override)
-			standing.icon = belt.icon_override
-		else if(belt.sprite_sheets && belt.sprite_sheets[species.name])
-			standing.icon = belt.sprite_sheets[species.name]
-		else
-			standing.icon = 'icons/mob/belt.dmi'
-
-		if(belt.contents.len && istype(belt, /obj/item/weapon/storage/belt))
-			for(var/obj/item/i in belt.contents)
-				var/i_state = i.item_state
-				if(!i_state) i_state = i.icon_state
-				standing.overlays	+= image("icon" = 'icons/mob/belt.dmi', "icon_state" = "[i_state]")
-
-		overlays_standing[BELT_LAYER] = standing
-	else
-		overlays_standing[BELT_LAYER] = null
-	if(update_icons)   update_icons()
-
-
-/mob/living/carbon/human/update_inv_wear_suit(var/update_icons=1)
-
-	if( wear_suit && istype(wear_suit, /obj/item/) )
-		wear_suit.screen_loc = ui_oclothing
-
-		var/image/standing
-
-		var/t_icon = INV_SUIT_DEF_ICON
-		if(wear_suit.icon_override)
-			t_icon = wear_suit.icon_override
-		else if(wear_suit.sprite_sheets && wear_suit.sprite_sheets[species.name])
-			t_icon = wear_suit.sprite_sheets[species.name]
-		else if(wear_suit.item_icons && wear_suit.item_icons[slot_wear_suit_str])
-			t_icon = wear_suit.item_icons[slot_wear_suit_str]
-
-		standing = image("icon" = t_icon, "icon_state" = "[wear_suit.icon_state]")
-
-		if( istype(wear_suit, /obj/item/clothing/suit/straight_jacket) )
-			drop_from_inventory(handcuffed)
-			drop_l_hand()
-			drop_r_hand()
-
-		if(wear_suit.blood_DNA)
-			var/obj/item/clothing/suit/S = wear_suit
-			var/image/bloodsies = image("icon" = species.blood_mask, "icon_state" = "[S.blood_overlay_type]blood")
-			bloodsies.color = wear_suit.blood_color
-			standing.overlays	+= bloodsies
-
-		overlays_standing[SUIT_LAYER]	= standing
-		update_tail_showing(0)
-
-	else
-		overlays_standing[SUIT_LAYER]	= null
-		update_tail_showing(0)
-		update_inv_shoes(0)
-
-	update_collar(0)
-
-	if(update_icons)   update_icons()
-
-/mob/living/carbon/human/update_inv_pockets(var/update_icons=1)
-	if(l_store)			l_store.screen_loc = ui_storage1	//TODO
-	if(r_store)			r_store.screen_loc = ui_storage2	//TODO
-	if(update_icons)	update_icons()
-
-
-/mob/living/carbon/human/update_inv_wear_mask(var/update_icons=1)
-	if( wear_mask && ( istype(wear_mask, /obj/item/clothing/mask) || istype(wear_mask, /obj/item/clothing/accessory) ) && !(head && head.flags_inv & HIDEMASK))
-		wear_mask.screen_loc = ui_mask	//TODO
-
-		var/image/standing
-		if(wear_mask.icon_override)
-			standing = image("icon" = wear_mask.icon_override, "icon_state" = "[wear_mask.icon_state]")
-		else if(wear_mask.sprite_sheets && wear_mask.sprite_sheets[species.name])
-			standing = image("icon" = wear_mask.sprite_sheets[species.name], "icon_state" = "[wear_mask.icon_state]")
-		else
-			standing = image("icon" = 'icons/mob/mask.dmi', "icon_state" = "[wear_mask.icon_state]")
-
-		if( !istype(wear_mask, /obj/item/clothing/mask/smokable/cigarette) && wear_mask.blood_DNA )
-			var/image/bloodsies = image("icon" = species.blood_mask, "icon_state" = "maskblood")
-			bloodsies.color = wear_mask.blood_color
-			standing.overlays	+= bloodsies
-		overlays_standing[FACEMASK_LAYER]	= standing
-	else
-		overlays_standing[FACEMASK_LAYER]	= null
-	if(update_icons)   update_icons()
-
-
-/mob/living/carbon/human/update_inv_back(var/update_icons=1)
-	if(back)
-		back.screen_loc = ui_back	//TODO
-
-		//determine the icon to use
-		var/icon/overlay_icon
-		if(back.icon_override)
-			overlay_icon = back.icon_override
-		else if(istype(back, /obj/item/weapon/rig))
-			//If this is a rig and a mob_icon is set, it will take species into account in the rig update_icon() proc.
-			var/obj/item/weapon/rig/rig = back
-			overlay_icon = rig.mob_icon
-		else if(back.sprite_sheets && back.sprite_sheets[species.name])
-			overlay_icon = back.sprite_sheets[species.name]
-		else if(back.item_icons && (slot_back_str in back.item_icons))
-			overlay_icon = back.item_icons[slot_back_str]
-		else
-			overlay_icon = INV_BACK_DEF_ICON
-
-		//determine state to use
-		var/overlay_state
-		if(back.item_state_slots && back.item_state_slots[slot_back_str])
-			overlay_state = back.item_state_slots[slot_back_str]
-		else if(back.item_state)
-			overlay_state = back.item_state
-		else
-			overlay_state = back.icon_state
-
-		//create the image
-		overlays_standing[BACK_LAYER] = image(icon = overlay_icon, icon_state = overlay_state)
-	else
-		overlays_standing[BACK_LAYER] = null
-
-	if(update_icons)
-		update_icons()
-
-
-/mob/living/carbon/human/update_hud()	//TODO: do away with this if possible
-	if(client)
-		client.screen |= contents
-		if(hud_used)
-			hud_used.hidden_inventory_update() 	//Updates the screenloc of the items on the 'other' inventory bar
-
-
-/mob/living/carbon/human/update_inv_handcuffed(var/update_icons=1)
-	if(handcuffed)
-		drop_r_hand()
-		drop_l_hand()
-		stop_pulling()	//TODO: should be handled elsewhere
-		overlays_standing[HANDCUFF_LAYER]	= image("icon" = 'icons/mob/mob.dmi', "icon_state" = "handcuff1")
-	else
-		overlays_standing[HANDCUFF_LAYER]	= null
-	if(update_icons)   update_icons()
-
-/mob/living/carbon/human/update_inv_legcuffed(var/update_icons=1)
-	if(legcuffed)
-		overlays_standing[LEGCUFF_LAYER]	= image("icon" = 'icons/mob/mob.dmi', "icon_state" = "legcuff1")
-		if(src.m_intent != "walk")
-			src.m_intent = "walk"
-			if(src.hud_used && src.hud_used.move_intent)
-				src.hud_used.move_intent.icon_state = "walking"
-
-	else
-		overlays_standing[LEGCUFF_LAYER]	= null
-	if(update_icons)   update_icons()
-
-
-/mob/living/carbon/human/update_inv_r_hand(var/update_icons=1)
-	if(r_hand)
-		r_hand.screen_loc = ui_rhand	//TODO
-
-		//determine icon state to use
-		var/t_state
-		if(r_hand.item_state_slots && r_hand.item_state_slots[slot_r_hand_str])
-			t_state = r_hand.item_state_slots[slot_r_hand_str]
-		else if(r_hand.item_state)
-			t_state = r_hand.item_state
-		else
-			t_state = r_hand.icon_state
-
-		//determine icon to use
-		var/icon/t_icon
-		if(r_hand.item_icons && (slot_r_hand_str in r_hand.item_icons))
-			t_icon = r_hand.item_icons[slot_r_hand_str]
-		else if(r_hand.icon_override)
-			t_state += "_r"
-			t_icon = r_hand.icon_override
-		else
-			t_icon = INV_R_HAND_DEF_ICON
-
-		overlays_standing[R_HAND_LAYER] = image(icon = t_icon, icon_state = t_state)
-
-		if (handcuffed) drop_r_hand() //this should be moved out of icon code
-	else
-		overlays_standing[R_HAND_LAYER] = null
-
-	if(update_icons) update_icons()
-
-
-/mob/living/carbon/human/update_inv_l_hand(var/update_icons=1)
-	if(l_hand)
-		l_hand.screen_loc = ui_lhand	//TODO
-
-		//determine icon state to use
-		var/t_state
-		if(l_hand.item_state_slots && l_hand.item_state_slots[slot_l_hand_str])
-			t_state = l_hand.item_state_slots[slot_l_hand_str]
-		else if(l_hand.item_state)
-			t_state = l_hand.item_state
-		else
-			t_state = l_hand.icon_state
-
-		//determine icon to use
-		var/icon/t_icon
-		if(l_hand.item_icons && (slot_l_hand_str in l_hand.item_icons))
-			t_icon = l_hand.item_icons[slot_l_hand_str]
-		else if(l_hand.icon_override)
-			t_state += "_l"
-			t_icon = l_hand.icon_override
-		else
-			t_icon = INV_L_HAND_DEF_ICON
-
-		overlays_standing[L_HAND_LAYER] = image(icon = t_icon, icon_state = t_state)
-
-		if (handcuffed) drop_l_hand() //This probably should not be here
-	else
-		overlays_standing[L_HAND_LAYER] = null
-
-	if(update_icons) update_icons()
-
-/mob/living/carbon/human/proc/update_tail_showing(var/update_icons=1)
-	overlays_standing[TAIL_LAYER] = null
-
-	if(species.tail && !(wear_suit && wear_suit.flags_inv & HIDETAIL))
-		var/icon/tail_s = get_tail_icon()
-		overlays_standing[TAIL_LAYER] = image(tail_s, icon_state = "[species.tail]_s")
-		animate_tail_reset(0)
-
-	if(update_icons)
-		update_icons()
-
-/mob/living/carbon/human/proc/get_tail_icon()
-	var/icon_key = "[species.race_key][r_skin][g_skin][b_skin]"
-
-	var/icon/tail_icon = tail_icon_cache[icon_key]
-	if(!tail_icon)
-
-		//generate a new one
-		tail_icon = new/icon(icon = (species.tail_animation? species.tail_animation : 'icons/effects/species.dmi'))
-		tail_icon.Blend(rgb(r_skin, g_skin, b_skin), ICON_ADD)
-
-		tail_icon_cache[icon_key] = tail_icon
-
-	return tail_icon
-
-
-/mob/living/carbon/human/proc/set_tail_state(var/t_state)
-	var/image/tail_overlay = overlays_standing[TAIL_LAYER]
-
-	if(tail_overlay && species.tail_animation)
-		tail_overlay.icon_state = t_state
-		return tail_overlay
-	return null
-
-//Not really once, since BYOND can't do that.
-//Update this if the ability to flick() images or make looping animation start at the first frame is ever added.
-/mob/living/carbon/human/proc/animate_tail_once(var/update_icons=1)
-	var/t_state = "[species.tail]_once"
-
-	var/image/tail_overlay = overlays_standing[TAIL_LAYER]
-	if(tail_overlay && tail_overlay.icon_state == t_state)
-		return //let the existing animation finish
-
-	tail_overlay = set_tail_state(t_state)
-	if(tail_overlay)
-		spawn(20)
-			//check that the animation hasn't changed in the meantime
-			if(overlays_standing[TAIL_LAYER] == tail_overlay && tail_overlay.icon_state == t_state)
-				animate_tail_stop()
-
-	if(update_icons)
-		update_icons()
-
-/mob/living/carbon/human/proc/animate_tail_start(var/update_icons=1)
-	set_tail_state("[species.tail]_slow[rand(0,9)]")
-
-	if(update_icons)
-		update_icons()
-
-/mob/living/carbon/human/proc/animate_tail_fast(var/update_icons=1)
-	set_tail_state("[species.tail]_loop[rand(0,9)]")
-
-	if(update_icons)
-		update_icons()
-
-/mob/living/carbon/human/proc/animate_tail_reset(var/update_icons=1)
-	if(stat != DEAD)
-		set_tail_state("[species.tail]_idle[rand(0,9)]")
-	else
-		set_tail_state("[species.tail]_static")
-
-
-	if(update_icons)
-		update_icons()
-
-/mob/living/carbon/human/proc/animate_tail_stop(var/update_icons=1)
-	set_tail_state("[species.tail]_static")
-
-	if(update_icons)
-		update_icons()
-
-
-//Adds a collar overlay above the helmet layer if the suit has one
-//	Suit needs an identically named sprite in icons/mob/collar.dmi
-/mob/living/carbon/human/proc/update_collar(var/update_icons=1)
-	var/icon/C = new('icons/mob/collar.dmi')
-	var/image/standing = null
-
-	if(wear_suit)
-		if(wear_suit.icon_state in C.IconStates())
-			standing = image("icon" = C, "icon_state" = "[wear_suit.icon_state]")
-
-	overlays_standing[COLLAR_LAYER]	= standing
-
-	if(update_icons)   update_icons()
-
-
-/mob/living/carbon/human/update_fire(var/update_icons=1)
-	overlays_standing[FIRE_LAYER] = null
-	if(on_fire)
-		overlays_standing[FIRE_LAYER] = image("icon"='icons/mob/OnFire.dmi', "icon_state"="Standing", "layer"=FIRE_LAYER)
-
-	if(update_icons)   update_icons()
-
-/mob/living/carbon/human/proc/update_surgery(var/update_icons=1)
-	overlays_standing[SURGERY_LEVEL] = null
-	var/image/total = new
-	for(var/obj/item/organ/external/E in organs)
-		if(E.open)
-			var/image/I = image("icon"='icons/mob/surgery.dmi', "icon_state"="[E.name][round(E.open)]", "layer"=-SURGERY_LEVEL)
-			total.overlays += I
-	overlays_standing[SURGERY_LEVEL] = total
-	if(update_icons)   update_icons()
-
-//Human Overlays Indexes/////////
-#undef MUTATIONS_LAYER
-#undef DAMAGE_LAYER
-#undef SURGERY_LEVEL
-#undef UNIFORM_LAYER
-#undef ID_LAYER
-#undef SHOES_LAYER
-#undef GLOVES_LAYER
-#undef EARS_LAYER
-#undef SUIT_LAYER
-#undef TAIL_LAYER
-#undef GLASSES_LAYER
-#undef FACEMASK_LAYER
-#undef BELT_LAYER
-#undef SUIT_STORE_LAYER
-#undef BACK_LAYER
-#undef HAIR_LAYER
-#undef HEAD_LAYER
-#undef COLLAR_LAYER
-#undef HANDCUFF_LAYER
-#undef LEGCUFF_LAYER
-#undef L_HAND_LAYER
-#undef R_HAND_LAYER
-#undef TARGETED_LAYER
-#undef FIRE_LAYER
-#undef TOTAL_LAYERS
+/*
+	Global associative list for caching humanoid icons.
+	Index format m or f, followed by a string of 0 and 1 to represent bodyparts followed by husk fat hulk skeleton 1 or 0.
+	TODO: Proper documentation
+	icon_key is [species.race_key][g][husk][fat][hulk][skeleton][s_tone]
+*/
+var/global/list/human_icon_cache = list()
+var/global/list/tail_icon_cache = list() //key is [species.race_key][r_skin][g_skin][b_skin]
+var/global/list/light_overlay_cache = list()
+
+	///////////////////////
+	//UPDATE_ICONS SYSTEM//
+	///////////////////////
+/*
+Calling this  a system is perhaps a bit trumped up. It is essentially update_clothing dismantled into its
+core parts. The key difference is that when we generate overlays we do not generate either lying or standing
+versions. Instead, we generate both and store them in two fixed-length lists, both using the same list-index
+(The indexes are in update_icons.dm): Each list for humans is (at the time of writing) of length 19.
+This will hopefully be reduced as the system is refined.
+
+	var/overlays_lying[19]			//For the lying down stance
+	var/overlays_standing[19]		//For the standing stance
+
+When we call update_icons, the 'lying' variable is checked and then the appropriate list is assigned to our overlays!
+That in itself uses a tiny bit more memory (no more than all the ridiculous lists the game has already mind you).
+
+On the other-hand, it should be very CPU cheap in comparison to the old system.
+In the old system, we updated all our overlays every life() call, even if we were standing still inside a crate!
+or dead!. 25ish overlays, all generated from scratch every second for every xeno/human/monkey and then applied.
+More often than not update_clothing was being called a few times in addition to that! CPU was not the only issue,
+all those icons had to be sent to every client. So really the cost was extremely cumulative. To the point where
+update_clothing would frequently appear in the top 10 most CPU intensive procs during profiling.
+
+Another feature of this new system is that our lists are indexed. This means we can update specific overlays!
+So we only regenerate icons when we need them to be updated! This is the main saving for this system.
+
+In practice this means that:
+	everytime you fall over, we just switch between precompiled lists. Which is fast and cheap.
+	Everytime you do something minor like take a pen out of your pocket, we only update the in-hand overlay
+	etc...
+
+
+There are several things that need to be remembered:
+
+>	Whenever we do something that should cause an overlay to update (which doesn't use standard procs
+	( i.e. you do something like l_hand = /obj/item/something new(src) )
+	You will need to call the relevant update_inv_* proc:
+		update_inv_head()
+		update_inv_wear_suit()
+		update_inv_gloves()
+		update_inv_shoes()
+		update_inv_w_uniform()
+		update_inv_glasse()
+		update_inv_l_hand()
+		update_inv_r_hand()
+		update_inv_belt()
+		update_inv_wear_id()
+		update_inv_ears()
+		update_inv_s_store()
+		update_inv_pockets()
+		update_inv_back()
+		update_inv_handcuffed()
+		update_inv_wear_mask()
+
+	All of these are named after the variable they update from. They are defined at the mob/ level like
+	update_clothing was, so you won't cause undefined proc runtimes with usr.update_inv_wear_id() if the usr is a
+	slime etc. Instead, it'll just return without doing any work. So no harm in calling it for slimes and such.
+
+
+>	There are also these special cases:
+		update_mutations()	//handles updating your appearance for certain mutations.  e.g TK head-glows
+		UpdateDamageIcon()	//handles damage overlays for brute/burn damage //(will rename this when I geta round to it)
+		update_body()	//Handles updating your mob's icon to reflect their gender/race/complexion etc
+		update_hair()	//Handles updating your hair overlay (used to be update_face, but mouth and
+																			...eyes were merged into update_body)
+		update_targeted() // Updates the target overlay when someone points a gun at you
+
+>	All of these procs update our overlays_lying and overlays_standing, and then call update_icons() by default.
+	If you wish to update several overlays at once, you can set the argument to 0 to disable the update and call
+	it manually:
+		e.g.
+		update_inv_head(0)
+		update_inv_l_hand(0)
+		update_inv_r_hand()		//<---calls update_icons()
+
+	or equivillantly:
+		update_inv_head(0)
+		update_inv_l_hand(0)
+		update_inv_r_hand(0)
+		update_icons()
+
+>	If you need to update all overlays you can use regenerate_icons(). it works exactly like update_clothing used to.
+
+>	I reimplimented an old unused variable which was in the code called (coincidentally) var/update_icon
+	It can be used as another method of triggering regenerate_icons(). It's basically a flag that when set to non-zero
+	will call regenerate_icons() at the next life() call and then reset itself to 0.
+	The idea behind it is icons are regenerated only once, even if multiple events requested it.
+
+This system is confusing and is still a WIP. It's primary goal is speeding up the controls of the game whilst
+reducing processing costs. So please bear with me while I iron out the kinks. It will be worth it, I promise.
+If I can eventually free var/lying stuff from the life() process altogether, stuns/death/status stuff
+will become less affected by lag-spikes and will be instantaneous! :3
+
+If you have any questions/constructive-comments/bugs-to-report/or have a massivly devestated butt...
+Please contact me on #coderbus IRC. ~Carn x
+*/
+
+//Human Overlays Indexes/////////
+#define MUTATIONS_LAYER			1
+#define DAMAGE_LAYER			2
+#define SURGERY_LEVEL			3		//bs12 specific.
+#define UNIFORM_LAYER			4
+#define ID_LAYER				5
+#define SHOES_LAYER				6
+#define GLOVES_LAYER			7
+#define SUIT_LAYER				8
+#define TAIL_LAYER				9		//bs12 specific. this hack is probably gonna come back to haunt me
+#define GLASSES_LAYER			10
+#define BELT_LAYER				11		//Possible make this an overlay of somethign required to wear a belt?
+#define SUIT_STORE_LAYER		12
+#define BACK_LAYER				13
+#define HAIR_LAYER				14		//TODO: make part of head layer?
+#define EARS_LAYER				15
+#define FACEMASK_LAYER			16
+#define HEAD_LAYER				17
+#define COLLAR_LAYER			18
+#define HANDCUFF_LAYER			19
+#define LEGCUFF_LAYER			20
+#define L_HAND_LAYER			21
+#define R_HAND_LAYER			22
+#define FIRE_LAYER				23		//If you're on fire
+#define TARGETED_LAYER			24		//BS12: Layer for the target overlay from weapon targeting system
+#define TOTAL_LAYERS			24
+//////////////////////////////////
+
+/mob/living/carbon/human
+	var/list/overlays_standing[TOTAL_LAYERS]
+	var/previous_damage_appearance // store what the body last looked like, so we only have to update it if something changed
+
+//UPDATES OVERLAYS FROM OVERLAYS_LYING/OVERLAYS_STANDING
+//this proc is messy as I was forced to include some old laggy cloaking code to it so that I don't break cloakers
+//I'll work on removing that stuff by rewriting some of the cloaking stuff at a later date.
+/mob/living/carbon/human/update_icons()
+	lying_prev = lying	//so we don't update overlays for lying/standing unless our stance changes again
+	update_hud()		//TODO: remove the need for this
+	overlays.Cut()
+
+	var/stealth = 0
+	//cloaking devices. //TODO: get rid of this :<
+	for(var/obj/item/weapon/cloaking_device/S in list(l_hand,r_hand,belt,l_store,r_store))
+		if(S.active)
+			stealth = 1
+			break
+	if(stealth)
+		icon = 'icons/mob/human.dmi'
+		icon_state = "body_cloaked"
+		var/image/I	= overlays_standing[L_HAND_LAYER]
+		if(istype(I))	overlays += I
+		I 			= overlays_standing[R_HAND_LAYER]
+		if(istype(I))	overlays += I
+	else if (icon_update)
+		icon = stand_icon
+		for(var/image/I in overlays_standing)
+			overlays += I
+
+	if(lying && !species.prone_icon) //Only rotate them if we're not drawing a specific icon for being prone.
+		var/matrix/M = matrix()
+		M.Turn(90)
+		M.Scale(size_multiplier)
+		M.Translate(1,-6)
+		src.transform = M
+	else
+		var/matrix/M = matrix()
+		M.Scale(size_multiplier)
+		M.Translate(0, 16*(size_multiplier-1))
+		src.transform = M
+
+var/global/list/damage_icon_parts = list()
+
+//DAMAGE OVERLAYS
+//constructs damage icon for each organ from mask * damage field and saves it in our overlays_ lists
+/mob/living/carbon/human/UpdateDamageIcon(var/update_icons=1)
+	// first check whether something actually changed about damage appearance
+	var/damage_appearance = ""
+
+	for(var/obj/item/organ/external/O in organs)
+		if(O.is_stump())
+			continue
+		if(O.status & ORGAN_DESTROYED) damage_appearance += "d"
+		else
+			damage_appearance += O.damage_state
+
+	if(damage_appearance == previous_damage_appearance)
+		// nothing to do here
+		return
+
+	previous_damage_appearance = damage_appearance
+
+	var/icon/standing = new /icon(species.damage_overlays, "00")
+
+	var/image/standing_image = new /image("icon" = standing)
+
+	// blend the individual damage states with our icons
+	for(var/obj/item/organ/external/O in organs)
+		if(O.is_stump())
+			continue
+		if(!(O.status & ORGAN_DESTROYED))
+			O.update_icon()
+			if(O.damage_state == "00") continue
+			var/icon/DI
+			var/cache_index = "[O.damage_state]/[O.icon_name]/[species.blood_color]/[species.name]"
+			if(damage_icon_parts[cache_index] == null)
+				DI = new /icon(species.damage_overlays, O.damage_state)			// the damage icon for whole human
+				DI.Blend(new /icon(species.damage_mask, O.icon_name), ICON_MULTIPLY)	// mask with this organ's pixels
+				DI.Blend(species.blood_color, ICON_MULTIPLY)
+				damage_icon_parts[cache_index] = DI
+			else
+				DI = damage_icon_parts[cache_index]
+
+			standing_image.overlays += DI
+
+	overlays_standing[DAMAGE_LAYER]	= standing_image
+
+	if(update_icons)   update_icons()
+
+//BASE MOB SPRITE
+/mob/living/carbon/human/proc/update_body(var/update_icons=1)
+
+	var/husk_color_mod = rgb(96,88,80)
+	var/hulk_color_mod = rgb(48,224,40)
+
+	var/husk = (HUSK in src.mutations)
+	var/fat = (FAT in src.mutations)
+	var/hulk = (HULK in src.mutations)
+	var/skeleton = (SKELETON in src.mutations)
+
+	//CACHING: Generate an index key from visible bodyparts.
+	//0 = destroyed, 1 = normal, 2 = robotic, 3 = necrotic.
+
+	//Create a new, blank icon for our mob to use.
+	if(stand_icon)
+		qdel(stand_icon)
+	stand_icon = new(species.icon_template ? species.icon_template : 'icons/mob/human.dmi',"blank")
+
+	var/g = "male"
+	if(gender == FEMALE)
+		g = "female"
+
+	var/icon_key = "[species.race_key][g][s_tone][r_skin][g_skin][b_skin]"
+	if(lip_style)
+		icon_key += "[lip_style]"
+	else
+		icon_key += "nolips"
+	var/obj/item/organ/eyes/eyes = internal_organs_by_name["eyes"]
+	if(eyes)
+		icon_key += "[rgb(eyes.eye_colour[1], eyes.eye_colour[2], eyes.eye_colour[3])]"
+	else
+		icon_key += "#000000"
+
+	for(var/organ_tag in species.has_limbs)
+		var/obj/item/organ/external/part = organs_by_name[organ_tag]
+		if(isnull(part) || part.is_stump() || (part.status & ORGAN_DESTROYED))
+			icon_key += "0"
+		else if(part.status & ORGAN_ROBOT)
+			icon_key += "2[part.model ? "-[part.model]": ""]"
+		else if(part.status & ORGAN_DEAD)
+			icon_key += "3"
+		else
+			icon_key += "1"
+		if(part)
+			icon_key += "[part.species.race_key]"
+			icon_key += "[part.dna.GetUIState(DNA_UI_GENDER)]"
+			icon_key += "[part.dna.GetUIValue(DNA_UI_SKIN_TONE)]"
+			if(part.s_col)
+				icon_key += "[rgb(part.s_col[1],part.s_col[2],part.s_col[3])]"
+	icon_key = "[icon_key][husk ? 1 : 0][fat ? 1 : 0][hulk ? 1 : 0][skeleton ? 1 : 0]"
+
+	var/icon/base_icon
+	if(human_icon_cache[icon_key])
+		base_icon = human_icon_cache[icon_key]
+	else
+		//BEGIN CACHED ICON GENERATION.
+		var/obj/item/organ/external/chest = get_organ("chest")
+		base_icon = chest.get_icon()
+
+		for(var/obj/item/organ/external/part in organs)
+			var/icon/temp = part.get_icon(skeleton)
+			//That part makes left and right legs drawn topmost and lowermost when human looks WEST or EAST
+			//And no change in rendering for other parts (they icon_position is 0, so goes to 'else' part)
+			if(part.icon_position&(LEFT|RIGHT))
+				var/icon/temp2 = new('icons/mob/human.dmi',"blank")
+				temp2.Insert(new/icon(temp,dir=NORTH),dir=NORTH)
+				temp2.Insert(new/icon(temp,dir=SOUTH),dir=SOUTH)
+				if(!(part.icon_position & LEFT))
+					temp2.Insert(new/icon(temp,dir=EAST),dir=EAST)
+				if(!(part.icon_position & RIGHT))
+					temp2.Insert(new/icon(temp,dir=WEST),dir=WEST)
+				base_icon.Blend(temp2, ICON_OVERLAY)
+				if(part.icon_position & LEFT)
+					temp2.Insert(new/icon(temp,dir=EAST),dir=EAST)
+				if(part.icon_position & RIGHT)
+					temp2.Insert(new/icon(temp,dir=WEST),dir=WEST)
+				base_icon.Blend(temp2, ICON_UNDERLAY)
+			else
+				base_icon.Blend(temp, ICON_OVERLAY)
+
+		if(!skeleton)
+			if(husk)
+				base_icon.ColorTone(husk_color_mod)
+			else if(hulk)
+				var/list/tone = ReadRGB(hulk_color_mod)
+				base_icon.MapColors(rgb(tone[1],0,0),rgb(0,tone[2],0),rgb(0,0,tone[3]))
+
+		//Handle husk overlay.
+		if(husk && ("overlay_husk" in icon_states(species.icobase)))
+			var/icon/mask = new(base_icon)
+			var/icon/husk_over = new(species.icobase,"overlay_husk")
+			mask.MapColors(0,0,0,1, 0,0,0,1, 0,0,0,1, 0,0,0,1, 0,0,0,0)
+			husk_over.Blend(mask, ICON_ADD)
+			base_icon.Blend(husk_over, ICON_OVERLAY)
+
+		human_icon_cache[icon_key] = base_icon
+
+	//END CACHED ICON GENERATION.
+	stand_icon.Blend(base_icon,ICON_OVERLAY)
+
+	//Underwear
+	if(underwear && species.flags & HAS_UNDERWEAR)
+		stand_icon.Blend(new /icon('icons/mob/human.dmi', underwear), ICON_OVERLAY)
+
+	if(undershirt && species.flags & HAS_UNDERWEAR)
+		stand_icon.Blend(new /icon('icons/mob/human.dmi', undershirt), ICON_OVERLAY)
+
+	if(update_icons)
+		update_icons()
+
+	//tail
+	update_tail_showing(0)
+
+//HAIR OVERLAY
+/mob/living/carbon/human/proc/update_hair(var/update_icons=1)
+	//Reset our hair
+	overlays_standing[HAIR_LAYER]	= null
+
+	var/obj/item/organ/external/head/head_organ = get_organ("head")
+	if(!head_organ || head_organ.is_stump() || (head_organ.status & ORGAN_DESTROYED) )
+		if(update_icons)   update_icons()
+		return
+
+	//masks and helmets can obscure our hair.
+	if( (head && (head.flags & BLOCKHAIR)) || (wear_mask && (wear_mask.flags & BLOCKHAIR)))
+		if(update_icons)   update_icons()
+		return
+
+	//base icons
+	var/icon/face_standing	= new /icon('icons/mob/human_face.dmi',"bald_s")
+
+	if(f_style)
+		var/datum/sprite_accessory/facial_hair_style = facial_hair_styles_list[f_style]
+		if(facial_hair_style && facial_hair_style.species_allowed && (src.species.name in facial_hair_style.species_allowed))
+			var/icon/facial_s = new/icon("icon" = facial_hair_style.icon, "icon_state" = "[facial_hair_style.icon_state]_s")
+			if(facial_hair_style.do_colouration)
+				facial_s.Blend(rgb(r_facial, g_facial, b_facial), ICON_ADD)
+
+			face_standing.Blend(facial_s, ICON_OVERLAY)
+
+	if(h_style && !(head && (head.flags & BLOCKHEADHAIR)))
+		var/datum/sprite_accessory/hair_style = hair_styles_list[h_style]
+		if(hair_style && src.species.name in hair_style.species_allowed)
+			var/icon/hair_s = new/icon("icon" = hair_style.icon, "icon_state" = "[hair_style.icon_state]_s")
+			if(hair_style.do_colouration)
+				hair_s.Blend(rgb(r_hair, g_hair, b_hair), ICON_ADD)
+
+			face_standing.Blend(hair_s, ICON_OVERLAY)
+
+	overlays_standing[HAIR_LAYER]	= image(face_standing)
+
+	if(update_icons)   update_icons()
+
+/mob/living/carbon/human/update_mutations(var/update_icons=1)
+	var/fat
+	if(FAT in mutations)
+		fat = "fat"
+
+	var/image/standing	= image("icon" = 'icons/effects/genetics.dmi')
+	var/add_image = 0
+	var/g = "m"
+	if(gender == FEMALE)	g = "f"
+	// DNA2 - Drawing underlays.
+	for(var/datum/dna/gene/gene in dna_genes)
+		if(!gene.block)
+			continue
+		if(gene.is_active(src))
+			var/underlay=gene.OnDrawUnderlays(src,g,fat)
+			if(underlay)
+				standing.underlays += underlay
+				add_image = 1
+	for(var/mut in mutations)
+		switch(mut)
+			/*
+			if(HULK)
+				if(fat)
+					standing.underlays	+= "hulk_[fat]_s"
+				else
+					standing.underlays	+= "hulk_[g]_s"
+				add_image = 1
+			if(COLD_RESISTANCE)
+				standing.underlays	+= "fire[fat]_s"
+				add_image = 1
+			if(TK)
+				standing.underlays	+= "telekinesishead[fat]_s"
+				add_image = 1
+			*/
+			if(LASER)
+				standing.overlays	+= "lasereyes_s"
+				add_image = 1
+	if(add_image)
+		overlays_standing[MUTATIONS_LAYER]	= standing
+	else
+		overlays_standing[MUTATIONS_LAYER]	= null
+	if(update_icons)   update_icons()
+
+//Call when target overlay should be added/removed
+/mob/living/carbon/human/update_targeted(var/update_icons=1)
+	if (targeted_by && target_locked)
+		overlays_standing[TARGETED_LAYER]	= target_locked
+	else if (!targeted_by && target_locked)
+		qdel(target_locked)
+	if (!targeted_by)
+		overlays_standing[TARGETED_LAYER]	= null
+	if(update_icons)		update_icons()
+
+
+/* --------------------------------------- */
+//For legacy support.
+/mob/living/carbon/human/regenerate_icons()
+	..()
+	if(transforming)		return
+
+	update_mutations(0)
+	update_body(0)
+	update_hair(0)
+	update_inv_w_uniform(0)
+	update_inv_wear_id(0)
+	update_inv_gloves(0)
+	update_inv_glasses(0)
+	update_inv_ears(0)
+	update_inv_shoes(0)
+	update_inv_s_store(0)
+	update_inv_wear_mask(0)
+	update_inv_head(0)
+	update_inv_belt(0)
+	update_inv_back(0)
+	update_inv_wear_suit(0)
+	update_inv_r_hand(0)
+	update_inv_l_hand(0)
+	update_inv_handcuffed(0)
+	update_inv_legcuffed(0)
+	update_inv_pockets(0)
+	update_fire(0)
+	update_surgery(0)
+	UpdateDamageIcon()
+	update_icons()
+	//Hud Stuff
+	update_hud()
+
+/* --------------------------------------- */
+//vvvvvv UPDATE_INV PROCS vvvvvv
+
+/mob/living/carbon/human/update_inv_w_uniform(var/update_icons=1)
+	if(w_uniform && istype(w_uniform, /obj/item/clothing/under) )
+		w_uniform.screen_loc = ui_iclothing
+
+		//determine the icon to use
+		var/icon/under_icon
+		if(w_uniform.icon_override)
+			under_icon = w_uniform.icon_override
+		else if(w_uniform.sprite_sheets && w_uniform.sprite_sheets[species.name])
+			under_icon = w_uniform.sprite_sheets[species.name]
+		else if(w_uniform.item_icons && w_uniform.item_icons[slot_w_uniform_str])
+			under_icon = w_uniform.item_icons[slot_w_uniform_str]
+		else
+			under_icon = INV_W_UNIFORM_DEF_ICON
+
+		//determine state to use
+		var/under_state
+		if(w_uniform.item_state_slots && w_uniform.item_state_slots[slot_w_uniform_str])
+			under_state = w_uniform.item_state_slots[slot_w_uniform_str]
+		else if(w_uniform.item_state)
+			under_state = w_uniform.item_state
+		else
+			under_state = w_uniform.icon_state
+
+		//need to append _s to the icon state for legacy compatibility
+		var/image/standing = image(icon = under_icon, icon_state = "[under_state]_s")
+
+		//apply blood overlay
+		if(w_uniform.blood_DNA)
+			var/image/bloodsies	= image(icon = species.blood_mask, icon_state = "uniformblood")
+			bloodsies.color		= w_uniform.blood_color
+			standing.overlays	+= bloodsies
+
+		//accessories
+		var/obj/item/clothing/under/under = w_uniform
+		if(under.accessories.len)
+			for(var/obj/item/clothing/accessory/A in under.accessories)
+				standing.overlays |= A.get_inv_mob_overlay()
+
+		overlays_standing[UNIFORM_LAYER]	= standing
+	else
+		overlays_standing[UNIFORM_LAYER]	= null
+
+	if(update_icons)
+		update_icons()
+
+/mob/living/carbon/human/update_inv_wear_id(var/update_icons=1)
+	if(wear_id)
+		wear_id.screen_loc = ui_id	//TODO
+		if(w_uniform && w_uniform:displays_id)
+			overlays_standing[ID_LAYER]	= image("icon" = 'icons/mob/mob.dmi', "icon_state" = "id")
+		else
+			overlays_standing[ID_LAYER]	= null
+	else
+		overlays_standing[ID_LAYER]	= null
+
+	BITSET(hud_updateflag, ID_HUD)
+	BITSET(hud_updateflag, WANTED_HUD)
+
+	if(update_icons)   update_icons()
+
+/mob/living/carbon/human/update_inv_gloves(var/update_icons=1)
+	if(gloves)
+		var/t_state = gloves.item_state
+		if(!t_state)	t_state = gloves.icon_state
+
+		var/image/standing
+		if(gloves.icon_override)
+			standing = image("icon" = gloves.icon_override, "icon_state" = "[t_state]")
+		else if(gloves.sprite_sheets && gloves.sprite_sheets[species.name])
+			standing = image("icon" = gloves.sprite_sheets[species.name], "icon_state" = "[t_state]")
+		else
+			standing = image("icon" = 'icons/mob/hands.dmi', "icon_state" = "[t_state]")
+
+		if(gloves.blood_DNA)
+			var/image/bloodsies	= image("icon" = species.blood_mask, "icon_state" = "bloodyhands")
+			bloodsies.color = gloves.blood_color
+			standing.overlays	+= bloodsies
+		gloves.screen_loc = ui_gloves
+		overlays_standing[GLOVES_LAYER]	= standing
+	else
+		if(blood_DNA)
+			var/image/bloodsies	= image("icon" = species.blood_mask, "icon_state" = "bloodyhands")
+			bloodsies.color = hand_blood_color
+			overlays_standing[GLOVES_LAYER]	= bloodsies
+		else
+			overlays_standing[GLOVES_LAYER]	= null
+	if(update_icons)   update_icons()
+
+
+/mob/living/carbon/human/update_inv_glasses(var/update_icons=1)
+	if(glasses)
+
+		if(glasses.icon_override)
+			overlays_standing[GLASSES_LAYER] = image("icon" = glasses.icon_override, "icon_state" = "[glasses.icon_state]")
+		else if(glasses.sprite_sheets && glasses.sprite_sheets[species.name])
+			overlays_standing[GLASSES_LAYER]= image("icon" = glasses.sprite_sheets[species.name], "icon_state" = "[glasses.icon_state]")
+		else
+			overlays_standing[GLASSES_LAYER]= image("icon" = 'icons/mob/eyes.dmi', "icon_state" = "[glasses.icon_state]")
+
+	else
+		overlays_standing[GLASSES_LAYER]	= null
+	if(update_icons)   update_icons()
+
+/mob/living/carbon/human/update_inv_ears(var/update_icons=1)
+	overlays_standing[EARS_LAYER] = null
+	if( (head && (head.flags & (BLOCKHAIR | BLOCKHEADHAIR))) || (wear_mask && (wear_mask.flags & (BLOCKHAIR | BLOCKHEADHAIR))))
+		if(update_icons)   update_icons()
+		return
+
+	if(l_ear || r_ear)
+		if(l_ear)
+
+			var/t_type = l_ear.icon_state
+			if(l_ear.icon_override)
+				t_type = "[t_type]_l"
+				overlays_standing[EARS_LAYER] = image("icon" = l_ear.icon_override, "icon_state" = "[t_type]")
+			else if(l_ear.sprite_sheets && l_ear.sprite_sheets[species.name])
+				t_type = "[t_type]_l"
+				overlays_standing[EARS_LAYER] = image("icon" = l_ear.sprite_sheets[species.name], "icon_state" = "[t_type]")
+			else
+				overlays_standing[EARS_LAYER] = image("icon" = 'icons/mob/ears.dmi', "icon_state" = "[t_type]")
+
+		if(r_ear)
+
+			var/t_type = r_ear.icon_state
+			if(r_ear.icon_override)
+				t_type = "[t_type]_r"
+				overlays_standing[EARS_LAYER] = image("icon" = r_ear.icon_override, "icon_state" = "[t_type]")
+			else if(r_ear.sprite_sheets && r_ear.sprite_sheets[species.name])
+				t_type = "[t_type]_r"
+				overlays_standing[EARS_LAYER] = image("icon" = r_ear.sprite_sheets[species.name], "icon_state" = "[t_type]")
+			else
+				overlays_standing[EARS_LAYER] = image("icon" = 'icons/mob/ears.dmi', "icon_state" = "[t_type]")
+
+	else
+		overlays_standing[EARS_LAYER]	= null
+	if(update_icons)   update_icons()
+
+/mob/living/carbon/human/update_inv_shoes(var/update_icons=1)
+	if(shoes && !(wear_suit && wear_suit.flags_inv & HIDESHOES))
+
+		var/image/standing
+		if(shoes.icon_override)
+			standing = image("icon" = shoes.icon_override, "icon_state" = "[shoes.icon_state]")
+		else if(shoes.sprite_sheets && shoes.sprite_sheets[species.name])
+			standing = image("icon" = shoes.sprite_sheets[species.name], "icon_state" = "[shoes.icon_state]")
+		else
+			standing = image("icon" = 'icons/mob/feet.dmi', "icon_state" = "[shoes.icon_state]")
+
+		if(shoes.blood_DNA)
+			var/image/bloodsies = image("icon" = species.blood_mask, "icon_state" = "shoeblood")
+			bloodsies.color = shoes.blood_color
+			standing.overlays += bloodsies
+		overlays_standing[SHOES_LAYER] = standing
+	else
+		if(feet_blood_DNA)
+			var/image/bloodsies = image("icon" = species.blood_mask, "icon_state" = "shoeblood")
+			bloodsies.color = feet_blood_color
+			overlays_standing[SHOES_LAYER] = bloodsies
+		else
+			overlays_standing[SHOES_LAYER] = null
+	if(update_icons)   update_icons()
+
+/mob/living/carbon/human/update_inv_s_store(var/update_icons=1)
+	if(s_store)
+		var/t_state = s_store.item_state
+		if(!t_state)	t_state = s_store.icon_state
+		overlays_standing[SUIT_STORE_LAYER]	= image("icon" = 'icons/mob/belt_mirror.dmi', "icon_state" = "[t_state]")
+		s_store.screen_loc = ui_sstore1		//TODO
+	else
+		overlays_standing[SUIT_STORE_LAYER]	= null
+	if(update_icons)   update_icons()
+
+
+/mob/living/carbon/human/update_inv_head(var/update_icons=1)
+	if(head)
+		head.screen_loc = ui_head		//TODO
+
+		//Determine the icon to use
+		var/t_icon
+		if(head.icon_override)
+			t_icon = head.icon_override
+		else if(head.sprite_sheets && head.sprite_sheets[species.name])
+			t_icon = head.sprite_sheets[species.name]
+
+		else if(head.item_icons && (slot_head_str in head.item_icons))
+			t_icon = head.item_icons[slot_head_str]
+		else
+			t_icon = INV_HEAD_DEF_ICON
+
+		//Determine the state to use
+		var/t_state
+		if(istype(head, /obj/item/weapon/paper))
+			/* I don't like this, but bandaid to fix half the hats in the game
+			   being completely broken without re-breaking paper hats */
+			t_state = "paper"
+		else
+			if(head.item_state_slots && head.item_state_slots[slot_head_str])
+				t_state = head.item_state_slots[slot_head_str]
+			else if(head.item_state)
+				t_state = head.item_state
+			else
+				t_state = head.icon_state
+
+		//Create the image
+		var/image/standing = image(icon = t_icon, icon_state = t_state)
+
+		if(head.blood_DNA)
+			var/image/bloodsies = image("icon" = species.blood_mask, "icon_state" = "helmetblood")
+			bloodsies.color = head.blood_color
+			standing.overlays	+= bloodsies
+
+		if(istype(head,/obj/item/clothing/head))
+			var/obj/item/clothing/head/hat = head
+			if(hat.on && light_overlay_cache["[hat.light_overlay]"])
+				standing.overlays |= light_overlay_cache["[hat.light_overlay]"]
+
+		overlays_standing[HEAD_LAYER] = standing
+
+	else
+		overlays_standing[HEAD_LAYER]	= null
+	if(update_icons)   update_icons()
+
+/mob/living/carbon/human/update_inv_belt(var/update_icons=1)
+	if(belt)
+		belt.screen_loc = ui_belt	//TODO
+		var/t_state = belt.item_state
+		if(!t_state)	t_state = belt.icon_state
+		var/image/standing	= image("icon_state" = "[t_state]")
+
+		if(belt.icon_override)
+			standing.icon = belt.icon_override
+		else if(belt.sprite_sheets && belt.sprite_sheets[species.name])
+			standing.icon = belt.sprite_sheets[species.name]
+		else
+			standing.icon = 'icons/mob/belt.dmi'
+
+		if(belt.contents.len && istype(belt, /obj/item/weapon/storage/belt))
+			for(var/obj/item/i in belt.contents)
+				var/i_state = i.item_state
+				if(!i_state) i_state = i.icon_state
+				standing.overlays	+= image("icon" = 'icons/mob/belt.dmi', "icon_state" = "[i_state]")
+
+		overlays_standing[BELT_LAYER] = standing
+	else
+		overlays_standing[BELT_LAYER] = null
+	if(update_icons)   update_icons()
+
+
+/mob/living/carbon/human/update_inv_wear_suit(var/update_icons=1)
+
+	if( wear_suit && istype(wear_suit, /obj/item/) )
+		wear_suit.screen_loc = ui_oclothing
+
+		var/image/standing
+
+		var/t_icon = INV_SUIT_DEF_ICON
+		if(wear_suit.icon_override)
+			t_icon = wear_suit.icon_override
+		else if(wear_suit.sprite_sheets && wear_suit.sprite_sheets[species.name])
+			t_icon = wear_suit.sprite_sheets[species.name]
+		else if(wear_suit.item_icons && wear_suit.item_icons[slot_wear_suit_str])
+			t_icon = wear_suit.item_icons[slot_wear_suit_str]
+
+		standing = image("icon" = t_icon, "icon_state" = "[wear_suit.icon_state]")
+
+		if( istype(wear_suit, /obj/item/clothing/suit/straight_jacket) )
+			drop_from_inventory(handcuffed)
+			drop_l_hand()
+			drop_r_hand()
+
+		if(wear_suit.blood_DNA)
+			var/obj/item/clothing/suit/S = wear_suit
+			var/image/bloodsies = image("icon" = species.blood_mask, "icon_state" = "[S.blood_overlay_type]blood")
+			bloodsies.color = wear_suit.blood_color
+			standing.overlays	+= bloodsies
+
+		overlays_standing[SUIT_LAYER]	= standing
+		update_tail_showing(0)
+
+	else
+		overlays_standing[SUIT_LAYER]	= null
+		update_tail_showing(0)
+		update_inv_shoes(0)
+
+	update_collar(0)
+
+	if(update_icons)   update_icons()
+
+/mob/living/carbon/human/update_inv_pockets(var/update_icons=1)
+	if(l_store)			l_store.screen_loc = ui_storage1	//TODO
+	if(r_store)			r_store.screen_loc = ui_storage2	//TODO
+	if(update_icons)	update_icons()
+
+
+/mob/living/carbon/human/update_inv_wear_mask(var/update_icons=1)
+	if( wear_mask && ( istype(wear_mask, /obj/item/clothing/mask) || istype(wear_mask, /obj/item/clothing/accessory) ) && !(head && head.flags_inv & HIDEMASK))
+		wear_mask.screen_loc = ui_mask	//TODO
+
+		var/image/standing
+		if(wear_mask.icon_override)
+			standing = image("icon" = wear_mask.icon_override, "icon_state" = "[wear_mask.icon_state]")
+		else if(wear_mask.sprite_sheets && wear_mask.sprite_sheets[species.name])
+			standing = image("icon" = wear_mask.sprite_sheets[species.name], "icon_state" = "[wear_mask.icon_state]")
+		else
+			standing = image("icon" = 'icons/mob/mask.dmi', "icon_state" = "[wear_mask.icon_state]")
+
+		if( !istype(wear_mask, /obj/item/clothing/mask/smokable/cigarette) && wear_mask.blood_DNA )
+			var/image/bloodsies = image("icon" = species.blood_mask, "icon_state" = "maskblood")
+			bloodsies.color = wear_mask.blood_color
+			standing.overlays	+= bloodsies
+		overlays_standing[FACEMASK_LAYER]	= standing
+	else
+		overlays_standing[FACEMASK_LAYER]	= null
+	if(update_icons)   update_icons()
+
+
+/mob/living/carbon/human/update_inv_back(var/update_icons=1)
+	if(back)
+		back.screen_loc = ui_back	//TODO
+
+		//determine the icon to use
+		var/icon/overlay_icon
+		if(back.icon_override)
+			overlay_icon = back.icon_override
+		else if(istype(back, /obj/item/weapon/rig))
+			//If this is a rig and a mob_icon is set, it will take species into account in the rig update_icon() proc.
+			var/obj/item/weapon/rig/rig = back
+			overlay_icon = rig.mob_icon
+		else if(back.sprite_sheets && back.sprite_sheets[species.name])
+			overlay_icon = back.sprite_sheets[species.name]
+		else if(back.item_icons && (slot_back_str in back.item_icons))
+			overlay_icon = back.item_icons[slot_back_str]
+		else
+			overlay_icon = INV_BACK_DEF_ICON
+
+		//determine state to use
+		var/overlay_state
+		if(back.item_state_slots && back.item_state_slots[slot_back_str])
+			overlay_state = back.item_state_slots[slot_back_str]
+		else if(back.item_state)
+			overlay_state = back.item_state
+		else
+			overlay_state = back.icon_state
+
+		//create the image
+		overlays_standing[BACK_LAYER] = image(icon = overlay_icon, icon_state = overlay_state)
+	else
+		overlays_standing[BACK_LAYER] = null
+
+	if(update_icons)
+		update_icons()
+
+
+/mob/living/carbon/human/update_hud()	//TODO: do away with this if possible
+	if(client)
+		client.screen |= contents
+		if(hud_used)
+			hud_used.hidden_inventory_update() 	//Updates the screenloc of the items on the 'other' inventory bar
+
+
+/mob/living/carbon/human/update_inv_handcuffed(var/update_icons=1)
+	if(handcuffed)
+		drop_r_hand()
+		drop_l_hand()
+		stop_pulling()	//TODO: should be handled elsewhere
+		overlays_standing[HANDCUFF_LAYER]	= image("icon" = 'icons/mob/mob.dmi', "icon_state" = "handcuff1")
+	else
+		overlays_standing[HANDCUFF_LAYER]	= null
+	if(update_icons)   update_icons()
+
+/mob/living/carbon/human/update_inv_legcuffed(var/update_icons=1)
+	if(legcuffed)
+		overlays_standing[LEGCUFF_LAYER]	= image("icon" = 'icons/mob/mob.dmi', "icon_state" = "legcuff1")
+		if(src.m_intent != "walk")
+			src.m_intent = "walk"
+			if(src.hud_used && src.hud_used.move_intent)
+				src.hud_used.move_intent.icon_state = "walking"
+
+	else
+		overlays_standing[LEGCUFF_LAYER]	= null
+	if(update_icons)   update_icons()
+
+
+/mob/living/carbon/human/update_inv_r_hand(var/update_icons=1)
+	if(r_hand)
+		r_hand.screen_loc = ui_rhand	//TODO
+
+		//determine icon state to use
+		var/t_state
+		if(r_hand.item_state_slots && r_hand.item_state_slots[slot_r_hand_str])
+			t_state = r_hand.item_state_slots[slot_r_hand_str]
+		else if(r_hand.item_state)
+			t_state = r_hand.item_state
+		else
+			t_state = r_hand.icon_state
+
+		//determine icon to use
+		var/icon/t_icon
+		if(r_hand.item_icons && (slot_r_hand_str in r_hand.item_icons))
+			t_icon = r_hand.item_icons[slot_r_hand_str]
+		else if(r_hand.icon_override)
+			t_state += "_r"
+			t_icon = r_hand.icon_override
+		else
+			t_icon = INV_R_HAND_DEF_ICON
+
+		overlays_standing[R_HAND_LAYER] = image(icon = t_icon, icon_state = t_state)
+
+		if (handcuffed) drop_r_hand() //this should be moved out of icon code
+	else
+		overlays_standing[R_HAND_LAYER] = null
+
+	if(update_icons) update_icons()
+
+
+/mob/living/carbon/human/update_inv_l_hand(var/update_icons=1)
+	if(l_hand)
+		l_hand.screen_loc = ui_lhand	//TODO
+
+		//determine icon state to use
+		var/t_state
+		if(l_hand.item_state_slots && l_hand.item_state_slots[slot_l_hand_str])
+			t_state = l_hand.item_state_slots[slot_l_hand_str]
+		else if(l_hand.item_state)
+			t_state = l_hand.item_state
+		else
+			t_state = l_hand.icon_state
+
+		//determine icon to use
+		var/icon/t_icon
+		if(l_hand.item_icons && (slot_l_hand_str in l_hand.item_icons))
+			t_icon = l_hand.item_icons[slot_l_hand_str]
+		else if(l_hand.icon_override)
+			t_state += "_l"
+			t_icon = l_hand.icon_override
+		else
+			t_icon = INV_L_HAND_DEF_ICON
+
+		overlays_standing[L_HAND_LAYER] = image(icon = t_icon, icon_state = t_state)
+
+		if (handcuffed) drop_l_hand() //This probably should not be here
+	else
+		overlays_standing[L_HAND_LAYER] = null
+
+	if(update_icons) update_icons()
+
+/mob/living/carbon/human/proc/update_tail_showing(var/update_icons=1)
+	overlays_standing[TAIL_LAYER] = null
+
+	if(species.tail && !(wear_suit && wear_suit.flags_inv & HIDETAIL))
+		var/icon/tail_s = get_tail_icon()
+		overlays_standing[TAIL_LAYER] = image(tail_s, icon_state = "[species.tail]_s")
+		animate_tail_reset(0)
+
+	if(update_icons)
+		update_icons()
+
+/mob/living/carbon/human/proc/get_tail_icon()
+	var/icon_key = "[species.race_key][r_skin][g_skin][b_skin]"
+
+	var/icon/tail_icon = tail_icon_cache[icon_key]
+	if(!tail_icon)
+
+		//generate a new one
+		tail_icon = new/icon(icon = (species.tail_animation? species.tail_animation : 'icons/effects/species.dmi'))
+		tail_icon.Blend(rgb(r_skin, g_skin, b_skin), ICON_ADD)
+
+		tail_icon_cache[icon_key] = tail_icon
+
+	return tail_icon
+
+
+/mob/living/carbon/human/proc/set_tail_state(var/t_state)
+	var/image/tail_overlay = overlays_standing[TAIL_LAYER]
+
+	if(tail_overlay && species.tail_animation)
+		tail_overlay.icon_state = t_state
+		return tail_overlay
+	return null
+
+//Not really once, since BYOND can't do that.
+//Update this if the ability to flick() images or make looping animation start at the first frame is ever added.
+/mob/living/carbon/human/proc/animate_tail_once(var/update_icons=1)
+	var/t_state = "[species.tail]_once"
+
+	var/image/tail_overlay = overlays_standing[TAIL_LAYER]
+	if(tail_overlay && tail_overlay.icon_state == t_state)
+		return //let the existing animation finish
+
+	tail_overlay = set_tail_state(t_state)
+	if(tail_overlay)
+		spawn(20)
+			//check that the animation hasn't changed in the meantime
+			if(overlays_standing[TAIL_LAYER] == tail_overlay && tail_overlay.icon_state == t_state)
+				animate_tail_stop()
+
+	if(update_icons)
+		update_icons()
+
+/mob/living/carbon/human/proc/animate_tail_start(var/update_icons=1)
+	set_tail_state("[species.tail]_slow[rand(0,9)]")
+
+	if(update_icons)
+		update_icons()
+
+/mob/living/carbon/human/proc/animate_tail_fast(var/update_icons=1)
+	set_tail_state("[species.tail]_loop[rand(0,9)]")
+
+	if(update_icons)
+		update_icons()
+
+/mob/living/carbon/human/proc/animate_tail_reset(var/update_icons=1)
+	if(stat != DEAD)
+		set_tail_state("[species.tail]_idle[rand(0,9)]")
+	else
+		set_tail_state("[species.tail]_static")
+
+
+	if(update_icons)
+		update_icons()
+
+/mob/living/carbon/human/proc/animate_tail_stop(var/update_icons=1)
+	set_tail_state("[species.tail]_static")
+
+	if(update_icons)
+		update_icons()
+
+
+//Adds a collar overlay above the helmet layer if the suit has one
+//	Suit needs an identically named sprite in icons/mob/collar.dmi
+/mob/living/carbon/human/proc/update_collar(var/update_icons=1)
+	var/icon/C = new('icons/mob/collar.dmi')
+	var/image/standing = null
+
+	if(wear_suit)
+		if(wear_suit.icon_state in C.IconStates())
+			standing = image("icon" = C, "icon_state" = "[wear_suit.icon_state]")
+
+	overlays_standing[COLLAR_LAYER]	= standing
+
+	if(update_icons)   update_icons()
+
+
+/mob/living/carbon/human/update_fire(var/update_icons=1)
+	overlays_standing[FIRE_LAYER] = null
+	if(on_fire)
+		overlays_standing[FIRE_LAYER] = image("icon"='icons/mob/OnFire.dmi', "icon_state"="Standing", "layer"=FIRE_LAYER)
+
+	if(update_icons)   update_icons()
+
+/mob/living/carbon/human/proc/update_surgery(var/update_icons=1)
+	overlays_standing[SURGERY_LEVEL] = null
+	var/image/total = new
+	for(var/obj/item/organ/external/E in organs)
+		if(E.open)
+			var/image/I = image("icon"='icons/mob/surgery.dmi', "icon_state"="[E.name][round(E.open)]", "layer"=-SURGERY_LEVEL)
+			total.overlays += I
+	overlays_standing[SURGERY_LEVEL] = total
+	if(update_icons)   update_icons()
+
+//Human Overlays Indexes/////////
+#undef MUTATIONS_LAYER
+#undef DAMAGE_LAYER
+#undef SURGERY_LEVEL
+#undef UNIFORM_LAYER
+#undef ID_LAYER
+#undef SHOES_LAYER
+#undef GLOVES_LAYER
+#undef EARS_LAYER
+#undef SUIT_LAYER
+#undef TAIL_LAYER
+#undef GLASSES_LAYER
+#undef FACEMASK_LAYER
+#undef BELT_LAYER
+#undef SUIT_STORE_LAYER
+#undef BACK_LAYER
+#undef HAIR_LAYER
+#undef HEAD_LAYER
+#undef COLLAR_LAYER
+#undef HANDCUFF_LAYER
+#undef LEGCUFF_LAYER
+#undef L_HAND_LAYER
+#undef R_HAND_LAYER
+#undef TARGETED_LAYER
+#undef FIRE_LAYER
+#undef TOTAL_LAYERS