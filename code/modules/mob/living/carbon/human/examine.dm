--- conflicted
+++ resolved
@@ -1,202 +1,198 @@
-/mob/living/carbon/human/examine()
-	set src in view()
-
-	usr << "\blue *---------*"
-
-	usr << "\blue This is \icon[src.icon] <B>[src.name]</B>!"
-
-	// crappy hack because you can't do \his[src] etc
-	var/t_his = "its"
-	var/t_him = "it"
-	if (src.gender == MALE)
-		t_his = "his"
-		t_him = "him"
-	else if (src.gender == FEMALE)
-		t_his = "her"
-		t_him = "her"
-
-	if (src.w_uniform)
-		if (src.w_uniform.blood_DNA.len)
-			usr << "\red [src.name] is wearing a[src.w_uniform.blood_DNA.len ? " bloody " : " "] \icon[src.w_uniform] [src.w_uniform.name]!"
-		else
-			usr << "\blue [src.name] is wearing a \icon[src.w_uniform] [src.w_uniform.name]."
-
-	if (src.handcuffed)
-		usr << "\blue [src.name] is \icon[src.handcuffed] handcuffed!"
-
-	if (src.wear_suit)
-		if (src.wear_suit.blood_DNA.len)
-			usr << "\red [src.name] has a[src.wear_suit.blood_DNA.len ? " bloody " : " "] \icon[src.wear_suit] [src.wear_suit.name] on!"
-		else
-			usr << "\blue [src.name] has a \icon[src.wear_suit] [src.wear_suit.name] on."
-
-	if (src.l_ear)
-		usr << "\blue [src.name] has a \icon[src.l_ear] [src.l_ear.name] on [t_his] left ear."
-
-	if (src.r_ear)
-		usr << "\blue [src.name] has a \icon[src.r_ear] [src.r_ear.name] on [t_his] right ear."
-
-	if (src.wear_mask)
-		if (src.wear_mask.blood_DNA.len)
-			usr << "\red [src.name] has a[src.wear_mask.blood_DNA.len ? " bloody " : " "] \icon[src.wear_mask] [src.wear_mask.name] on [t_his] face!"
-		else
-			usr << "\blue [src.name] has a \icon[src.wear_mask] [src.wear_mask.name] on [t_his] face."
-
-	if (src.l_hand)
-		if (src.l_hand.blood_DNA.len)
-			usr << "\red [src.name] has a[src.l_hand.blood_DNA.len ? " bloody " : " "] \icon[src.l_hand] [src.l_hand.name] in [t_his] left hand!"
-		else
-			usr << "\blue [src.name] has a \icon[src.l_hand] [src.l_hand.name] in [t_his] left hand."
-
-	if (src.r_hand)
-		if (src.r_hand.blood_DNA.len)
-			usr << "\red [src.name] has a[src.r_hand.blood_DNA.len ? " bloody " : " "] \icon[src.r_hand] [src.r_hand.name] in [t_his] right hand!"
-		else
-			usr << "\blue [src.name] has a \icon[src.r_hand] [src.r_hand.name] in [t_his] right hand."
-
-	if (src.belt)
-		if (src.belt.blood_DNA.len)
-			usr << "\red [src.name] has a[src.belt.blood_DNA.len ? " bloody " : " "] \icon[src.belt] [src.belt.name] on [t_his] belt!"
-		else
-			usr << "\blue [src.name] has a \icon[src.belt] [src.belt.name] on [t_his] belt."
-	if(src.s_store)
-		if(src.s_store.blood_DNA.len)
-			usr << "\red [src.name] has a[src.s_store.blood_DNA.len ? " bloody " : " "] \icon[src.s_store] [src.s_store.name] on [t_his][src.wear_suit.blood_DNA.len ? " bloody " : " "] \icon[src.wear_suit] [src.wear_suit.name]!"
-		else
-			usr << "\blue [src.name] has a \icon[src.s_store] [src.s_store.name] on [t_his][src.wear_suit.blood_DNA.len ? " bloody " : " "] \icon[src.wear_suit] [src.wear_suit.name]."
-	if (src.shoes)
-<<<<<<< HEAD
-		usr << "[src.shoes.blood_DNA ? "\red" : "\blue"][src.name] has a[src.shoes.blood_DNA ? " bloody " : " "] \icon[src.shoes] [src.shoes.name] on [t_his] feet."
-=======
-		usr << "[src.shoes.blood_DNA.len ? "\red" : "\blue"] [src.name] has a[src.shoes.blood_DNA.len ? " bloody " : " "] \icon[src.shoes] [src.shoes.name] on [t_his] feet."
->>>>>>> 3dd16986
-
-
-	if (src.gloves)
-		if (src.gloves.blood_DNA.len)
-			usr << "\red [src.name] has bloody \icon[src.gloves] [src.gloves.name] on [t_his] hands!"
-		else
-			usr << "\blue [src.name] has \icon[src.gloves] [src.gloves.name] on [t_his] hands."
-	else if (src.blood_DNA.len)
-		usr << "\red [src.name] has[src.blood_DNA.len ? " bloody " : " "] hands!"
-
-	if (src.back)
-		usr << "\blue [src.name] has a \icon[src.back] [src.back.name] on [t_his] back."
-
-	if (src.wear_id)
-		var/id
-		var/photo = 0
-		if(istype(src:wear_id, /obj/item/device/pda))
-			var/obj/item/device/pda/pda = src:wear_id
-			id = pda.owner
-		else
-			id = src.wear_id.registered
-			if (src.wear_id.PHOTO)
-				photo = 1
-		if (id != src.real_name && in_range(src, usr) && prob(10))
-			if (photo)
-				usr << "\red [src.name] is wearing \icon[src.wear_id] [src.wear_id.name] with a photo yet doesn't seem to be that person!!!"
-			else
-				usr << "\red [src.name] is wearing \icon[src.wear_id] [src.wear_id.name] yet doesn't seem to be that person!!!"
-		else
-			if (photo)
-				usr << "\blue [src.name] is wearing \icon[src.wear_id] [src.wear_id.name] with a photo."
-			else
-				usr << "\blue [src.name] is wearing \icon[src.wear_id] [src.wear_id.name]."
-
-
-	if (src.is_jittery)
-		switch(src.jitteriness)
-			if(300 to INFINITY)
-				usr << "\red [src] is violently convulsing."
-			if(200 to 300)
-				usr << "\red [src] looks extremely jittery."
-			if(100 to 200)
-				usr << "\red [src] is twitching ever so slightly."
-
-	if (src.suiciding)
-		switch(src.suiciding)
-			if(1)
-				usr << "\red [src.name] appears to have bitten [t_his] tongue off!"
-
-	var/distance = get_dist(usr,src)
-	if(istype(usr, /mob/dead/observer) || usr.stat == 2) // ghosts can see anything
-		distance = 1
-
-	if (src.stat == 1 || stat == 2)
-		usr << "\red [name] doesn't seem to be responding to anything around [t_him], [t_his] eyes closed as though asleep."
-		if((!isbreathing || holdbreath) && distance <= 3)
-			usr << "\red [name] does not appear to be breathing."
-		if(istype(usr, /mob/living/carbon/human) && usr.stat == 0 && src.stat == 1 && distance <= 1)
-			for(var/mob/O in viewers(usr.loc, null))
-				O.show_message("[usr] checks [src]'s pulse.", 1)
-			sleep(15)
-			usr << "\blue [name] has a pulse!"
-
-	if (src.stat == 2 || (changeling && changeling.changeling_fakedeath == 1))
-		if(distance <= 1)
-			if(istype(usr, /mob/living/carbon/human) && usr.stat == 0)
-				for(var/mob/O in viewers(usr.loc, null))
-					O.show_message("[usr] checks [src]'s pulse.", 1)
-			sleep(15)
-			usr << "\red [name] has no pulse!"
-	else
-		if (src.getBruteLoss())
-			if (src.getBruteLoss() < 30)
-				usr << "\red [src.name] looks slightly injured!"
-			else
-				usr << "\red <B>[src.name] looks severely injured!</B>"
-
-		if (src.cloneloss)
-			if (src.cloneloss < 30)
-				usr << "\red [src.name] looks slightly... unfinished?"
-			else
-				usr << "\red <B>[src.name] looks very... unfinished?</B>"
-
-		if (src.getFireLoss())
-			if (src.getFireLoss() < 30)
-				usr << "\red [src.name] looks slightly burned!"
-			else
-				usr << "\red <B>[src.name] looks severely burned!</B>"
-
-		if (src.nutrition < 100)
-			usr << "\red [src.name] looks like flesh and bones."
-		else if (src.nutrition >= 500)
-			if (usr.nutrition < 100)
-				usr << "\red [src.name] looks very round and delicious. Like a little piggy. A tasty piggy."
-			else
-				usr << "\blue [src.name] looks quite chubby."
-
-		else if (src.brainloss >= 60)
-			usr << "\red [src.name] has a stupid expression on [t_his] face."
-		if (!src.client)
-			usr << "\red [src.name] doesn't seem as though they want to talk."
-
-	for(var/named in organs)
-		var/datum/organ/external/temp = organs[named]
-		if(temp.destroyed)
-			usr << "\red [src.name] is missing [t_his] [temp.display_name]."
-		if(temp.wounds)
-			for(var/datum/organ/external/wound/w in temp.wounds)
-				var/size = w.wound_size
-				var/sizetext
-				switch(size)
-					if(1)
-						sizetext = "cut"
-					if(2)
-						sizetext = "deep cut"
-					if(3)
-						sizetext = "flesh wound"
-					if(4)
-						sizetext = "gaping wound"
-					if(5)
-						sizetext = "big gaping wound"
-					if(6)
-						sizetext = "massive wound"
-				if(w.bleeding)
-					usr << "\red [src.name] is bleeding from a [sizetext] on [t_his] [temp.display_name]."
-					continue
-
-	print_flavor_text()
-
-	usr << "\blue *---------*"
+/mob/living/carbon/human/examine()
+	set src in view()
+
+	usr << "\blue *---------*"
+
+	usr << "\blue This is \icon[src.icon] <B>[src.name]</B>!"
+
+	// crappy hack because you can't do \his[src] etc
+	var/t_his = "its"
+	var/t_him = "it"
+	if (src.gender == MALE)
+		t_his = "his"
+		t_him = "him"
+	else if (src.gender == FEMALE)
+		t_his = "her"
+		t_him = "her"
+
+	if (src.w_uniform)
+		if (src.w_uniform.blood_DNA.len)
+			usr << "\red [src.name] is wearing a[src.w_uniform.blood_DNA.len ? " bloody " : " "] \icon[src.w_uniform] [src.w_uniform.name]!"
+		else
+			usr << "\blue [src.name] is wearing a \icon[src.w_uniform] [src.w_uniform.name]."
+
+	if (src.handcuffed)
+		usr << "\blue [src.name] is \icon[src.handcuffed] handcuffed!"
+
+	if (src.wear_suit)
+		if (src.wear_suit.blood_DNA.len)
+			usr << "\red [src.name] has a[src.wear_suit.blood_DNA.len ? " bloody " : " "] \icon[src.wear_suit] [src.wear_suit.name] on!"
+		else
+			usr << "\blue [src.name] has a \icon[src.wear_suit] [src.wear_suit.name] on."
+
+	if (src.l_ear)
+		usr << "\blue [src.name] has a \icon[src.l_ear] [src.l_ear.name] on [t_his] left ear."
+
+	if (src.r_ear)
+		usr << "\blue [src.name] has a \icon[src.r_ear] [src.r_ear.name] on [t_his] right ear."
+
+	if (src.wear_mask)
+		if (src.wear_mask.blood_DNA.len)
+			usr << "\red [src.name] has a[src.wear_mask.blood_DNA.len ? " bloody " : " "] \icon[src.wear_mask] [src.wear_mask.name] on [t_his] face!"
+		else
+			usr << "\blue [src.name] has a \icon[src.wear_mask] [src.wear_mask.name] on [t_his] face."
+
+	if (src.l_hand)
+		if (src.l_hand.blood_DNA.len)
+			usr << "\red [src.name] has a[src.l_hand.blood_DNA.len ? " bloody " : " "] \icon[src.l_hand] [src.l_hand.name] in [t_his] left hand!"
+		else
+			usr << "\blue [src.name] has a \icon[src.l_hand] [src.l_hand.name] in [t_his] left hand."
+
+	if (src.r_hand)
+		if (src.r_hand.blood_DNA.len)
+			usr << "\red [src.name] has a[src.r_hand.blood_DNA.len ? " bloody " : " "] \icon[src.r_hand] [src.r_hand.name] in [t_his] right hand!"
+		else
+			usr << "\blue [src.name] has a \icon[src.r_hand] [src.r_hand.name] in [t_his] right hand."
+
+	if (src.belt)
+		if (src.belt.blood_DNA.len)
+			usr << "\red [src.name] has a[src.belt.blood_DNA.len ? " bloody " : " "] \icon[src.belt] [src.belt.name] on [t_his] belt!"
+		else
+			usr << "\blue [src.name] has a \icon[src.belt] [src.belt.name] on [t_his] belt."
+	if(src.s_store)
+		if(src.s_store.blood_DNA.len)
+			usr << "\red [src.name] has a[src.s_store.blood_DNA.len ? " bloody " : " "] \icon[src.s_store] [src.s_store.name] on [t_his][src.wear_suit.blood_DNA.len ? " bloody " : " "] \icon[src.wear_suit] [src.wear_suit.name]!"
+		else
+			usr << "\blue [src.name] has a \icon[src.s_store] [src.s_store.name] on [t_his][src.wear_suit.blood_DNA.len ? " bloody " : " "] \icon[src.wear_suit] [src.wear_suit.name]."
+	if (src.shoes)
+		usr << "[src.shoes.blood_DNA.len ? "\red" : "\blue"] [src.name] has a[src.shoes.blood_DNA.len ? " bloody " : " "] \icon[src.shoes] [src.shoes.name] on [t_his] feet."
+
+
+	if (src.gloves)
+		if (src.gloves.blood_DNA.len)
+			usr << "\red [src.name] has bloody \icon[src.gloves] [src.gloves.name] on [t_his] hands!"
+		else
+			usr << "\blue [src.name] has \icon[src.gloves] [src.gloves.name] on [t_his] hands."
+	else if (src.blood_DNA.len)
+		usr << "\red [src.name] has[src.blood_DNA.len ? " bloody " : " "] hands!"
+
+	if (src.back)
+		usr << "\blue [src.name] has a \icon[src.back] [src.back.name] on [t_his] back."
+
+	if (src.wear_id)
+		var/id
+		var/photo = 0
+		if(istype(src:wear_id, /obj/item/device/pda))
+			var/obj/item/device/pda/pda = src:wear_id
+			id = pda.owner
+		else
+			id = src.wear_id.registered
+			if (src.wear_id.PHOTO)
+				photo = 1
+		if (id != src.real_name && in_range(src, usr) && prob(10))
+			if (photo)
+				usr << "\red [src.name] is wearing \icon[src.wear_id] [src.wear_id.name] with a photo yet doesn't seem to be that person!!!"
+			else
+				usr << "\red [src.name] is wearing \icon[src.wear_id] [src.wear_id.name] yet doesn't seem to be that person!!!"
+		else
+			if (photo)
+				usr << "\blue [src.name] is wearing \icon[src.wear_id] [src.wear_id.name] with a photo."
+			else
+				usr << "\blue [src.name] is wearing \icon[src.wear_id] [src.wear_id.name]."
+
+
+	if (src.is_jittery)
+		switch(src.jitteriness)
+			if(300 to INFINITY)
+				usr << "\red [src] is violently convulsing."
+			if(200 to 300)
+				usr << "\red [src] looks extremely jittery."
+			if(100 to 200)
+				usr << "\red [src] is twitching ever so slightly."
+
+	if (src.suiciding)
+		switch(src.suiciding)
+			if(1)
+				usr << "\red [src.name] appears to have bitten [t_his] tongue off!"
+
+	var/distance = get_dist(usr,src)
+	if(istype(usr, /mob/dead/observer) || usr.stat == 2) // ghosts can see anything
+		distance = 1
+
+	if (src.stat == 1 || stat == 2)
+		usr << "\red [name] doesn't seem to be responding to anything around [t_him], [t_his] eyes closed as though asleep."
+		if((!isbreathing || holdbreath) && distance <= 3)
+			usr << "\red [name] does not appear to be breathing."
+		if(istype(usr, /mob/living/carbon/human) && usr.stat == 0 && src.stat == 1 && distance <= 1)
+			for(var/mob/O in viewers(usr.loc, null))
+				O.show_message("[usr] checks [src]'s pulse.", 1)
+			sleep(15)
+			usr << "\blue [name] has a pulse!"
+
+	if (src.stat == 2 || (changeling && changeling.changeling_fakedeath == 1))
+		if(distance <= 1)
+			if(istype(usr, /mob/living/carbon/human) && usr.stat == 0)
+				for(var/mob/O in viewers(usr.loc, null))
+					O.show_message("[usr] checks [src]'s pulse.", 1)
+			sleep(15)
+			usr << "\red [name] has no pulse!"
+	else
+		if (src.getBruteLoss())
+			if (src.getBruteLoss() < 30)
+				usr << "\red [src.name] looks slightly injured!"
+			else
+				usr << "\red <B>[src.name] looks severely injured!</B>"
+
+		if (src.cloneloss)
+			if (src.cloneloss < 30)
+				usr << "\red [src.name] looks slightly... unfinished?"
+			else
+				usr << "\red <B>[src.name] looks very... unfinished?</B>"
+
+		if (src.getFireLoss())
+			if (src.getFireLoss() < 30)
+				usr << "\red [src.name] looks slightly burned!"
+			else
+				usr << "\red <B>[src.name] looks severely burned!</B>"
+
+		if (src.nutrition < 100)
+			usr << "\red [src.name] looks like flesh and bones."
+		else if (src.nutrition >= 500)
+			if (usr.nutrition < 100)
+				usr << "\red [src.name] looks very round and delicious. Like a little piggy. A tasty piggy."
+			else
+				usr << "\blue [src.name] looks quite chubby."
+
+		else if (src.brainloss >= 60)
+			usr << "\red [src.name] has a stupid expression on [t_his] face."
+		if (!src.client)
+			usr << "\red [src.name] doesn't seem as though they want to talk."
+
+	for(var/named in organs)
+		var/datum/organ/external/temp = organs[named]
+		if(temp.destroyed)
+			usr << "\red [src.name] is missing [t_his] [temp.display_name]."
+		if(temp.wounds)
+			for(var/datum/organ/external/wound/w in temp.wounds)
+				var/size = w.wound_size
+				var/sizetext
+				switch(size)
+					if(1)
+						sizetext = "cut"
+					if(2)
+						sizetext = "deep cut"
+					if(3)
+						sizetext = "flesh wound"
+					if(4)
+						sizetext = "gaping wound"
+					if(5)
+						sizetext = "big gaping wound"
+					if(6)
+						sizetext = "massive wound"
+				if(w.bleeding)
+					usr << "\red [src.name] is bleeding from a [sizetext] on [t_his] [temp.display_name]."
+					continue
+
+	print_flavor_text()
+
+	usr << "\blue *---------*"