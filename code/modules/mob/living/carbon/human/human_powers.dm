// These should all be procs, you can add them to humans/subspecies by
// species.dm's inherent_verbs ~ Z

/mob/living/carbon/human/proc/tackle()
	set category = "Abilities"
	set name = "Tackle"
	set desc = "Tackle someone down."

	if(last_special > world.time)
		return

	if(stat || paralysis || stunned || weakened || lying || restrained() || buckled)
		src << "You cannot tackle someone in your current state."
		return

	var/list/choices = list()
	for(var/mob/living/M in view(1,src))
		if(!istype(M,/mob/living/silicon) && Adjacent(M))
			choices += M
	choices -= src

	var/mob/living/T = input(src,"Who do you wish to tackle?") as null|anything in choices

	if(!T || !src || src.stat) return

	if(!Adjacent(T)) return

	if(last_special > world.time)
		return

	if(stat || paralysis || stunned || weakened || lying || restrained() || buckled)
		src << "You cannot tackle in your current state."
		return

	last_special = world.time + 50

	var/failed
	if(prob(75))
		T.Weaken(rand(0.5,3))
	else
		src.Weaken(rand(2,4))
		failed = 1

	playsound(loc, 'sound/weapons/pierce.ogg', 25, 1, -1)
	if(failed)
		src.Weaken(rand(2,4))

	for(var/mob/O in viewers(src, null))
		if ((O.client && !( O.blinded )))
			O.show_message(text("\red <B>[] [failed ? "tried to tackle" : "has tackled"] down []!</B>", src, T), 1)

/mob/living/carbon/human/proc/leap()
	set category = "Abilities"
	set name = "Leap"
	set desc = "Leap at a target and grab them aggressively."

	if(last_special > world.time)
		return

	if(stat || paralysis || stunned || weakened || lying || restrained() || buckled)
		src << "You cannot leap in your current state."
		return

	var/list/choices = list()
	for(var/mob/living/M in view(6,src))
		if(!istype(M,/mob/living/silicon))
			choices += M
	choices -= src

	var/mob/living/T = input(src,"Who do you wish to leap at?") as null|anything in choices

	if(!T || !src || src.stat) return

	if(get_dist(get_turf(T), get_turf(src)) > 6) return

	if(last_special > world.time)
		return

	if(stat || paralysis || stunned || weakened || lying || restrained() || buckled)
		src << "You cannot leap in your current state."
		return

	last_special = world.time + 75
	status_flags |= LEAPING

	src.visible_message("<span class='warning'><b>\The [src]</b> leaps at [T]!</span>")
	src.throw_at(get_step(get_turf(T),get_turf(src)), 5, 1, src)
	playsound(src.loc, 'sound/voice/shriek1.ogg', 50, 1)

	sleep(5)

	if(status_flags & LEAPING) status_flags &= ~LEAPING

	if(!src.Adjacent(T))
		src << "\red You miss!"
		return

	T.Weaken(5)

	//Only official cool kids get the grab and no self-prone.
<<<<<<< HEAD
	if(src.mind && !src.mind.special_role)
=======
	if(!(src.mind && src.mind.special_role))
>>>>>>> c6d7a943
		src.Weaken(5)
		return

	var/use_hand = "left"
	if(l_hand)
		if(r_hand)
			src << "<span class='danger'>You need to have one hand free to grab someone.</span>"
			return
		else
			use_hand = "right"

	src.visible_message("<span class='warning'><b>\The [src]</b> seizes [T] aggressively!</span>")

	var/obj/item/weapon/grab/G = new(src,T)
	if(use_hand == "left")
		l_hand = G
	else
		r_hand = G

	G.state = GRAB_AGGRESSIVE
	G.icon_state = "grabbed1"
	G.synch()

/mob/living/carbon/human/proc/gut()
	set category = "Abilities"
	set name = "Gut"
	set desc = "While grabbing someone aggressively, rip their guts out or tear them apart."

	if(last_special > world.time)
		return

	if(stat || paralysis || stunned || weakened || lying)
		src << "\red You cannot do that in your current state."
		return

	var/obj/item/weapon/grab/G = locate() in src
	if(!G || !istype(G))
		src << "\red You are not grabbing anyone."
		return

	if(G.state < GRAB_AGGRESSIVE)
		src << "\red You must have an aggressive grab to gut your prey!"
		return

	last_special = world.time + 50

	visible_message("<span class='warning'><b>\The [src]</b> rips viciously at \the [G.affecting]'s body with its claws!</span>")

	if(istype(G.affecting,/mob/living/carbon/human))
		var/mob/living/carbon/human/H = G.affecting
		H.apply_damage(50,BRUTE)
		if(H.stat == 2)
			H.gib()
	else
		var/mob/living/M = G.affecting
		if(!istype(M)) return //wut
		M.apply_damage(50,BRUTE)
		if(M.stat == 2)
			M.gib()

/mob/living/carbon/human/proc/commune()
	set category = "Abilities"
	set name = "Commune with creature"
	set desc = "Send a telepathic message to an unlucky recipient."

	var/list/targets = list()
	var/target = null
	var/text = null

	targets += getmobs() //Fill list, prompt user with list
	target = input("Select a creature!", "Speak to creature", null, null) as null|anything in targets

	if(!target) return

	text = input("What would you like to say?", "Speak to creature", null, null)

	text = trim(copytext(sanitize(text), 1, MAX_MESSAGE_LEN))

	if(!text) return

	var/mob/M = targets[target]

	if(istype(M, /mob/dead/observer) || M.stat == DEAD)
		src << "Not even a [src.species.name] can speak to the dead."
		return

	log_say("[key_name(src)] communed to [key_name(M)]: [text]")

	M << "\blue Like lead slabs crashing into the ocean, alien thoughts drop into your mind: [text]"
	if(istype(M,/mob/living/carbon/human))
		var/mob/living/carbon/human/H = M
		if(H.species.name == src.species.name)
			return
		H << "\red Your nose begins to bleed..."
		H.drip(1)

/mob/living/carbon/human/proc/regurgitate()
	set name = "Regurgitate"
	set desc = "Empties the contents of your stomach"
	set category = "Abilities"

	if(stomach_contents.len)
		for(var/mob/M in src)
			if(M in stomach_contents)
				stomach_contents.Remove(M)
				M.loc = loc
		src.visible_message("\red <B>[src] hurls out the contents of their stomach!</B>")
	return

/mob/living/carbon/human/proc/psychic_whisper(mob/M as mob in oview())
	set name = "Psychic Whisper"
	set desc = "Whisper silently to someone over a distance."
	set category = "Abilities"

	var/msg = sanitize(input("Message:", "Psychic Whisper") as text|null)
	if(msg)
		log_say("PsychicWhisper: [key_name(src)]->[M.key] : [msg]")
		M << "\green You hear a strange, alien voice in your head... \italic [msg]"
		src << "\green You said: \"[msg]\" to [M]"
	return<|MERGE_RESOLUTION|>--- conflicted
+++ resolved
@@ -98,11 +98,7 @@
 	T.Weaken(5)
 
 	//Only official cool kids get the grab and no self-prone.
-<<<<<<< HEAD
-	if(src.mind && !src.mind.special_role)
-=======
 	if(!(src.mind && src.mind.special_role))
->>>>>>> c6d7a943
 		src.Weaken(5)
 		return
 
