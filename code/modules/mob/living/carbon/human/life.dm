//This file was auto-corrected by findeclaration.exe on 25.5.2012 20:42:32

//NOTE: Breathing happens once per FOUR TICKS, unless the last breath fails. In which case it happens once per ONE TICK! So oxyloss healing is done once per 4 ticks while oxyloss damage is applied once per tick!
#define HUMAN_MAX_OXYLOSS 1 //Defines how much oxyloss humans can get per tick. A tile with no air at all (such as space) applies this value, otherwise it's a percentage of it.
#define HUMAN_CRIT_MAX_OXYLOSS ( 2.0 / 6) //The amount of damage you'll get when in critical condition. We want this to be a 5 minute deal = 300s. There are 50HP to get through, so (1/6)*last_tick_duration per second. Breaths however only happen every 4 ticks. last_tick_duration = ~2.0 on average

#define HEAT_DAMAGE_LEVEL_1 2 //Amount of damage applied when your body temperature just passes the 360.15k safety point
#define HEAT_DAMAGE_LEVEL_2 4 //Amount of damage applied when your body temperature passes the 400K point
#define HEAT_DAMAGE_LEVEL_3 8 //Amount of damage applied when your body temperature passes the 1000K point

#define COLD_DAMAGE_LEVEL_1 0.5 //Amount of damage applied when your body temperature just passes the 260.15k safety point
#define COLD_DAMAGE_LEVEL_2 1.5 //Amount of damage applied when your body temperature passes the 200K point
#define COLD_DAMAGE_LEVEL_3 3 //Amount of damage applied when your body temperature passes the 120K point

//Note that gas heat damage is only applied once every FOUR ticks.
#define HEAT_GAS_DAMAGE_LEVEL_1 2 //Amount of damage applied when the current breath's temperature just passes the 360.15k safety point
#define HEAT_GAS_DAMAGE_LEVEL_2 4 //Amount of damage applied when the current breath's temperature passes the 400K point
#define HEAT_GAS_DAMAGE_LEVEL_3 8 //Amount of damage applied when the current breath's temperature passes the 1000K point

#define COLD_GAS_DAMAGE_LEVEL_1 0.5 //Amount of damage applied when the current breath's temperature just passes the 260.15k safety point
#define COLD_GAS_DAMAGE_LEVEL_2 1.5 //Amount of damage applied when the current breath's temperature passes the 200K point
#define COLD_GAS_DAMAGE_LEVEL_3 3 //Amount of damage applied when the current breath's temperature passes the 120K point

#define RADIATION_SPEED_COEFFICIENT 0.1

/mob/living/carbon/human
	var/oxygen_alert = 0
	var/phoron_alert = 0
	var/co2_alert = 0
	var/fire_alert = 0
	var/pressure_alert = 0
	var/temperature_alert = 0
	var/in_stasis = 0
	var/heartbeat = 0
	var/global/list/overlays_cache = null

/mob/living/carbon/human/Life()
	set invisibility = 0
	set background = BACKGROUND_ENABLED

	if (transforming)
		return

	//Apparently, the person who wrote this code designed it so that
	//blinded get reset each cycle and then get activated later in the
	//code. Very ugly. I dont care. Moving this stuff here so its easy
	//to find it.
	blinded = null
	fire_alert = 0 //Reset this here, because both breathe() and handle_environment() have a chance to set it.

	//TODO: seperate this out
	// update the current life tick, can be used to e.g. only do something every 4 ticks
	life_tick++

	in_stasis = istype(loc, /obj/structure/closet/body_bag/cryobag) && loc:opened == 0
	if(in_stasis) loc:used++

	..()

	if(life_tick%30==15)
		hud_updateflag = 1022

	voice = GetVoice()

	//No need to update all of these procs if the guy is dead.
	if(stat != DEAD && !in_stasis)
		//Updates the number of stored chemicals for powers
		handle_changeling()

		//Organs and blood
		handle_organs()
		stabilize_body_temperature() //Body temperature adjusts itself (self-regulation)

		handle_shock()

		handle_pain()

		handle_medical_side_effects()

		handle_heartbeat()

		if(!client)
			species.handle_npc(src)

	handle_stasis_bag()

	if(!handle_some_updates())
		return											//We go ahead and process them 5 times for HUD images and other stuff though.

	//Update our name based on whether our face is obscured/disfigured
	name = get_visible_name()

	pulse = handle_pulse()

/mob/living/carbon/human/proc/handle_some_updates()
	if(life_tick > 5 && timeofdeath && (timeofdeath < 5 || world.time - timeofdeath > 6000))	//We are long dead, or we're junk mobs spawned like the clowns on the clown shuttle
		return 0
	return 1

/mob/living/carbon/human/breathe()
	if(!in_stasis)
		..()

// Calculate how vulnerable the human is to under- and overpressure.
// Returns 0 (equals 0 %) if sealed in an undamaged suit, 1 if unprotected (equals 100%).
// Suitdamage can modifiy this in 10% steps.
/mob/living/carbon/human/proc/get_pressure_weakness()

	var/pressure_adjustment_coefficient = 1 // Assume no protection at first.

	if(wear_suit && (wear_suit.flags & STOPPRESSUREDAMAGE) && head && (head.flags & STOPPRESSUREDAMAGE)) // Complete set of pressure-proof suit worn, assume fully sealed.
		pressure_adjustment_coefficient = 0

		// Handles breaches in your space suit. 10 suit damage equals a 100% loss of pressure protection.
		if(istype(wear_suit,/obj/item/clothing/suit/space))
			var/obj/item/clothing/suit/space/S = wear_suit
			if(S.can_breach && S.damage)
				pressure_adjustment_coefficient += S.damage * 0.1

	pressure_adjustment_coefficient = min(1,max(pressure_adjustment_coefficient,0)) // So it isn't less than 0 or larger than 1.

	return pressure_adjustment_coefficient

// Calculate how much of the enviroment pressure-difference affects the human.
/mob/living/carbon/human/calculate_affecting_pressure(var/pressure)
	var/pressure_difference

	// First get the absolute pressure difference.
	if(pressure < ONE_ATMOSPHERE) // We are in an underpressure.
		pressure_difference = ONE_ATMOSPHERE - pressure

	else //We are in an overpressure or standard atmosphere.
		pressure_difference = pressure - ONE_ATMOSPHERE

	if(pressure_difference < 5) // If the difference is small, don't bother calculating the fraction.
		pressure_difference = 0

	else
		// Otherwise calculate how much of that absolute pressure difference affects us, can be 0 to 1 (equals 0% to 100%).
		// This is our relative difference.
		pressure_difference *= get_pressure_weakness()

	// The difference is always positive to avoid extra calculations.
	// Apply the relative difference on a standard atmosphere to get the final result.
	// The return value will be the adjusted_pressure of the human that is the basis of pressure warnings and damage.
	if(pressure < ONE_ATMOSPHERE)
		return ONE_ATMOSPHERE - pressure_difference
	else
		return ONE_ATMOSPHERE + pressure_difference

/mob/living/carbon/human/handle_disabilities()
	if (disabilities & EPILEPSY)
		if ((prob(1) && paralysis < 1))
			src << "\red You have a seizure!"
			for(var/mob/O in viewers(src, null))
				if(O == src)
					continue
				O.show_message(text("\red <B>[src] starts having a seizure!"), 1)
			Paralyse(10)
			make_jittery(1000)
	if (disabilities & COUGHING)
		if ((prob(5) && paralysis <= 1))
			drop_item()
			spawn( 0 )
				emote("cough")
				return
	if (disabilities & TOURETTES)
		speech_problem_flag = 1
		if ((prob(10) && paralysis <= 1))
			Stun(10)
			spawn( 0 )
				switch(rand(1, 3))
					if(1)
						emote("twitch")
					if(2 to 3)
						say("[prob(50) ? ";" : ""][pick("SHIT", "PISS", "FUCK", "CUNT", "COCKSUCKER", "MOTHERFUCKER", "TITS")]")
				var/old_x = pixel_x
				var/old_y = pixel_y
				pixel_x += rand(-2,2)
				pixel_y += rand(-1,1)
				sleep(2)
				pixel_x = old_x
				pixel_y = old_y
				return
	if (disabilities & NERVOUS)
		speech_problem_flag = 1
		if (prob(10))
			stuttering = max(10, stuttering)
	// No. -- cib
	/*if (getBrainLoss() >= 60 && stat != 2)
		if (prob(3))
			switch(pick(1,2,3))
				if(1)
					say(pick("IM A PONY NEEEEEEIIIIIIIIIGH", "without oxigen blob don't evoluate?", "CAPTAINS A COMDOM", "[pick("", "that meatball traitor")] [pick("joerge", "george", "gorge", "gdoruge")] [pick("mellens", "melons", "mwrlins")] is grifing me HAL;P!!!", "can u give me [pick("telikesis","halk","eppilapse")]?", "THe saiyans screwed", "Bi is THE BEST OF BOTH WORLDS>", "I WANNA PET TEH monkeyS", "stop grifing me!!!!", "SOTP IT#"))
				if(2)
					say(pick("FUS RO DAH","fucking 4rries!", "stat me", ">my face", "roll it easy!", "waaaaaagh!!!", "red wonz go fasta", "FOR TEH EMPRAH", "lol2cat", "dem dwarfs man, dem dwarfs", "SPESS MAHREENS", "hwee did eet fhor khayosss", "lifelike texture ;_;", "luv can bloooom", "PACKETS!!!"))
				if(3)
					emote("drool")
	*/

	if(stat != 2)
		var/rn = rand(0, 200)
		if(getBrainLoss() >= 5)
			if(0 <= rn && rn <= 3)
				custom_pain("Your head feels numb and painful.")
		if(getBrainLoss() >= 15)
			if(4 <= rn && rn <= 6) if(eye_blurry <= 0)
				src << "<span class='warning'>It becomes hard to see for some reason.</span>"
				eye_blurry = 10
		if(getBrainLoss() >= 35)
			if(7 <= rn && rn <= 9) if(get_active_hand())
				src << "<span class='danger'>Your hand won't respond properly, you drop what you're holding!</span>"
				drop_item()
		if(getBrainLoss() >= 45)
			if(10 <= rn && rn <= 12)
				if(prob(50))
					src << "<span class='danger'>You suddenly black out!</span>"
					Paralyse(10)
				else if(!lying)
					src << "<span class='danger'>Your legs won't respond properly, you fall down!</span>"
					Weaken(10)

/mob/living/carbon/human/proc/handle_stasis_bag()
	// Handle side effects from stasis bag
	if(in_stasis)
		// First off, there's no oxygen supply, so the mob will slowly take brain damage
		adjustBrainLoss(0.1)

		// Next, the method to induce stasis has some adverse side-effects, manifesting
		// as cloneloss
		adjustCloneLoss(0.1)

/mob/living/carbon/human/handle_mutations_and_radiation()
	if(in_stasis)
		return

	if(getFireLoss())
		if((COLD_RESISTANCE in mutations) || (prob(1)))
			heal_organ_damage(0,1)

	// DNA2 - Gene processing.
	// The HULK stuff that was here is now in the hulk gene.
	for(var/datum/dna/gene/gene in dna_genes)
		if(!gene.block)
			continue
		if(gene.is_active(src))
			speech_problem_flag = 1
			gene.OnMobLife(src)

	radiation = Clamp(radiation,0,100)

	if (radiation)
		var/obj/item/organ/diona/nutrients/rad_organ = locate() in internal_organs
		if(rad_organ && !rad_organ.is_broken())
			var/rads = radiation/25
			radiation -= rads
			nutrition += rads
			adjustBruteLoss(-(rads))
			adjustFireLoss(-(rads))
			adjustOxyLoss(-(rads))
			adjustToxLoss(-(rads))
			updatehealth()
			return

		var/damage = 0
		radiation -= 1 * RADIATION_SPEED_COEFFICIENT
		if(prob(25))
			damage = 1

		if (radiation > 50)
			damage = 1
			radiation -= 1 * RADIATION_SPEED_COEFFICIENT
			if(prob(5) && prob(100 * RADIATION_SPEED_COEFFICIENT))
				radiation -= 5 * RADIATION_SPEED_COEFFICIENT
				src << "<span class='warning'>You feel weak.</span>"
				Weaken(3)
				if(!lying)
					emote("collapse")
			if(prob(5) && prob(100 * RADIATION_SPEED_COEFFICIENT) && species.name == "Human") //apes go bald
				if((h_style != "Bald" || f_style != "Shaved" ))
					src << "<span class='warning'>Your hair falls out.</span>"
					h_style = "Bald"
					f_style = "Shaved"
					update_hair()

		if (radiation > 75)
			radiation -= 1 * RADIATION_SPEED_COEFFICIENT
			damage = 3
			if(prob(5))
				take_overall_damage(0, 5 * RADIATION_SPEED_COEFFICIENT, used_weapon = "Radiation Burns")
			if(prob(1))
				src << "<span class='warning'>You feel strange!</span>"
				adjustCloneLoss(5 * RADIATION_SPEED_COEFFICIENT)
				emote("gasp")

		if(damage)
			adjustToxLoss(damage * RADIATION_SPEED_COEFFICIENT)
			updatehealth()
			if(organs.len)
				var/obj/item/organ/external/O = pick(organs)
				if(istype(O)) O.add_autopsy_data("Radiation Poisoning", damage)

	/** breathing **/

/mob/living/carbon/human/handle_chemical_smoke(var/datum/gas_mixture/environment)
	if(wear_mask && (wear_mask.flags & BLOCK_GAS_SMOKE_EFFECT))
		return
	if(glasses && (glasses.flags & BLOCK_GAS_SMOKE_EFFECT))
		return
	if(head && (head.flags & BLOCK_GAS_SMOKE_EFFECT))
		return
	..()

/mob/living/carbon/human/handle_post_breath(datum/gas_mixture/breath)
	..()
	//spread some viruses while we are at it
	if(breath && virus2.len > 0 && prob(10))
		for(var/mob/living/carbon/M in view(1,src))
			src.spread_disease_to(M)


/mob/living/carbon/human/get_breath_from_internal(volume_needed=BREATH_VOLUME)
	if(internal)

		var/obj/item/weapon/tank/rig_supply
		if(istype(back,/obj/item/weapon/rig))
			var/obj/item/weapon/rig/rig = back
			if(!rig.offline && (rig.air_supply && internal == rig.air_supply))
				rig_supply = rig.air_supply

		if (!rig_supply && (!contents.Find(internal) || !((wear_mask && (wear_mask.flags & AIRTIGHT)) || (head && (head.flags & AIRTIGHT)))))
			internal = null

		if(internal)
			return internal.remove_air_volume(volume_needed)
		else if(internals)
			internals.icon_state = "internal0"
	return null


/mob/living/carbon/human/handle_breath(datum/gas_mixture/breath)
	if(status_flags & GODMODE)
		return

	if(!breath || (breath.total_moles == 0) || suiciding)
		failed_last_breath = 1
		if(suiciding)
			adjustOxyLoss(2)//If you are suiciding, you should die a little bit faster
			oxygen_alert = max(oxygen_alert, 1)
			return 0
		if(health > config.health_threshold_crit)
			adjustOxyLoss(HUMAN_MAX_OXYLOSS)
		else
			adjustOxyLoss(HUMAN_CRIT_MAX_OXYLOSS)

		oxygen_alert = max(oxygen_alert, 1)

		return 0

	var/safe_pressure_min = 16 // Minimum safe partial pressure of breathable gas in kPa

	// Lung damage increases the minimum safe pressure.
	if(species.has_organ["lungs"])
		var/obj/item/organ/lungs/L = internal_organs_by_name["lungs"]
		if(isnull(L))
			safe_pressure_min = INFINITY //No lungs, how are you breathing?
		else if(L.is_broken())
			safe_pressure_min *= 1.5
		else if(L.is_bruised())
			safe_pressure_min *= 1.25

	var/safe_exhaled_max = 10
	var/safe_toxins_max = 0.005
	var/SA_para_min = 1
	var/SA_sleep_min = 5
	var/inhaled_gas_used = 0

	var/breath_pressure = (breath.total_moles*R_IDEAL_GAS_EQUATION*breath.temperature)/BREATH_VOLUME

	var/inhaling
	var/poison
	var/exhaling

	var/breath_type
	var/poison_type
	var/exhale_type

	var/failed_inhale = 0
	var/failed_exhale = 0

	if(species.breath_type)
		breath_type = species.breath_type
	else
		breath_type = "oxygen"
	inhaling = breath.gas[breath_type]

	if(species.poison_type)
		poison_type = species.poison_type
	else
		poison_type = "phoron"
	poison = breath.gas[poison_type]

	if(species.exhale_type)
		exhale_type = species.exhale_type
		exhaling = breath.gas[exhale_type]
	else
		exhaling = 0

	var/inhale_pp = (inhaling/breath.total_moles)*breath_pressure
	var/toxins_pp = (poison/breath.total_moles)*breath_pressure
	var/exhaled_pp = (exhaling/breath.total_moles)*breath_pressure

	// Not enough to breathe
	if(inhale_pp < safe_pressure_min)
		if(prob(20))
			spawn(0) emote("gasp")

		var/ratio = inhale_pp/safe_pressure_min
		// Don't fuck them up too fast (space only does HUMAN_MAX_OXYLOSS after all!)
		adjustOxyLoss(max(HUMAN_MAX_OXYLOSS*(1-ratio), 0))
		failed_inhale = 1

		oxygen_alert = max(oxygen_alert, 1)
	else
		// We're in safe limits
		oxygen_alert = 0

	inhaled_gas_used = inhaling/6

	breath.adjust_gas(breath_type, -inhaled_gas_used, update = 0) //update afterwards

	if(exhale_type)
		breath.adjust_gas_temp(exhale_type, inhaled_gas_used, bodytemperature, update = 0) //update afterwards

		// Too much exhaled gas in the air
		if(exhaled_pp > safe_exhaled_max)
			if (!co2_alert|| prob(15))
				var/word = pick("extremely dizzy","short of breath","faint","confused")
				src << "<span class='danger'>You feel [word].</span>"

			adjustOxyLoss(HUMAN_MAX_OXYLOSS)
			co2_alert = 1
			failed_exhale = 1

		else if(exhaled_pp > safe_exhaled_max * 0.7)
			if (!co2_alert || prob(1))
				var/word = pick("dizzy","short of breath","faint","momentarily confused")
				src << "<span class='warning'>You feel [word].</span>"

			//scale linearly from 0 to 1 between safe_exhaled_max and safe_exhaled_max*0.7
			var/ratio = 1.0 - (safe_exhaled_max - exhaled_pp)/(safe_exhaled_max*0.3)

			//give them some oxyloss, up to the limit - we don't want people falling unconcious due to CO2 alone until they're pretty close to safe_exhaled_max.
			if (getOxyLoss() < 50*ratio)
				adjustOxyLoss(HUMAN_MAX_OXYLOSS)
			co2_alert = 1
			failed_exhale = 1

		else if(exhaled_pp > safe_exhaled_max * 0.6)
			if (prob(0.3))
				var/word = pick("a little dizzy","short of breath")
				src << "<span class='warning'>You feel [word].</span>"

		else
			co2_alert = 0

	// Too much poison in the air.
	if(toxins_pp > safe_toxins_max)
		var/ratio = (poison/safe_toxins_max) * 10
		if(reagents)
			reagents.add_reagent("toxin", Clamp(ratio, MIN_TOXIN_DAMAGE, MAX_TOXIN_DAMAGE))
			breath.adjust_gas(poison_type, -poison/6, update = 0) //update after
		phoron_alert = max(phoron_alert, 1)
	else
		phoron_alert = 0

	// If there's some other shit in the air lets deal with it here.
	if(breath.gas["sleeping_agent"])
		var/SA_pp = (breath.gas["sleeping_agent"] / breath.total_moles) * breath_pressure

		// Enough to make us paralysed for a bit
		if(SA_pp > SA_para_min)

			// 3 gives them one second to wake up and run away a bit!
			Paralyse(3)

			// Enough to make us sleep as well
			if(SA_pp > SA_sleep_min)
				Sleeping(5)

		// There is sleeping gas in their lungs, but only a little, so give them a bit of a warning
		else if(SA_pp > 0.15)
			if(prob(20))
				spawn(0) emote(pick("giggle", "laugh"))
		breath.adjust_gas("sleeping_agent", -breath.gas["sleeping_agent"]/6, update = 0) //update after

	// Were we able to breathe?
	if (failed_inhale || failed_exhale)
		failed_last_breath = 1
	else
		failed_last_breath = 0
		adjustOxyLoss(-5)


	// Hot air hurts :(
	if((breath.temperature < species.cold_level_1 || breath.temperature > species.heat_level_1) && !(COLD_RESISTANCE in mutations))

		if(breath.temperature <= species.cold_level_1)
			if(prob(20))
				src << "<span class='danger'>You feel your face freezing and icicles forming in your lungs!</span>"
		else if(breath.temperature >= species.heat_level_1)
			if(prob(20))
				src << "<span class='danger'>You feel your face burning and a searing heat in your lungs!</span>"

		if(breath.temperature >= species.heat_level_1)
			if(breath.temperature < species.heat_level_2)
				apply_damage(HEAT_GAS_DAMAGE_LEVEL_1, BURN, "head", used_weapon = "Excessive Heat")
				fire_alert = max(fire_alert, 2)
			else if(breath.temperature < species.heat_level_3)
				apply_damage(HEAT_GAS_DAMAGE_LEVEL_2, BURN, "head", used_weapon = "Excessive Heat")
				fire_alert = max(fire_alert, 2)
			else
				apply_damage(HEAT_GAS_DAMAGE_LEVEL_3, BURN, "head", used_weapon = "Excessive Heat")
				fire_alert = max(fire_alert, 2)

		else if(breath.temperature <= species.cold_level_1)
			if(breath.temperature > species.cold_level_2)
				apply_damage(COLD_GAS_DAMAGE_LEVEL_1, BURN, "head", used_weapon = "Excessive Cold")
				fire_alert = max(fire_alert, 1)
			else if(breath.temperature > species.cold_level_3)
				apply_damage(COLD_GAS_DAMAGE_LEVEL_2, BURN, "head", used_weapon = "Excessive Cold")
				fire_alert = max(fire_alert, 1)
			else
				apply_damage(COLD_GAS_DAMAGE_LEVEL_3, BURN, "head", used_weapon = "Excessive Cold")
				fire_alert = max(fire_alert, 1)


		//breathing in hot/cold air also heats/cools you a bit
		var/temp_adj = breath.temperature - bodytemperature
		if (temp_adj < 0)
			temp_adj /= (BODYTEMP_COLD_DIVISOR * 5)	//don't raise temperature as much as if we were directly exposed
		else
			temp_adj /= (BODYTEMP_HEAT_DIVISOR * 5)	//don't raise temperature as much as if we were directly exposed

		var/relative_density = breath.total_moles / (MOLES_CELLSTANDARD * BREATH_PERCENTAGE)
		temp_adj *= relative_density

		if (temp_adj > BODYTEMP_HEATING_MAX) temp_adj = BODYTEMP_HEATING_MAX
		if (temp_adj < BODYTEMP_COOLING_MAX) temp_adj = BODYTEMP_COOLING_MAX
		//world << "Breath: [breath.temperature], [src]: [bodytemperature], Adjusting: [temp_adj]"
		bodytemperature += temp_adj

	else if(breath.temperature >= species.heat_discomfort_level)
		species.get_environment_discomfort(src,"heat")
	else if(breath.temperature <= species.cold_discomfort_level)
		species.get_environment_discomfort(src,"cold")

	breath.update_values()
	return 1

/mob/living/carbon/human/handle_environment(datum/gas_mixture/environment)
	if(!environment)
		return

	//Stuff like the xenomorph's plasma regen happens here.
	species.handle_environment_special(src)

	//Moved pressure calculations here for use in skip-processing check.
	var/pressure = environment.return_pressure()
	var/adjusted_pressure = calculate_affecting_pressure(pressure)

	//Check for contaminants before anything else because we don't want to skip it.
	for(var/g in environment.gas)
		if(gas_data.flags[g] & XGM_GAS_CONTAMINANT && environment.gas[g] > gas_data.overlay_limit[g] + 1)
			pl_effects()
			break

	if(!istype(get_turf(src), /turf/space)) //space is not meant to change your body temperature.
		var/loc_temp = T0C
		if(istype(loc, /obj/mecha))
			var/obj/mecha/M = loc
			loc_temp =  M.return_temperature()
		else if(istype(loc, /obj/machinery/atmospherics/unary/cryo_cell))
			loc_temp = loc:air_contents.temperature
		else
			loc_temp = environment.temperature

		if(adjusted_pressure < species.warning_high_pressure && adjusted_pressure > species.warning_low_pressure && abs(loc_temp - bodytemperature) < 20 && bodytemperature < species.heat_level_1 && bodytemperature > species.cold_level_1)
			pressure_alert = 0
			return // Temperatures are within normal ranges, fuck all this processing. ~Ccomp

		//Body temperature adjusts depending on surrounding atmosphere based on your thermal protection
		var/temp_adj = 0
		if(loc_temp < bodytemperature)			//Place is colder than we are
			var/thermal_protection = get_cold_protection(loc_temp) //This returns a 0 - 1 value, which corresponds to the percentage of protection based on what you're wearing and what you're exposed to.
			if(thermal_protection < 1)
				temp_adj = (1-thermal_protection) * ((loc_temp - bodytemperature) / BODYTEMP_COLD_DIVISOR)	//this will be negative
		else if (loc_temp > bodytemperature)			//Place is hotter than we are
			var/thermal_protection = get_heat_protection(loc_temp) //This returns a 0 - 1 value, which corresponds to the percentage of protection based on what you're wearing and what you're exposed to.
			if(thermal_protection < 1)
				temp_adj = (1-thermal_protection) * ((loc_temp - bodytemperature) / BODYTEMP_HEAT_DIVISOR)

		//Use heat transfer as proportional to the gas density. However, we only care about the relative density vs standard 101 kPa/20 C air. Therefore we can use mole ratios
		var/relative_density = environment.total_moles / MOLES_CELLSTANDARD
		bodytemperature += between(BODYTEMP_COOLING_MAX, temp_adj*relative_density, BODYTEMP_HEATING_MAX)

	// +/- 50 degrees from 310.15K is the 'safe' zone, where no damage is dealt.
	if(bodytemperature >= species.heat_level_1)
		//Body temperature is too hot.
		fire_alert = max(fire_alert, 1)
		if(status_flags & GODMODE)	return 1	//godmode

		if(bodytemperature < species.heat_level_2)
			take_overall_damage(burn=HEAT_DAMAGE_LEVEL_1, used_weapon = "High Body Temperature")
			fire_alert = max(fire_alert, 2)
		else if(bodytemperature < species.heat_level_3)
			take_overall_damage(burn=HEAT_DAMAGE_LEVEL_2, used_weapon = "High Body Temperature")
			fire_alert = max(fire_alert, 2)
		else
			take_overall_damage(burn=HEAT_DAMAGE_LEVEL_3, used_weapon = "High Body Temperature")
			fire_alert = max(fire_alert, 2)

	else if(bodytemperature <= species.cold_level_1)
		fire_alert = max(fire_alert, 1)
		if(status_flags & GODMODE)	return 1	//godmode

		if(!istype(loc, /obj/machinery/atmospherics/unary/cryo_cell))
			if(bodytemperature > species.cold_level_2)
				take_overall_damage(burn=COLD_DAMAGE_LEVEL_1, used_weapon = "High Body Temperature")
				fire_alert = max(fire_alert, 1)
			else if(bodytemperature > species.cold_level_3)
				take_overall_damage(burn=COLD_DAMAGE_LEVEL_2, used_weapon = "High Body Temperature")
				fire_alert = max(fire_alert, 1)
			else
				take_overall_damage(burn=COLD_DAMAGE_LEVEL_3, used_weapon = "High Body Temperature")
				fire_alert = max(fire_alert, 1)

	// Account for massive pressure differences.  Done by Polymorph
	// Made it possible to actually have something that can protect against high pressure... Done by Errorage. Polymorph now has an axe sticking from his head for his previous hardcoded nonsense!
	if(status_flags & GODMODE)	return 1	//godmode

	if(adjusted_pressure >= species.hazard_high_pressure)
		var/pressure_damage = min( ( (adjusted_pressure / species.hazard_high_pressure) -1 )*PRESSURE_DAMAGE_COEFFICIENT , MAX_HIGH_PRESSURE_DAMAGE)
		take_overall_damage(brute=pressure_damage, used_weapon = "High Pressure")
		pressure_alert = 2
	else if(adjusted_pressure >= species.warning_high_pressure)
		pressure_alert = 1
	else if(adjusted_pressure >= species.warning_low_pressure)
		pressure_alert = 0
	else if(adjusted_pressure >= species.hazard_low_pressure)
		pressure_alert = -1
	else
		if( !(COLD_RESISTANCE in mutations))
			take_overall_damage(brute=LOW_PRESSURE_DAMAGE, used_weapon = "Low Pressure")
			if(getOxyLoss() < 55) // 11 OxyLoss per 4 ticks when wearing internals;    unconsciousness in 16 ticks, roughly half a minute
				adjustOxyLoss(4)  // 16 OxyLoss per 4 ticks when no internals present; unconsciousness in 13 ticks, roughly twenty seconds
			pressure_alert = -2
		else
			pressure_alert = -1

	return

/*
/mob/living/carbon/human/proc/adjust_body_temperature(current, loc_temp, boost)
	var/temperature = current
	var/difference = abs(current-loc_temp)	//get difference
	var/increments// = difference/10			//find how many increments apart they are
	if(difference > 50)
		increments = difference/5
	else
		increments = difference/10
	var/change = increments*boost	// Get the amount to change by (x per increment)
	var/temp_change
	if(current < loc_temp)
		temperature = min(loc_temp, temperature+change)
	else if(current > loc_temp)
		temperature = max(loc_temp, temperature-change)
	temp_change = (temperature - current)
	return temp_change
*/

/mob/living/carbon/human/proc/stabilize_body_temperature()
	if (species.passive_temp_gain) // We produce heat naturally.
		bodytemperature += species.passive_temp_gain

	var/body_temperature_difference = species.body_temperature - bodytemperature

	if (abs(body_temperature_difference) < 0.5)
		return //fuck this precision
	if (on_fire)
		return //too busy for pesky convection

	if(bodytemperature < species.cold_level_1) //260.15 is 310.15 - 50, the temperature where you start to feel effects.
		if(nutrition >= 2) //If we are very, very cold we'll use up quite a bit of nutriment to heat us up.
			nutrition -= 2
		var/recovery_amt = max((body_temperature_difference / BODYTEMP_AUTORECOVERY_DIVISOR), BODYTEMP_AUTORECOVERY_MINIMUM)
		//world << "Cold. Difference = [body_temperature_difference]. Recovering [recovery_amt]"
//				log_debug("Cold. Difference = [body_temperature_difference]. Recovering [recovery_amt]")
		bodytemperature += recovery_amt
	else if(species.cold_level_1 <= bodytemperature && bodytemperature <= species.heat_level_1)
		var/recovery_amt = body_temperature_difference / BODYTEMP_AUTORECOVERY_DIVISOR
		//world << "Norm. Difference = [body_temperature_difference]. Recovering [recovery_amt]"
//				log_debug("Norm. Difference = [body_temperature_difference]. Recovering [recovery_amt]")
		bodytemperature += recovery_amt
	else if(bodytemperature > species.heat_level_1) //360.15 is 310.15 + 50, the temperature where you start to feel effects.
		//We totally need a sweat system cause it totally makes sense...~
		var/recovery_amt = min((body_temperature_difference / BODYTEMP_AUTORECOVERY_DIVISOR), -BODYTEMP_AUTORECOVERY_MINIMUM)	//We're dealing with negative numbers
		//world << "Hot. Difference = [body_temperature_difference]. Recovering [recovery_amt]"
//				log_debug("Hot. Difference = [body_temperature_difference]. Recovering [recovery_amt]")
		bodytemperature += recovery_amt

	//This proc returns a number made up of the flags for body parts which you are protected on. (such as HEAD, UPPER_TORSO, LOWER_TORSO, etc. See setup.dm for the full list)
/mob/living/carbon/human/proc/get_heat_protection_flags(temperature) //Temperature is the temperature you're being exposed to.
	var/thermal_protection_flags = 0
	//Handle normal clothing
	if(head)
		if(head.max_heat_protection_temperature && head.max_heat_protection_temperature >= temperature)
			thermal_protection_flags |= head.heat_protection
	if(wear_suit)
		if(wear_suit.max_heat_protection_temperature && wear_suit.max_heat_protection_temperature >= temperature)
			thermal_protection_flags |= wear_suit.heat_protection
	if(w_uniform)
		if(w_uniform.max_heat_protection_temperature && w_uniform.max_heat_protection_temperature >= temperature)
			thermal_protection_flags |= w_uniform.heat_protection
	if(shoes)
		if(shoes.max_heat_protection_temperature && shoes.max_heat_protection_temperature >= temperature)
			thermal_protection_flags |= shoes.heat_protection
	if(gloves)
		if(gloves.max_heat_protection_temperature && gloves.max_heat_protection_temperature >= temperature)
			thermal_protection_flags |= gloves.heat_protection
	if(wear_mask)
		if(wear_mask.max_heat_protection_temperature && wear_mask.max_heat_protection_temperature >= temperature)
			thermal_protection_flags |= wear_mask.heat_protection

	return thermal_protection_flags

/mob/living/carbon/human/get_heat_protection(temperature) //Temperature is the temperature you're being exposed to.
	var/thermal_protection_flags = get_heat_protection_flags(temperature)

	var/thermal_protection = 0.0
	if(thermal_protection_flags)
		if(thermal_protection_flags & HEAD)
			thermal_protection += THERMAL_PROTECTION_HEAD
		if(thermal_protection_flags & UPPER_TORSO)
			thermal_protection += THERMAL_PROTECTION_UPPER_TORSO
		if(thermal_protection_flags & LOWER_TORSO)
			thermal_protection += THERMAL_PROTECTION_LOWER_TORSO
		if(thermal_protection_flags & LEG_LEFT)
			thermal_protection += THERMAL_PROTECTION_LEG_LEFT
		if(thermal_protection_flags & LEG_RIGHT)
			thermal_protection += THERMAL_PROTECTION_LEG_RIGHT
		if(thermal_protection_flags & FOOT_LEFT)
			thermal_protection += THERMAL_PROTECTION_FOOT_LEFT
		if(thermal_protection_flags & FOOT_RIGHT)
			thermal_protection += THERMAL_PROTECTION_FOOT_RIGHT
		if(thermal_protection_flags & ARM_LEFT)
			thermal_protection += THERMAL_PROTECTION_ARM_LEFT
		if(thermal_protection_flags & ARM_RIGHT)
			thermal_protection += THERMAL_PROTECTION_ARM_RIGHT
		if(thermal_protection_flags & HAND_LEFT)
			thermal_protection += THERMAL_PROTECTION_HAND_LEFT
		if(thermal_protection_flags & HAND_RIGHT)
			thermal_protection += THERMAL_PROTECTION_HAND_RIGHT


	return min(1,thermal_protection)

//See proc/get_heat_protection_flags(temperature) for the description of this proc.
/mob/living/carbon/human/proc/get_cold_protection_flags(temperature)
	var/thermal_protection_flags = 0
	//Handle normal clothing

	if(head)
		if(head.min_cold_protection_temperature && head.min_cold_protection_temperature <= temperature)
			thermal_protection_flags |= head.cold_protection
	if(wear_suit)
		if(wear_suit.min_cold_protection_temperature && wear_suit.min_cold_protection_temperature <= temperature)
			thermal_protection_flags |= wear_suit.cold_protection
	if(w_uniform)
		if(w_uniform.min_cold_protection_temperature && w_uniform.min_cold_protection_temperature <= temperature)
			thermal_protection_flags |= w_uniform.cold_protection
	if(shoes)
		if(shoes.min_cold_protection_temperature && shoes.min_cold_protection_temperature <= temperature)
			thermal_protection_flags |= shoes.cold_protection
	if(gloves)
		if(gloves.min_cold_protection_temperature && gloves.min_cold_protection_temperature <= temperature)
			thermal_protection_flags |= gloves.cold_protection
	if(wear_mask)
		if(wear_mask.min_cold_protection_temperature && wear_mask.min_cold_protection_temperature <= temperature)
			thermal_protection_flags |= wear_mask.cold_protection

	return thermal_protection_flags

/mob/living/carbon/human/get_cold_protection(temperature)
	if(COLD_RESISTANCE in mutations)
		return 1 //Fully protected from the cold.

	temperature = max(temperature, 2.7) //There is an occasional bug where the temperature is miscalculated in ares with a small amount of gas on them, so this is necessary to ensure that that bug does not affect this calculation. Space's temperature is 2.7K and most suits that are intended to protect against any cold, protect down to 2.0K.
	var/thermal_protection_flags = get_cold_protection_flags(temperature)

	var/thermal_protection = 0.0
	if(thermal_protection_flags)
		if(thermal_protection_flags & HEAD)
			thermal_protection += THERMAL_PROTECTION_HEAD
		if(thermal_protection_flags & UPPER_TORSO)
			thermal_protection += THERMAL_PROTECTION_UPPER_TORSO
		if(thermal_protection_flags & LOWER_TORSO)
			thermal_protection += THERMAL_PROTECTION_LOWER_TORSO
		if(thermal_protection_flags & LEG_LEFT)
			thermal_protection += THERMAL_PROTECTION_LEG_LEFT
		if(thermal_protection_flags & LEG_RIGHT)
			thermal_protection += THERMAL_PROTECTION_LEG_RIGHT
		if(thermal_protection_flags & FOOT_LEFT)
			thermal_protection += THERMAL_PROTECTION_FOOT_LEFT
		if(thermal_protection_flags & FOOT_RIGHT)
			thermal_protection += THERMAL_PROTECTION_FOOT_RIGHT
		if(thermal_protection_flags & ARM_LEFT)
			thermal_protection += THERMAL_PROTECTION_ARM_LEFT
		if(thermal_protection_flags & ARM_RIGHT)
			thermal_protection += THERMAL_PROTECTION_ARM_RIGHT
		if(thermal_protection_flags & HAND_LEFT)
			thermal_protection += THERMAL_PROTECTION_HAND_LEFT
		if(thermal_protection_flags & HAND_RIGHT)
			thermal_protection += THERMAL_PROTECTION_HAND_RIGHT

	return min(1,thermal_protection)

/mob/living/carbon/human/handle_chemicals_in_body()
	if(in_stasis)
		return

	if(reagents)
		chem_effects.Cut()
		analgesic = 0

		if(touching) touching.metabolize()
		if(ingested) ingested.metabolize()
		if(bloodstr) bloodstr.metabolize()

		if(CE_PAINKILLER in chem_effects)
			analgesic = chem_effects[CE_PAINKILLER]

		var/total_phoronloss = 0
		for(var/obj/item/I in src)
			if(I.contaminated)
				total_phoronloss += vsc.plc.CONTAMINATION_LOSS
		if(!(status_flags & GODMODE)) adjustToxLoss(total_phoronloss)

	if(status_flags & GODMODE)	return 0	//godmode

	var/obj/item/organ/diona/node/light_organ = locate() in internal_organs
	if(light_organ && !light_organ.is_broken())
		var/light_amount = 0 //how much light there is in the place, affects receiving nutrition and healing
		if(isturf(loc)) //else, there's considered to be no light
			var/turf/T = loc
			var/atom/movable/lighting_overlay/L = locate(/atom/movable/lighting_overlay) in T
			if(L)
				light_amount = min(10,L.lum_r + L.lum_g + L.lum_b) - 5 //hardcapped so it's not abused by having a ton of flashlights
			else
				light_amount =  5
		nutrition += light_amount
		traumatic_shock -= light_amount

		if(species.flags & IS_PLANT)
			if(nutrition > 450)
				nutrition = 450
			if(light_amount >= 3) //if there's enough light, heal
				adjustBruteLoss(-(round(light_amount/2)))
				adjustFireLoss(-(round(light_amount/2)))
				adjustToxLoss(-(light_amount))
				adjustOxyLoss(-(light_amount))
				//TODO: heal wounds, heal broken limbs.

	if(species.light_dam)
		var/light_amount = 0
		if(isturf(loc))
			var/turf/T = loc
			var/atom/movable/lighting_overlay/L = locate(/atom/movable/lighting_overlay) in T
			if(L)
				light_amount = L.lum_r + L.lum_g + L.lum_b //hardcapped so it's not abused by having a ton of flashlights
			else
				light_amount =  10
		if(light_amount > species.light_dam) //if there's enough light, start dying
			take_overall_damage(1,1)
		else //heal in the dark
			heal_overall_damage(1,1)

	// nutrition decrease
	if (nutrition > 0 && stat != 2)
		nutrition = max (0, nutrition - HUNGER_FACTOR)

	if (nutrition > 450)
		if(overeatduration < 600) //capped so people don't take forever to unfat
			overeatduration++
	else
		if(overeatduration > 1)
			overeatduration -= 2 //doubled the unfat rate

	if(species.flags & IS_PLANT && (!light_organ || light_organ.is_broken()))
		if(nutrition < 200)
			take_overall_damage(2,0)
			traumatic_shock++

	// TODO: stomach and bloodstream organ.
	handle_trace_chems()

	updatehealth()

	return //TODO: DEFERRED

/mob/living/carbon/human/handle_regular_status_updates()
	if(!handle_some_updates())
		return 0

	if(status_flags & GODMODE)	return 0

	//SSD check, if a logged player is awake put them back to sleep!
	if(sleeping < 2 && species.show_ssd && (!client || !key || player_logged))
		sleeping = 2

	if(stat == DEAD)	//DEAD. BROWN BREAD. SWIMMING WITH THE SPESS CARP
		blinded = 1
		silent = 0
	else				//ALIVE. LIGHTS ARE ON
		updatehealth()	//TODO

		if(health <= config.health_threshold_dead || (species.has_organ["brain"] && !has_brain()))
			death()
			blinded = 1
			silent = 0
			return 1

		//UNCONSCIOUS. NO-ONE IS HOME
		if( (getOxyLoss() > 50) || (config.health_threshold_crit > health) )
			Paralyse(3)

		//UNCONSCIOUS. NO-ONE IS HOME
		if((getOxyLoss() > 50) || (health <= config.health_threshold_crit))
			Paralyse(3)
		if(hallucination)
			if(hallucination >= 20)
				if(prob(3))
					fake_attack(src)
				if(!handling_hal)
					spawn handle_hallucinations() //The not boring kind!
				if(client && prob(5))
					client.dir = pick(2,4,8)
					spawn(rand(20,50))
						client.dir = 1

			if(hallucination)
				if(hallucination >= 20)
					if(prob(3))
						fake_attack(src)
					if(!handling_hal)
						spawn handle_hallucinations() //The not boring kind!
					if(client && prob(5))
						client.dir = pick(2,4,8)
						var/client/C = client
						spawn(rand(20,50))
							if(C)
								C.dir = 1

		else
			for(var/atom/a in hallucinations)
				qdel(a)

			if(halloss > 100)
				src << "<span class='notice'>You're in too much pain to keep going...</span>"
				src.visible_message("<B>[src]</B> slumps to the ground, too weak to continue fighting.")
				Paralyse(10)
				setHalLoss(99)

		if(paralysis)
			AdjustParalysis(-1)
			blinded = 1
			stat = UNCONSCIOUS
			animate_tail_reset()
			if(halloss > 0)
				adjustHalLoss(-3)
<<<<<<< HEAD
		else if(sleeping)
			speech_problem_flag = 1
			handle_dreams()
			adjustHalLoss(-3)
			if (mind)
				//Are they SSD? If so we'll keep them asleep but work off some of that sleep var in case of stoxin or similar.
				if(player_logged)
					sleeping = max(sleeping-1, 2)
				else
					sleeping = max(sleeping-1, 0)
			blinded = 1
			stat = UNCONSCIOUS
			animate_tail_reset()
			if( prob(2) && health && !hal_crit )
				spawn(0)
					emote("snore")
		//CONSCIOUS
		else
			stat = CONSCIOUS

		//Periodically double-check embedded_flag
		if(embedded_flag && !(life_tick % 10))
			var/list/E
			E = get_visible_implants(0)
			if(!E.len)
				embedded_flag = 0

		//Eyes
		//Check rig first because it's two-check and other checks will override it.
		if(istype(back,/obj/item/weapon/rig))
			var/obj/item/weapon/rig/O = back
			if(O.helmet && O.helmet == head && (O.helmet.body_parts_covered & EYES))
				if((O.offline && O.offline_vision_restriction == 2) || (!O.offline && O.vision_restriction == 2))
					blinded = 1

		// Check everything else.

		//Vision
		var/obj/item/organ/vision
		if(species.vision_organ)
			vision = internal_organs_by_name[species.vision_organ]

		if(!vision) // Presumably if a species has no vision organs, they see via some other means.
			eye_blind =  0
			blinded =    0
			eye_blurry = 0
		else if(vision.is_broken())   // Vision organs cut out or broken? Permablind.
			eye_blind =  1
			blinded =    1
			eye_blurry = 1
		else
			//blindness
			if(sdisabilities & BLIND) // Disabled-blind, doesn't get better on its own
=======
				if (mind)
					//Are they SSD? If so we'll keep them asleep but work off some of that sleep var in case of stoxin or similar.
					if(player_logged)
						sleeping = max(sleeping-1, 2)
					else
						sleeping = max(sleeping-1, 0)
				blinded = 1
				stat = UNCONSCIOUS
				animate_tail_reset()
				if( prob(2) && health && !hal_crit )
					spawn(0)
						emote("snore")
			//CONSCIOUS
			else
				stat = CONSCIOUS

			//Periodically double-check embedded_flag
			if(embedded_flag && !(life_tick % 10))
				if(!embedded_needs_process())
					embedded_flag = 0

			//Eyes
			//Check rig first because it's two-check and other checks will override it.
			if(istype(back,/obj/item/weapon/rig))
				var/obj/item/weapon/rig/O = back
				if(O.helmet && O.helmet == head && (O.helmet.body_parts_covered & EYES))
					if((O.offline && O.offline_vision_restriction == 2) || (!O.offline && O.vision_restriction == 2))
						blinded = 1

			// Check everything else.
			if(!species.has_organ["eyes"]) // Presumably if a species has no eyes, they see via something else.
				eye_blind =  0
				blinded =    0
				eye_blurry = 0
			else if(!has_eyes())           // Eyes cut out? Permablind.
				eye_blind =  1
				blinded =    1
				eye_blurry = 1
			else if(sdisabilities & BLIND) // Disabled-blind, doesn't get better on its own
>>>>>>> 98c2a0c8
				blinded =    1
			else if(eye_blind)		       // Blindness, heals slowly over time
				eye_blind =  max(eye_blind-1,0)
				blinded =    1
			else if(istype(glasses, /obj/item/clothing/glasses/sunglasses/blindfold))	//resting your eyes with a blindfold heals blurry eyes faster
				eye_blurry = max(eye_blurry-3, 0)
				blinded =    1

			//blurry sight
			if(vision.is_bruised())   // Vision organs impaired? Permablurry.
				eye_blurry = 1
			if(eye_blurry)	           // Blurry eyes heal slowly
				eye_blurry = max(eye_blurry-1, 0)

		//Ears
		if(sdisabilities & DEAF)	//disabled-deaf, doesn't get better on its own
			ear_deaf = max(ear_deaf, 1)
		else if(ear_deaf)			//deafness, heals slowly over time
			ear_deaf = max(ear_deaf-1, 0)
		else if(istype(l_ear, /obj/item/clothing/ears/earmuffs) || istype(r_ear, /obj/item/clothing/ears/earmuffs))	//resting your ears with earmuffs heals ear damage faster
			ear_damage = max(ear_damage-0.15, 0)
			ear_deaf = max(ear_deaf, 1)
		else if(ear_damage < 25)	//ear damage heals slowly under this threshold. otherwise you'll need earmuffs
			ear_damage = max(ear_damage-0.05, 0)

		//Resting
		if(resting)
			dizziness = max(0, dizziness - 15)
			jitteriness = max(0, jitteriness - 15)
			adjustHalLoss(-3)
		else
			dizziness = max(0, dizziness - 3)
			jitteriness = max(0, jitteriness - 3)
			adjustHalLoss(-1)

		//Other
		handle_statuses()

		if (drowsyness)
			drowsyness--
			eye_blurry = max(2, eye_blurry)
			if (prob(5))
				sleeping += 1
				Paralyse(5)

		confused = max(0, confused - 1)

		// If you're dirty, your gloves will become dirty, too.
		if(gloves && germ_level > gloves.germ_level && prob(10))
			gloves.germ_level += 1

	return 1

/mob/living/carbon/human/handle_regular_hud_updates()
	if(!overlays_cache)
		overlays_cache = list()
		overlays_cache.len = 23
		overlays_cache[1] = image('icons/mob/screen1_full.dmi', "icon_state" = "passage1")
		overlays_cache[2] = image('icons/mob/screen1_full.dmi', "icon_state" = "passage2")
		overlays_cache[3] = image('icons/mob/screen1_full.dmi', "icon_state" = "passage3")
		overlays_cache[4] = image('icons/mob/screen1_full.dmi', "icon_state" = "passage4")
		overlays_cache[5] = image('icons/mob/screen1_full.dmi', "icon_state" = "passage5")
		overlays_cache[6] = image('icons/mob/screen1_full.dmi', "icon_state" = "passage6")
		overlays_cache[7] = image('icons/mob/screen1_full.dmi', "icon_state" = "passage7")
		overlays_cache[8] = image('icons/mob/screen1_full.dmi', "icon_state" = "passage8")
		overlays_cache[9] = image('icons/mob/screen1_full.dmi', "icon_state" = "passage9")
		overlays_cache[10] = image('icons/mob/screen1_full.dmi', "icon_state" = "passage10")
		overlays_cache[11] = image('icons/mob/screen1_full.dmi', "icon_state" = "oxydamageoverlay1")
		overlays_cache[12] = image('icons/mob/screen1_full.dmi', "icon_state" = "oxydamageoverlay2")
		overlays_cache[13] = image('icons/mob/screen1_full.dmi', "icon_state" = "oxydamageoverlay3")
		overlays_cache[14] = image('icons/mob/screen1_full.dmi', "icon_state" = "oxydamageoverlay4")
		overlays_cache[15] = image('icons/mob/screen1_full.dmi', "icon_state" = "oxydamageoverlay5")
		overlays_cache[16] = image('icons/mob/screen1_full.dmi', "icon_state" = "oxydamageoverlay6")
		overlays_cache[17] = image('icons/mob/screen1_full.dmi', "icon_state" = "oxydamageoverlay7")
		overlays_cache[18] = image('icons/mob/screen1_full.dmi', "icon_state" = "brutedamageoverlay1")
		overlays_cache[19] = image('icons/mob/screen1_full.dmi', "icon_state" = "brutedamageoverlay2")
		overlays_cache[20] = image('icons/mob/screen1_full.dmi', "icon_state" = "brutedamageoverlay3")
		overlays_cache[21] = image('icons/mob/screen1_full.dmi', "icon_state" = "brutedamageoverlay4")
		overlays_cache[22] = image('icons/mob/screen1_full.dmi', "icon_state" = "brutedamageoverlay5")
		overlays_cache[23] = image('icons/mob/screen1_full.dmi', "icon_state" = "brutedamageoverlay6")

	if(hud_updateflag) // update our mob's hud overlays, AKA what others see flaoting above our head
		handle_hud_list()

	// now handle what we see on our screen

	if(!client)
		return 0

	for(var/image/hud in client.images)
		if(copytext(hud.icon_state,1,4) == "hud") //ugly, but icon comparison is worse, I believe
			client.images.Remove(hud)

	client.screen.Remove(global_hud.blurry, global_hud.druggy, global_hud.vimpaired, global_hud.darkMask, global_hud.nvg, global_hud.thermal, global_hud.meson, global_hud.science)

	if(damageoverlay.overlays)
		damageoverlay.overlays = list()

	if(stat == UNCONSCIOUS)
		//Critical damage passage overlay
		if(health <= 0)
			var/image/I
			switch(health)
				if(-20 to -10)
					I = overlays_cache[1]
				if(-30 to -20)
					I = overlays_cache[2]
				if(-40 to -30)
					I = overlays_cache[3]
				if(-50 to -40)
					I = overlays_cache[4]
				if(-60 to -50)
					I = overlays_cache[5]
				if(-70 to -60)
					I = overlays_cache[6]
				if(-80 to -70)
					I = overlays_cache[7]
				if(-90 to -80)
					I = overlays_cache[8]
				if(-95 to -90)
					I = overlays_cache[9]
				if(-INFINITY to -95)
					I = overlays_cache[10]
			damageoverlay.overlays += I
	else
		//Oxygen damage overlay
		if(oxyloss)
			var/image/I
			switch(oxyloss)
				if(10 to 20)
					I = overlays_cache[11]
				if(20 to 25)
					I = overlays_cache[12]
				if(25 to 30)
					I = overlays_cache[13]
				if(30 to 35)
					I = overlays_cache[14]
				if(35 to 40)
					I = overlays_cache[15]
				if(40 to 45)
					I = overlays_cache[16]
				if(45 to INFINITY)
					I = overlays_cache[17]
			damageoverlay.overlays += I

		//Fire and Brute damage overlay (BSSR)
		var/hurtdamage = src.getBruteLoss() + src.getFireLoss() + damageoverlaytemp
		damageoverlaytemp = 0 // We do this so we can detect if someone hits us or not.
		if(hurtdamage)
			var/image/I
			switch(hurtdamage)
				if(10 to 25)
					I = overlays_cache[18]
				if(25 to 40)
					I = overlays_cache[19]
				if(40 to 55)
					I = overlays_cache[20]
				if(55 to 70)
					I = overlays_cache[21]
				if(70 to 85)
					I = overlays_cache[22]
				if(85 to INFINITY)
					I = overlays_cache[23]
			damageoverlay.overlays += I

	if( stat == DEAD )
		sight |= SEE_TURFS|SEE_MOBS|SEE_OBJS|SEE_SELF
		see_in_dark = 8
		if(!druggy)		see_invisible = SEE_INVISIBLE_LEVEL_TWO
		if(healths)		healths.icon_state = "health7"	//DEAD healthmeter
		if(client)
			if(client.view != world.view) // If mob dies while zoomed in with device, unzoom them.
				for(var/obj/item/item in contents)
					if(item.zoom)
						item.zoom()
						break

	else
		sight &= ~(SEE_TURFS|SEE_MOBS|SEE_OBJS)
		see_invisible = see_in_dark>2 ? SEE_INVISIBLE_LEVEL_ONE : SEE_INVISIBLE_LIVING

		if(XRAY in mutations)
			sight |= SEE_TURFS|SEE_MOBS|SEE_OBJS
			see_in_dark = 8
			if(!druggy)		see_invisible = SEE_INVISIBLE_LEVEL_TWO

		if(seer==1)
			var/obj/effect/rune/R = locate() in loc
			if(R && R.word1 == cultwords["see"] && R.word2 == cultwords["hell"] && R.word3 == cultwords["join"])
				see_invisible = SEE_INVISIBLE_CULT
			else
				see_invisible = SEE_INVISIBLE_LIVING
				seer = 0

		else
			sight = species.vision_flags
			see_in_dark = species.darksight
			see_invisible = see_in_dark>2 ? SEE_INVISIBLE_LEVEL_ONE : SEE_INVISIBLE_LIVING
		var/tmp/glasses_processed = 0
		var/obj/item/weapon/rig/rig = back
		if(istype(rig) && rig.visor)
			if(!rig.helmet || (head && rig.helmet == head))
				if(rig.visor && rig.visor.vision && rig.visor.active && rig.visor.vision.glasses)
					glasses_processed = 1
					process_glasses(rig.visor.vision.glasses)

		if(glasses && !glasses_processed)
			glasses_processed = 1
			process_glasses(glasses)
		if(XRAY in mutations)
			sight |= SEE_TURFS|SEE_MOBS|SEE_OBJS
			see_in_dark = 8
			if(!druggy)		see_invisible = SEE_INVISIBLE_LEVEL_TWO

		if(!glasses_processed && (species.vision_flags > 0))
			sight |= species.vision_flags
		if(!seer && !glasses_processed)
			see_invisible = SEE_INVISIBLE_LIVING

		if(healths)
			if (analgesic > 100)
				healths.icon_state = "health_health_numb"
			else
				switch(hal_screwyhud)
					if(1)	healths.icon_state = "health6"
					if(2)	healths.icon_state = "health7"
					else
						//switch(health - halloss)
						switch(100 - ((species.flags & NO_PAIN) ? 0 : traumatic_shock))
							if(100 to INFINITY)		healths.icon_state = "health0"
							if(80 to 100)			healths.icon_state = "health1"
							if(60 to 80)			healths.icon_state = "health2"
							if(40 to 60)			healths.icon_state = "health3"
							if(20 to 40)			healths.icon_state = "health4"
							if(0 to 20)				healths.icon_state = "health5"
							else					healths.icon_state = "health6"

			if(!seer)
				see_invisible = SEE_INVISIBLE_LIVING
		if(nutrition_icon)
			switch(nutrition)
				if(450 to INFINITY)				nutrition_icon.icon_state = "nutrition0"
				if(350 to 450)					nutrition_icon.icon_state = "nutrition1"
				if(250 to 350)					nutrition_icon.icon_state = "nutrition2"
				if(150 to 250)					nutrition_icon.icon_state = "nutrition3"
				else							nutrition_icon.icon_state = "nutrition4"

		if(pressure)
			pressure.icon_state = "pressure[pressure_alert]"

//			if(rest)	//Not used with new UI
//				if(resting || lying || sleeping)		rest.icon_state = "rest1"
//				else									rest.icon_state = "rest0"
		if(toxin)
			if(hal_screwyhud == 4 || phoron_alert)	toxin.icon_state = "tox1"
			else									toxin.icon_state = "tox0"
		if(oxygen)
			if(hal_screwyhud == 3 || oxygen_alert)	oxygen.icon_state = "oxy1"
			else									oxygen.icon_state = "oxy0"
		if(fire)
			if(fire_alert)							fire.icon_state = "fire[fire_alert]" //fire_alert is either 0 if no alert, 1 for cold and 2 for heat.
			else									fire.icon_state = "fire0"

		if(bodytemp)
			if (!species)
				switch(bodytemperature) //310.055 optimal body temp
					if(370 to INFINITY)		bodytemp.icon_state = "temp4"
					if(350 to 370)			bodytemp.icon_state = "temp3"
					if(335 to 350)			bodytemp.icon_state = "temp2"
					if(320 to 335)			bodytemp.icon_state = "temp1"
					if(300 to 320)			bodytemp.icon_state = "temp0"
					if(295 to 300)			bodytemp.icon_state = "temp-1"
					if(280 to 295)			bodytemp.icon_state = "temp-2"
					if(260 to 280)			bodytemp.icon_state = "temp-3"
					else					bodytemp.icon_state = "temp-4"
			else
				var/temp_step
				if (bodytemperature >= species.body_temperature)
					temp_step = (species.heat_level_1 - species.body_temperature)/4

					if (bodytemperature >= species.heat_level_1)
						bodytemp.icon_state = "temp4"
					else if (bodytemperature >= species.body_temperature + temp_step*3)
						bodytemp.icon_state = "temp3"
					else if (bodytemperature >= species.body_temperature + temp_step*2)
						bodytemp.icon_state = "temp2"
					else if (bodytemperature >= species.body_temperature + temp_step*1)
						bodytemp.icon_state = "temp1"
					else
						bodytemp.icon_state = "temp0"

				else if (bodytemperature < species.body_temperature)
					temp_step = (species.body_temperature - species.cold_level_1)/4

					if (bodytemperature <= species.cold_level_1)
						bodytemp.icon_state = "temp-4"
					else if (bodytemperature <= species.body_temperature - temp_step*3)
						bodytemp.icon_state = "temp-3"
					else if (bodytemperature <= species.body_temperature - temp_step*2)
						bodytemp.icon_state = "temp-2"
					else if (bodytemperature <= species.body_temperature - temp_step*1)
						bodytemp.icon_state = "temp-1"
					else
						bodytemp.icon_state = "temp0"
		if(blind)
			if(blinded)		blind.layer = 18
			else			blind.layer = 0

		if(disabilities & NEARSIGHTED)	//this looks meh but saves a lot of memory by not requiring to add var/prescription
			if(glasses)					//to every /obj/item
				var/obj/item/clothing/glasses/G = glasses
				if(!G.prescription)
					client.screen += global_hud.vimpaired
			else
				client.screen += global_hud.vimpaired

		if(eye_blurry)			client.screen += global_hud.blurry
		if(druggy)				client.screen += global_hud.druggy

		if(config.welder_vision)
			var/found_welder
			if(istype(glasses, /obj/item/clothing/glasses/welding))
				var/obj/item/clothing/glasses/welding/O = glasses
				if(!O.up)
					found_welder = 1
			if(!found_welder && istype(head, /obj/item/clothing/head/welding))
				var/obj/item/clothing/head/welding/O = head
				if(!O.up)
					found_welder = 1
			if(!found_welder && istype(back, /obj/item/weapon/rig))
				var/obj/item/weapon/rig/O = back
				if(O.helmet && O.helmet == head && (O.helmet.body_parts_covered & EYES))
					if((O.offline && O.offline_vision_restriction == 1) || (!O.offline && O.vision_restriction == 1))
						found_welder = 1
			if(found_welder)
				client.screen |= global_hud.darkMask

		if(machine)
			var/viewflags = machine.check_eye(src)
			if(viewflags < 0)
				reset_view(null, 0)
			else if(viewflags)
				sight |= viewflags
		else if(eyeobj)
			if(eyeobj.owner != src)

				reset_view(null)
		else
			var/isRemoteObserve = 0
			if((mRemote in mutations) && remoteview_target)
				if(remoteview_target.stat==CONSCIOUS)
					isRemoteObserve = 1
			if(!isRemoteObserve && client && !client.adminobs)
				remoteview_target = null
				reset_view(null, 0)
	return 1

/mob/living/carbon/human/proc/process_glasses(var/obj/item/clothing/glasses/G)
	if(G && G.active)
		see_in_dark += G.darkness_view
		if(G.overlay)
			client.screen |= G.overlay
		if(G.vision_flags)
			sight |= G.vision_flags
			if(!druggy && !seer)
				see_invisible = SEE_INVISIBLE_MINIMUM
		if(G.see_invisible >= 0)
			see_invisible = G.see_invisible
		if(istype(G,/obj/item/clothing/glasses/night) && !seer)
			see_invisible = SEE_INVISIBLE_MINIMUM
/* HUD shit goes here, as long as it doesn't modify sight flags */
// The purpose of this is to stop xray and w/e from preventing you from using huds -- Love, Doohl
		var/obj/item/clothing/glasses/hud/O = G
		if(istype(G, /obj/item/clothing/glasses/sunglasses/sechud))
			var/obj/item/clothing/glasses/sunglasses/sechud/S = G
			O = S.hud
		if(istype(O))
			O.process_hud(src)
			if(!druggy && !seer)	see_invisible = SEE_INVISIBLE_LIVING

/mob/living/carbon/human/handle_random_events()
	if(in_stasis)
		return

	// Puke if toxloss is too high
	if(!stat)
		if (getToxLoss() >= 45 && nutrition > 20)
			vomit()

	//0.1% chance of playing a scary sound to someone who's in complete darkness
	if(isturf(loc) && rand(1,1000) == 1)
		var/turf/T = loc
		var/atom/movable/lighting_overlay/L = locate(/atom/movable/lighting_overlay) in T
		if(L && L.lum_r + L.lum_g + L.lum_b == 0)
			playsound_local(src,pick(scarySounds),50, 1, -1)

/mob/living/carbon/human/handle_stomach()
	spawn(0)
		for(var/mob/living/M in stomach_contents)
			if(M.loc != src)
				stomach_contents.Remove(M)
				continue
			if(istype(M, /mob/living/carbon) && stat != 2)
				if(M.stat == 2)
					M.death(1)
					stomach_contents.Remove(M)
					qdel(M)
					continue
				if(air_master.current_cycle%3==1)
					if(!(M.status_flags & GODMODE))
						M.adjustBruteLoss(5)
					nutrition += 10

/mob/living/carbon/human/proc/handle_changeling()
	if(mind && mind.changeling)
		mind.changeling.regenerate()

/mob/living/carbon/human/handle_shock()
	..()
	if(status_flags & GODMODE)	return 0	//godmode
	if(species && species.flags & NO_PAIN) return

	if(health < config.health_threshold_softcrit)// health 0 makes you immediately collapse
		shock_stage = max(shock_stage, 61)

	if(traumatic_shock >= 80)
		shock_stage += 1
	else if(health < config.health_threshold_softcrit)
		shock_stage = max(shock_stage, 61)
	else
		shock_stage = min(shock_stage, 160)
		shock_stage = max(shock_stage-1, 0)
		return

	if(shock_stage == 10)
		src << "<span class='danger'>[pick("It hurts so much", "You really need some painkillers", "Dear god, the pain")]!</span>"

	if(shock_stage >= 30)
		if(shock_stage == 30) emote("me",1,"is having trouble keeping their eyes open.")
		eye_blurry = max(2, eye_blurry)
		stuttering = max(stuttering, 5)

	if(shock_stage == 40)
		src << "<span class='danger'>[pick("The pain is excruciating", "Please, just end the pain", "Your whole body is going numb")]!</span>"

	if (shock_stage >= 60)
		if(shock_stage == 60) emote("me",1,"'s body becomes limp.")
		if (prob(2))
			src << "<span class='danger'>[pick("The pain is excruciating", "Please, just end the pain", "Your whole body is going numb")]!</span>"
			Weaken(20)

	if(shock_stage >= 80)
		if (prob(5))
			src << "<span class='danger'>[pick("The pain is excruciating", "Please, just end the pain", "Your whole body is going numb")]!</span>"
			Weaken(20)

	if(shock_stage >= 120)
		if (prob(2))
			src << "<span class='danger'>[pick("You black out", "You feel like you could die any moment now", "You're about to lose consciousness")]!</span>"
			Paralyse(5)

	if(shock_stage == 150)
		emote("me",1,"can no longer stand, collapsing!")
		Weaken(20)

	if(shock_stage >= 150)
		Weaken(20)

/mob/living/carbon/human/proc/handle_pulse()
	if(life_tick % 5) return pulse	//update pulse every 5 life ticks (~1 tick/sec, depending on server load)

	if(species && species.flags & NO_BLOOD)
		return PULSE_NONE //No blood, no pulse.

	if(stat == DEAD)
		return PULSE_NONE	//that's it, you're dead, nothing can influence your pulse

	var/temp = PULSE_NORM

	if(round(vessel.get_reagent_amount("blood")) <= BLOOD_VOLUME_BAD)	//how much blood do we have
		temp = PULSE_THREADY	//not enough :(

	if(status_flags & FAKEDEATH)
		temp = PULSE_NONE		//pretend that we're dead. unlike actual death, can be inflienced by meds

	//handles different chems' influence on pulse
	for(var/datum/reagent/R in reagents.reagent_list)
		if(R.id in bradycardics)
			if(temp <= PULSE_THREADY && temp >= PULSE_NORM)
				temp--
		if(R.id in tachycardics)
			if(temp <= PULSE_FAST && temp >= PULSE_NONE)
				temp++
		if(R.id in heartstopper) //To avoid using fakedeath
			temp = PULSE_NONE
		if(R.id in cheartstopper) //Conditional heart-stoppage
			if(R.volume >= R.overdose)
				temp = PULSE_NONE

	return temp

/mob/living/carbon/human/proc/handle_heartbeat()
	if(pulse == PULSE_NONE || !species.has_organ["heart"])
		return

	var/obj/item/organ/heart/H = internal_organs_by_name["heart"]

	if(!H || H.robotic >=2 )
		return

	if(pulse >= PULSE_2FAST || shock_stage >= 10 || istype(get_turf(src), /turf/space))
		//PULSE_THREADY - maximum value for pulse, currently it 5.
		//High pulse value corresponds to a fast rate of heartbeat.
		//Divided by 2, otherwise it is too slow.
		var/rate = (PULSE_THREADY - pulse)/2

		if(heartbeat >= rate)
			heartbeat = 0
			src << sound('sound/effects/singlebeat.ogg',0,0,0,50)
		else
			heartbeat++

/*
	Called by life(), instead of having the individual hud items update icons each tick and check for status changes
	we only set those statuses and icons upon changes.  Then those HUD items will simply add those pre-made images.
	This proc below is only called when those HUD elements need to change as determined by the mobs hud_updateflag.
*/


/mob/living/carbon/human/proc/handle_hud_list()
	if (BITTEST(hud_updateflag, HEALTH_HUD))
		var/image/holder = hud_list[HEALTH_HUD]
		if(stat == 2)
			holder.icon_state = "hudhealth-100" 	// X_X
		else
			var/percentage_health = RoundHealth((health-config.health_threshold_crit)/(maxHealth-config.health_threshold_crit)*100)
			holder.icon_state = "hud[percentage_health]"
		hud_list[HEALTH_HUD] = holder

	if (BITTEST(hud_updateflag, LIFE_HUD))
		var/image/holder = hud_list[STATUS_HUD]
		if(stat == DEAD)
			holder.icon_state = "huddead"
		else
			holder.icon_state = "hudhealthy"

	if (BITTEST(hud_updateflag, STATUS_HUD))
		var/foundVirus = 0
		for(var/datum/disease/D in viruses)
			if(!D.hidden[SCANNER])
				foundVirus++
		for (var/ID in virus2)
			if (ID in virusDB)
				foundVirus = 1
				break

		var/image/holder = hud_list[STATUS_HUD]
		var/image/holder2 = hud_list[STATUS_HUD_OOC]
		if(stat == 2)
			holder.icon_state = "huddead"
			holder2.icon_state = "huddead"
		else if(status_flags & XENO_HOST)
			holder.icon_state = "hudxeno"
			holder2.icon_state = "hudxeno"
		else if(foundVirus)
			holder.icon_state = "hudill"
		else if(has_brain_worms())
			var/mob/living/simple_animal/borer/B = has_brain_worms()
			if(B.controlling)
				holder.icon_state = "hudbrainworm"
			else
				holder.icon_state = "hudhealthy"
			holder2.icon_state = "hudbrainworm"
		else
			holder.icon_state = "hudhealthy"
			if(virus2.len)
				holder2.icon_state = "hudill"
			else
				holder2.icon_state = "hudhealthy"

		hud_list[STATUS_HUD] = holder
		hud_list[STATUS_HUD_OOC] = holder2

	if (BITTEST(hud_updateflag, ID_HUD))
		var/image/holder = hud_list[ID_HUD]
		if(wear_id)
			var/obj/item/weapon/card/id/I = wear_id.GetID()
			if(I)
				holder.icon_state = "hud[ckey(I.GetJobName())]"
			else
				holder.icon_state = "hudunknown"
		else
			holder.icon_state = "hudunknown"


		hud_list[ID_HUD] = holder

	if (BITTEST(hud_updateflag, WANTED_HUD))
		var/image/holder = hud_list[WANTED_HUD]
		holder.icon_state = "hudblank"
		var/perpname = name
		if(wear_id)
			var/obj/item/weapon/card/id/I = wear_id.GetID()
			if(I)
				perpname = I.registered_name

		for(var/datum/data/record/E in data_core.general)
			if(E.fields["name"] == perpname)
				for (var/datum/data/record/R in data_core.security)
					if((R.fields["id"] == E.fields["id"]) && (R.fields["criminal"] == "*Arrest*"))
						holder.icon_state = "hudwanted"
						break
					else if((R.fields["id"] == E.fields["id"]) && (R.fields["criminal"] == "Incarcerated"))
						holder.icon_state = "hudprisoner"
						break
					else if((R.fields["id"] == E.fields["id"]) && (R.fields["criminal"] == "Parolled"))
						holder.icon_state = "hudparolled"
						break
					else if((R.fields["id"] == E.fields["id"]) && (R.fields["criminal"] == "Released"))
						holder.icon_state = "hudreleased"
						break
		hud_list[WANTED_HUD] = holder

	if (  BITTEST(hud_updateflag, IMPLOYAL_HUD) \
	   || BITTEST(hud_updateflag,  IMPCHEM_HUD) \
	   || BITTEST(hud_updateflag, IMPTRACK_HUD))

		var/image/holder1 = hud_list[IMPTRACK_HUD]
		var/image/holder2 = hud_list[IMPLOYAL_HUD]
		var/image/holder3 = hud_list[IMPCHEM_HUD]

		holder1.icon_state = "hudblank"
		holder2.icon_state = "hudblank"
		holder3.icon_state = "hudblank"

		for(var/obj/item/weapon/implant/I in src)
			if(I.implanted)
				if(istype(I,/obj/item/weapon/implant/tracking))
					holder1.icon_state = "hud_imp_tracking"
				if(istype(I,/obj/item/weapon/implant/loyalty))
					holder2.icon_state = "hud_imp_loyal"
				if(istype(I,/obj/item/weapon/implant/chem))
					holder3.icon_state = "hud_imp_chem"

		hud_list[IMPTRACK_HUD] = holder1
		hud_list[IMPLOYAL_HUD] = holder2
		hud_list[IMPCHEM_HUD]  = holder3

	if (BITTEST(hud_updateflag, SPECIALROLE_HUD))
		var/image/holder = hud_list[SPECIALROLE_HUD]
		holder.icon_state = "hudblank"
		if(mind)

			// TODO: Update to new antagonist system.
			switch(mind.special_role)
				if("traitor","Mercenary")
					holder.icon_state = "hudsyndicate"
				if("Revolutionary")
					holder.icon_state = "hudrevolutionary"
				if("Head Revolutionary")
					holder.icon_state = "hudheadrevolutionary"
				if("Cultist")
					holder.icon_state = "hudcultist"
				if("Changeling")
					holder.icon_state = "hudchangeling"
				if("Wizard","Fake Wizard")
					holder.icon_state = "hudwizard"
				if("Death Commando")
					holder.icon_state = "huddeathsquad"
				if("Ninja")
					holder.icon_state = "hudninja"
				if("head_loyalist")
					holder.icon_state = "hudloyalist"
				if("loyalist")
					holder.icon_state = "hudloyalist"
				if("head_mutineer")
					holder.icon_state = "hudmutineer"
				if("mutineer")
					holder.icon_state = "hudmutineer"

			hud_list[SPECIALROLE_HUD] = holder
	hud_updateflag = 0

/mob/living/carbon/human/handle_silent()
	if(..())
		speech_problem_flag = 1
	return silent

/mob/living/carbon/human/handle_slurring()
	if(..())
		speech_problem_flag = 1
	return slurring

/mob/living/carbon/human/handle_stunned()
	if(species.flags & NO_PAIN)
		stunned = 0
		return 0
	if(..())
		speech_problem_flag = 1
	return stunned

/mob/living/carbon/human/handle_stuttering()
	if(..())
		speech_problem_flag = 1
	return stuttering

/mob/living/carbon/human/handle_fire()
	if(..())
		return

	var/burn_temperature = fire_burn_temperature()
	var/thermal_protection = get_heat_protection(burn_temperature)

	if (thermal_protection < 1 && bodytemperature < burn_temperature)
		bodytemperature += round(BODYTEMP_HEATING_MAX*(1-thermal_protection), 1)

/mob/living/carbon/human/rejuvenate()
	restore_blood()
	..()

#undef HUMAN_MAX_OXYLOSS
#undef HUMAN_CRIT_MAX_OXYLOSS
<|MERGE_RESOLUTION|>--- conflicted
+++ resolved
@@ -1,1797 +1,1759 @@
-//This file was auto-corrected by findeclaration.exe on 25.5.2012 20:42:32
-
-//NOTE: Breathing happens once per FOUR TICKS, unless the last breath fails. In which case it happens once per ONE TICK! So oxyloss healing is done once per 4 ticks while oxyloss damage is applied once per tick!
-#define HUMAN_MAX_OXYLOSS 1 //Defines how much oxyloss humans can get per tick. A tile with no air at all (such as space) applies this value, otherwise it's a percentage of it.
-#define HUMAN_CRIT_MAX_OXYLOSS ( 2.0 / 6) //The amount of damage you'll get when in critical condition. We want this to be a 5 minute deal = 300s. There are 50HP to get through, so (1/6)*last_tick_duration per second. Breaths however only happen every 4 ticks. last_tick_duration = ~2.0 on average
-
-#define HEAT_DAMAGE_LEVEL_1 2 //Amount of damage applied when your body temperature just passes the 360.15k safety point
-#define HEAT_DAMAGE_LEVEL_2 4 //Amount of damage applied when your body temperature passes the 400K point
-#define HEAT_DAMAGE_LEVEL_3 8 //Amount of damage applied when your body temperature passes the 1000K point
-
-#define COLD_DAMAGE_LEVEL_1 0.5 //Amount of damage applied when your body temperature just passes the 260.15k safety point
-#define COLD_DAMAGE_LEVEL_2 1.5 //Amount of damage applied when your body temperature passes the 200K point
-#define COLD_DAMAGE_LEVEL_3 3 //Amount of damage applied when your body temperature passes the 120K point
-
-//Note that gas heat damage is only applied once every FOUR ticks.
-#define HEAT_GAS_DAMAGE_LEVEL_1 2 //Amount of damage applied when the current breath's temperature just passes the 360.15k safety point
-#define HEAT_GAS_DAMAGE_LEVEL_2 4 //Amount of damage applied when the current breath's temperature passes the 400K point
-#define HEAT_GAS_DAMAGE_LEVEL_3 8 //Amount of damage applied when the current breath's temperature passes the 1000K point
-
-#define COLD_GAS_DAMAGE_LEVEL_1 0.5 //Amount of damage applied when the current breath's temperature just passes the 260.15k safety point
-#define COLD_GAS_DAMAGE_LEVEL_2 1.5 //Amount of damage applied when the current breath's temperature passes the 200K point
-#define COLD_GAS_DAMAGE_LEVEL_3 3 //Amount of damage applied when the current breath's temperature passes the 120K point
-
-#define RADIATION_SPEED_COEFFICIENT 0.1
-
-/mob/living/carbon/human
-	var/oxygen_alert = 0
-	var/phoron_alert = 0
-	var/co2_alert = 0
-	var/fire_alert = 0
-	var/pressure_alert = 0
-	var/temperature_alert = 0
-	var/in_stasis = 0
-	var/heartbeat = 0
-	var/global/list/overlays_cache = null
-
-/mob/living/carbon/human/Life()
-	set invisibility = 0
-	set background = BACKGROUND_ENABLED
-
-	if (transforming)
-		return
-
-	//Apparently, the person who wrote this code designed it so that
-	//blinded get reset each cycle and then get activated later in the
-	//code. Very ugly. I dont care. Moving this stuff here so its easy
-	//to find it.
-	blinded = null
-	fire_alert = 0 //Reset this here, because both breathe() and handle_environment() have a chance to set it.
-
-	//TODO: seperate this out
-	// update the current life tick, can be used to e.g. only do something every 4 ticks
-	life_tick++
-
-	in_stasis = istype(loc, /obj/structure/closet/body_bag/cryobag) && loc:opened == 0
-	if(in_stasis) loc:used++
-
-	..()
-
-	if(life_tick%30==15)
-		hud_updateflag = 1022
-
-	voice = GetVoice()
-
-	//No need to update all of these procs if the guy is dead.
-	if(stat != DEAD && !in_stasis)
-		//Updates the number of stored chemicals for powers
-		handle_changeling()
-
-		//Organs and blood
-		handle_organs()
-		stabilize_body_temperature() //Body temperature adjusts itself (self-regulation)
-
-		handle_shock()
-
-		handle_pain()
-
-		handle_medical_side_effects()
-
-		handle_heartbeat()
-
-		if(!client)
-			species.handle_npc(src)
-
-	handle_stasis_bag()
-
-	if(!handle_some_updates())
-		return											//We go ahead and process them 5 times for HUD images and other stuff though.
-
-	//Update our name based on whether our face is obscured/disfigured
-	name = get_visible_name()
-
-	pulse = handle_pulse()
-
-/mob/living/carbon/human/proc/handle_some_updates()
-	if(life_tick > 5 && timeofdeath && (timeofdeath < 5 || world.time - timeofdeath > 6000))	//We are long dead, or we're junk mobs spawned like the clowns on the clown shuttle
-		return 0
-	return 1
-
-/mob/living/carbon/human/breathe()
-	if(!in_stasis)
-		..()
-
-// Calculate how vulnerable the human is to under- and overpressure.
-// Returns 0 (equals 0 %) if sealed in an undamaged suit, 1 if unprotected (equals 100%).
-// Suitdamage can modifiy this in 10% steps.
-/mob/living/carbon/human/proc/get_pressure_weakness()
-
-	var/pressure_adjustment_coefficient = 1 // Assume no protection at first.
-
-	if(wear_suit && (wear_suit.flags & STOPPRESSUREDAMAGE) && head && (head.flags & STOPPRESSUREDAMAGE)) // Complete set of pressure-proof suit worn, assume fully sealed.
-		pressure_adjustment_coefficient = 0
-
-		// Handles breaches in your space suit. 10 suit damage equals a 100% loss of pressure protection.
-		if(istype(wear_suit,/obj/item/clothing/suit/space))
-			var/obj/item/clothing/suit/space/S = wear_suit
-			if(S.can_breach && S.damage)
-				pressure_adjustment_coefficient += S.damage * 0.1
-
-	pressure_adjustment_coefficient = min(1,max(pressure_adjustment_coefficient,0)) // So it isn't less than 0 or larger than 1.
-
-	return pressure_adjustment_coefficient
-
-// Calculate how much of the enviroment pressure-difference affects the human.
-/mob/living/carbon/human/calculate_affecting_pressure(var/pressure)
-	var/pressure_difference
-
-	// First get the absolute pressure difference.
-	if(pressure < ONE_ATMOSPHERE) // We are in an underpressure.
-		pressure_difference = ONE_ATMOSPHERE - pressure
-
-	else //We are in an overpressure or standard atmosphere.
-		pressure_difference = pressure - ONE_ATMOSPHERE
-
-	if(pressure_difference < 5) // If the difference is small, don't bother calculating the fraction.
-		pressure_difference = 0
-
-	else
-		// Otherwise calculate how much of that absolute pressure difference affects us, can be 0 to 1 (equals 0% to 100%).
-		// This is our relative difference.
-		pressure_difference *= get_pressure_weakness()
-
-	// The difference is always positive to avoid extra calculations.
-	// Apply the relative difference on a standard atmosphere to get the final result.
-	// The return value will be the adjusted_pressure of the human that is the basis of pressure warnings and damage.
-	if(pressure < ONE_ATMOSPHERE)
-		return ONE_ATMOSPHERE - pressure_difference
-	else
-		return ONE_ATMOSPHERE + pressure_difference
-
-/mob/living/carbon/human/handle_disabilities()
-	if (disabilities & EPILEPSY)
-		if ((prob(1) && paralysis < 1))
-			src << "\red You have a seizure!"
-			for(var/mob/O in viewers(src, null))
-				if(O == src)
-					continue
-				O.show_message(text("\red <B>[src] starts having a seizure!"), 1)
-			Paralyse(10)
-			make_jittery(1000)
-	if (disabilities & COUGHING)
-		if ((prob(5) && paralysis <= 1))
-			drop_item()
-			spawn( 0 )
-				emote("cough")
-				return
-	if (disabilities & TOURETTES)
-		speech_problem_flag = 1
-		if ((prob(10) && paralysis <= 1))
-			Stun(10)
-			spawn( 0 )
-				switch(rand(1, 3))
-					if(1)
-						emote("twitch")
-					if(2 to 3)
-						say("[prob(50) ? ";" : ""][pick("SHIT", "PISS", "FUCK", "CUNT", "COCKSUCKER", "MOTHERFUCKER", "TITS")]")
-				var/old_x = pixel_x
-				var/old_y = pixel_y
-				pixel_x += rand(-2,2)
-				pixel_y += rand(-1,1)
-				sleep(2)
-				pixel_x = old_x
-				pixel_y = old_y
-				return
-	if (disabilities & NERVOUS)
-		speech_problem_flag = 1
-		if (prob(10))
-			stuttering = max(10, stuttering)
-	// No. -- cib
-	/*if (getBrainLoss() >= 60 && stat != 2)
-		if (prob(3))
-			switch(pick(1,2,3))
-				if(1)
-					say(pick("IM A PONY NEEEEEEIIIIIIIIIGH", "without oxigen blob don't evoluate?", "CAPTAINS A COMDOM", "[pick("", "that meatball traitor")] [pick("joerge", "george", "gorge", "gdoruge")] [pick("mellens", "melons", "mwrlins")] is grifing me HAL;P!!!", "can u give me [pick("telikesis","halk","eppilapse")]?", "THe saiyans screwed", "Bi is THE BEST OF BOTH WORLDS>", "I WANNA PET TEH monkeyS", "stop grifing me!!!!", "SOTP IT#"))
-				if(2)
-					say(pick("FUS RO DAH","fucking 4rries!", "stat me", ">my face", "roll it easy!", "waaaaaagh!!!", "red wonz go fasta", "FOR TEH EMPRAH", "lol2cat", "dem dwarfs man, dem dwarfs", "SPESS MAHREENS", "hwee did eet fhor khayosss", "lifelike texture ;_;", "luv can bloooom", "PACKETS!!!"))
-				if(3)
-					emote("drool")
-	*/
-
-	if(stat != 2)
-		var/rn = rand(0, 200)
-		if(getBrainLoss() >= 5)
-			if(0 <= rn && rn <= 3)
-				custom_pain("Your head feels numb and painful.")
-		if(getBrainLoss() >= 15)
-			if(4 <= rn && rn <= 6) if(eye_blurry <= 0)
-				src << "<span class='warning'>It becomes hard to see for some reason.</span>"
-				eye_blurry = 10
-		if(getBrainLoss() >= 35)
-			if(7 <= rn && rn <= 9) if(get_active_hand())
-				src << "<span class='danger'>Your hand won't respond properly, you drop what you're holding!</span>"
-				drop_item()
-		if(getBrainLoss() >= 45)
-			if(10 <= rn && rn <= 12)
-				if(prob(50))
-					src << "<span class='danger'>You suddenly black out!</span>"
-					Paralyse(10)
-				else if(!lying)
-					src << "<span class='danger'>Your legs won't respond properly, you fall down!</span>"
-					Weaken(10)
-
-/mob/living/carbon/human/proc/handle_stasis_bag()
-	// Handle side effects from stasis bag
-	if(in_stasis)
-		// First off, there's no oxygen supply, so the mob will slowly take brain damage
-		adjustBrainLoss(0.1)
-
-		// Next, the method to induce stasis has some adverse side-effects, manifesting
-		// as cloneloss
-		adjustCloneLoss(0.1)
-
-/mob/living/carbon/human/handle_mutations_and_radiation()
-	if(in_stasis)
-		return
-
-	if(getFireLoss())
-		if((COLD_RESISTANCE in mutations) || (prob(1)))
-			heal_organ_damage(0,1)
-
-	// DNA2 - Gene processing.
-	// The HULK stuff that was here is now in the hulk gene.
-	for(var/datum/dna/gene/gene in dna_genes)
-		if(!gene.block)
-			continue
-		if(gene.is_active(src))
-			speech_problem_flag = 1
-			gene.OnMobLife(src)
-
-	radiation = Clamp(radiation,0,100)
-
-	if (radiation)
-		var/obj/item/organ/diona/nutrients/rad_organ = locate() in internal_organs
-		if(rad_organ && !rad_organ.is_broken())
-			var/rads = radiation/25
-			radiation -= rads
-			nutrition += rads
-			adjustBruteLoss(-(rads))
-			adjustFireLoss(-(rads))
-			adjustOxyLoss(-(rads))
-			adjustToxLoss(-(rads))
-			updatehealth()
-			return
-
-		var/damage = 0
-		radiation -= 1 * RADIATION_SPEED_COEFFICIENT
-		if(prob(25))
-			damage = 1
-
-		if (radiation > 50)
-			damage = 1
-			radiation -= 1 * RADIATION_SPEED_COEFFICIENT
-			if(prob(5) && prob(100 * RADIATION_SPEED_COEFFICIENT))
-				radiation -= 5 * RADIATION_SPEED_COEFFICIENT
-				src << "<span class='warning'>You feel weak.</span>"
-				Weaken(3)
-				if(!lying)
-					emote("collapse")
-			if(prob(5) && prob(100 * RADIATION_SPEED_COEFFICIENT) && species.name == "Human") //apes go bald
-				if((h_style != "Bald" || f_style != "Shaved" ))
-					src << "<span class='warning'>Your hair falls out.</span>"
-					h_style = "Bald"
-					f_style = "Shaved"
-					update_hair()
-
-		if (radiation > 75)
-			radiation -= 1 * RADIATION_SPEED_COEFFICIENT
-			damage = 3
-			if(prob(5))
-				take_overall_damage(0, 5 * RADIATION_SPEED_COEFFICIENT, used_weapon = "Radiation Burns")
-			if(prob(1))
-				src << "<span class='warning'>You feel strange!</span>"
-				adjustCloneLoss(5 * RADIATION_SPEED_COEFFICIENT)
-				emote("gasp")
-
-		if(damage)
-			adjustToxLoss(damage * RADIATION_SPEED_COEFFICIENT)
-			updatehealth()
-			if(organs.len)
-				var/obj/item/organ/external/O = pick(organs)
-				if(istype(O)) O.add_autopsy_data("Radiation Poisoning", damage)
-
-	/** breathing **/
-
-/mob/living/carbon/human/handle_chemical_smoke(var/datum/gas_mixture/environment)
-	if(wear_mask && (wear_mask.flags & BLOCK_GAS_SMOKE_EFFECT))
-		return
-	if(glasses && (glasses.flags & BLOCK_GAS_SMOKE_EFFECT))
-		return
-	if(head && (head.flags & BLOCK_GAS_SMOKE_EFFECT))
-		return
-	..()
-
-/mob/living/carbon/human/handle_post_breath(datum/gas_mixture/breath)
-	..()
-	//spread some viruses while we are at it
-	if(breath && virus2.len > 0 && prob(10))
-		for(var/mob/living/carbon/M in view(1,src))
-			src.spread_disease_to(M)
-
-
-/mob/living/carbon/human/get_breath_from_internal(volume_needed=BREATH_VOLUME)
-	if(internal)
-
-		var/obj/item/weapon/tank/rig_supply
-		if(istype(back,/obj/item/weapon/rig))
-			var/obj/item/weapon/rig/rig = back
-			if(!rig.offline && (rig.air_supply && internal == rig.air_supply))
-				rig_supply = rig.air_supply
-
-		if (!rig_supply && (!contents.Find(internal) || !((wear_mask && (wear_mask.flags & AIRTIGHT)) || (head && (head.flags & AIRTIGHT)))))
-			internal = null
-
-		if(internal)
-			return internal.remove_air_volume(volume_needed)
-		else if(internals)
-			internals.icon_state = "internal0"
-	return null
-
-
-/mob/living/carbon/human/handle_breath(datum/gas_mixture/breath)
-	if(status_flags & GODMODE)
-		return
-
-	if(!breath || (breath.total_moles == 0) || suiciding)
-		failed_last_breath = 1
-		if(suiciding)
-			adjustOxyLoss(2)//If you are suiciding, you should die a little bit faster
-			oxygen_alert = max(oxygen_alert, 1)
-			return 0
-		if(health > config.health_threshold_crit)
-			adjustOxyLoss(HUMAN_MAX_OXYLOSS)
-		else
-			adjustOxyLoss(HUMAN_CRIT_MAX_OXYLOSS)
-
-		oxygen_alert = max(oxygen_alert, 1)
-
-		return 0
-
-	var/safe_pressure_min = 16 // Minimum safe partial pressure of breathable gas in kPa
-
-	// Lung damage increases the minimum safe pressure.
-	if(species.has_organ["lungs"])
-		var/obj/item/organ/lungs/L = internal_organs_by_name["lungs"]
-		if(isnull(L))
-			safe_pressure_min = INFINITY //No lungs, how are you breathing?
-		else if(L.is_broken())
-			safe_pressure_min *= 1.5
-		else if(L.is_bruised())
-			safe_pressure_min *= 1.25
-
-	var/safe_exhaled_max = 10
-	var/safe_toxins_max = 0.005
-	var/SA_para_min = 1
-	var/SA_sleep_min = 5
-	var/inhaled_gas_used = 0
-
-	var/breath_pressure = (breath.total_moles*R_IDEAL_GAS_EQUATION*breath.temperature)/BREATH_VOLUME
-
-	var/inhaling
-	var/poison
-	var/exhaling
-
-	var/breath_type
-	var/poison_type
-	var/exhale_type
-
-	var/failed_inhale = 0
-	var/failed_exhale = 0
-
-	if(species.breath_type)
-		breath_type = species.breath_type
-	else
-		breath_type = "oxygen"
-	inhaling = breath.gas[breath_type]
-
-	if(species.poison_type)
-		poison_type = species.poison_type
-	else
-		poison_type = "phoron"
-	poison = breath.gas[poison_type]
-
-	if(species.exhale_type)
-		exhale_type = species.exhale_type
-		exhaling = breath.gas[exhale_type]
-	else
-		exhaling = 0
-
-	var/inhale_pp = (inhaling/breath.total_moles)*breath_pressure
-	var/toxins_pp = (poison/breath.total_moles)*breath_pressure
-	var/exhaled_pp = (exhaling/breath.total_moles)*breath_pressure
-
-	// Not enough to breathe
-	if(inhale_pp < safe_pressure_min)
-		if(prob(20))
-			spawn(0) emote("gasp")
-
-		var/ratio = inhale_pp/safe_pressure_min
-		// Don't fuck them up too fast (space only does HUMAN_MAX_OXYLOSS after all!)
-		adjustOxyLoss(max(HUMAN_MAX_OXYLOSS*(1-ratio), 0))
-		failed_inhale = 1
-
-		oxygen_alert = max(oxygen_alert, 1)
-	else
-		// We're in safe limits
-		oxygen_alert = 0
-
-	inhaled_gas_used = inhaling/6
-
-	breath.adjust_gas(breath_type, -inhaled_gas_used, update = 0) //update afterwards
-
-	if(exhale_type)
-		breath.adjust_gas_temp(exhale_type, inhaled_gas_used, bodytemperature, update = 0) //update afterwards
-
-		// Too much exhaled gas in the air
-		if(exhaled_pp > safe_exhaled_max)
-			if (!co2_alert|| prob(15))
-				var/word = pick("extremely dizzy","short of breath","faint","confused")
-				src << "<span class='danger'>You feel [word].</span>"
-
-			adjustOxyLoss(HUMAN_MAX_OXYLOSS)
-			co2_alert = 1
-			failed_exhale = 1
-
-		else if(exhaled_pp > safe_exhaled_max * 0.7)
-			if (!co2_alert || prob(1))
-				var/word = pick("dizzy","short of breath","faint","momentarily confused")
-				src << "<span class='warning'>You feel [word].</span>"
-
-			//scale linearly from 0 to 1 between safe_exhaled_max and safe_exhaled_max*0.7
-			var/ratio = 1.0 - (safe_exhaled_max - exhaled_pp)/(safe_exhaled_max*0.3)
-
-			//give them some oxyloss, up to the limit - we don't want people falling unconcious due to CO2 alone until they're pretty close to safe_exhaled_max.
-			if (getOxyLoss() < 50*ratio)
-				adjustOxyLoss(HUMAN_MAX_OXYLOSS)
-			co2_alert = 1
-			failed_exhale = 1
-
-		else if(exhaled_pp > safe_exhaled_max * 0.6)
-			if (prob(0.3))
-				var/word = pick("a little dizzy","short of breath")
-				src << "<span class='warning'>You feel [word].</span>"
-
-		else
-			co2_alert = 0
-
-	// Too much poison in the air.
-	if(toxins_pp > safe_toxins_max)
-		var/ratio = (poison/safe_toxins_max) * 10
-		if(reagents)
-			reagents.add_reagent("toxin", Clamp(ratio, MIN_TOXIN_DAMAGE, MAX_TOXIN_DAMAGE))
-			breath.adjust_gas(poison_type, -poison/6, update = 0) //update after
-		phoron_alert = max(phoron_alert, 1)
-	else
-		phoron_alert = 0
-
-	// If there's some other shit in the air lets deal with it here.
-	if(breath.gas["sleeping_agent"])
-		var/SA_pp = (breath.gas["sleeping_agent"] / breath.total_moles) * breath_pressure
-
-		// Enough to make us paralysed for a bit
-		if(SA_pp > SA_para_min)
-
-			// 3 gives them one second to wake up and run away a bit!
-			Paralyse(3)
-
-			// Enough to make us sleep as well
-			if(SA_pp > SA_sleep_min)
-				Sleeping(5)
-
-		// There is sleeping gas in their lungs, but only a little, so give them a bit of a warning
-		else if(SA_pp > 0.15)
-			if(prob(20))
-				spawn(0) emote(pick("giggle", "laugh"))
-		breath.adjust_gas("sleeping_agent", -breath.gas["sleeping_agent"]/6, update = 0) //update after
-
-	// Were we able to breathe?
-	if (failed_inhale || failed_exhale)
-		failed_last_breath = 1
-	else
-		failed_last_breath = 0
-		adjustOxyLoss(-5)
-
-
-	// Hot air hurts :(
-	if((breath.temperature < species.cold_level_1 || breath.temperature > species.heat_level_1) && !(COLD_RESISTANCE in mutations))
-
-		if(breath.temperature <= species.cold_level_1)
-			if(prob(20))
-				src << "<span class='danger'>You feel your face freezing and icicles forming in your lungs!</span>"
-		else if(breath.temperature >= species.heat_level_1)
-			if(prob(20))
-				src << "<span class='danger'>You feel your face burning and a searing heat in your lungs!</span>"
-
-		if(breath.temperature >= species.heat_level_1)
-			if(breath.temperature < species.heat_level_2)
-				apply_damage(HEAT_GAS_DAMAGE_LEVEL_1, BURN, "head", used_weapon = "Excessive Heat")
-				fire_alert = max(fire_alert, 2)
-			else if(breath.temperature < species.heat_level_3)
-				apply_damage(HEAT_GAS_DAMAGE_LEVEL_2, BURN, "head", used_weapon = "Excessive Heat")
-				fire_alert = max(fire_alert, 2)
-			else
-				apply_damage(HEAT_GAS_DAMAGE_LEVEL_3, BURN, "head", used_weapon = "Excessive Heat")
-				fire_alert = max(fire_alert, 2)
-
-		else if(breath.temperature <= species.cold_level_1)
-			if(breath.temperature > species.cold_level_2)
-				apply_damage(COLD_GAS_DAMAGE_LEVEL_1, BURN, "head", used_weapon = "Excessive Cold")
-				fire_alert = max(fire_alert, 1)
-			else if(breath.temperature > species.cold_level_3)
-				apply_damage(COLD_GAS_DAMAGE_LEVEL_2, BURN, "head", used_weapon = "Excessive Cold")
-				fire_alert = max(fire_alert, 1)
-			else
-				apply_damage(COLD_GAS_DAMAGE_LEVEL_3, BURN, "head", used_weapon = "Excessive Cold")
-				fire_alert = max(fire_alert, 1)
-
-
-		//breathing in hot/cold air also heats/cools you a bit
-		var/temp_adj = breath.temperature - bodytemperature
-		if (temp_adj < 0)
-			temp_adj /= (BODYTEMP_COLD_DIVISOR * 5)	//don't raise temperature as much as if we were directly exposed
-		else
-			temp_adj /= (BODYTEMP_HEAT_DIVISOR * 5)	//don't raise temperature as much as if we were directly exposed
-
-		var/relative_density = breath.total_moles / (MOLES_CELLSTANDARD * BREATH_PERCENTAGE)
-		temp_adj *= relative_density
-
-		if (temp_adj > BODYTEMP_HEATING_MAX) temp_adj = BODYTEMP_HEATING_MAX
-		if (temp_adj < BODYTEMP_COOLING_MAX) temp_adj = BODYTEMP_COOLING_MAX
-		//world << "Breath: [breath.temperature], [src]: [bodytemperature], Adjusting: [temp_adj]"
-		bodytemperature += temp_adj
-
-	else if(breath.temperature >= species.heat_discomfort_level)
-		species.get_environment_discomfort(src,"heat")
-	else if(breath.temperature <= species.cold_discomfort_level)
-		species.get_environment_discomfort(src,"cold")
-
-	breath.update_values()
-	return 1
-
-/mob/living/carbon/human/handle_environment(datum/gas_mixture/environment)
-	if(!environment)
-		return
-
-	//Stuff like the xenomorph's plasma regen happens here.
-	species.handle_environment_special(src)
-
-	//Moved pressure calculations here for use in skip-processing check.
-	var/pressure = environment.return_pressure()
-	var/adjusted_pressure = calculate_affecting_pressure(pressure)
-
-	//Check for contaminants before anything else because we don't want to skip it.
-	for(var/g in environment.gas)
-		if(gas_data.flags[g] & XGM_GAS_CONTAMINANT && environment.gas[g] > gas_data.overlay_limit[g] + 1)
-			pl_effects()
-			break
-
-	if(!istype(get_turf(src), /turf/space)) //space is not meant to change your body temperature.
-		var/loc_temp = T0C
-		if(istype(loc, /obj/mecha))
-			var/obj/mecha/M = loc
-			loc_temp =  M.return_temperature()
-		else if(istype(loc, /obj/machinery/atmospherics/unary/cryo_cell))
-			loc_temp = loc:air_contents.temperature
-		else
-			loc_temp = environment.temperature
-
-		if(adjusted_pressure < species.warning_high_pressure && adjusted_pressure > species.warning_low_pressure && abs(loc_temp - bodytemperature) < 20 && bodytemperature < species.heat_level_1 && bodytemperature > species.cold_level_1)
-			pressure_alert = 0
-			return // Temperatures are within normal ranges, fuck all this processing. ~Ccomp
-
-		//Body temperature adjusts depending on surrounding atmosphere based on your thermal protection
-		var/temp_adj = 0
-		if(loc_temp < bodytemperature)			//Place is colder than we are
-			var/thermal_protection = get_cold_protection(loc_temp) //This returns a 0 - 1 value, which corresponds to the percentage of protection based on what you're wearing and what you're exposed to.
-			if(thermal_protection < 1)
-				temp_adj = (1-thermal_protection) * ((loc_temp - bodytemperature) / BODYTEMP_COLD_DIVISOR)	//this will be negative
-		else if (loc_temp > bodytemperature)			//Place is hotter than we are
-			var/thermal_protection = get_heat_protection(loc_temp) //This returns a 0 - 1 value, which corresponds to the percentage of protection based on what you're wearing and what you're exposed to.
-			if(thermal_protection < 1)
-				temp_adj = (1-thermal_protection) * ((loc_temp - bodytemperature) / BODYTEMP_HEAT_DIVISOR)
-
-		//Use heat transfer as proportional to the gas density. However, we only care about the relative density vs standard 101 kPa/20 C air. Therefore we can use mole ratios
-		var/relative_density = environment.total_moles / MOLES_CELLSTANDARD
-		bodytemperature += between(BODYTEMP_COOLING_MAX, temp_adj*relative_density, BODYTEMP_HEATING_MAX)
-
-	// +/- 50 degrees from 310.15K is the 'safe' zone, where no damage is dealt.
-	if(bodytemperature >= species.heat_level_1)
-		//Body temperature is too hot.
-		fire_alert = max(fire_alert, 1)
-		if(status_flags & GODMODE)	return 1	//godmode
-
-		if(bodytemperature < species.heat_level_2)
-			take_overall_damage(burn=HEAT_DAMAGE_LEVEL_1, used_weapon = "High Body Temperature")
-			fire_alert = max(fire_alert, 2)
-		else if(bodytemperature < species.heat_level_3)
-			take_overall_damage(burn=HEAT_DAMAGE_LEVEL_2, used_weapon = "High Body Temperature")
-			fire_alert = max(fire_alert, 2)
-		else
-			take_overall_damage(burn=HEAT_DAMAGE_LEVEL_3, used_weapon = "High Body Temperature")
-			fire_alert = max(fire_alert, 2)
-
-	else if(bodytemperature <= species.cold_level_1)
-		fire_alert = max(fire_alert, 1)
-		if(status_flags & GODMODE)	return 1	//godmode
-
-		if(!istype(loc, /obj/machinery/atmospherics/unary/cryo_cell))
-			if(bodytemperature > species.cold_level_2)
-				take_overall_damage(burn=COLD_DAMAGE_LEVEL_1, used_weapon = "High Body Temperature")
-				fire_alert = max(fire_alert, 1)
-			else if(bodytemperature > species.cold_level_3)
-				take_overall_damage(burn=COLD_DAMAGE_LEVEL_2, used_weapon = "High Body Temperature")
-				fire_alert = max(fire_alert, 1)
-			else
-				take_overall_damage(burn=COLD_DAMAGE_LEVEL_3, used_weapon = "High Body Temperature")
-				fire_alert = max(fire_alert, 1)
-
-	// Account for massive pressure differences.  Done by Polymorph
-	// Made it possible to actually have something that can protect against high pressure... Done by Errorage. Polymorph now has an axe sticking from his head for his previous hardcoded nonsense!
-	if(status_flags & GODMODE)	return 1	//godmode
-
-	if(adjusted_pressure >= species.hazard_high_pressure)
-		var/pressure_damage = min( ( (adjusted_pressure / species.hazard_high_pressure) -1 )*PRESSURE_DAMAGE_COEFFICIENT , MAX_HIGH_PRESSURE_DAMAGE)
-		take_overall_damage(brute=pressure_damage, used_weapon = "High Pressure")
-		pressure_alert = 2
-	else if(adjusted_pressure >= species.warning_high_pressure)
-		pressure_alert = 1
-	else if(adjusted_pressure >= species.warning_low_pressure)
-		pressure_alert = 0
-	else if(adjusted_pressure >= species.hazard_low_pressure)
-		pressure_alert = -1
-	else
-		if( !(COLD_RESISTANCE in mutations))
-			take_overall_damage(brute=LOW_PRESSURE_DAMAGE, used_weapon = "Low Pressure")
-			if(getOxyLoss() < 55) // 11 OxyLoss per 4 ticks when wearing internals;    unconsciousness in 16 ticks, roughly half a minute
-				adjustOxyLoss(4)  // 16 OxyLoss per 4 ticks when no internals present; unconsciousness in 13 ticks, roughly twenty seconds
-			pressure_alert = -2
-		else
-			pressure_alert = -1
-
-	return
-
-/*
-/mob/living/carbon/human/proc/adjust_body_temperature(current, loc_temp, boost)
-	var/temperature = current
-	var/difference = abs(current-loc_temp)	//get difference
-	var/increments// = difference/10			//find how many increments apart they are
-	if(difference > 50)
-		increments = difference/5
-	else
-		increments = difference/10
-	var/change = increments*boost	// Get the amount to change by (x per increment)
-	var/temp_change
-	if(current < loc_temp)
-		temperature = min(loc_temp, temperature+change)
-	else if(current > loc_temp)
-		temperature = max(loc_temp, temperature-change)
-	temp_change = (temperature - current)
-	return temp_change
-*/
-
-/mob/living/carbon/human/proc/stabilize_body_temperature()
-	if (species.passive_temp_gain) // We produce heat naturally.
-		bodytemperature += species.passive_temp_gain
-
-	var/body_temperature_difference = species.body_temperature - bodytemperature
-
-	if (abs(body_temperature_difference) < 0.5)
-		return //fuck this precision
-	if (on_fire)
-		return //too busy for pesky convection
-
-	if(bodytemperature < species.cold_level_1) //260.15 is 310.15 - 50, the temperature where you start to feel effects.
-		if(nutrition >= 2) //If we are very, very cold we'll use up quite a bit of nutriment to heat us up.
-			nutrition -= 2
-		var/recovery_amt = max((body_temperature_difference / BODYTEMP_AUTORECOVERY_DIVISOR), BODYTEMP_AUTORECOVERY_MINIMUM)
-		//world << "Cold. Difference = [body_temperature_difference]. Recovering [recovery_amt]"
-//				log_debug("Cold. Difference = [body_temperature_difference]. Recovering [recovery_amt]")
-		bodytemperature += recovery_amt
-	else if(species.cold_level_1 <= bodytemperature && bodytemperature <= species.heat_level_1)
-		var/recovery_amt = body_temperature_difference / BODYTEMP_AUTORECOVERY_DIVISOR
-		//world << "Norm. Difference = [body_temperature_difference]. Recovering [recovery_amt]"
-//				log_debug("Norm. Difference = [body_temperature_difference]. Recovering [recovery_amt]")
-		bodytemperature += recovery_amt
-	else if(bodytemperature > species.heat_level_1) //360.15 is 310.15 + 50, the temperature where you start to feel effects.
-		//We totally need a sweat system cause it totally makes sense...~
-		var/recovery_amt = min((body_temperature_difference / BODYTEMP_AUTORECOVERY_DIVISOR), -BODYTEMP_AUTORECOVERY_MINIMUM)	//We're dealing with negative numbers
-		//world << "Hot. Difference = [body_temperature_difference]. Recovering [recovery_amt]"
-//				log_debug("Hot. Difference = [body_temperature_difference]. Recovering [recovery_amt]")
-		bodytemperature += recovery_amt
-
-	//This proc returns a number made up of the flags for body parts which you are protected on. (such as HEAD, UPPER_TORSO, LOWER_TORSO, etc. See setup.dm for the full list)
-/mob/living/carbon/human/proc/get_heat_protection_flags(temperature) //Temperature is the temperature you're being exposed to.
-	var/thermal_protection_flags = 0
-	//Handle normal clothing
-	if(head)
-		if(head.max_heat_protection_temperature && head.max_heat_protection_temperature >= temperature)
-			thermal_protection_flags |= head.heat_protection
-	if(wear_suit)
-		if(wear_suit.max_heat_protection_temperature && wear_suit.max_heat_protection_temperature >= temperature)
-			thermal_protection_flags |= wear_suit.heat_protection
-	if(w_uniform)
-		if(w_uniform.max_heat_protection_temperature && w_uniform.max_heat_protection_temperature >= temperature)
-			thermal_protection_flags |= w_uniform.heat_protection
-	if(shoes)
-		if(shoes.max_heat_protection_temperature && shoes.max_heat_protection_temperature >= temperature)
-			thermal_protection_flags |= shoes.heat_protection
-	if(gloves)
-		if(gloves.max_heat_protection_temperature && gloves.max_heat_protection_temperature >= temperature)
-			thermal_protection_flags |= gloves.heat_protection
-	if(wear_mask)
-		if(wear_mask.max_heat_protection_temperature && wear_mask.max_heat_protection_temperature >= temperature)
-			thermal_protection_flags |= wear_mask.heat_protection
-
-	return thermal_protection_flags
-
-/mob/living/carbon/human/get_heat_protection(temperature) //Temperature is the temperature you're being exposed to.
-	var/thermal_protection_flags = get_heat_protection_flags(temperature)
-
-	var/thermal_protection = 0.0
-	if(thermal_protection_flags)
-		if(thermal_protection_flags & HEAD)
-			thermal_protection += THERMAL_PROTECTION_HEAD
-		if(thermal_protection_flags & UPPER_TORSO)
-			thermal_protection += THERMAL_PROTECTION_UPPER_TORSO
-		if(thermal_protection_flags & LOWER_TORSO)
-			thermal_protection += THERMAL_PROTECTION_LOWER_TORSO
-		if(thermal_protection_flags & LEG_LEFT)
-			thermal_protection += THERMAL_PROTECTION_LEG_LEFT
-		if(thermal_protection_flags & LEG_RIGHT)
-			thermal_protection += THERMAL_PROTECTION_LEG_RIGHT
-		if(thermal_protection_flags & FOOT_LEFT)
-			thermal_protection += THERMAL_PROTECTION_FOOT_LEFT
-		if(thermal_protection_flags & FOOT_RIGHT)
-			thermal_protection += THERMAL_PROTECTION_FOOT_RIGHT
-		if(thermal_protection_flags & ARM_LEFT)
-			thermal_protection += THERMAL_PROTECTION_ARM_LEFT
-		if(thermal_protection_flags & ARM_RIGHT)
-			thermal_protection += THERMAL_PROTECTION_ARM_RIGHT
-		if(thermal_protection_flags & HAND_LEFT)
-			thermal_protection += THERMAL_PROTECTION_HAND_LEFT
-		if(thermal_protection_flags & HAND_RIGHT)
-			thermal_protection += THERMAL_PROTECTION_HAND_RIGHT
-
-
-	return min(1,thermal_protection)
-
-//See proc/get_heat_protection_flags(temperature) for the description of this proc.
-/mob/living/carbon/human/proc/get_cold_protection_flags(temperature)
-	var/thermal_protection_flags = 0
-	//Handle normal clothing
-
-	if(head)
-		if(head.min_cold_protection_temperature && head.min_cold_protection_temperature <= temperature)
-			thermal_protection_flags |= head.cold_protection
-	if(wear_suit)
-		if(wear_suit.min_cold_protection_temperature && wear_suit.min_cold_protection_temperature <= temperature)
-			thermal_protection_flags |= wear_suit.cold_protection
-	if(w_uniform)
-		if(w_uniform.min_cold_protection_temperature && w_uniform.min_cold_protection_temperature <= temperature)
-			thermal_protection_flags |= w_uniform.cold_protection
-	if(shoes)
-		if(shoes.min_cold_protection_temperature && shoes.min_cold_protection_temperature <= temperature)
-			thermal_protection_flags |= shoes.cold_protection
-	if(gloves)
-		if(gloves.min_cold_protection_temperature && gloves.min_cold_protection_temperature <= temperature)
-			thermal_protection_flags |= gloves.cold_protection
-	if(wear_mask)
-		if(wear_mask.min_cold_protection_temperature && wear_mask.min_cold_protection_temperature <= temperature)
-			thermal_protection_flags |= wear_mask.cold_protection
-
-	return thermal_protection_flags
-
-/mob/living/carbon/human/get_cold_protection(temperature)
-	if(COLD_RESISTANCE in mutations)
-		return 1 //Fully protected from the cold.
-
-	temperature = max(temperature, 2.7) //There is an occasional bug where the temperature is miscalculated in ares with a small amount of gas on them, so this is necessary to ensure that that bug does not affect this calculation. Space's temperature is 2.7K and most suits that are intended to protect against any cold, protect down to 2.0K.
-	var/thermal_protection_flags = get_cold_protection_flags(temperature)
-
-	var/thermal_protection = 0.0
-	if(thermal_protection_flags)
-		if(thermal_protection_flags & HEAD)
-			thermal_protection += THERMAL_PROTECTION_HEAD
-		if(thermal_protection_flags & UPPER_TORSO)
-			thermal_protection += THERMAL_PROTECTION_UPPER_TORSO
-		if(thermal_protection_flags & LOWER_TORSO)
-			thermal_protection += THERMAL_PROTECTION_LOWER_TORSO
-		if(thermal_protection_flags & LEG_LEFT)
-			thermal_protection += THERMAL_PROTECTION_LEG_LEFT
-		if(thermal_protection_flags & LEG_RIGHT)
-			thermal_protection += THERMAL_PROTECTION_LEG_RIGHT
-		if(thermal_protection_flags & FOOT_LEFT)
-			thermal_protection += THERMAL_PROTECTION_FOOT_LEFT
-		if(thermal_protection_flags & FOOT_RIGHT)
-			thermal_protection += THERMAL_PROTECTION_FOOT_RIGHT
-		if(thermal_protection_flags & ARM_LEFT)
-			thermal_protection += THERMAL_PROTECTION_ARM_LEFT
-		if(thermal_protection_flags & ARM_RIGHT)
-			thermal_protection += THERMAL_PROTECTION_ARM_RIGHT
-		if(thermal_protection_flags & HAND_LEFT)
-			thermal_protection += THERMAL_PROTECTION_HAND_LEFT
-		if(thermal_protection_flags & HAND_RIGHT)
-			thermal_protection += THERMAL_PROTECTION_HAND_RIGHT
-
-	return min(1,thermal_protection)
-
-/mob/living/carbon/human/handle_chemicals_in_body()
-	if(in_stasis)
-		return
-
-	if(reagents)
-		chem_effects.Cut()
-		analgesic = 0
-
-		if(touching) touching.metabolize()
-		if(ingested) ingested.metabolize()
-		if(bloodstr) bloodstr.metabolize()
-
-		if(CE_PAINKILLER in chem_effects)
-			analgesic = chem_effects[CE_PAINKILLER]
-
-		var/total_phoronloss = 0
-		for(var/obj/item/I in src)
-			if(I.contaminated)
-				total_phoronloss += vsc.plc.CONTAMINATION_LOSS
-		if(!(status_flags & GODMODE)) adjustToxLoss(total_phoronloss)
-
-	if(status_flags & GODMODE)	return 0	//godmode
-
-	var/obj/item/organ/diona/node/light_organ = locate() in internal_organs
-	if(light_organ && !light_organ.is_broken())
-		var/light_amount = 0 //how much light there is in the place, affects receiving nutrition and healing
-		if(isturf(loc)) //else, there's considered to be no light
-			var/turf/T = loc
-			var/atom/movable/lighting_overlay/L = locate(/atom/movable/lighting_overlay) in T
-			if(L)
-				light_amount = min(10,L.lum_r + L.lum_g + L.lum_b) - 5 //hardcapped so it's not abused by having a ton of flashlights
-			else
-				light_amount =  5
-		nutrition += light_amount
-		traumatic_shock -= light_amount
-
-		if(species.flags & IS_PLANT)
-			if(nutrition > 450)
-				nutrition = 450
-			if(light_amount >= 3) //if there's enough light, heal
-				adjustBruteLoss(-(round(light_amount/2)))
-				adjustFireLoss(-(round(light_amount/2)))
-				adjustToxLoss(-(light_amount))
-				adjustOxyLoss(-(light_amount))
-				//TODO: heal wounds, heal broken limbs.
-
-	if(species.light_dam)
-		var/light_amount = 0
-		if(isturf(loc))
-			var/turf/T = loc
-			var/atom/movable/lighting_overlay/L = locate(/atom/movable/lighting_overlay) in T
-			if(L)
-				light_amount = L.lum_r + L.lum_g + L.lum_b //hardcapped so it's not abused by having a ton of flashlights
-			else
-				light_amount =  10
-		if(light_amount > species.light_dam) //if there's enough light, start dying
-			take_overall_damage(1,1)
-		else //heal in the dark
-			heal_overall_damage(1,1)
-
-	// nutrition decrease
-	if (nutrition > 0 && stat != 2)
-		nutrition = max (0, nutrition - HUNGER_FACTOR)
-
-	if (nutrition > 450)
-		if(overeatduration < 600) //capped so people don't take forever to unfat
-			overeatduration++
-	else
-		if(overeatduration > 1)
-			overeatduration -= 2 //doubled the unfat rate
-
-	if(species.flags & IS_PLANT && (!light_organ || light_organ.is_broken()))
-		if(nutrition < 200)
-			take_overall_damage(2,0)
-			traumatic_shock++
-
-	// TODO: stomach and bloodstream organ.
-	handle_trace_chems()
-
-	updatehealth()
-
-	return //TODO: DEFERRED
-
-/mob/living/carbon/human/handle_regular_status_updates()
-	if(!handle_some_updates())
-		return 0
-
-	if(status_flags & GODMODE)	return 0
-
-	//SSD check, if a logged player is awake put them back to sleep!
-	if(sleeping < 2 && species.show_ssd && (!client || !key || player_logged))
-		sleeping = 2
-
-	if(stat == DEAD)	//DEAD. BROWN BREAD. SWIMMING WITH THE SPESS CARP
-		blinded = 1
-		silent = 0
-	else				//ALIVE. LIGHTS ARE ON
-		updatehealth()	//TODO
-
-		if(health <= config.health_threshold_dead || (species.has_organ["brain"] && !has_brain()))
-			death()
-			blinded = 1
-			silent = 0
-			return 1
-
-		//UNCONSCIOUS. NO-ONE IS HOME
-		if( (getOxyLoss() > 50) || (config.health_threshold_crit > health) )
-			Paralyse(3)
-
-		//UNCONSCIOUS. NO-ONE IS HOME
-		if((getOxyLoss() > 50) || (health <= config.health_threshold_crit))
-			Paralyse(3)
-		if(hallucination)
-			if(hallucination >= 20)
-				if(prob(3))
-					fake_attack(src)
-				if(!handling_hal)
-					spawn handle_hallucinations() //The not boring kind!
-				if(client && prob(5))
-					client.dir = pick(2,4,8)
-					spawn(rand(20,50))
-						client.dir = 1
-
-			if(hallucination)
-				if(hallucination >= 20)
-					if(prob(3))
-						fake_attack(src)
-					if(!handling_hal)
-						spawn handle_hallucinations() //The not boring kind!
-					if(client && prob(5))
-						client.dir = pick(2,4,8)
-						var/client/C = client
-						spawn(rand(20,50))
-							if(C)
-								C.dir = 1
-
-		else
-			for(var/atom/a in hallucinations)
-				qdel(a)
-
-			if(halloss > 100)
-				src << "<span class='notice'>You're in too much pain to keep going...</span>"
-				src.visible_message("<B>[src]</B> slumps to the ground, too weak to continue fighting.")
-				Paralyse(10)
-				setHalLoss(99)
-
-		if(paralysis)
-			AdjustParalysis(-1)
-			blinded = 1
-			stat = UNCONSCIOUS
-			animate_tail_reset()
-			if(halloss > 0)
-				adjustHalLoss(-3)
-<<<<<<< HEAD
-		else if(sleeping)
-			speech_problem_flag = 1
-			handle_dreams()
-			adjustHalLoss(-3)
-			if (mind)
-				//Are they SSD? If so we'll keep them asleep but work off some of that sleep var in case of stoxin or similar.
-				if(player_logged)
-					sleeping = max(sleeping-1, 2)
-				else
-					sleeping = max(sleeping-1, 0)
-			blinded = 1
-			stat = UNCONSCIOUS
-			animate_tail_reset()
-			if( prob(2) && health && !hal_crit )
-				spawn(0)
-					emote("snore")
-		//CONSCIOUS
-		else
-			stat = CONSCIOUS
-
-		//Periodically double-check embedded_flag
-		if(embedded_flag && !(life_tick % 10))
-			var/list/E
-			E = get_visible_implants(0)
-			if(!E.len)
-				embedded_flag = 0
-
-		//Eyes
-		//Check rig first because it's two-check and other checks will override it.
-		if(istype(back,/obj/item/weapon/rig))
-			var/obj/item/weapon/rig/O = back
-			if(O.helmet && O.helmet == head && (O.helmet.body_parts_covered & EYES))
-				if((O.offline && O.offline_vision_restriction == 2) || (!O.offline && O.vision_restriction == 2))
-					blinded = 1
-
-		// Check everything else.
-
-		//Vision
-		var/obj/item/organ/vision
-		if(species.vision_organ)
-			vision = internal_organs_by_name[species.vision_organ]
-
-		if(!vision) // Presumably if a species has no vision organs, they see via some other means.
-			eye_blind =  0
-			blinded =    0
-			eye_blurry = 0
-		else if(vision.is_broken())   // Vision organs cut out or broken? Permablind.
-			eye_blind =  1
-			blinded =    1
-			eye_blurry = 1
-		else
-			//blindness
-			if(sdisabilities & BLIND) // Disabled-blind, doesn't get better on its own
-=======
-				if (mind)
-					//Are they SSD? If so we'll keep them asleep but work off some of that sleep var in case of stoxin or similar.
-					if(player_logged)
-						sleeping = max(sleeping-1, 2)
-					else
-						sleeping = max(sleeping-1, 0)
-				blinded = 1
-				stat = UNCONSCIOUS
-				animate_tail_reset()
-				if( prob(2) && health && !hal_crit )
-					spawn(0)
-						emote("snore")
-			//CONSCIOUS
-			else
-				stat = CONSCIOUS
-
-			//Periodically double-check embedded_flag
-			if(embedded_flag && !(life_tick % 10))
-				if(!embedded_needs_process())
-					embedded_flag = 0
-
-			//Eyes
-			//Check rig first because it's two-check and other checks will override it.
-			if(istype(back,/obj/item/weapon/rig))
-				var/obj/item/weapon/rig/O = back
-				if(O.helmet && O.helmet == head && (O.helmet.body_parts_covered & EYES))
-					if((O.offline && O.offline_vision_restriction == 2) || (!O.offline && O.vision_restriction == 2))
-						blinded = 1
-
-			// Check everything else.
-			if(!species.has_organ["eyes"]) // Presumably if a species has no eyes, they see via something else.
-				eye_blind =  0
-				blinded =    0
-				eye_blurry = 0
-			else if(!has_eyes())           // Eyes cut out? Permablind.
-				eye_blind =  1
-				blinded =    1
-				eye_blurry = 1
-			else if(sdisabilities & BLIND) // Disabled-blind, doesn't get better on its own
->>>>>>> 98c2a0c8
-				blinded =    1
-			else if(eye_blind)		       // Blindness, heals slowly over time
-				eye_blind =  max(eye_blind-1,0)
-				blinded =    1
-			else if(istype(glasses, /obj/item/clothing/glasses/sunglasses/blindfold))	//resting your eyes with a blindfold heals blurry eyes faster
-				eye_blurry = max(eye_blurry-3, 0)
-				blinded =    1
-
-			//blurry sight
-			if(vision.is_bruised())   // Vision organs impaired? Permablurry.
-				eye_blurry = 1
-			if(eye_blurry)	           // Blurry eyes heal slowly
-				eye_blurry = max(eye_blurry-1, 0)
-
-		//Ears
-		if(sdisabilities & DEAF)	//disabled-deaf, doesn't get better on its own
-			ear_deaf = max(ear_deaf, 1)
-		else if(ear_deaf)			//deafness, heals slowly over time
-			ear_deaf = max(ear_deaf-1, 0)
-		else if(istype(l_ear, /obj/item/clothing/ears/earmuffs) || istype(r_ear, /obj/item/clothing/ears/earmuffs))	//resting your ears with earmuffs heals ear damage faster
-			ear_damage = max(ear_damage-0.15, 0)
-			ear_deaf = max(ear_deaf, 1)
-		else if(ear_damage < 25)	//ear damage heals slowly under this threshold. otherwise you'll need earmuffs
-			ear_damage = max(ear_damage-0.05, 0)
-
-		//Resting
-		if(resting)
-			dizziness = max(0, dizziness - 15)
-			jitteriness = max(0, jitteriness - 15)
-			adjustHalLoss(-3)
-		else
-			dizziness = max(0, dizziness - 3)
-			jitteriness = max(0, jitteriness - 3)
-			adjustHalLoss(-1)
-
-		//Other
-		handle_statuses()
-
-		if (drowsyness)
-			drowsyness--
-			eye_blurry = max(2, eye_blurry)
-			if (prob(5))
-				sleeping += 1
-				Paralyse(5)
-
-		confused = max(0, confused - 1)
-
-		// If you're dirty, your gloves will become dirty, too.
-		if(gloves && germ_level > gloves.germ_level && prob(10))
-			gloves.germ_level += 1
-
-	return 1
-
-/mob/living/carbon/human/handle_regular_hud_updates()
-	if(!overlays_cache)
-		overlays_cache = list()
-		overlays_cache.len = 23
-		overlays_cache[1] = image('icons/mob/screen1_full.dmi', "icon_state" = "passage1")
-		overlays_cache[2] = image('icons/mob/screen1_full.dmi', "icon_state" = "passage2")
-		overlays_cache[3] = image('icons/mob/screen1_full.dmi', "icon_state" = "passage3")
-		overlays_cache[4] = image('icons/mob/screen1_full.dmi', "icon_state" = "passage4")
-		overlays_cache[5] = image('icons/mob/screen1_full.dmi', "icon_state" = "passage5")
-		overlays_cache[6] = image('icons/mob/screen1_full.dmi', "icon_state" = "passage6")
-		overlays_cache[7] = image('icons/mob/screen1_full.dmi', "icon_state" = "passage7")
-		overlays_cache[8] = image('icons/mob/screen1_full.dmi', "icon_state" = "passage8")
-		overlays_cache[9] = image('icons/mob/screen1_full.dmi', "icon_state" = "passage9")
-		overlays_cache[10] = image('icons/mob/screen1_full.dmi', "icon_state" = "passage10")
-		overlays_cache[11] = image('icons/mob/screen1_full.dmi', "icon_state" = "oxydamageoverlay1")
-		overlays_cache[12] = image('icons/mob/screen1_full.dmi', "icon_state" = "oxydamageoverlay2")
-		overlays_cache[13] = image('icons/mob/screen1_full.dmi', "icon_state" = "oxydamageoverlay3")
-		overlays_cache[14] = image('icons/mob/screen1_full.dmi', "icon_state" = "oxydamageoverlay4")
-		overlays_cache[15] = image('icons/mob/screen1_full.dmi', "icon_state" = "oxydamageoverlay5")
-		overlays_cache[16] = image('icons/mob/screen1_full.dmi', "icon_state" = "oxydamageoverlay6")
-		overlays_cache[17] = image('icons/mob/screen1_full.dmi', "icon_state" = "oxydamageoverlay7")
-		overlays_cache[18] = image('icons/mob/screen1_full.dmi', "icon_state" = "brutedamageoverlay1")
-		overlays_cache[19] = image('icons/mob/screen1_full.dmi', "icon_state" = "brutedamageoverlay2")
-		overlays_cache[20] = image('icons/mob/screen1_full.dmi', "icon_state" = "brutedamageoverlay3")
-		overlays_cache[21] = image('icons/mob/screen1_full.dmi', "icon_state" = "brutedamageoverlay4")
-		overlays_cache[22] = image('icons/mob/screen1_full.dmi', "icon_state" = "brutedamageoverlay5")
-		overlays_cache[23] = image('icons/mob/screen1_full.dmi', "icon_state" = "brutedamageoverlay6")
-
-	if(hud_updateflag) // update our mob's hud overlays, AKA what others see flaoting above our head
-		handle_hud_list()
-
-	// now handle what we see on our screen
-
-	if(!client)
-		return 0
-
-	for(var/image/hud in client.images)
-		if(copytext(hud.icon_state,1,4) == "hud") //ugly, but icon comparison is worse, I believe
-			client.images.Remove(hud)
-
-	client.screen.Remove(global_hud.blurry, global_hud.druggy, global_hud.vimpaired, global_hud.darkMask, global_hud.nvg, global_hud.thermal, global_hud.meson, global_hud.science)
-
-	if(damageoverlay.overlays)
-		damageoverlay.overlays = list()
-
-	if(stat == UNCONSCIOUS)
-		//Critical damage passage overlay
-		if(health <= 0)
-			var/image/I
-			switch(health)
-				if(-20 to -10)
-					I = overlays_cache[1]
-				if(-30 to -20)
-					I = overlays_cache[2]
-				if(-40 to -30)
-					I = overlays_cache[3]
-				if(-50 to -40)
-					I = overlays_cache[4]
-				if(-60 to -50)
-					I = overlays_cache[5]
-				if(-70 to -60)
-					I = overlays_cache[6]
-				if(-80 to -70)
-					I = overlays_cache[7]
-				if(-90 to -80)
-					I = overlays_cache[8]
-				if(-95 to -90)
-					I = overlays_cache[9]
-				if(-INFINITY to -95)
-					I = overlays_cache[10]
-			damageoverlay.overlays += I
-	else
-		//Oxygen damage overlay
-		if(oxyloss)
-			var/image/I
-			switch(oxyloss)
-				if(10 to 20)
-					I = overlays_cache[11]
-				if(20 to 25)
-					I = overlays_cache[12]
-				if(25 to 30)
-					I = overlays_cache[13]
-				if(30 to 35)
-					I = overlays_cache[14]
-				if(35 to 40)
-					I = overlays_cache[15]
-				if(40 to 45)
-					I = overlays_cache[16]
-				if(45 to INFINITY)
-					I = overlays_cache[17]
-			damageoverlay.overlays += I
-
-		//Fire and Brute damage overlay (BSSR)
-		var/hurtdamage = src.getBruteLoss() + src.getFireLoss() + damageoverlaytemp
-		damageoverlaytemp = 0 // We do this so we can detect if someone hits us or not.
-		if(hurtdamage)
-			var/image/I
-			switch(hurtdamage)
-				if(10 to 25)
-					I = overlays_cache[18]
-				if(25 to 40)
-					I = overlays_cache[19]
-				if(40 to 55)
-					I = overlays_cache[20]
-				if(55 to 70)
-					I = overlays_cache[21]
-				if(70 to 85)
-					I = overlays_cache[22]
-				if(85 to INFINITY)
-					I = overlays_cache[23]
-			damageoverlay.overlays += I
-
-	if( stat == DEAD )
-		sight |= SEE_TURFS|SEE_MOBS|SEE_OBJS|SEE_SELF
-		see_in_dark = 8
-		if(!druggy)		see_invisible = SEE_INVISIBLE_LEVEL_TWO
-		if(healths)		healths.icon_state = "health7"	//DEAD healthmeter
-		if(client)
-			if(client.view != world.view) // If mob dies while zoomed in with device, unzoom them.
-				for(var/obj/item/item in contents)
-					if(item.zoom)
-						item.zoom()
-						break
-
-	else
-		sight &= ~(SEE_TURFS|SEE_MOBS|SEE_OBJS)
-		see_invisible = see_in_dark>2 ? SEE_INVISIBLE_LEVEL_ONE : SEE_INVISIBLE_LIVING
-
-		if(XRAY in mutations)
-			sight |= SEE_TURFS|SEE_MOBS|SEE_OBJS
-			see_in_dark = 8
-			if(!druggy)		see_invisible = SEE_INVISIBLE_LEVEL_TWO
-
-		if(seer==1)
-			var/obj/effect/rune/R = locate() in loc
-			if(R && R.word1 == cultwords["see"] && R.word2 == cultwords["hell"] && R.word3 == cultwords["join"])
-				see_invisible = SEE_INVISIBLE_CULT
-			else
-				see_invisible = SEE_INVISIBLE_LIVING
-				seer = 0
-
-		else
-			sight = species.vision_flags
-			see_in_dark = species.darksight
-			see_invisible = see_in_dark>2 ? SEE_INVISIBLE_LEVEL_ONE : SEE_INVISIBLE_LIVING
-		var/tmp/glasses_processed = 0
-		var/obj/item/weapon/rig/rig = back
-		if(istype(rig) && rig.visor)
-			if(!rig.helmet || (head && rig.helmet == head))
-				if(rig.visor && rig.visor.vision && rig.visor.active && rig.visor.vision.glasses)
-					glasses_processed = 1
-					process_glasses(rig.visor.vision.glasses)
-
-		if(glasses && !glasses_processed)
-			glasses_processed = 1
-			process_glasses(glasses)
-		if(XRAY in mutations)
-			sight |= SEE_TURFS|SEE_MOBS|SEE_OBJS
-			see_in_dark = 8
-			if(!druggy)		see_invisible = SEE_INVISIBLE_LEVEL_TWO
-
-		if(!glasses_processed && (species.vision_flags > 0))
-			sight |= species.vision_flags
-		if(!seer && !glasses_processed)
-			see_invisible = SEE_INVISIBLE_LIVING
-
-		if(healths)
-			if (analgesic > 100)
-				healths.icon_state = "health_health_numb"
-			else
-				switch(hal_screwyhud)
-					if(1)	healths.icon_state = "health6"
-					if(2)	healths.icon_state = "health7"
-					else
-						//switch(health - halloss)
-						switch(100 - ((species.flags & NO_PAIN) ? 0 : traumatic_shock))
-							if(100 to INFINITY)		healths.icon_state = "health0"
-							if(80 to 100)			healths.icon_state = "health1"
-							if(60 to 80)			healths.icon_state = "health2"
-							if(40 to 60)			healths.icon_state = "health3"
-							if(20 to 40)			healths.icon_state = "health4"
-							if(0 to 20)				healths.icon_state = "health5"
-							else					healths.icon_state = "health6"
-
-			if(!seer)
-				see_invisible = SEE_INVISIBLE_LIVING
-		if(nutrition_icon)
-			switch(nutrition)
-				if(450 to INFINITY)				nutrition_icon.icon_state = "nutrition0"
-				if(350 to 450)					nutrition_icon.icon_state = "nutrition1"
-				if(250 to 350)					nutrition_icon.icon_state = "nutrition2"
-				if(150 to 250)					nutrition_icon.icon_state = "nutrition3"
-				else							nutrition_icon.icon_state = "nutrition4"
-
-		if(pressure)
-			pressure.icon_state = "pressure[pressure_alert]"
-
-//			if(rest)	//Not used with new UI
-//				if(resting || lying || sleeping)		rest.icon_state = "rest1"
-//				else									rest.icon_state = "rest0"
-		if(toxin)
-			if(hal_screwyhud == 4 || phoron_alert)	toxin.icon_state = "tox1"
-			else									toxin.icon_state = "tox0"
-		if(oxygen)
-			if(hal_screwyhud == 3 || oxygen_alert)	oxygen.icon_state = "oxy1"
-			else									oxygen.icon_state = "oxy0"
-		if(fire)
-			if(fire_alert)							fire.icon_state = "fire[fire_alert]" //fire_alert is either 0 if no alert, 1 for cold and 2 for heat.
-			else									fire.icon_state = "fire0"
-
-		if(bodytemp)
-			if (!species)
-				switch(bodytemperature) //310.055 optimal body temp
-					if(370 to INFINITY)		bodytemp.icon_state = "temp4"
-					if(350 to 370)			bodytemp.icon_state = "temp3"
-					if(335 to 350)			bodytemp.icon_state = "temp2"
-					if(320 to 335)			bodytemp.icon_state = "temp1"
-					if(300 to 320)			bodytemp.icon_state = "temp0"
-					if(295 to 300)			bodytemp.icon_state = "temp-1"
-					if(280 to 295)			bodytemp.icon_state = "temp-2"
-					if(260 to 280)			bodytemp.icon_state = "temp-3"
-					else					bodytemp.icon_state = "temp-4"
-			else
-				var/temp_step
-				if (bodytemperature >= species.body_temperature)
-					temp_step = (species.heat_level_1 - species.body_temperature)/4
-
-					if (bodytemperature >= species.heat_level_1)
-						bodytemp.icon_state = "temp4"
-					else if (bodytemperature >= species.body_temperature + temp_step*3)
-						bodytemp.icon_state = "temp3"
-					else if (bodytemperature >= species.body_temperature + temp_step*2)
-						bodytemp.icon_state = "temp2"
-					else if (bodytemperature >= species.body_temperature + temp_step*1)
-						bodytemp.icon_state = "temp1"
-					else
-						bodytemp.icon_state = "temp0"
-
-				else if (bodytemperature < species.body_temperature)
-					temp_step = (species.body_temperature - species.cold_level_1)/4
-
-					if (bodytemperature <= species.cold_level_1)
-						bodytemp.icon_state = "temp-4"
-					else if (bodytemperature <= species.body_temperature - temp_step*3)
-						bodytemp.icon_state = "temp-3"
-					else if (bodytemperature <= species.body_temperature - temp_step*2)
-						bodytemp.icon_state = "temp-2"
-					else if (bodytemperature <= species.body_temperature - temp_step*1)
-						bodytemp.icon_state = "temp-1"
-					else
-						bodytemp.icon_state = "temp0"
-		if(blind)
-			if(blinded)		blind.layer = 18
-			else			blind.layer = 0
-
-		if(disabilities & NEARSIGHTED)	//this looks meh but saves a lot of memory by not requiring to add var/prescription
-			if(glasses)					//to every /obj/item
-				var/obj/item/clothing/glasses/G = glasses
-				if(!G.prescription)
-					client.screen += global_hud.vimpaired
-			else
-				client.screen += global_hud.vimpaired
-
-		if(eye_blurry)			client.screen += global_hud.blurry
-		if(druggy)				client.screen += global_hud.druggy
-
-		if(config.welder_vision)
-			var/found_welder
-			if(istype(glasses, /obj/item/clothing/glasses/welding))
-				var/obj/item/clothing/glasses/welding/O = glasses
-				if(!O.up)
-					found_welder = 1
-			if(!found_welder && istype(head, /obj/item/clothing/head/welding))
-				var/obj/item/clothing/head/welding/O = head
-				if(!O.up)
-					found_welder = 1
-			if(!found_welder && istype(back, /obj/item/weapon/rig))
-				var/obj/item/weapon/rig/O = back
-				if(O.helmet && O.helmet == head && (O.helmet.body_parts_covered & EYES))
-					if((O.offline && O.offline_vision_restriction == 1) || (!O.offline && O.vision_restriction == 1))
-						found_welder = 1
-			if(found_welder)
-				client.screen |= global_hud.darkMask
-
-		if(machine)
-			var/viewflags = machine.check_eye(src)
-			if(viewflags < 0)
-				reset_view(null, 0)
-			else if(viewflags)
-				sight |= viewflags
-		else if(eyeobj)
-			if(eyeobj.owner != src)
-
-				reset_view(null)
-		else
-			var/isRemoteObserve = 0
-			if((mRemote in mutations) && remoteview_target)
-				if(remoteview_target.stat==CONSCIOUS)
-					isRemoteObserve = 1
-			if(!isRemoteObserve && client && !client.adminobs)
-				remoteview_target = null
-				reset_view(null, 0)
-	return 1
-
-/mob/living/carbon/human/proc/process_glasses(var/obj/item/clothing/glasses/G)
-	if(G && G.active)
-		see_in_dark += G.darkness_view
-		if(G.overlay)
-			client.screen |= G.overlay
-		if(G.vision_flags)
-			sight |= G.vision_flags
-			if(!druggy && !seer)
-				see_invisible = SEE_INVISIBLE_MINIMUM
-		if(G.see_invisible >= 0)
-			see_invisible = G.see_invisible
-		if(istype(G,/obj/item/clothing/glasses/night) && !seer)
-			see_invisible = SEE_INVISIBLE_MINIMUM
-/* HUD shit goes here, as long as it doesn't modify sight flags */
-// The purpose of this is to stop xray and w/e from preventing you from using huds -- Love, Doohl
-		var/obj/item/clothing/glasses/hud/O = G
-		if(istype(G, /obj/item/clothing/glasses/sunglasses/sechud))
-			var/obj/item/clothing/glasses/sunglasses/sechud/S = G
-			O = S.hud
-		if(istype(O))
-			O.process_hud(src)
-			if(!druggy && !seer)	see_invisible = SEE_INVISIBLE_LIVING
-
-/mob/living/carbon/human/handle_random_events()
-	if(in_stasis)
-		return
-
-	// Puke if toxloss is too high
-	if(!stat)
-		if (getToxLoss() >= 45 && nutrition > 20)
-			vomit()
-
-	//0.1% chance of playing a scary sound to someone who's in complete darkness
-	if(isturf(loc) && rand(1,1000) == 1)
-		var/turf/T = loc
-		var/atom/movable/lighting_overlay/L = locate(/atom/movable/lighting_overlay) in T
-		if(L && L.lum_r + L.lum_g + L.lum_b == 0)
-			playsound_local(src,pick(scarySounds),50, 1, -1)
-
-/mob/living/carbon/human/handle_stomach()
-	spawn(0)
-		for(var/mob/living/M in stomach_contents)
-			if(M.loc != src)
-				stomach_contents.Remove(M)
-				continue
-			if(istype(M, /mob/living/carbon) && stat != 2)
-				if(M.stat == 2)
-					M.death(1)
-					stomach_contents.Remove(M)
-					qdel(M)
-					continue
-				if(air_master.current_cycle%3==1)
-					if(!(M.status_flags & GODMODE))
-						M.adjustBruteLoss(5)
-					nutrition += 10
-
-/mob/living/carbon/human/proc/handle_changeling()
-	if(mind && mind.changeling)
-		mind.changeling.regenerate()
-
-/mob/living/carbon/human/handle_shock()
-	..()
-	if(status_flags & GODMODE)	return 0	//godmode
-	if(species && species.flags & NO_PAIN) return
-
-	if(health < config.health_threshold_softcrit)// health 0 makes you immediately collapse
-		shock_stage = max(shock_stage, 61)
-
-	if(traumatic_shock >= 80)
-		shock_stage += 1
-	else if(health < config.health_threshold_softcrit)
-		shock_stage = max(shock_stage, 61)
-	else
-		shock_stage = min(shock_stage, 160)
-		shock_stage = max(shock_stage-1, 0)
-		return
-
-	if(shock_stage == 10)
-		src << "<span class='danger'>[pick("It hurts so much", "You really need some painkillers", "Dear god, the pain")]!</span>"
-
-	if(shock_stage >= 30)
-		if(shock_stage == 30) emote("me",1,"is having trouble keeping their eyes open.")
-		eye_blurry = max(2, eye_blurry)
-		stuttering = max(stuttering, 5)
-
-	if(shock_stage == 40)
-		src << "<span class='danger'>[pick("The pain is excruciating", "Please, just end the pain", "Your whole body is going numb")]!</span>"
-
-	if (shock_stage >= 60)
-		if(shock_stage == 60) emote("me",1,"'s body becomes limp.")
-		if (prob(2))
-			src << "<span class='danger'>[pick("The pain is excruciating", "Please, just end the pain", "Your whole body is going numb")]!</span>"
-			Weaken(20)
-
-	if(shock_stage >= 80)
-		if (prob(5))
-			src << "<span class='danger'>[pick("The pain is excruciating", "Please, just end the pain", "Your whole body is going numb")]!</span>"
-			Weaken(20)
-
-	if(shock_stage >= 120)
-		if (prob(2))
-			src << "<span class='danger'>[pick("You black out", "You feel like you could die any moment now", "You're about to lose consciousness")]!</span>"
-			Paralyse(5)
-
-	if(shock_stage == 150)
-		emote("me",1,"can no longer stand, collapsing!")
-		Weaken(20)
-
-	if(shock_stage >= 150)
-		Weaken(20)
-
-/mob/living/carbon/human/proc/handle_pulse()
-	if(life_tick % 5) return pulse	//update pulse every 5 life ticks (~1 tick/sec, depending on server load)
-
-	if(species && species.flags & NO_BLOOD)
-		return PULSE_NONE //No blood, no pulse.
-
-	if(stat == DEAD)
-		return PULSE_NONE	//that's it, you're dead, nothing can influence your pulse
-
-	var/temp = PULSE_NORM
-
-	if(round(vessel.get_reagent_amount("blood")) <= BLOOD_VOLUME_BAD)	//how much blood do we have
-		temp = PULSE_THREADY	//not enough :(
-
-	if(status_flags & FAKEDEATH)
-		temp = PULSE_NONE		//pretend that we're dead. unlike actual death, can be inflienced by meds
-
-	//handles different chems' influence on pulse
-	for(var/datum/reagent/R in reagents.reagent_list)
-		if(R.id in bradycardics)
-			if(temp <= PULSE_THREADY && temp >= PULSE_NORM)
-				temp--
-		if(R.id in tachycardics)
-			if(temp <= PULSE_FAST && temp >= PULSE_NONE)
-				temp++
-		if(R.id in heartstopper) //To avoid using fakedeath
-			temp = PULSE_NONE
-		if(R.id in cheartstopper) //Conditional heart-stoppage
-			if(R.volume >= R.overdose)
-				temp = PULSE_NONE
-
-	return temp
-
-/mob/living/carbon/human/proc/handle_heartbeat()
-	if(pulse == PULSE_NONE || !species.has_organ["heart"])
-		return
-
-	var/obj/item/organ/heart/H = internal_organs_by_name["heart"]
-
-	if(!H || H.robotic >=2 )
-		return
-
-	if(pulse >= PULSE_2FAST || shock_stage >= 10 || istype(get_turf(src), /turf/space))
-		//PULSE_THREADY - maximum value for pulse, currently it 5.
-		//High pulse value corresponds to a fast rate of heartbeat.
-		//Divided by 2, otherwise it is too slow.
-		var/rate = (PULSE_THREADY - pulse)/2
-
-		if(heartbeat >= rate)
-			heartbeat = 0
-			src << sound('sound/effects/singlebeat.ogg',0,0,0,50)
-		else
-			heartbeat++
-
-/*
-	Called by life(), instead of having the individual hud items update icons each tick and check for status changes
-	we only set those statuses and icons upon changes.  Then those HUD items will simply add those pre-made images.
-	This proc below is only called when those HUD elements need to change as determined by the mobs hud_updateflag.
-*/
-
-
-/mob/living/carbon/human/proc/handle_hud_list()
-	if (BITTEST(hud_updateflag, HEALTH_HUD))
-		var/image/holder = hud_list[HEALTH_HUD]
-		if(stat == 2)
-			holder.icon_state = "hudhealth-100" 	// X_X
-		else
-			var/percentage_health = RoundHealth((health-config.health_threshold_crit)/(maxHealth-config.health_threshold_crit)*100)
-			holder.icon_state = "hud[percentage_health]"
-		hud_list[HEALTH_HUD] = holder
-
-	if (BITTEST(hud_updateflag, LIFE_HUD))
-		var/image/holder = hud_list[STATUS_HUD]
-		if(stat == DEAD)
-			holder.icon_state = "huddead"
-		else
-			holder.icon_state = "hudhealthy"
-
-	if (BITTEST(hud_updateflag, STATUS_HUD))
-		var/foundVirus = 0
-		for(var/datum/disease/D in viruses)
-			if(!D.hidden[SCANNER])
-				foundVirus++
-		for (var/ID in virus2)
-			if (ID in virusDB)
-				foundVirus = 1
-				break
-
-		var/image/holder = hud_list[STATUS_HUD]
-		var/image/holder2 = hud_list[STATUS_HUD_OOC]
-		if(stat == 2)
-			holder.icon_state = "huddead"
-			holder2.icon_state = "huddead"
-		else if(status_flags & XENO_HOST)
-			holder.icon_state = "hudxeno"
-			holder2.icon_state = "hudxeno"
-		else if(foundVirus)
-			holder.icon_state = "hudill"
-		else if(has_brain_worms())
-			var/mob/living/simple_animal/borer/B = has_brain_worms()
-			if(B.controlling)
-				holder.icon_state = "hudbrainworm"
-			else
-				holder.icon_state = "hudhealthy"
-			holder2.icon_state = "hudbrainworm"
-		else
-			holder.icon_state = "hudhealthy"
-			if(virus2.len)
-				holder2.icon_state = "hudill"
-			else
-				holder2.icon_state = "hudhealthy"
-
-		hud_list[STATUS_HUD] = holder
-		hud_list[STATUS_HUD_OOC] = holder2
-
-	if (BITTEST(hud_updateflag, ID_HUD))
-		var/image/holder = hud_list[ID_HUD]
-		if(wear_id)
-			var/obj/item/weapon/card/id/I = wear_id.GetID()
-			if(I)
-				holder.icon_state = "hud[ckey(I.GetJobName())]"
-			else
-				holder.icon_state = "hudunknown"
-		else
-			holder.icon_state = "hudunknown"
-
-
-		hud_list[ID_HUD] = holder
-
-	if (BITTEST(hud_updateflag, WANTED_HUD))
-		var/image/holder = hud_list[WANTED_HUD]
-		holder.icon_state = "hudblank"
-		var/perpname = name
-		if(wear_id)
-			var/obj/item/weapon/card/id/I = wear_id.GetID()
-			if(I)
-				perpname = I.registered_name
-
-		for(var/datum/data/record/E in data_core.general)
-			if(E.fields["name"] == perpname)
-				for (var/datum/data/record/R in data_core.security)
-					if((R.fields["id"] == E.fields["id"]) && (R.fields["criminal"] == "*Arrest*"))
-						holder.icon_state = "hudwanted"
-						break
-					else if((R.fields["id"] == E.fields["id"]) && (R.fields["criminal"] == "Incarcerated"))
-						holder.icon_state = "hudprisoner"
-						break
-					else if((R.fields["id"] == E.fields["id"]) && (R.fields["criminal"] == "Parolled"))
-						holder.icon_state = "hudparolled"
-						break
-					else if((R.fields["id"] == E.fields["id"]) && (R.fields["criminal"] == "Released"))
-						holder.icon_state = "hudreleased"
-						break
-		hud_list[WANTED_HUD] = holder
-
-	if (  BITTEST(hud_updateflag, IMPLOYAL_HUD) \
-	   || BITTEST(hud_updateflag,  IMPCHEM_HUD) \
-	   || BITTEST(hud_updateflag, IMPTRACK_HUD))
-
-		var/image/holder1 = hud_list[IMPTRACK_HUD]
-		var/image/holder2 = hud_list[IMPLOYAL_HUD]
-		var/image/holder3 = hud_list[IMPCHEM_HUD]
-
-		holder1.icon_state = "hudblank"
-		holder2.icon_state = "hudblank"
-		holder3.icon_state = "hudblank"
-
-		for(var/obj/item/weapon/implant/I in src)
-			if(I.implanted)
-				if(istype(I,/obj/item/weapon/implant/tracking))
-					holder1.icon_state = "hud_imp_tracking"
-				if(istype(I,/obj/item/weapon/implant/loyalty))
-					holder2.icon_state = "hud_imp_loyal"
-				if(istype(I,/obj/item/weapon/implant/chem))
-					holder3.icon_state = "hud_imp_chem"
-
-		hud_list[IMPTRACK_HUD] = holder1
-		hud_list[IMPLOYAL_HUD] = holder2
-		hud_list[IMPCHEM_HUD]  = holder3
-
-	if (BITTEST(hud_updateflag, SPECIALROLE_HUD))
-		var/image/holder = hud_list[SPECIALROLE_HUD]
-		holder.icon_state = "hudblank"
-		if(mind)
-
-			// TODO: Update to new antagonist system.
-			switch(mind.special_role)
-				if("traitor","Mercenary")
-					holder.icon_state = "hudsyndicate"
-				if("Revolutionary")
-					holder.icon_state = "hudrevolutionary"
-				if("Head Revolutionary")
-					holder.icon_state = "hudheadrevolutionary"
-				if("Cultist")
-					holder.icon_state = "hudcultist"
-				if("Changeling")
-					holder.icon_state = "hudchangeling"
-				if("Wizard","Fake Wizard")
-					holder.icon_state = "hudwizard"
-				if("Death Commando")
-					holder.icon_state = "huddeathsquad"
-				if("Ninja")
-					holder.icon_state = "hudninja"
-				if("head_loyalist")
-					holder.icon_state = "hudloyalist"
-				if("loyalist")
-					holder.icon_state = "hudloyalist"
-				if("head_mutineer")
-					holder.icon_state = "hudmutineer"
-				if("mutineer")
-					holder.icon_state = "hudmutineer"
-
-			hud_list[SPECIALROLE_HUD] = holder
-	hud_updateflag = 0
-
-/mob/living/carbon/human/handle_silent()
-	if(..())
-		speech_problem_flag = 1
-	return silent
-
-/mob/living/carbon/human/handle_slurring()
-	if(..())
-		speech_problem_flag = 1
-	return slurring
-
-/mob/living/carbon/human/handle_stunned()
-	if(species.flags & NO_PAIN)
-		stunned = 0
-		return 0
-	if(..())
-		speech_problem_flag = 1
-	return stunned
-
-/mob/living/carbon/human/handle_stuttering()
-	if(..())
-		speech_problem_flag = 1
-	return stuttering
-
-/mob/living/carbon/human/handle_fire()
-	if(..())
-		return
-
-	var/burn_temperature = fire_burn_temperature()
-	var/thermal_protection = get_heat_protection(burn_temperature)
-
-	if (thermal_protection < 1 && bodytemperature < burn_temperature)
-		bodytemperature += round(BODYTEMP_HEATING_MAX*(1-thermal_protection), 1)
-
-/mob/living/carbon/human/rejuvenate()
-	restore_blood()
-	..()
-
-#undef HUMAN_MAX_OXYLOSS
-#undef HUMAN_CRIT_MAX_OXYLOSS
+//This file was auto-corrected by findeclaration.exe on 25.5.2012 20:42:32
+
+//NOTE: Breathing happens once per FOUR TICKS, unless the last breath fails. In which case it happens once per ONE TICK! So oxyloss healing is done once per 4 ticks while oxyloss damage is applied once per tick!
+#define HUMAN_MAX_OXYLOSS 1 //Defines how much oxyloss humans can get per tick. A tile with no air at all (such as space) applies this value, otherwise it's a percentage of it.
+#define HUMAN_CRIT_MAX_OXYLOSS ( 2.0 / 6) //The amount of damage you'll get when in critical condition. We want this to be a 5 minute deal = 300s. There are 50HP to get through, so (1/6)*last_tick_duration per second. Breaths however only happen every 4 ticks. last_tick_duration = ~2.0 on average
+
+#define HEAT_DAMAGE_LEVEL_1 2 //Amount of damage applied when your body temperature just passes the 360.15k safety point
+#define HEAT_DAMAGE_LEVEL_2 4 //Amount of damage applied when your body temperature passes the 400K point
+#define HEAT_DAMAGE_LEVEL_3 8 //Amount of damage applied when your body temperature passes the 1000K point
+
+#define COLD_DAMAGE_LEVEL_1 0.5 //Amount of damage applied when your body temperature just passes the 260.15k safety point
+#define COLD_DAMAGE_LEVEL_2 1.5 //Amount of damage applied when your body temperature passes the 200K point
+#define COLD_DAMAGE_LEVEL_3 3 //Amount of damage applied when your body temperature passes the 120K point
+
+//Note that gas heat damage is only applied once every FOUR ticks.
+#define HEAT_GAS_DAMAGE_LEVEL_1 2 //Amount of damage applied when the current breath's temperature just passes the 360.15k safety point
+#define HEAT_GAS_DAMAGE_LEVEL_2 4 //Amount of damage applied when the current breath's temperature passes the 400K point
+#define HEAT_GAS_DAMAGE_LEVEL_3 8 //Amount of damage applied when the current breath's temperature passes the 1000K point
+
+#define COLD_GAS_DAMAGE_LEVEL_1 0.5 //Amount of damage applied when the current breath's temperature just passes the 260.15k safety point
+#define COLD_GAS_DAMAGE_LEVEL_2 1.5 //Amount of damage applied when the current breath's temperature passes the 200K point
+#define COLD_GAS_DAMAGE_LEVEL_3 3 //Amount of damage applied when the current breath's temperature passes the 120K point
+
+#define RADIATION_SPEED_COEFFICIENT 0.1
+
+/mob/living/carbon/human
+	var/oxygen_alert = 0
+	var/phoron_alert = 0
+	var/co2_alert = 0
+	var/fire_alert = 0
+	var/pressure_alert = 0
+	var/temperature_alert = 0
+	var/in_stasis = 0
+	var/heartbeat = 0
+	var/global/list/overlays_cache = null
+
+/mob/living/carbon/human/Life()
+	set invisibility = 0
+	set background = BACKGROUND_ENABLED
+
+	if (transforming)
+		return
+
+	//Apparently, the person who wrote this code designed it so that
+	//blinded get reset each cycle and then get activated later in the
+	//code. Very ugly. I dont care. Moving this stuff here so its easy
+	//to find it.
+	blinded = null
+	fire_alert = 0 //Reset this here, because both breathe() and handle_environment() have a chance to set it.
+
+	//TODO: seperate this out
+	// update the current life tick, can be used to e.g. only do something every 4 ticks
+	life_tick++
+
+	in_stasis = istype(loc, /obj/structure/closet/body_bag/cryobag) && loc:opened == 0
+	if(in_stasis) loc:used++
+
+	..()
+
+	if(life_tick%30==15)
+		hud_updateflag = 1022
+
+	voice = GetVoice()
+
+	//No need to update all of these procs if the guy is dead.
+	if(stat != DEAD && !in_stasis)
+		//Updates the number of stored chemicals for powers
+		handle_changeling()
+
+		//Organs and blood
+		handle_organs()
+		stabilize_body_temperature() //Body temperature adjusts itself (self-regulation)
+
+		handle_shock()
+
+		handle_pain()
+
+		handle_medical_side_effects()
+
+		handle_heartbeat()
+
+		if(!client)
+			species.handle_npc(src)
+
+	handle_stasis_bag()
+
+	if(!handle_some_updates())
+		return											//We go ahead and process them 5 times for HUD images and other stuff though.
+
+	//Update our name based on whether our face is obscured/disfigured
+	name = get_visible_name()
+
+	pulse = handle_pulse()
+
+/mob/living/carbon/human/proc/handle_some_updates()
+	if(life_tick > 5 && timeofdeath && (timeofdeath < 5 || world.time - timeofdeath > 6000))	//We are long dead, or we're junk mobs spawned like the clowns on the clown shuttle
+		return 0
+	return 1
+
+/mob/living/carbon/human/breathe()
+	if(!in_stasis)
+		..()
+
+// Calculate how vulnerable the human is to under- and overpressure.
+// Returns 0 (equals 0 %) if sealed in an undamaged suit, 1 if unprotected (equals 100%).
+// Suitdamage can modifiy this in 10% steps.
+/mob/living/carbon/human/proc/get_pressure_weakness()
+
+	var/pressure_adjustment_coefficient = 1 // Assume no protection at first.
+
+	if(wear_suit && (wear_suit.flags & STOPPRESSUREDAMAGE) && head && (head.flags & STOPPRESSUREDAMAGE)) // Complete set of pressure-proof suit worn, assume fully sealed.
+		pressure_adjustment_coefficient = 0
+
+		// Handles breaches in your space suit. 10 suit damage equals a 100% loss of pressure protection.
+		if(istype(wear_suit,/obj/item/clothing/suit/space))
+			var/obj/item/clothing/suit/space/S = wear_suit
+			if(S.can_breach && S.damage)
+				pressure_adjustment_coefficient += S.damage * 0.1
+
+	pressure_adjustment_coefficient = min(1,max(pressure_adjustment_coefficient,0)) // So it isn't less than 0 or larger than 1.
+
+	return pressure_adjustment_coefficient
+
+// Calculate how much of the enviroment pressure-difference affects the human.
+/mob/living/carbon/human/calculate_affecting_pressure(var/pressure)
+	var/pressure_difference
+
+	// First get the absolute pressure difference.
+	if(pressure < ONE_ATMOSPHERE) // We are in an underpressure.
+		pressure_difference = ONE_ATMOSPHERE - pressure
+
+	else //We are in an overpressure or standard atmosphere.
+		pressure_difference = pressure - ONE_ATMOSPHERE
+
+	if(pressure_difference < 5) // If the difference is small, don't bother calculating the fraction.
+		pressure_difference = 0
+
+	else
+		// Otherwise calculate how much of that absolute pressure difference affects us, can be 0 to 1 (equals 0% to 100%).
+		// This is our relative difference.
+		pressure_difference *= get_pressure_weakness()
+
+	// The difference is always positive to avoid extra calculations.
+	// Apply the relative difference on a standard atmosphere to get the final result.
+	// The return value will be the adjusted_pressure of the human that is the basis of pressure warnings and damage.
+	if(pressure < ONE_ATMOSPHERE)
+		return ONE_ATMOSPHERE - pressure_difference
+	else
+		return ONE_ATMOSPHERE + pressure_difference
+
+/mob/living/carbon/human/handle_disabilities()
+	if (disabilities & EPILEPSY)
+		if ((prob(1) && paralysis < 1))
+			src << "\red You have a seizure!"
+			for(var/mob/O in viewers(src, null))
+				if(O == src)
+					continue
+				O.show_message(text("\red <B>[src] starts having a seizure!"), 1)
+			Paralyse(10)
+			make_jittery(1000)
+	if (disabilities & COUGHING)
+		if ((prob(5) && paralysis <= 1))
+			drop_item()
+			spawn( 0 )
+				emote("cough")
+				return
+	if (disabilities & TOURETTES)
+		speech_problem_flag = 1
+		if ((prob(10) && paralysis <= 1))
+			Stun(10)
+			spawn( 0 )
+				switch(rand(1, 3))
+					if(1)
+						emote("twitch")
+					if(2 to 3)
+						say("[prob(50) ? ";" : ""][pick("SHIT", "PISS", "FUCK", "CUNT", "COCKSUCKER", "MOTHERFUCKER", "TITS")]")
+				var/old_x = pixel_x
+				var/old_y = pixel_y
+				pixel_x += rand(-2,2)
+				pixel_y += rand(-1,1)
+				sleep(2)
+				pixel_x = old_x
+				pixel_y = old_y
+				return
+	if (disabilities & NERVOUS)
+		speech_problem_flag = 1
+		if (prob(10))
+			stuttering = max(10, stuttering)
+	// No. -- cib
+	/*if (getBrainLoss() >= 60 && stat != 2)
+		if (prob(3))
+			switch(pick(1,2,3))
+				if(1)
+					say(pick("IM A PONY NEEEEEEIIIIIIIIIGH", "without oxigen blob don't evoluate?", "CAPTAINS A COMDOM", "[pick("", "that meatball traitor")] [pick("joerge", "george", "gorge", "gdoruge")] [pick("mellens", "melons", "mwrlins")] is grifing me HAL;P!!!", "can u give me [pick("telikesis","halk","eppilapse")]?", "THe saiyans screwed", "Bi is THE BEST OF BOTH WORLDS>", "I WANNA PET TEH monkeyS", "stop grifing me!!!!", "SOTP IT#"))
+				if(2)
+					say(pick("FUS RO DAH","fucking 4rries!", "stat me", ">my face", "roll it easy!", "waaaaaagh!!!", "red wonz go fasta", "FOR TEH EMPRAH", "lol2cat", "dem dwarfs man, dem dwarfs", "SPESS MAHREENS", "hwee did eet fhor khayosss", "lifelike texture ;_;", "luv can bloooom", "PACKETS!!!"))
+				if(3)
+					emote("drool")
+	*/
+
+	if(stat != 2)
+		var/rn = rand(0, 200)
+		if(getBrainLoss() >= 5)
+			if(0 <= rn && rn <= 3)
+				custom_pain("Your head feels numb and painful.")
+		if(getBrainLoss() >= 15)
+			if(4 <= rn && rn <= 6) if(eye_blurry <= 0)
+				src << "<span class='warning'>It becomes hard to see for some reason.</span>"
+				eye_blurry = 10
+		if(getBrainLoss() >= 35)
+			if(7 <= rn && rn <= 9) if(get_active_hand())
+				src << "<span class='danger'>Your hand won't respond properly, you drop what you're holding!</span>"
+				drop_item()
+		if(getBrainLoss() >= 45)
+			if(10 <= rn && rn <= 12)
+				if(prob(50))
+					src << "<span class='danger'>You suddenly black out!</span>"
+					Paralyse(10)
+				else if(!lying)
+					src << "<span class='danger'>Your legs won't respond properly, you fall down!</span>"
+					Weaken(10)
+
+/mob/living/carbon/human/proc/handle_stasis_bag()
+	// Handle side effects from stasis bag
+	if(in_stasis)
+		// First off, there's no oxygen supply, so the mob will slowly take brain damage
+		adjustBrainLoss(0.1)
+
+		// Next, the method to induce stasis has some adverse side-effects, manifesting
+		// as cloneloss
+		adjustCloneLoss(0.1)
+
+/mob/living/carbon/human/handle_mutations_and_radiation()
+	if(in_stasis)
+		return
+
+	if(getFireLoss())
+		if((COLD_RESISTANCE in mutations) || (prob(1)))
+			heal_organ_damage(0,1)
+
+	// DNA2 - Gene processing.
+	// The HULK stuff that was here is now in the hulk gene.
+	for(var/datum/dna/gene/gene in dna_genes)
+		if(!gene.block)
+			continue
+		if(gene.is_active(src))
+			speech_problem_flag = 1
+			gene.OnMobLife(src)
+
+	radiation = Clamp(radiation,0,100)
+
+	if (radiation)
+		var/obj/item/organ/diona/nutrients/rad_organ = locate() in internal_organs
+		if(rad_organ && !rad_organ.is_broken())
+			var/rads = radiation/25
+			radiation -= rads
+			nutrition += rads
+			adjustBruteLoss(-(rads))
+			adjustFireLoss(-(rads))
+			adjustOxyLoss(-(rads))
+			adjustToxLoss(-(rads))
+			updatehealth()
+			return
+
+		var/damage = 0
+		radiation -= 1 * RADIATION_SPEED_COEFFICIENT
+		if(prob(25))
+			damage = 1
+
+		if (radiation > 50)
+			damage = 1
+			radiation -= 1 * RADIATION_SPEED_COEFFICIENT
+			if(prob(5) && prob(100 * RADIATION_SPEED_COEFFICIENT))
+				radiation -= 5 * RADIATION_SPEED_COEFFICIENT
+				src << "<span class='warning'>You feel weak.</span>"
+				Weaken(3)
+				if(!lying)
+					emote("collapse")
+			if(prob(5) && prob(100 * RADIATION_SPEED_COEFFICIENT) && species.name == "Human") //apes go bald
+				if((h_style != "Bald" || f_style != "Shaved" ))
+					src << "<span class='warning'>Your hair falls out.</span>"
+					h_style = "Bald"
+					f_style = "Shaved"
+					update_hair()
+
+		if (radiation > 75)
+			radiation -= 1 * RADIATION_SPEED_COEFFICIENT
+			damage = 3
+			if(prob(5))
+				take_overall_damage(0, 5 * RADIATION_SPEED_COEFFICIENT, used_weapon = "Radiation Burns")
+			if(prob(1))
+				src << "<span class='warning'>You feel strange!</span>"
+				adjustCloneLoss(5 * RADIATION_SPEED_COEFFICIENT)
+				emote("gasp")
+
+		if(damage)
+			adjustToxLoss(damage * RADIATION_SPEED_COEFFICIENT)
+			updatehealth()
+			if(organs.len)
+				var/obj/item/organ/external/O = pick(organs)
+				if(istype(O)) O.add_autopsy_data("Radiation Poisoning", damage)
+
+	/** breathing **/
+
+/mob/living/carbon/human/handle_chemical_smoke(var/datum/gas_mixture/environment)
+	if(wear_mask && (wear_mask.flags & BLOCK_GAS_SMOKE_EFFECT))
+		return
+	if(glasses && (glasses.flags & BLOCK_GAS_SMOKE_EFFECT))
+		return
+	if(head && (head.flags & BLOCK_GAS_SMOKE_EFFECT))
+		return
+	..()
+
+/mob/living/carbon/human/handle_post_breath(datum/gas_mixture/breath)
+	..()
+	//spread some viruses while we are at it
+	if(breath && virus2.len > 0 && prob(10))
+		for(var/mob/living/carbon/M in view(1,src))
+			src.spread_disease_to(M)
+
+
+/mob/living/carbon/human/get_breath_from_internal(volume_needed=BREATH_VOLUME)
+	if(internal)
+
+		var/obj/item/weapon/tank/rig_supply
+		if(istype(back,/obj/item/weapon/rig))
+			var/obj/item/weapon/rig/rig = back
+			if(!rig.offline && (rig.air_supply && internal == rig.air_supply))
+				rig_supply = rig.air_supply
+
+		if (!rig_supply && (!contents.Find(internal) || !((wear_mask && (wear_mask.flags & AIRTIGHT)) || (head && (head.flags & AIRTIGHT)))))
+			internal = null
+
+		if(internal)
+			return internal.remove_air_volume(volume_needed)
+		else if(internals)
+			internals.icon_state = "internal0"
+	return null
+
+
+/mob/living/carbon/human/handle_breath(datum/gas_mixture/breath)
+	if(status_flags & GODMODE)
+		return
+
+	if(!breath || (breath.total_moles == 0) || suiciding)
+		failed_last_breath = 1
+		if(suiciding)
+			adjustOxyLoss(2)//If you are suiciding, you should die a little bit faster
+			oxygen_alert = max(oxygen_alert, 1)
+			return 0
+		if(health > config.health_threshold_crit)
+			adjustOxyLoss(HUMAN_MAX_OXYLOSS)
+		else
+			adjustOxyLoss(HUMAN_CRIT_MAX_OXYLOSS)
+
+		oxygen_alert = max(oxygen_alert, 1)
+
+		return 0
+
+	var/safe_pressure_min = 16 // Minimum safe partial pressure of breathable gas in kPa
+
+	// Lung damage increases the minimum safe pressure.
+	if(species.has_organ["lungs"])
+		var/obj/item/organ/lungs/L = internal_organs_by_name["lungs"]
+		if(isnull(L))
+			safe_pressure_min = INFINITY //No lungs, how are you breathing?
+		else if(L.is_broken())
+			safe_pressure_min *= 1.5
+		else if(L.is_bruised())
+			safe_pressure_min *= 1.25
+
+	var/safe_exhaled_max = 10
+	var/safe_toxins_max = 0.005
+	var/SA_para_min = 1
+	var/SA_sleep_min = 5
+	var/inhaled_gas_used = 0
+
+	var/breath_pressure = (breath.total_moles*R_IDEAL_GAS_EQUATION*breath.temperature)/BREATH_VOLUME
+
+	var/inhaling
+	var/poison
+	var/exhaling
+
+	var/breath_type
+	var/poison_type
+	var/exhale_type
+
+	var/failed_inhale = 0
+	var/failed_exhale = 0
+
+	if(species.breath_type)
+		breath_type = species.breath_type
+	else
+		breath_type = "oxygen"
+	inhaling = breath.gas[breath_type]
+
+	if(species.poison_type)
+		poison_type = species.poison_type
+	else
+		poison_type = "phoron"
+	poison = breath.gas[poison_type]
+
+	if(species.exhale_type)
+		exhale_type = species.exhale_type
+		exhaling = breath.gas[exhale_type]
+	else
+		exhaling = 0
+
+	var/inhale_pp = (inhaling/breath.total_moles)*breath_pressure
+	var/toxins_pp = (poison/breath.total_moles)*breath_pressure
+	var/exhaled_pp = (exhaling/breath.total_moles)*breath_pressure
+
+	// Not enough to breathe
+	if(inhale_pp < safe_pressure_min)
+		if(prob(20))
+			spawn(0) emote("gasp")
+
+		var/ratio = inhale_pp/safe_pressure_min
+		// Don't fuck them up too fast (space only does HUMAN_MAX_OXYLOSS after all!)
+		adjustOxyLoss(max(HUMAN_MAX_OXYLOSS*(1-ratio), 0))
+		failed_inhale = 1
+
+		oxygen_alert = max(oxygen_alert, 1)
+	else
+		// We're in safe limits
+		oxygen_alert = 0
+
+	inhaled_gas_used = inhaling/6
+
+	breath.adjust_gas(breath_type, -inhaled_gas_used, update = 0) //update afterwards
+
+	if(exhale_type)
+		breath.adjust_gas_temp(exhale_type, inhaled_gas_used, bodytemperature, update = 0) //update afterwards
+
+		// Too much exhaled gas in the air
+		if(exhaled_pp > safe_exhaled_max)
+			if (!co2_alert|| prob(15))
+				var/word = pick("extremely dizzy","short of breath","faint","confused")
+				src << "<span class='danger'>You feel [word].</span>"
+
+			adjustOxyLoss(HUMAN_MAX_OXYLOSS)
+			co2_alert = 1
+			failed_exhale = 1
+
+		else if(exhaled_pp > safe_exhaled_max * 0.7)
+			if (!co2_alert || prob(1))
+				var/word = pick("dizzy","short of breath","faint","momentarily confused")
+				src << "<span class='warning'>You feel [word].</span>"
+
+			//scale linearly from 0 to 1 between safe_exhaled_max and safe_exhaled_max*0.7
+			var/ratio = 1.0 - (safe_exhaled_max - exhaled_pp)/(safe_exhaled_max*0.3)
+
+			//give them some oxyloss, up to the limit - we don't want people falling unconcious due to CO2 alone until they're pretty close to safe_exhaled_max.
+			if (getOxyLoss() < 50*ratio)
+				adjustOxyLoss(HUMAN_MAX_OXYLOSS)
+			co2_alert = 1
+			failed_exhale = 1
+
+		else if(exhaled_pp > safe_exhaled_max * 0.6)
+			if (prob(0.3))
+				var/word = pick("a little dizzy","short of breath")
+				src << "<span class='warning'>You feel [word].</span>"
+
+		else
+			co2_alert = 0
+
+	// Too much poison in the air.
+	if(toxins_pp > safe_toxins_max)
+		var/ratio = (poison/safe_toxins_max) * 10
+		if(reagents)
+			reagents.add_reagent("toxin", Clamp(ratio, MIN_TOXIN_DAMAGE, MAX_TOXIN_DAMAGE))
+			breath.adjust_gas(poison_type, -poison/6, update = 0) //update after
+		phoron_alert = max(phoron_alert, 1)
+	else
+		phoron_alert = 0
+
+	// If there's some other shit in the air lets deal with it here.
+	if(breath.gas["sleeping_agent"])
+		var/SA_pp = (breath.gas["sleeping_agent"] / breath.total_moles) * breath_pressure
+
+		// Enough to make us paralysed for a bit
+		if(SA_pp > SA_para_min)
+
+			// 3 gives them one second to wake up and run away a bit!
+			Paralyse(3)
+
+			// Enough to make us sleep as well
+			if(SA_pp > SA_sleep_min)
+				Sleeping(5)
+
+		// There is sleeping gas in their lungs, but only a little, so give them a bit of a warning
+		else if(SA_pp > 0.15)
+			if(prob(20))
+				spawn(0) emote(pick("giggle", "laugh"))
+		breath.adjust_gas("sleeping_agent", -breath.gas["sleeping_agent"]/6, update = 0) //update after
+
+	// Were we able to breathe?
+	if (failed_inhale || failed_exhale)
+		failed_last_breath = 1
+	else
+		failed_last_breath = 0
+		adjustOxyLoss(-5)
+
+
+	// Hot air hurts :(
+	if((breath.temperature < species.cold_level_1 || breath.temperature > species.heat_level_1) && !(COLD_RESISTANCE in mutations))
+
+		if(breath.temperature <= species.cold_level_1)
+			if(prob(20))
+				src << "<span class='danger'>You feel your face freezing and icicles forming in your lungs!</span>"
+		else if(breath.temperature >= species.heat_level_1)
+			if(prob(20))
+				src << "<span class='danger'>You feel your face burning and a searing heat in your lungs!</span>"
+
+		if(breath.temperature >= species.heat_level_1)
+			if(breath.temperature < species.heat_level_2)
+				apply_damage(HEAT_GAS_DAMAGE_LEVEL_1, BURN, "head", used_weapon = "Excessive Heat")
+				fire_alert = max(fire_alert, 2)
+			else if(breath.temperature < species.heat_level_3)
+				apply_damage(HEAT_GAS_DAMAGE_LEVEL_2, BURN, "head", used_weapon = "Excessive Heat")
+				fire_alert = max(fire_alert, 2)
+			else
+				apply_damage(HEAT_GAS_DAMAGE_LEVEL_3, BURN, "head", used_weapon = "Excessive Heat")
+				fire_alert = max(fire_alert, 2)
+
+		else if(breath.temperature <= species.cold_level_1)
+			if(breath.temperature > species.cold_level_2)
+				apply_damage(COLD_GAS_DAMAGE_LEVEL_1, BURN, "head", used_weapon = "Excessive Cold")
+				fire_alert = max(fire_alert, 1)
+			else if(breath.temperature > species.cold_level_3)
+				apply_damage(COLD_GAS_DAMAGE_LEVEL_2, BURN, "head", used_weapon = "Excessive Cold")
+				fire_alert = max(fire_alert, 1)
+			else
+				apply_damage(COLD_GAS_DAMAGE_LEVEL_3, BURN, "head", used_weapon = "Excessive Cold")
+				fire_alert = max(fire_alert, 1)
+
+
+		//breathing in hot/cold air also heats/cools you a bit
+		var/temp_adj = breath.temperature - bodytemperature
+		if (temp_adj < 0)
+			temp_adj /= (BODYTEMP_COLD_DIVISOR * 5)	//don't raise temperature as much as if we were directly exposed
+		else
+			temp_adj /= (BODYTEMP_HEAT_DIVISOR * 5)	//don't raise temperature as much as if we were directly exposed
+
+		var/relative_density = breath.total_moles / (MOLES_CELLSTANDARD * BREATH_PERCENTAGE)
+		temp_adj *= relative_density
+
+		if (temp_adj > BODYTEMP_HEATING_MAX) temp_adj = BODYTEMP_HEATING_MAX
+		if (temp_adj < BODYTEMP_COOLING_MAX) temp_adj = BODYTEMP_COOLING_MAX
+		//world << "Breath: [breath.temperature], [src]: [bodytemperature], Adjusting: [temp_adj]"
+		bodytemperature += temp_adj
+
+	else if(breath.temperature >= species.heat_discomfort_level)
+		species.get_environment_discomfort(src,"heat")
+	else if(breath.temperature <= species.cold_discomfort_level)
+		species.get_environment_discomfort(src,"cold")
+
+	breath.update_values()
+	return 1
+
+/mob/living/carbon/human/handle_environment(datum/gas_mixture/environment)
+	if(!environment)
+		return
+
+	//Stuff like the xenomorph's plasma regen happens here.
+	species.handle_environment_special(src)
+
+	//Moved pressure calculations here for use in skip-processing check.
+	var/pressure = environment.return_pressure()
+	var/adjusted_pressure = calculate_affecting_pressure(pressure)
+
+	//Check for contaminants before anything else because we don't want to skip it.
+	for(var/g in environment.gas)
+		if(gas_data.flags[g] & XGM_GAS_CONTAMINANT && environment.gas[g] > gas_data.overlay_limit[g] + 1)
+			pl_effects()
+			break
+
+	if(!istype(get_turf(src), /turf/space)) //space is not meant to change your body temperature.
+		var/loc_temp = T0C
+		if(istype(loc, /obj/mecha))
+			var/obj/mecha/M = loc
+			loc_temp =  M.return_temperature()
+		else if(istype(loc, /obj/machinery/atmospherics/unary/cryo_cell))
+			loc_temp = loc:air_contents.temperature
+		else
+			loc_temp = environment.temperature
+
+		if(adjusted_pressure < species.warning_high_pressure && adjusted_pressure > species.warning_low_pressure && abs(loc_temp - bodytemperature) < 20 && bodytemperature < species.heat_level_1 && bodytemperature > species.cold_level_1)
+			pressure_alert = 0
+			return // Temperatures are within normal ranges, fuck all this processing. ~Ccomp
+
+		//Body temperature adjusts depending on surrounding atmosphere based on your thermal protection
+		var/temp_adj = 0
+		if(loc_temp < bodytemperature)			//Place is colder than we are
+			var/thermal_protection = get_cold_protection(loc_temp) //This returns a 0 - 1 value, which corresponds to the percentage of protection based on what you're wearing and what you're exposed to.
+			if(thermal_protection < 1)
+				temp_adj = (1-thermal_protection) * ((loc_temp - bodytemperature) / BODYTEMP_COLD_DIVISOR)	//this will be negative
+		else if (loc_temp > bodytemperature)			//Place is hotter than we are
+			var/thermal_protection = get_heat_protection(loc_temp) //This returns a 0 - 1 value, which corresponds to the percentage of protection based on what you're wearing and what you're exposed to.
+			if(thermal_protection < 1)
+				temp_adj = (1-thermal_protection) * ((loc_temp - bodytemperature) / BODYTEMP_HEAT_DIVISOR)
+
+		//Use heat transfer as proportional to the gas density. However, we only care about the relative density vs standard 101 kPa/20 C air. Therefore we can use mole ratios
+		var/relative_density = environment.total_moles / MOLES_CELLSTANDARD
+		bodytemperature += between(BODYTEMP_COOLING_MAX, temp_adj*relative_density, BODYTEMP_HEATING_MAX)
+
+	// +/- 50 degrees from 310.15K is the 'safe' zone, where no damage is dealt.
+	if(bodytemperature >= species.heat_level_1)
+		//Body temperature is too hot.
+		fire_alert = max(fire_alert, 1)
+		if(status_flags & GODMODE)	return 1	//godmode
+
+		if(bodytemperature < species.heat_level_2)
+			take_overall_damage(burn=HEAT_DAMAGE_LEVEL_1, used_weapon = "High Body Temperature")
+			fire_alert = max(fire_alert, 2)
+		else if(bodytemperature < species.heat_level_3)
+			take_overall_damage(burn=HEAT_DAMAGE_LEVEL_2, used_weapon = "High Body Temperature")
+			fire_alert = max(fire_alert, 2)
+		else
+			take_overall_damage(burn=HEAT_DAMAGE_LEVEL_3, used_weapon = "High Body Temperature")
+			fire_alert = max(fire_alert, 2)
+
+	else if(bodytemperature <= species.cold_level_1)
+		fire_alert = max(fire_alert, 1)
+		if(status_flags & GODMODE)	return 1	//godmode
+
+		if(!istype(loc, /obj/machinery/atmospherics/unary/cryo_cell))
+			if(bodytemperature > species.cold_level_2)
+				take_overall_damage(burn=COLD_DAMAGE_LEVEL_1, used_weapon = "High Body Temperature")
+				fire_alert = max(fire_alert, 1)
+			else if(bodytemperature > species.cold_level_3)
+				take_overall_damage(burn=COLD_DAMAGE_LEVEL_2, used_weapon = "High Body Temperature")
+				fire_alert = max(fire_alert, 1)
+			else
+				take_overall_damage(burn=COLD_DAMAGE_LEVEL_3, used_weapon = "High Body Temperature")
+				fire_alert = max(fire_alert, 1)
+
+	// Account for massive pressure differences.  Done by Polymorph
+	// Made it possible to actually have something that can protect against high pressure... Done by Errorage. Polymorph now has an axe sticking from his head for his previous hardcoded nonsense!
+	if(status_flags & GODMODE)	return 1	//godmode
+
+	if(adjusted_pressure >= species.hazard_high_pressure)
+		var/pressure_damage = min( ( (adjusted_pressure / species.hazard_high_pressure) -1 )*PRESSURE_DAMAGE_COEFFICIENT , MAX_HIGH_PRESSURE_DAMAGE)
+		take_overall_damage(brute=pressure_damage, used_weapon = "High Pressure")
+		pressure_alert = 2
+	else if(adjusted_pressure >= species.warning_high_pressure)
+		pressure_alert = 1
+	else if(adjusted_pressure >= species.warning_low_pressure)
+		pressure_alert = 0
+	else if(adjusted_pressure >= species.hazard_low_pressure)
+		pressure_alert = -1
+	else
+		if( !(COLD_RESISTANCE in mutations))
+			take_overall_damage(brute=LOW_PRESSURE_DAMAGE, used_weapon = "Low Pressure")
+			if(getOxyLoss() < 55) // 11 OxyLoss per 4 ticks when wearing internals;    unconsciousness in 16 ticks, roughly half a minute
+				adjustOxyLoss(4)  // 16 OxyLoss per 4 ticks when no internals present; unconsciousness in 13 ticks, roughly twenty seconds
+			pressure_alert = -2
+		else
+			pressure_alert = -1
+
+	return
+
+/*
+/mob/living/carbon/human/proc/adjust_body_temperature(current, loc_temp, boost)
+	var/temperature = current
+	var/difference = abs(current-loc_temp)	//get difference
+	var/increments// = difference/10			//find how many increments apart they are
+	if(difference > 50)
+		increments = difference/5
+	else
+		increments = difference/10
+	var/change = increments*boost	// Get the amount to change by (x per increment)
+	var/temp_change
+	if(current < loc_temp)
+		temperature = min(loc_temp, temperature+change)
+	else if(current > loc_temp)
+		temperature = max(loc_temp, temperature-change)
+	temp_change = (temperature - current)
+	return temp_change
+*/
+
+/mob/living/carbon/human/proc/stabilize_body_temperature()
+	if (species.passive_temp_gain) // We produce heat naturally.
+		bodytemperature += species.passive_temp_gain
+
+	var/body_temperature_difference = species.body_temperature - bodytemperature
+
+	if (abs(body_temperature_difference) < 0.5)
+		return //fuck this precision
+	if (on_fire)
+		return //too busy for pesky convection
+
+	if(bodytemperature < species.cold_level_1) //260.15 is 310.15 - 50, the temperature where you start to feel effects.
+		if(nutrition >= 2) //If we are very, very cold we'll use up quite a bit of nutriment to heat us up.
+			nutrition -= 2
+		var/recovery_amt = max((body_temperature_difference / BODYTEMP_AUTORECOVERY_DIVISOR), BODYTEMP_AUTORECOVERY_MINIMUM)
+		//world << "Cold. Difference = [body_temperature_difference]. Recovering [recovery_amt]"
+//				log_debug("Cold. Difference = [body_temperature_difference]. Recovering [recovery_amt]")
+		bodytemperature += recovery_amt
+	else if(species.cold_level_1 <= bodytemperature && bodytemperature <= species.heat_level_1)
+		var/recovery_amt = body_temperature_difference / BODYTEMP_AUTORECOVERY_DIVISOR
+		//world << "Norm. Difference = [body_temperature_difference]. Recovering [recovery_amt]"
+//				log_debug("Norm. Difference = [body_temperature_difference]. Recovering [recovery_amt]")
+		bodytemperature += recovery_amt
+	else if(bodytemperature > species.heat_level_1) //360.15 is 310.15 + 50, the temperature where you start to feel effects.
+		//We totally need a sweat system cause it totally makes sense...~
+		var/recovery_amt = min((body_temperature_difference / BODYTEMP_AUTORECOVERY_DIVISOR), -BODYTEMP_AUTORECOVERY_MINIMUM)	//We're dealing with negative numbers
+		//world << "Hot. Difference = [body_temperature_difference]. Recovering [recovery_amt]"
+//				log_debug("Hot. Difference = [body_temperature_difference]. Recovering [recovery_amt]")
+		bodytemperature += recovery_amt
+
+	//This proc returns a number made up of the flags for body parts which you are protected on. (such as HEAD, UPPER_TORSO, LOWER_TORSO, etc. See setup.dm for the full list)
+/mob/living/carbon/human/proc/get_heat_protection_flags(temperature) //Temperature is the temperature you're being exposed to.
+	var/thermal_protection_flags = 0
+	//Handle normal clothing
+	if(head)
+		if(head.max_heat_protection_temperature && head.max_heat_protection_temperature >= temperature)
+			thermal_protection_flags |= head.heat_protection
+	if(wear_suit)
+		if(wear_suit.max_heat_protection_temperature && wear_suit.max_heat_protection_temperature >= temperature)
+			thermal_protection_flags |= wear_suit.heat_protection
+	if(w_uniform)
+		if(w_uniform.max_heat_protection_temperature && w_uniform.max_heat_protection_temperature >= temperature)
+			thermal_protection_flags |= w_uniform.heat_protection
+	if(shoes)
+		if(shoes.max_heat_protection_temperature && shoes.max_heat_protection_temperature >= temperature)
+			thermal_protection_flags |= shoes.heat_protection
+	if(gloves)
+		if(gloves.max_heat_protection_temperature && gloves.max_heat_protection_temperature >= temperature)
+			thermal_protection_flags |= gloves.heat_protection
+	if(wear_mask)
+		if(wear_mask.max_heat_protection_temperature && wear_mask.max_heat_protection_temperature >= temperature)
+			thermal_protection_flags |= wear_mask.heat_protection
+
+	return thermal_protection_flags
+
+/mob/living/carbon/human/get_heat_protection(temperature) //Temperature is the temperature you're being exposed to.
+	var/thermal_protection_flags = get_heat_protection_flags(temperature)
+
+	var/thermal_protection = 0.0
+	if(thermal_protection_flags)
+		if(thermal_protection_flags & HEAD)
+			thermal_protection += THERMAL_PROTECTION_HEAD
+		if(thermal_protection_flags & UPPER_TORSO)
+			thermal_protection += THERMAL_PROTECTION_UPPER_TORSO
+		if(thermal_protection_flags & LOWER_TORSO)
+			thermal_protection += THERMAL_PROTECTION_LOWER_TORSO
+		if(thermal_protection_flags & LEG_LEFT)
+			thermal_protection += THERMAL_PROTECTION_LEG_LEFT
+		if(thermal_protection_flags & LEG_RIGHT)
+			thermal_protection += THERMAL_PROTECTION_LEG_RIGHT
+		if(thermal_protection_flags & FOOT_LEFT)
+			thermal_protection += THERMAL_PROTECTION_FOOT_LEFT
+		if(thermal_protection_flags & FOOT_RIGHT)
+			thermal_protection += THERMAL_PROTECTION_FOOT_RIGHT
+		if(thermal_protection_flags & ARM_LEFT)
+			thermal_protection += THERMAL_PROTECTION_ARM_LEFT
+		if(thermal_protection_flags & ARM_RIGHT)
+			thermal_protection += THERMAL_PROTECTION_ARM_RIGHT
+		if(thermal_protection_flags & HAND_LEFT)
+			thermal_protection += THERMAL_PROTECTION_HAND_LEFT
+		if(thermal_protection_flags & HAND_RIGHT)
+			thermal_protection += THERMAL_PROTECTION_HAND_RIGHT
+
+
+	return min(1,thermal_protection)
+
+//See proc/get_heat_protection_flags(temperature) for the description of this proc.
+/mob/living/carbon/human/proc/get_cold_protection_flags(temperature)
+	var/thermal_protection_flags = 0
+	//Handle normal clothing
+
+	if(head)
+		if(head.min_cold_protection_temperature && head.min_cold_protection_temperature <= temperature)
+			thermal_protection_flags |= head.cold_protection
+	if(wear_suit)
+		if(wear_suit.min_cold_protection_temperature && wear_suit.min_cold_protection_temperature <= temperature)
+			thermal_protection_flags |= wear_suit.cold_protection
+	if(w_uniform)
+		if(w_uniform.min_cold_protection_temperature && w_uniform.min_cold_protection_temperature <= temperature)
+			thermal_protection_flags |= w_uniform.cold_protection
+	if(shoes)
+		if(shoes.min_cold_protection_temperature && shoes.min_cold_protection_temperature <= temperature)
+			thermal_protection_flags |= shoes.cold_protection
+	if(gloves)
+		if(gloves.min_cold_protection_temperature && gloves.min_cold_protection_temperature <= temperature)
+			thermal_protection_flags |= gloves.cold_protection
+	if(wear_mask)
+		if(wear_mask.min_cold_protection_temperature && wear_mask.min_cold_protection_temperature <= temperature)
+			thermal_protection_flags |= wear_mask.cold_protection
+
+	return thermal_protection_flags
+
+/mob/living/carbon/human/get_cold_protection(temperature)
+	if(COLD_RESISTANCE in mutations)
+		return 1 //Fully protected from the cold.
+
+	temperature = max(temperature, 2.7) //There is an occasional bug where the temperature is miscalculated in ares with a small amount of gas on them, so this is necessary to ensure that that bug does not affect this calculation. Space's temperature is 2.7K and most suits that are intended to protect against any cold, protect down to 2.0K.
+	var/thermal_protection_flags = get_cold_protection_flags(temperature)
+
+	var/thermal_protection = 0.0
+	if(thermal_protection_flags)
+		if(thermal_protection_flags & HEAD)
+			thermal_protection += THERMAL_PROTECTION_HEAD
+		if(thermal_protection_flags & UPPER_TORSO)
+			thermal_protection += THERMAL_PROTECTION_UPPER_TORSO
+		if(thermal_protection_flags & LOWER_TORSO)
+			thermal_protection += THERMAL_PROTECTION_LOWER_TORSO
+		if(thermal_protection_flags & LEG_LEFT)
+			thermal_protection += THERMAL_PROTECTION_LEG_LEFT
+		if(thermal_protection_flags & LEG_RIGHT)
+			thermal_protection += THERMAL_PROTECTION_LEG_RIGHT
+		if(thermal_protection_flags & FOOT_LEFT)
+			thermal_protection += THERMAL_PROTECTION_FOOT_LEFT
+		if(thermal_protection_flags & FOOT_RIGHT)
+			thermal_protection += THERMAL_PROTECTION_FOOT_RIGHT
+		if(thermal_protection_flags & ARM_LEFT)
+			thermal_protection += THERMAL_PROTECTION_ARM_LEFT
+		if(thermal_protection_flags & ARM_RIGHT)
+			thermal_protection += THERMAL_PROTECTION_ARM_RIGHT
+		if(thermal_protection_flags & HAND_LEFT)
+			thermal_protection += THERMAL_PROTECTION_HAND_LEFT
+		if(thermal_protection_flags & HAND_RIGHT)
+			thermal_protection += THERMAL_PROTECTION_HAND_RIGHT
+
+	return min(1,thermal_protection)
+
+/mob/living/carbon/human/handle_chemicals_in_body()
+	if(in_stasis)
+		return
+
+	if(reagents)
+		chem_effects.Cut()
+		analgesic = 0
+
+		if(touching) touching.metabolize()
+		if(ingested) ingested.metabolize()
+		if(bloodstr) bloodstr.metabolize()
+
+		if(CE_PAINKILLER in chem_effects)
+			analgesic = chem_effects[CE_PAINKILLER]
+
+		var/total_phoronloss = 0
+		for(var/obj/item/I in src)
+			if(I.contaminated)
+				total_phoronloss += vsc.plc.CONTAMINATION_LOSS
+		if(!(status_flags & GODMODE)) adjustToxLoss(total_phoronloss)
+
+	if(status_flags & GODMODE)	return 0	//godmode
+
+	var/obj/item/organ/diona/node/light_organ = locate() in internal_organs
+	if(light_organ && !light_organ.is_broken())
+		var/light_amount = 0 //how much light there is in the place, affects receiving nutrition and healing
+		if(isturf(loc)) //else, there's considered to be no light
+			var/turf/T = loc
+			var/atom/movable/lighting_overlay/L = locate(/atom/movable/lighting_overlay) in T
+			if(L)
+				light_amount = min(10,L.lum_r + L.lum_g + L.lum_b) - 5 //hardcapped so it's not abused by having a ton of flashlights
+			else
+				light_amount =  5
+		nutrition += light_amount
+		traumatic_shock -= light_amount
+
+		if(species.flags & IS_PLANT)
+			if(nutrition > 450)
+				nutrition = 450
+			if(light_amount >= 3) //if there's enough light, heal
+				adjustBruteLoss(-(round(light_amount/2)))
+				adjustFireLoss(-(round(light_amount/2)))
+				adjustToxLoss(-(light_amount))
+				adjustOxyLoss(-(light_amount))
+				//TODO: heal wounds, heal broken limbs.
+
+	if(species.light_dam)
+		var/light_amount = 0
+		if(isturf(loc))
+			var/turf/T = loc
+			var/atom/movable/lighting_overlay/L = locate(/atom/movable/lighting_overlay) in T
+			if(L)
+				light_amount = L.lum_r + L.lum_g + L.lum_b //hardcapped so it's not abused by having a ton of flashlights
+			else
+				light_amount =  10
+		if(light_amount > species.light_dam) //if there's enough light, start dying
+			take_overall_damage(1,1)
+		else //heal in the dark
+			heal_overall_damage(1,1)
+
+	// nutrition decrease
+	if (nutrition > 0 && stat != 2)
+		nutrition = max (0, nutrition - HUNGER_FACTOR)
+
+	if (nutrition > 450)
+		if(overeatduration < 600) //capped so people don't take forever to unfat
+			overeatduration++
+	else
+		if(overeatduration > 1)
+			overeatduration -= 2 //doubled the unfat rate
+
+	if(species.flags & IS_PLANT && (!light_organ || light_organ.is_broken()))
+		if(nutrition < 200)
+			take_overall_damage(2,0)
+			traumatic_shock++
+
+	// TODO: stomach and bloodstream organ.
+	handle_trace_chems()
+
+	updatehealth()
+
+	return //TODO: DEFERRED
+
+/mob/living/carbon/human/handle_regular_status_updates()
+	if(!handle_some_updates())
+		return 0
+
+	if(status_flags & GODMODE)	return 0
+
+	//SSD check, if a logged player is awake put them back to sleep!
+	if(sleeping < 2 && species.show_ssd && (!client || !key || player_logged))
+		sleeping = 2
+
+	if(stat == DEAD)	//DEAD. BROWN BREAD. SWIMMING WITH THE SPESS CARP
+		blinded = 1
+		silent = 0
+	else				//ALIVE. LIGHTS ARE ON
+		updatehealth()	//TODO
+
+		if(health <= config.health_threshold_dead || (species.has_organ["brain"] && !has_brain()))
+			death()
+			blinded = 1
+			silent = 0
+			return 1
+
+		//UNCONSCIOUS. NO-ONE IS HOME
+		if( (getOxyLoss() > 50) || (config.health_threshold_crit > health) )
+			Paralyse(3)
+
+		//UNCONSCIOUS. NO-ONE IS HOME
+		if((getOxyLoss() > 50) || (health <= config.health_threshold_crit))
+			Paralyse(3)
+		if(hallucination)
+			if(hallucination >= 20)
+				if(prob(3))
+					fake_attack(src)
+				if(!handling_hal)
+					spawn handle_hallucinations() //The not boring kind!
+				if(client && prob(5))
+					client.dir = pick(2,4,8)
+					spawn(rand(20,50))
+						client.dir = 1
+
+			if(hallucination)
+				if(hallucination >= 20)
+					if(prob(3))
+						fake_attack(src)
+					if(!handling_hal)
+						spawn handle_hallucinations() //The not boring kind!
+					if(client && prob(5))
+						client.dir = pick(2,4,8)
+						var/client/C = client
+						spawn(rand(20,50))
+							if(C)
+								C.dir = 1
+
+		else
+			for(var/atom/a in hallucinations)
+				qdel(a)
+
+			if(halloss > 100)
+				src << "<span class='notice'>You're in too much pain to keep going...</span>"
+				src.visible_message("<B>[src]</B> slumps to the ground, too weak to continue fighting.")
+				Paralyse(10)
+				setHalLoss(99)
+
+		if(paralysis)
+			AdjustParalysis(-1)
+			blinded = 1
+			stat = UNCONSCIOUS
+			animate_tail_reset()
+			if(halloss > 0)
+				adjustHalLoss(-3)
+		else if(sleeping)
+			speech_problem_flag = 1
+			handle_dreams()
+			adjustHalLoss(-3)
+			if (mind)
+				//Are they SSD? If so we'll keep them asleep but work off some of that sleep var in case of stoxin or similar.
+				if(player_logged)
+					sleeping = max(sleeping-1, 2)
+				else
+					sleeping = max(sleeping-1, 0)
+			blinded = 1
+			stat = UNCONSCIOUS
+			animate_tail_reset()
+			if( prob(2) && health && !hal_crit )
+				spawn(0)
+					emote("snore")
+		//CONSCIOUS
+		else
+			stat = CONSCIOUS
+
+		//Periodically double-check embedded_flag
+		if(embedded_flag && !(life_tick % 10))
+			var/list/E
+			E = get_visible_implants(0)
+			if(!E.len)
+				embedded_flag = 0
+
+		//Eyes
+		//Check rig first because it's two-check and other checks will override it.
+		if(istype(back,/obj/item/weapon/rig))
+			var/obj/item/weapon/rig/O = back
+			if(O.helmet && O.helmet == head && (O.helmet.body_parts_covered & EYES))
+				if((O.offline && O.offline_vision_restriction == 2) || (!O.offline && O.vision_restriction == 2))
+					blinded = 1
+
+		// Check everything else.
+
+		//Periodically double-check embedded_flag
+		if(embedded_flag && !(life_tick % 10))
+			if(!embedded_needs_process())
+				embedded_flag = 0
+		//Vision
+		var/obj/item/organ/vision
+		if(species.vision_organ)
+			vision = internal_organs_by_name[species.vision_organ]
+
+		if(!vision) // Presumably if a species has no vision organs, they see via some other means.
+			eye_blind =  0
+			blinded =    0
+			eye_blurry = 0
+		else if(vision.is_broken())   // Vision organs cut out or broken? Permablind.
+			eye_blind =  1
+			blinded =    1
+			eye_blurry = 1
+		else
+			//blindness
+			if(sdisabilities & BLIND) // Disabled-blind, doesn't get better on its own
+				blinded =    1
+			else if(eye_blind)		       // Blindness, heals slowly over time
+				eye_blind =  max(eye_blind-1,0)
+				blinded =    1
+			else if(istype(glasses, /obj/item/clothing/glasses/sunglasses/blindfold))	//resting your eyes with a blindfold heals blurry eyes faster
+				eye_blurry = max(eye_blurry-3, 0)
+				blinded =    1
+
+			//blurry sight
+			if(vision.is_bruised())   // Vision organs impaired? Permablurry.
+				eye_blurry = 1
+			if(eye_blurry)	           // Blurry eyes heal slowly
+				eye_blurry = max(eye_blurry-1, 0)
+
+		//Ears
+		if(sdisabilities & DEAF)	//disabled-deaf, doesn't get better on its own
+			ear_deaf = max(ear_deaf, 1)
+		else if(ear_deaf)			//deafness, heals slowly over time
+			ear_deaf = max(ear_deaf-1, 0)
+		else if(istype(l_ear, /obj/item/clothing/ears/earmuffs) || istype(r_ear, /obj/item/clothing/ears/earmuffs))	//resting your ears with earmuffs heals ear damage faster
+			ear_damage = max(ear_damage-0.15, 0)
+			ear_deaf = max(ear_deaf, 1)
+		else if(ear_damage < 25)	//ear damage heals slowly under this threshold. otherwise you'll need earmuffs
+			ear_damage = max(ear_damage-0.05, 0)
+
+		//Resting
+		if(resting)
+			dizziness = max(0, dizziness - 15)
+			jitteriness = max(0, jitteriness - 15)
+			adjustHalLoss(-3)
+		else
+			dizziness = max(0, dizziness - 3)
+			jitteriness = max(0, jitteriness - 3)
+			adjustHalLoss(-1)
+
+		//Other
+		handle_statuses()
+
+		if (drowsyness)
+			drowsyness--
+			eye_blurry = max(2, eye_blurry)
+			if (prob(5))
+				sleeping += 1
+				Paralyse(5)
+
+		confused = max(0, confused - 1)
+
+		// If you're dirty, your gloves will become dirty, too.
+		if(gloves && germ_level > gloves.germ_level && prob(10))
+			gloves.germ_level += 1
+
+	return 1
+
+/mob/living/carbon/human/handle_regular_hud_updates()
+	if(!overlays_cache)
+		overlays_cache = list()
+		overlays_cache.len = 23
+		overlays_cache[1] = image('icons/mob/screen1_full.dmi', "icon_state" = "passage1")
+		overlays_cache[2] = image('icons/mob/screen1_full.dmi', "icon_state" = "passage2")
+		overlays_cache[3] = image('icons/mob/screen1_full.dmi', "icon_state" = "passage3")
+		overlays_cache[4] = image('icons/mob/screen1_full.dmi', "icon_state" = "passage4")
+		overlays_cache[5] = image('icons/mob/screen1_full.dmi', "icon_state" = "passage5")
+		overlays_cache[6] = image('icons/mob/screen1_full.dmi', "icon_state" = "passage6")
+		overlays_cache[7] = image('icons/mob/screen1_full.dmi', "icon_state" = "passage7")
+		overlays_cache[8] = image('icons/mob/screen1_full.dmi', "icon_state" = "passage8")
+		overlays_cache[9] = image('icons/mob/screen1_full.dmi', "icon_state" = "passage9")
+		overlays_cache[10] = image('icons/mob/screen1_full.dmi', "icon_state" = "passage10")
+		overlays_cache[11] = image('icons/mob/screen1_full.dmi', "icon_state" = "oxydamageoverlay1")
+		overlays_cache[12] = image('icons/mob/screen1_full.dmi', "icon_state" = "oxydamageoverlay2")
+		overlays_cache[13] = image('icons/mob/screen1_full.dmi', "icon_state" = "oxydamageoverlay3")
+		overlays_cache[14] = image('icons/mob/screen1_full.dmi', "icon_state" = "oxydamageoverlay4")
+		overlays_cache[15] = image('icons/mob/screen1_full.dmi', "icon_state" = "oxydamageoverlay5")
+		overlays_cache[16] = image('icons/mob/screen1_full.dmi', "icon_state" = "oxydamageoverlay6")
+		overlays_cache[17] = image('icons/mob/screen1_full.dmi', "icon_state" = "oxydamageoverlay7")
+		overlays_cache[18] = image('icons/mob/screen1_full.dmi', "icon_state" = "brutedamageoverlay1")
+		overlays_cache[19] = image('icons/mob/screen1_full.dmi', "icon_state" = "brutedamageoverlay2")
+		overlays_cache[20] = image('icons/mob/screen1_full.dmi', "icon_state" = "brutedamageoverlay3")
+		overlays_cache[21] = image('icons/mob/screen1_full.dmi', "icon_state" = "brutedamageoverlay4")
+		overlays_cache[22] = image('icons/mob/screen1_full.dmi', "icon_state" = "brutedamageoverlay5")
+		overlays_cache[23] = image('icons/mob/screen1_full.dmi', "icon_state" = "brutedamageoverlay6")
+
+	if(hud_updateflag) // update our mob's hud overlays, AKA what others see flaoting above our head
+		handle_hud_list()
+
+	// now handle what we see on our screen
+
+	if(!client)
+		return 0
+
+	for(var/image/hud in client.images)
+		if(copytext(hud.icon_state,1,4) == "hud") //ugly, but icon comparison is worse, I believe
+			client.images.Remove(hud)
+
+	client.screen.Remove(global_hud.blurry, global_hud.druggy, global_hud.vimpaired, global_hud.darkMask, global_hud.nvg, global_hud.thermal, global_hud.meson, global_hud.science)
+
+	if(damageoverlay.overlays)
+		damageoverlay.overlays = list()
+
+	if(stat == UNCONSCIOUS)
+		//Critical damage passage overlay
+		if(health <= 0)
+			var/image/I
+			switch(health)
+				if(-20 to -10)
+					I = overlays_cache[1]
+				if(-30 to -20)
+					I = overlays_cache[2]
+				if(-40 to -30)
+					I = overlays_cache[3]
+				if(-50 to -40)
+					I = overlays_cache[4]
+				if(-60 to -50)
+					I = overlays_cache[5]
+				if(-70 to -60)
+					I = overlays_cache[6]
+				if(-80 to -70)
+					I = overlays_cache[7]
+				if(-90 to -80)
+					I = overlays_cache[8]
+				if(-95 to -90)
+					I = overlays_cache[9]
+				if(-INFINITY to -95)
+					I = overlays_cache[10]
+			damageoverlay.overlays += I
+	else
+		//Oxygen damage overlay
+		if(oxyloss)
+			var/image/I
+			switch(oxyloss)
+				if(10 to 20)
+					I = overlays_cache[11]
+				if(20 to 25)
+					I = overlays_cache[12]
+				if(25 to 30)
+					I = overlays_cache[13]
+				if(30 to 35)
+					I = overlays_cache[14]
+				if(35 to 40)
+					I = overlays_cache[15]
+				if(40 to 45)
+					I = overlays_cache[16]
+				if(45 to INFINITY)
+					I = overlays_cache[17]
+			damageoverlay.overlays += I
+
+		//Fire and Brute damage overlay (BSSR)
+		var/hurtdamage = src.getBruteLoss() + src.getFireLoss() + damageoverlaytemp
+		damageoverlaytemp = 0 // We do this so we can detect if someone hits us or not.
+		if(hurtdamage)
+			var/image/I
+			switch(hurtdamage)
+				if(10 to 25)
+					I = overlays_cache[18]
+				if(25 to 40)
+					I = overlays_cache[19]
+				if(40 to 55)
+					I = overlays_cache[20]
+				if(55 to 70)
+					I = overlays_cache[21]
+				if(70 to 85)
+					I = overlays_cache[22]
+				if(85 to INFINITY)
+					I = overlays_cache[23]
+			damageoverlay.overlays += I
+
+	if( stat == DEAD )
+		sight |= SEE_TURFS|SEE_MOBS|SEE_OBJS|SEE_SELF
+		see_in_dark = 8
+		if(!druggy)		see_invisible = SEE_INVISIBLE_LEVEL_TWO
+		if(healths)		healths.icon_state = "health7"	//DEAD healthmeter
+		if(client)
+			if(client.view != world.view) // If mob dies while zoomed in with device, unzoom them.
+				for(var/obj/item/item in contents)
+					if(item.zoom)
+						item.zoom()
+						break
+
+	else
+		sight &= ~(SEE_TURFS|SEE_MOBS|SEE_OBJS)
+		see_invisible = see_in_dark>2 ? SEE_INVISIBLE_LEVEL_ONE : SEE_INVISIBLE_LIVING
+
+		if(XRAY in mutations)
+			sight |= SEE_TURFS|SEE_MOBS|SEE_OBJS
+			see_in_dark = 8
+			if(!druggy)		see_invisible = SEE_INVISIBLE_LEVEL_TWO
+
+		if(seer==1)
+			var/obj/effect/rune/R = locate() in loc
+			if(R && R.word1 == cultwords["see"] && R.word2 == cultwords["hell"] && R.word3 == cultwords["join"])
+				see_invisible = SEE_INVISIBLE_CULT
+			else
+				see_invisible = SEE_INVISIBLE_LIVING
+				seer = 0
+
+		else
+			sight = species.vision_flags
+			see_in_dark = species.darksight
+			see_invisible = see_in_dark>2 ? SEE_INVISIBLE_LEVEL_ONE : SEE_INVISIBLE_LIVING
+		var/tmp/glasses_processed = 0
+		var/obj/item/weapon/rig/rig = back
+		if(istype(rig) && rig.visor)
+			if(!rig.helmet || (head && rig.helmet == head))
+				if(rig.visor && rig.visor.vision && rig.visor.active && rig.visor.vision.glasses)
+					glasses_processed = 1
+					process_glasses(rig.visor.vision.glasses)
+
+		if(glasses && !glasses_processed)
+			glasses_processed = 1
+			process_glasses(glasses)
+		if(XRAY in mutations)
+			sight |= SEE_TURFS|SEE_MOBS|SEE_OBJS
+			see_in_dark = 8
+			if(!druggy)		see_invisible = SEE_INVISIBLE_LEVEL_TWO
+
+		if(!glasses_processed && (species.vision_flags > 0))
+			sight |= species.vision_flags
+		if(!seer && !glasses_processed)
+			see_invisible = SEE_INVISIBLE_LIVING
+
+		if(healths)
+			if (analgesic > 100)
+				healths.icon_state = "health_health_numb"
+			else
+				switch(hal_screwyhud)
+					if(1)	healths.icon_state = "health6"
+					if(2)	healths.icon_state = "health7"
+					else
+						//switch(health - halloss)
+						switch(100 - ((species.flags & NO_PAIN) ? 0 : traumatic_shock))
+							if(100 to INFINITY)		healths.icon_state = "health0"
+							if(80 to 100)			healths.icon_state = "health1"
+							if(60 to 80)			healths.icon_state = "health2"
+							if(40 to 60)			healths.icon_state = "health3"
+							if(20 to 40)			healths.icon_state = "health4"
+							if(0 to 20)				healths.icon_state = "health5"
+							else					healths.icon_state = "health6"
+
+			if(!seer)
+				see_invisible = SEE_INVISIBLE_LIVING
+		if(nutrition_icon)
+			switch(nutrition)
+				if(450 to INFINITY)				nutrition_icon.icon_state = "nutrition0"
+				if(350 to 450)					nutrition_icon.icon_state = "nutrition1"
+				if(250 to 350)					nutrition_icon.icon_state = "nutrition2"
+				if(150 to 250)					nutrition_icon.icon_state = "nutrition3"
+				else							nutrition_icon.icon_state = "nutrition4"
+
+		if(pressure)
+			pressure.icon_state = "pressure[pressure_alert]"
+
+//			if(rest)	//Not used with new UI
+//				if(resting || lying || sleeping)		rest.icon_state = "rest1"
+//				else									rest.icon_state = "rest0"
+		if(toxin)
+			if(hal_screwyhud == 4 || phoron_alert)	toxin.icon_state = "tox1"
+			else									toxin.icon_state = "tox0"
+		if(oxygen)
+			if(hal_screwyhud == 3 || oxygen_alert)	oxygen.icon_state = "oxy1"
+			else									oxygen.icon_state = "oxy0"
+		if(fire)
+			if(fire_alert)							fire.icon_state = "fire[fire_alert]" //fire_alert is either 0 if no alert, 1 for cold and 2 for heat.
+			else									fire.icon_state = "fire0"
+
+		if(bodytemp)
+			if (!species)
+				switch(bodytemperature) //310.055 optimal body temp
+					if(370 to INFINITY)		bodytemp.icon_state = "temp4"
+					if(350 to 370)			bodytemp.icon_state = "temp3"
+					if(335 to 350)			bodytemp.icon_state = "temp2"
+					if(320 to 335)			bodytemp.icon_state = "temp1"
+					if(300 to 320)			bodytemp.icon_state = "temp0"
+					if(295 to 300)			bodytemp.icon_state = "temp-1"
+					if(280 to 295)			bodytemp.icon_state = "temp-2"
+					if(260 to 280)			bodytemp.icon_state = "temp-3"
+					else					bodytemp.icon_state = "temp-4"
+			else
+				var/temp_step
+				if (bodytemperature >= species.body_temperature)
+					temp_step = (species.heat_level_1 - species.body_temperature)/4
+
+					if (bodytemperature >= species.heat_level_1)
+						bodytemp.icon_state = "temp4"
+					else if (bodytemperature >= species.body_temperature + temp_step*3)
+						bodytemp.icon_state = "temp3"
+					else if (bodytemperature >= species.body_temperature + temp_step*2)
+						bodytemp.icon_state = "temp2"
+					else if (bodytemperature >= species.body_temperature + temp_step*1)
+						bodytemp.icon_state = "temp1"
+					else
+						bodytemp.icon_state = "temp0"
+
+				else if (bodytemperature < species.body_temperature)
+					temp_step = (species.body_temperature - species.cold_level_1)/4
+
+					if (bodytemperature <= species.cold_level_1)
+						bodytemp.icon_state = "temp-4"
+					else if (bodytemperature <= species.body_temperature - temp_step*3)
+						bodytemp.icon_state = "temp-3"
+					else if (bodytemperature <= species.body_temperature - temp_step*2)
+						bodytemp.icon_state = "temp-2"
+					else if (bodytemperature <= species.body_temperature - temp_step*1)
+						bodytemp.icon_state = "temp-1"
+					else
+						bodytemp.icon_state = "temp0"
+		if(blind)
+			if(blinded)		blind.layer = 18
+			else			blind.layer = 0
+
+		if(disabilities & NEARSIGHTED)	//this looks meh but saves a lot of memory by not requiring to add var/prescription
+			if(glasses)					//to every /obj/item
+				var/obj/item/clothing/glasses/G = glasses
+				if(!G.prescription)
+					client.screen += global_hud.vimpaired
+			else
+				client.screen += global_hud.vimpaired
+
+		if(eye_blurry)			client.screen += global_hud.blurry
+		if(druggy)				client.screen += global_hud.druggy
+
+		if(config.welder_vision)
+			var/found_welder
+			if(istype(glasses, /obj/item/clothing/glasses/welding))
+				var/obj/item/clothing/glasses/welding/O = glasses
+				if(!O.up)
+					found_welder = 1
+			if(!found_welder && istype(head, /obj/item/clothing/head/welding))
+				var/obj/item/clothing/head/welding/O = head
+				if(!O.up)
+					found_welder = 1
+			if(!found_welder && istype(back, /obj/item/weapon/rig))
+				var/obj/item/weapon/rig/O = back
+				if(O.helmet && O.helmet == head && (O.helmet.body_parts_covered & EYES))
+					if((O.offline && O.offline_vision_restriction == 1) || (!O.offline && O.vision_restriction == 1))
+						found_welder = 1
+			if(found_welder)
+				client.screen |= global_hud.darkMask
+
+		if(machine)
+			var/viewflags = machine.check_eye(src)
+			if(viewflags < 0)
+				reset_view(null, 0)
+			else if(viewflags)
+				sight |= viewflags
+		else if(eyeobj)
+			if(eyeobj.owner != src)
+
+				reset_view(null)
+		else
+			var/isRemoteObserve = 0
+			if((mRemote in mutations) && remoteview_target)
+				if(remoteview_target.stat==CONSCIOUS)
+					isRemoteObserve = 1
+			if(!isRemoteObserve && client && !client.adminobs)
+				remoteview_target = null
+				reset_view(null, 0)
+	return 1
+
+/mob/living/carbon/human/proc/process_glasses(var/obj/item/clothing/glasses/G)
+	if(G && G.active)
+		see_in_dark += G.darkness_view
+		if(G.overlay)
+			client.screen |= G.overlay
+		if(G.vision_flags)
+			sight |= G.vision_flags
+			if(!druggy && !seer)
+				see_invisible = SEE_INVISIBLE_MINIMUM
+		if(G.see_invisible >= 0)
+			see_invisible = G.see_invisible
+		if(istype(G,/obj/item/clothing/glasses/night) && !seer)
+			see_invisible = SEE_INVISIBLE_MINIMUM
+/* HUD shit goes here, as long as it doesn't modify sight flags */
+// The purpose of this is to stop xray and w/e from preventing you from using huds -- Love, Doohl
+		var/obj/item/clothing/glasses/hud/O = G
+		if(istype(G, /obj/item/clothing/glasses/sunglasses/sechud))
+			var/obj/item/clothing/glasses/sunglasses/sechud/S = G
+			O = S.hud
+		if(istype(O))
+			O.process_hud(src)
+			if(!druggy && !seer)	see_invisible = SEE_INVISIBLE_LIVING
+
+/mob/living/carbon/human/handle_random_events()
+	if(in_stasis)
+		return
+
+	// Puke if toxloss is too high
+	if(!stat)
+		if (getToxLoss() >= 45 && nutrition > 20)
+			vomit()
+
+	//0.1% chance of playing a scary sound to someone who's in complete darkness
+	if(isturf(loc) && rand(1,1000) == 1)
+		var/turf/T = loc
+		var/atom/movable/lighting_overlay/L = locate(/atom/movable/lighting_overlay) in T
+		if(L && L.lum_r + L.lum_g + L.lum_b == 0)
+			playsound_local(src,pick(scarySounds),50, 1, -1)
+
+/mob/living/carbon/human/handle_stomach()
+	spawn(0)
+		for(var/mob/living/M in stomach_contents)
+			if(M.loc != src)
+				stomach_contents.Remove(M)
+				continue
+			if(istype(M, /mob/living/carbon) && stat != 2)
+				if(M.stat == 2)
+					M.death(1)
+					stomach_contents.Remove(M)
+					qdel(M)
+					continue
+				if(air_master.current_cycle%3==1)
+					if(!(M.status_flags & GODMODE))
+						M.adjustBruteLoss(5)
+					nutrition += 10
+
+/mob/living/carbon/human/proc/handle_changeling()
+	if(mind && mind.changeling)
+		mind.changeling.regenerate()
+
+/mob/living/carbon/human/handle_shock()
+	..()
+	if(status_flags & GODMODE)	return 0	//godmode
+	if(species && species.flags & NO_PAIN) return
+
+	if(health < config.health_threshold_softcrit)// health 0 makes you immediately collapse
+		shock_stage = max(shock_stage, 61)
+
+	if(traumatic_shock >= 80)
+		shock_stage += 1
+	else if(health < config.health_threshold_softcrit)
+		shock_stage = max(shock_stage, 61)
+	else
+		shock_stage = min(shock_stage, 160)
+		shock_stage = max(shock_stage-1, 0)
+		return
+
+	if(shock_stage == 10)
+		src << "<span class='danger'>[pick("It hurts so much", "You really need some painkillers", "Dear god, the pain")]!</span>"
+
+	if(shock_stage >= 30)
+		if(shock_stage == 30) emote("me",1,"is having trouble keeping their eyes open.")
+		eye_blurry = max(2, eye_blurry)
+		stuttering = max(stuttering, 5)
+
+	if(shock_stage == 40)
+		src << "<span class='danger'>[pick("The pain is excruciating", "Please, just end the pain", "Your whole body is going numb")]!</span>"
+
+	if (shock_stage >= 60)
+		if(shock_stage == 60) emote("me",1,"'s body becomes limp.")
+		if (prob(2))
+			src << "<span class='danger'>[pick("The pain is excruciating", "Please, just end the pain", "Your whole body is going numb")]!</span>"
+			Weaken(20)
+
+	if(shock_stage >= 80)
+		if (prob(5))
+			src << "<span class='danger'>[pick("The pain is excruciating", "Please, just end the pain", "Your whole body is going numb")]!</span>"
+			Weaken(20)
+
+	if(shock_stage >= 120)
+		if (prob(2))
+			src << "<span class='danger'>[pick("You black out", "You feel like you could die any moment now", "You're about to lose consciousness")]!</span>"
+			Paralyse(5)
+
+	if(shock_stage == 150)
+		emote("me",1,"can no longer stand, collapsing!")
+		Weaken(20)
+
+	if(shock_stage >= 150)
+		Weaken(20)
+
+/mob/living/carbon/human/proc/handle_pulse()
+	if(life_tick % 5) return pulse	//update pulse every 5 life ticks (~1 tick/sec, depending on server load)
+
+	if(species && species.flags & NO_BLOOD)
+		return PULSE_NONE //No blood, no pulse.
+
+	if(stat == DEAD)
+		return PULSE_NONE	//that's it, you're dead, nothing can influence your pulse
+
+	var/temp = PULSE_NORM
+
+	if(round(vessel.get_reagent_amount("blood")) <= BLOOD_VOLUME_BAD)	//how much blood do we have
+		temp = PULSE_THREADY	//not enough :(
+
+	if(status_flags & FAKEDEATH)
+		temp = PULSE_NONE		//pretend that we're dead. unlike actual death, can be inflienced by meds
+
+	//handles different chems' influence on pulse
+	for(var/datum/reagent/R in reagents.reagent_list)
+		if(R.id in bradycardics)
+			if(temp <= PULSE_THREADY && temp >= PULSE_NORM)
+				temp--
+		if(R.id in tachycardics)
+			if(temp <= PULSE_FAST && temp >= PULSE_NONE)
+				temp++
+		if(R.id in heartstopper) //To avoid using fakedeath
+			temp = PULSE_NONE
+		if(R.id in cheartstopper) //Conditional heart-stoppage
+			if(R.volume >= R.overdose)
+				temp = PULSE_NONE
+
+	return temp
+
+/mob/living/carbon/human/proc/handle_heartbeat()
+	if(pulse == PULSE_NONE || !species.has_organ["heart"])
+		return
+
+	var/obj/item/organ/heart/H = internal_organs_by_name["heart"]
+
+	if(!H || H.robotic >=2 )
+		return
+
+	if(pulse >= PULSE_2FAST || shock_stage >= 10 || istype(get_turf(src), /turf/space))
+		//PULSE_THREADY - maximum value for pulse, currently it 5.
+		//High pulse value corresponds to a fast rate of heartbeat.
+		//Divided by 2, otherwise it is too slow.
+		var/rate = (PULSE_THREADY - pulse)/2
+
+		if(heartbeat >= rate)
+			heartbeat = 0
+			src << sound('sound/effects/singlebeat.ogg',0,0,0,50)
+		else
+			heartbeat++
+
+/*
+	Called by life(), instead of having the individual hud items update icons each tick and check for status changes
+	we only set those statuses and icons upon changes.  Then those HUD items will simply add those pre-made images.
+	This proc below is only called when those HUD elements need to change as determined by the mobs hud_updateflag.
+*/
+
+
+/mob/living/carbon/human/proc/handle_hud_list()
+	if (BITTEST(hud_updateflag, HEALTH_HUD))
+		var/image/holder = hud_list[HEALTH_HUD]
+		if(stat == 2)
+			holder.icon_state = "hudhealth-100" 	// X_X
+		else
+			var/percentage_health = RoundHealth((health-config.health_threshold_crit)/(maxHealth-config.health_threshold_crit)*100)
+			holder.icon_state = "hud[percentage_health]"
+		hud_list[HEALTH_HUD] = holder
+
+	if (BITTEST(hud_updateflag, LIFE_HUD))
+		var/image/holder = hud_list[STATUS_HUD]
+		if(stat == DEAD)
+			holder.icon_state = "huddead"
+		else
+			holder.icon_state = "hudhealthy"
+
+	if (BITTEST(hud_updateflag, STATUS_HUD))
+		var/foundVirus = 0
+		for(var/datum/disease/D in viruses)
+			if(!D.hidden[SCANNER])
+				foundVirus++
+		for (var/ID in virus2)
+			if (ID in virusDB)
+				foundVirus = 1
+				break
+
+		var/image/holder = hud_list[STATUS_HUD]
+		var/image/holder2 = hud_list[STATUS_HUD_OOC]
+		if(stat == 2)
+			holder.icon_state = "huddead"
+			holder2.icon_state = "huddead"
+		else if(status_flags & XENO_HOST)
+			holder.icon_state = "hudxeno"
+			holder2.icon_state = "hudxeno"
+		else if(foundVirus)
+			holder.icon_state = "hudill"
+		else if(has_brain_worms())
+			var/mob/living/simple_animal/borer/B = has_brain_worms()
+			if(B.controlling)
+				holder.icon_state = "hudbrainworm"
+			else
+				holder.icon_state = "hudhealthy"
+			holder2.icon_state = "hudbrainworm"
+		else
+			holder.icon_state = "hudhealthy"
+			if(virus2.len)
+				holder2.icon_state = "hudill"
+			else
+				holder2.icon_state = "hudhealthy"
+
+		hud_list[STATUS_HUD] = holder
+		hud_list[STATUS_HUD_OOC] = holder2
+
+	if (BITTEST(hud_updateflag, ID_HUD))
+		var/image/holder = hud_list[ID_HUD]
+		if(wear_id)
+			var/obj/item/weapon/card/id/I = wear_id.GetID()
+			if(I)
+				holder.icon_state = "hud[ckey(I.GetJobName())]"
+			else
+				holder.icon_state = "hudunknown"
+		else
+			holder.icon_state = "hudunknown"
+
+
+		hud_list[ID_HUD] = holder
+
+	if (BITTEST(hud_updateflag, WANTED_HUD))
+		var/image/holder = hud_list[WANTED_HUD]
+		holder.icon_state = "hudblank"
+		var/perpname = name
+		if(wear_id)
+			var/obj/item/weapon/card/id/I = wear_id.GetID()
+			if(I)
+				perpname = I.registered_name
+
+		for(var/datum/data/record/E in data_core.general)
+			if(E.fields["name"] == perpname)
+				for (var/datum/data/record/R in data_core.security)
+					if((R.fields["id"] == E.fields["id"]) && (R.fields["criminal"] == "*Arrest*"))
+						holder.icon_state = "hudwanted"
+						break
+					else if((R.fields["id"] == E.fields["id"]) && (R.fields["criminal"] == "Incarcerated"))
+						holder.icon_state = "hudprisoner"
+						break
+					else if((R.fields["id"] == E.fields["id"]) && (R.fields["criminal"] == "Parolled"))
+						holder.icon_state = "hudparolled"
+						break
+					else if((R.fields["id"] == E.fields["id"]) && (R.fields["criminal"] == "Released"))
+						holder.icon_state = "hudreleased"
+						break
+		hud_list[WANTED_HUD] = holder
+
+	if (  BITTEST(hud_updateflag, IMPLOYAL_HUD) \
+	   || BITTEST(hud_updateflag,  IMPCHEM_HUD) \
+	   || BITTEST(hud_updateflag, IMPTRACK_HUD))
+
+		var/image/holder1 = hud_list[IMPTRACK_HUD]
+		var/image/holder2 = hud_list[IMPLOYAL_HUD]
+		var/image/holder3 = hud_list[IMPCHEM_HUD]
+
+		holder1.icon_state = "hudblank"
+		holder2.icon_state = "hudblank"
+		holder3.icon_state = "hudblank"
+
+		for(var/obj/item/weapon/implant/I in src)
+			if(I.implanted)
+				if(istype(I,/obj/item/weapon/implant/tracking))
+					holder1.icon_state = "hud_imp_tracking"
+				if(istype(I,/obj/item/weapon/implant/loyalty))
+					holder2.icon_state = "hud_imp_loyal"
+				if(istype(I,/obj/item/weapon/implant/chem))
+					holder3.icon_state = "hud_imp_chem"
+
+		hud_list[IMPTRACK_HUD] = holder1
+		hud_list[IMPLOYAL_HUD] = holder2
+		hud_list[IMPCHEM_HUD]  = holder3
+
+	if (BITTEST(hud_updateflag, SPECIALROLE_HUD))
+		var/image/holder = hud_list[SPECIALROLE_HUD]
+		holder.icon_state = "hudblank"
+		if(mind)
+
+			// TODO: Update to new antagonist system.
+			switch(mind.special_role)
+				if("traitor","Mercenary")
+					holder.icon_state = "hudsyndicate"
+				if("Revolutionary")
+					holder.icon_state = "hudrevolutionary"
+				if("Head Revolutionary")
+					holder.icon_state = "hudheadrevolutionary"
+				if("Cultist")
+					holder.icon_state = "hudcultist"
+				if("Changeling")
+					holder.icon_state = "hudchangeling"
+				if("Wizard","Fake Wizard")
+					holder.icon_state = "hudwizard"
+				if("Death Commando")
+					holder.icon_state = "huddeathsquad"
+				if("Ninja")
+					holder.icon_state = "hudninja"
+				if("head_loyalist")
+					holder.icon_state = "hudloyalist"
+				if("loyalist")
+					holder.icon_state = "hudloyalist"
+				if("head_mutineer")
+					holder.icon_state = "hudmutineer"
+				if("mutineer")
+					holder.icon_state = "hudmutineer"
+
+			hud_list[SPECIALROLE_HUD] = holder
+	hud_updateflag = 0
+
+/mob/living/carbon/human/handle_silent()
+	if(..())
+		speech_problem_flag = 1
+	return silent
+
+/mob/living/carbon/human/handle_slurring()
+	if(..())
+		speech_problem_flag = 1
+	return slurring
+
+/mob/living/carbon/human/handle_stunned()
+	if(species.flags & NO_PAIN)
+		stunned = 0
+		return 0
+	if(..())
+		speech_problem_flag = 1
+	return stunned
+
+/mob/living/carbon/human/handle_stuttering()
+	if(..())
+		speech_problem_flag = 1
+	return stuttering
+
+/mob/living/carbon/human/handle_fire()
+	if(..())
+		return
+
+	var/burn_temperature = fire_burn_temperature()
+	var/thermal_protection = get_heat_protection(burn_temperature)
+
+	if (thermal_protection < 1 && bodytemperature < burn_temperature)
+		bodytemperature += round(BODYTEMP_HEATING_MAX*(1-thermal_protection), 1)
+
+/mob/living/carbon/human/rejuvenate()
+	restore_blood()
+	..()
+
+#undef HUMAN_MAX_OXYLOSS
+#undef HUMAN_CRIT_MAX_OXYLOSS