/*
Contains most of the procs that are called when a mob is attacked by something

bullet_act
ex_act
meteor_act
emp_act

*/

/mob/living/carbon/human/bullet_act(var/obj/item/projectile/P, var/def_zone)

	def_zone = check_zone(def_zone)
	if(!has_organ(def_zone))
		return PROJECTILE_FORCE_MISS //if they don't have the organ in question then the projectile just passes by.

	var/obj/item/organ/external/organ = get_organ()

	//Shields
	var/shield_check = check_shields(P.damage, P, null, def_zone, "the [P.name]")
	if(shield_check)
		if(shield_check < 0)
			return shield_check
		else
			P.on_hit(src, 2, def_zone)
			return 2

	//Shrapnel
	if(P.can_embed())
		var/armor = getarmor_organ(organ, "bullet")
		if(prob(20 + max(P.damage - armor, -10)))
			var/obj/item/weapon/material/shard/shrapnel/SP = new()
			SP.name = (P.name != "shrapnel")? "[P.name] shrapnel" : "shrapnel"
			SP.desc = "[SP.desc] It looks like it was fired from [P.shot_from]."
			SP.loc = organ
			organ.embed(SP)

	return (..(P , def_zone))

/mob/living/carbon/human/stun_effect_act(var/stun_amount, var/agony_amount, var/def_zone)
	var/obj/item/organ/external/affected = get_organ(check_zone(def_zone))
	var/siemens_coeff = get_siemens_coefficient_organ(affected)
	stun_amount *= siemens_coeff
	agony_amount *= siemens_coeff

	switch (def_zone)
		if("head")
			agony_amount *= 1.50
		if("l_hand", "r_hand")
			var/c_hand
			if (def_zone == "l_hand")
				c_hand = l_hand
			else
				c_hand = r_hand

			if(c_hand && (stun_amount || agony_amount > 10))
				msg_admin_attack("[src.name] ([src.ckey]) was disarmed by a stun effect")

				drop_from_inventory(c_hand)
				if (affected.status & ORGAN_ROBOT)
					emote("me", 1, "drops what they were holding, their [affected.name] malfunctioning!")
				else
					var/emote_scream = pick("screams in pain and ", "lets out a sharp cry and ", "cries out and ")
					emote("me", 1, "[(species && species.flags & NO_PAIN) ? "" : emote_scream ]drops what they were holding in their [affected.name]!")

	..(stun_amount, agony_amount, def_zone)

/mob/living/carbon/human/getarmor(var/def_zone, var/type)
	var/armorval = 0
	var/total = 0

	if(def_zone)
		if(isorgan(def_zone))
			return getarmor_organ(def_zone, type)
		var/obj/item/organ/external/affecting = get_organ(def_zone)
		if(affecting)
			return getarmor_organ(affecting, type)
		//If a specific bodypart is targetted, check how that bodypart is protected and return the value.

	//If you don't specify a bodypart, it checks ALL your bodyparts for protection, and averages out the values
	for(var/organ_name in organs_by_name)
		if (organ_name in organ_rel_size)
			var/obj/item/organ/external/organ = organs_by_name[organ_name]
			if(organ)
				var/weight = organ_rel_size[organ_name]
				armorval += getarmor_organ(organ, type) * weight
				total += weight
	return (armorval/max(total, 1))

//this proc returns the Siemens coefficient of electrical resistivity for a particular external organ.
/mob/living/carbon/human/proc/get_siemens_coefficient_organ(var/obj/item/organ/external/def_zone)
	if (!def_zone)
		return 1.0

	var/siemens_coefficient = species.siemens_coefficient

	var/list/clothing_items = list(head, wear_mask, wear_suit, w_uniform, gloves, shoes) // What all are we checking?
	for(var/obj/item/clothing/C in clothing_items)
		if(istype(C) && (C.body_parts_covered & def_zone.body_part)) // Is that body part being targeted covered?
			siemens_coefficient *= C.siemens_coefficient

	return siemens_coefficient

//this proc returns the armour value for a particular external organ.
/mob/living/carbon/human/proc/getarmor_organ(var/obj/item/organ/external/def_zone, var/type)
	if(!type || !def_zone) return 0
	var/protection = 0
	var/list/protective_gear = list(head, wear_mask, wear_suit, w_uniform, gloves, shoes)
	for(var/gear in protective_gear)
		if(gear && istype(gear ,/obj/item/clothing))
			var/obj/item/clothing/C = gear
			if(istype(C) && C.body_parts_covered & def_zone.body_part)
				protection += C.armor[type]
	return protection

/mob/living/carbon/human/proc/check_head_coverage()

	var/list/body_parts = list(head, wear_mask, wear_suit, w_uniform)
	for(var/bp in body_parts)
		if(!bp)	continue
		if(bp && istype(bp ,/obj/item/clothing))
			var/obj/item/clothing/C = bp
			if(C.body_parts_covered & HEAD)
				return 1
	return 0

//Used to check if they can be fed food/drinks/pills
/mob/living/carbon/human/proc/check_mouth_coverage()
	var/list/protective_gear = list(head, wear_mask, wear_suit, w_uniform)
	for(var/obj/item/gear in protective_gear)
		if(istype(gear) && (gear.body_parts_covered & FACE) && !(gear.item_flags & FLEXIBLEMATERIAL))
			return gear
	return null

/mob/living/carbon/human/proc/check_shields(var/damage = 0, var/atom/damage_source = null, var/mob/attacker = null, var/def_zone = null, var/attack_text = "the attack")
	for(var/obj/item/shield in list(l_hand, r_hand, wear_suit))
		if(!shield) continue
		. = shield.handle_shield(src, damage, damage_source, attacker, def_zone, attack_text)
		if(.) return
	return 0

/mob/living/carbon/human/emp_act(severity)
	for(var/obj/O in src)
		if(!O)	continue
		O.emp_act(severity)
	for(var/obj/item/organ/external/O  in organs)
		O.emp_act(severity)
		for(var/obj/item/organ/I  in O.internal_organs)
			if(I.robotic == 0)	continue
			I.emp_act(severity)
	..()

/mob/living/carbon/human/resolve_item_attack(obj/item/I, mob/living/user, var/target_zone)
	if(check_attack_throat(I, user))
		return null

	if(user == src) // Attacking yourself can't miss
		return target_zone

	var/hit_zone = get_zone_with_miss_chance(target_zone, src)

	if(!hit_zone)
		visible_message("<span class='danger'>\The [user] misses [src] with \the [I]!</span>")
		return null

	if(check_shields(I.force, I, user, target_zone, "the [I.name]"))
		return null

<<<<<<< HEAD
	var/obj/item/organ/external/affecting = get_organ(hit_zone)
	if (!affecting || (affecting.status & ORGAN_DESTROYED) || affecting.is_stump())
=======
	if (!affecting || affecting.is_stump())
>>>>>>> af5b7245
		user << "<span class='danger'>They are missing that limb!</span>"
		return null

	return hit_zone

/mob/living/carbon/human/hit_with_weapon(obj/item/I, mob/living/user, var/effective_force, var/hit_zone)
	var/obj/item/organ/external/affecting = get_organ(hit_zone)
	if(!affecting)
		return //should be prevented by attacked_with_item() but for sanity.

	visible_message("<span class='danger'>[src] has been [I.attack_verb.len? pick(I.attack_verb) : "attacked"] in the [affecting.name] with [I.name] by [user]!</span>")

	var/blocked = run_armor_check(hit_zone, "melee", I.armor_penetration, "Your armor has protected your [affecting.name].", "Your armor has softened the blow to your [affecting.name].")
	standard_weapon_hit_effects(I, user, effective_force, blocked, hit_zone)

	return blocked

/mob/living/carbon/human/standard_weapon_hit_effects(obj/item/I, mob/living/user, var/effective_force, var/blocked, var/hit_zone)
	var/obj/item/organ/external/affecting = get_organ(hit_zone)
	if(!affecting)
		return 0

	// Handle striking to cripple.
	if(user.a_intent == I_DISARM)
		effective_force /= 2 //half the effective force
		if(!..(I, effective_force, blocked, hit_zone))
			return 0
		
		attack_joint(affecting, I, blocked) //but can dislocate joints
	else if(!..())
		return 0

	if(effective_force > 10 || effective_force >= 5 && prob(33))
		forcesay(hit_appends)	//forcesay checks stat already

	if((I.damtype == BRUTE || I.damtype == HALLOSS) && prob(25 + (effective_force * 2)))
		if(!stat)
			if(headcheck(hit_zone))
				//Harder to score a stun but if you do it lasts a bit longer
				if(prob(effective_force))
					visible_message("<span class='danger'>[src] [species.knockout_message]</span>")
					apply_effect(20, PARALYZE, blocked)
			else
				//Easier to score a stun but lasts less time
				if(prob(effective_force + 10))
					visible_message("<span class='danger'>[src] has been knocked down!</span>")
					apply_effect(6, WEAKEN, blocked)
		
		//Apply blood
		if(!(I.flags & NOBLOODY))
			I.add_blood(src)
		
		if(prob(33))
			var/turf/location = loc
			if(istype(location, /turf/simulated))
				location.add_blood(src)
			if(ishuman(user))
				var/mob/living/carbon/human/H = user
				if(get_dist(H, src) <= 1) //people with TK won't get smeared with blood
					H.bloody_body(src)
					H.bloody_hands(src)

			switch(hit_zone)
				if("head")
					if(wear_mask)
						wear_mask.add_blood(src)
						update_inv_wear_mask(0)
					if(head)
						head.add_blood(src)
						update_inv_head(0)
					if(glasses && prob(33))
						glasses.add_blood(src)
						update_inv_glasses(0)
				if("chest")
					bloody_body(src)

	return 1

/mob/living/carbon/human/proc/attack_joint(var/obj/item/organ/external/organ, var/obj/item/W, var/blocked)
	if(!organ || (organ.dislocated == 2) || (organ.dislocated == -1) || blocked >= 2)
		return 0
	if(prob(W.force / (blocked+1)))
		visible_message("<span class='danger'>[src]'s [organ.joint] [pick("gives way","caves in","crumbles","collapses")]!</span>")
		organ.dislocate(1)
		return 1
	return 0

/mob/living/carbon/human/emag_act(var/remaining_charges, mob/user, var/emag_source)
	var/obj/item/organ/external/affecting = get_organ(user.zone_sel.selecting)
	if(!affecting || !(affecting.status & ORGAN_ROBOT))
		user << "<span class='warning'>That limb isn't robotic.</span>"
		return -1
	if(affecting.sabotaged)
		user << "<span class='warning'>[src]'s [affecting.name] is already sabotaged!</span>"
		return -1
	user << "<span class='notice'>You sneakily slide [emag_source] into the dataport on [src]'s [affecting.name] and short out the safeties.</span>"
	affecting.sabotaged = 1
	return 1

//this proc handles being hit by a thrown atom
/mob/living/carbon/human/hitby(atom/movable/AM as mob|obj,var/speed = THROWFORCE_SPEED_DIVISOR)
	if(istype(AM,/obj/))
		var/obj/O = AM

		if(in_throw_mode && !get_active_hand() && speed <= THROWFORCE_SPEED_DIVISOR)	//empty active hand and we're in throw mode
			if(canmove && !restrained())
				if(isturf(O.loc))
					put_in_active_hand(O)
					visible_message("<span class='warning'>[src] catches [O]!</span>")
					throw_mode_off()
					return

		var/dtype = O.damtype
		var/throw_damage = O.throwforce*(speed/THROWFORCE_SPEED_DIVISOR)

		var/zone
		if (istype(O.thrower, /mob/living))
			var/mob/living/L = O.thrower
			zone = check_zone(L.zone_sel.selecting)
		else
			zone = ran_zone("chest",75)	//Hits a random part of the body, geared towards the chest

		//check if we hit
		var/miss_chance = 15
		if (O.throw_source)
			var/distance = get_dist(O.throw_source, loc)
			miss_chance = max(15*(distance-2), 0)
		zone = get_zone_with_miss_chance(zone, src, miss_chance, ranged_attack=1)

		if(zone && O.thrower != src)
			var/shield_check = check_shields(throw_damage, O, thrower, zone, "[O]")
			if(shield_check == PROJECTILE_FORCE_MISS)
				zone = null
			else if(shield_check)
				return

		if(!zone)
			visible_message("<span class='notice'>\The [O] misses [src] narrowly!</span>")
			return

		O.throwing = 0		//it hit, so stop moving

		var/obj/item/organ/external/affecting = get_organ(zone)
		var/hit_area = affecting.name

		src.visible_message("\red [src] has been hit in the [hit_area] by [O].")
		var/armor = run_armor_check(affecting, "melee", O.armor_penetration, "Your armor has protected your [hit_area].", "Your armor has softened hit to your [hit_area].") //I guess "melee" is the best fit here

		if(armor < 2)
			apply_damage(throw_damage, dtype, zone, armor, is_sharp(O), has_edge(O), O)

		if(ismob(O.thrower))
			var/mob/M = O.thrower
			var/client/assailant = M.client
			if(assailant)
				src.attack_log += text("\[[time_stamp()]\] <font color='orange'>Has been hit with a [O], thrown by [M.name] ([assailant.ckey])</font>")
				M.attack_log += text("\[[time_stamp()]\] <font color='red'>Hit [src.name] ([src.ckey]) with a thrown [O]</font>")
				if(!istype(src,/mob/living/simple_animal/mouse))
					msg_admin_attack("[src.name] ([src.ckey]) was hit by a [O], thrown by [M.name] ([assailant.ckey]) (<A HREF='?_src_=holder;adminplayerobservecoodjump=1;X=[src.x];Y=[src.y];Z=[src.z]'>JMP</a>)")

		//thrown weapon embedded object code.
		if(dtype == BRUTE && istype(O,/obj/item))
			var/obj/item/I = O
			if (!is_robot_module(I))
				var/sharp = is_sharp(I)
				var/damage = throw_damage
				if (armor)
					damage /= armor+1

				//blunt objects should really not be embedding in things unless a huge amount of force is involved
				var/embed_chance = sharp? damage/I.w_class : damage/(I.w_class*3)
				var/embed_threshold = sharp? 5*I.w_class : 15*I.w_class

				//Sharp objects will always embed if they do enough damage.
				//Thrown sharp objects have some momentum already and have a small chance to embed even if the damage is below the threshold
				if((sharp && prob(damage/(10*I.w_class)*100)) || (damage > embed_threshold && prob(embed_chance)))
					affecting.embed(I)

		// Begin BS12 momentum-transfer code.
		var/mass = 1.5
		if(istype(O, /obj/item))
			var/obj/item/I = O
			mass = I.w_class/THROWNOBJ_KNOCKBACK_DIVISOR
		var/momentum = speed*mass

		if(O.throw_source && momentum >= THROWNOBJ_KNOCKBACK_SPEED)
			var/dir = get_dir(O.throw_source, src)

			visible_message("\red [src] staggers under the impact!","\red You stagger under the impact!")
			src.throw_at(get_edge_target_turf(src,dir),1,momentum)

			if(!O || !src) return

			if(O.loc == src && O.sharp) //Projectile is embedded and suitable for pinning.
				var/turf/T = near_wall(dir,2)

				if(T)
					src.loc = T
					visible_message("<span class='warning'>[src] is pinned to the wall by [O]!</span>","<span class='warning'>You are pinned to the wall by [O]!</span>")
					src.anchored = 1
					src.pinned += O

/mob/living/carbon/human/embed(var/obj/O, var/def_zone=null)
	if(!def_zone) ..()

	var/obj/item/organ/external/affecting = get_organ(def_zone)
	if(affecting)
		affecting.embed(O)


/mob/living/carbon/human/proc/bloody_hands(var/mob/living/source, var/amount = 2)
	if (gloves)
		gloves.add_blood(source)
		gloves:transfer_blood = amount
		gloves:bloody_hands_mob = source
	else
		add_blood(source)
		bloody_hands = amount
		bloody_hands_mob = source
	update_inv_gloves()		//updates on-mob overlays for bloody hands and/or bloody gloves

/mob/living/carbon/human/proc/bloody_body(var/mob/living/source)
	if(wear_suit)
		wear_suit.add_blood(source)
		update_inv_wear_suit(0)
	if(w_uniform)
		w_uniform.add_blood(source)
		update_inv_w_uniform(0)

/mob/living/carbon/human/proc/handle_suit_punctures(var/damtype, var/damage, var/def_zone)

	// Tox and oxy don't matter to suits.
	if(damtype != BURN && damtype != BRUTE) return

	// The rig might soak this hit, if we're wearing one.
	if(back && istype(back,/obj/item/weapon/rig))
		var/obj/item/weapon/rig/rig = back
		rig.take_hit(damage)

	// We may also be taking a suit breach.
	if(!wear_suit) return
	if(!istype(wear_suit,/obj/item/clothing/suit/space)) return
	var/obj/item/clothing/suit/space/SS = wear_suit
	var/penetrated_dam = max(0,(damage - SS.breach_threshold))
	if(penetrated_dam) SS.create_breaches(damtype, penetrated_dam)

/mob/living/carbon/human/reagent_permeability()
	var/perm = 0

	var/list/perm_by_part = list(
		"head" = THERMAL_PROTECTION_HEAD,
		"upper_torso" = THERMAL_PROTECTION_UPPER_TORSO,
		"lower_torso" = THERMAL_PROTECTION_LOWER_TORSO,
		"legs" = THERMAL_PROTECTION_LEG_LEFT + THERMAL_PROTECTION_LEG_RIGHT,
		"feet" = THERMAL_PROTECTION_FOOT_LEFT + THERMAL_PROTECTION_FOOT_RIGHT,
		"arms" = THERMAL_PROTECTION_ARM_LEFT + THERMAL_PROTECTION_ARM_RIGHT,
		"hands" = THERMAL_PROTECTION_HAND_LEFT + THERMAL_PROTECTION_HAND_RIGHT
		)

	for(var/obj/item/clothing/C in src.get_equipped_items())
		if(C.permeability_coefficient == 1 || !C.body_parts_covered)
			continue
		if(C.body_parts_covered & HEAD)
			perm_by_part["head"] *= C.permeability_coefficient
		if(C.body_parts_covered & UPPER_TORSO)
			perm_by_part["upper_torso"] *= C.permeability_coefficient
		if(C.body_parts_covered & LOWER_TORSO)
			perm_by_part["lower_torso"] *= C.permeability_coefficient
		if(C.body_parts_covered & LEGS)
			perm_by_part["legs"] *= C.permeability_coefficient
		if(C.body_parts_covered & FEET)
			perm_by_part["feet"] *= C.permeability_coefficient
		if(C.body_parts_covered & ARMS)
			perm_by_part["arms"] *= C.permeability_coefficient
		if(C.body_parts_covered & HANDS)
			perm_by_part["hands"] *= C.permeability_coefficient

	for(var/part in perm_by_part)
		perm += perm_by_part[part]

	return perm
<|MERGE_RESOLUTION|>--- conflicted
+++ resolved
@@ -1,455 +1,451 @@
-/*
-Contains most of the procs that are called when a mob is attacked by something
-
-bullet_act
-ex_act
-meteor_act
-emp_act
-
-*/
-
-/mob/living/carbon/human/bullet_act(var/obj/item/projectile/P, var/def_zone)
-
-	def_zone = check_zone(def_zone)
-	if(!has_organ(def_zone))
-		return PROJECTILE_FORCE_MISS //if they don't have the organ in question then the projectile just passes by.
-
-	var/obj/item/organ/external/organ = get_organ()
-
-	//Shields
-	var/shield_check = check_shields(P.damage, P, null, def_zone, "the [P.name]")
-	if(shield_check)
-		if(shield_check < 0)
-			return shield_check
-		else
-			P.on_hit(src, 2, def_zone)
-			return 2
-
-	//Shrapnel
-	if(P.can_embed())
-		var/armor = getarmor_organ(organ, "bullet")
-		if(prob(20 + max(P.damage - armor, -10)))
-			var/obj/item/weapon/material/shard/shrapnel/SP = new()
-			SP.name = (P.name != "shrapnel")? "[P.name] shrapnel" : "shrapnel"
-			SP.desc = "[SP.desc] It looks like it was fired from [P.shot_from]."
-			SP.loc = organ
-			organ.embed(SP)
-
-	return (..(P , def_zone))
-
-/mob/living/carbon/human/stun_effect_act(var/stun_amount, var/agony_amount, var/def_zone)
-	var/obj/item/organ/external/affected = get_organ(check_zone(def_zone))
-	var/siemens_coeff = get_siemens_coefficient_organ(affected)
-	stun_amount *= siemens_coeff
-	agony_amount *= siemens_coeff
-
-	switch (def_zone)
-		if("head")
-			agony_amount *= 1.50
-		if("l_hand", "r_hand")
-			var/c_hand
-			if (def_zone == "l_hand")
-				c_hand = l_hand
-			else
-				c_hand = r_hand
-
-			if(c_hand && (stun_amount || agony_amount > 10))
-				msg_admin_attack("[src.name] ([src.ckey]) was disarmed by a stun effect")
-
-				drop_from_inventory(c_hand)
-				if (affected.status & ORGAN_ROBOT)
-					emote("me", 1, "drops what they were holding, their [affected.name] malfunctioning!")
-				else
-					var/emote_scream = pick("screams in pain and ", "lets out a sharp cry and ", "cries out and ")
-					emote("me", 1, "[(species && species.flags & NO_PAIN) ? "" : emote_scream ]drops what they were holding in their [affected.name]!")
-
-	..(stun_amount, agony_amount, def_zone)
-
-/mob/living/carbon/human/getarmor(var/def_zone, var/type)
-	var/armorval = 0
-	var/total = 0
-
-	if(def_zone)
-		if(isorgan(def_zone))
-			return getarmor_organ(def_zone, type)
-		var/obj/item/organ/external/affecting = get_organ(def_zone)
-		if(affecting)
-			return getarmor_organ(affecting, type)
-		//If a specific bodypart is targetted, check how that bodypart is protected and return the value.
-
-	//If you don't specify a bodypart, it checks ALL your bodyparts for protection, and averages out the values
-	for(var/organ_name in organs_by_name)
-		if (organ_name in organ_rel_size)
-			var/obj/item/organ/external/organ = organs_by_name[organ_name]
-			if(organ)
-				var/weight = organ_rel_size[organ_name]
-				armorval += getarmor_organ(organ, type) * weight
-				total += weight
-	return (armorval/max(total, 1))
-
-//this proc returns the Siemens coefficient of electrical resistivity for a particular external organ.
-/mob/living/carbon/human/proc/get_siemens_coefficient_organ(var/obj/item/organ/external/def_zone)
-	if (!def_zone)
-		return 1.0
-
-	var/siemens_coefficient = species.siemens_coefficient
-
-	var/list/clothing_items = list(head, wear_mask, wear_suit, w_uniform, gloves, shoes) // What all are we checking?
-	for(var/obj/item/clothing/C in clothing_items)
-		if(istype(C) && (C.body_parts_covered & def_zone.body_part)) // Is that body part being targeted covered?
-			siemens_coefficient *= C.siemens_coefficient
-
-	return siemens_coefficient
-
-//this proc returns the armour value for a particular external organ.
-/mob/living/carbon/human/proc/getarmor_organ(var/obj/item/organ/external/def_zone, var/type)
-	if(!type || !def_zone) return 0
-	var/protection = 0
-	var/list/protective_gear = list(head, wear_mask, wear_suit, w_uniform, gloves, shoes)
-	for(var/gear in protective_gear)
-		if(gear && istype(gear ,/obj/item/clothing))
-			var/obj/item/clothing/C = gear
-			if(istype(C) && C.body_parts_covered & def_zone.body_part)
-				protection += C.armor[type]
-	return protection
-
-/mob/living/carbon/human/proc/check_head_coverage()
-
-	var/list/body_parts = list(head, wear_mask, wear_suit, w_uniform)
-	for(var/bp in body_parts)
-		if(!bp)	continue
-		if(bp && istype(bp ,/obj/item/clothing))
-			var/obj/item/clothing/C = bp
-			if(C.body_parts_covered & HEAD)
-				return 1
-	return 0
-
-//Used to check if they can be fed food/drinks/pills
-/mob/living/carbon/human/proc/check_mouth_coverage()
-	var/list/protective_gear = list(head, wear_mask, wear_suit, w_uniform)
-	for(var/obj/item/gear in protective_gear)
-		if(istype(gear) && (gear.body_parts_covered & FACE) && !(gear.item_flags & FLEXIBLEMATERIAL))
-			return gear
-	return null
-
-/mob/living/carbon/human/proc/check_shields(var/damage = 0, var/atom/damage_source = null, var/mob/attacker = null, var/def_zone = null, var/attack_text = "the attack")
-	for(var/obj/item/shield in list(l_hand, r_hand, wear_suit))
-		if(!shield) continue
-		. = shield.handle_shield(src, damage, damage_source, attacker, def_zone, attack_text)
-		if(.) return
-	return 0
-
-/mob/living/carbon/human/emp_act(severity)
-	for(var/obj/O in src)
-		if(!O)	continue
-		O.emp_act(severity)
-	for(var/obj/item/organ/external/O  in organs)
-		O.emp_act(severity)
-		for(var/obj/item/organ/I  in O.internal_organs)
-			if(I.robotic == 0)	continue
-			I.emp_act(severity)
-	..()
-
-/mob/living/carbon/human/resolve_item_attack(obj/item/I, mob/living/user, var/target_zone)
-	if(check_attack_throat(I, user))
-		return null
-
-	if(user == src) // Attacking yourself can't miss
-		return target_zone
-
-	var/hit_zone = get_zone_with_miss_chance(target_zone, src)
-
-	if(!hit_zone)
-		visible_message("<span class='danger'>\The [user] misses [src] with \the [I]!</span>")
-		return null
-
-	if(check_shields(I.force, I, user, target_zone, "the [I.name]"))
-		return null
-
-<<<<<<< HEAD
-	var/obj/item/organ/external/affecting = get_organ(hit_zone)
-	if (!affecting || (affecting.status & ORGAN_DESTROYED) || affecting.is_stump())
-=======
-	if (!affecting || affecting.is_stump())
->>>>>>> af5b7245
-		user << "<span class='danger'>They are missing that limb!</span>"
-		return null
-
-	return hit_zone
-
-/mob/living/carbon/human/hit_with_weapon(obj/item/I, mob/living/user, var/effective_force, var/hit_zone)
-	var/obj/item/organ/external/affecting = get_organ(hit_zone)
-	if(!affecting)
-		return //should be prevented by attacked_with_item() but for sanity.
-
-	visible_message("<span class='danger'>[src] has been [I.attack_verb.len? pick(I.attack_verb) : "attacked"] in the [affecting.name] with [I.name] by [user]!</span>")
-
-	var/blocked = run_armor_check(hit_zone, "melee", I.armor_penetration, "Your armor has protected your [affecting.name].", "Your armor has softened the blow to your [affecting.name].")
-	standard_weapon_hit_effects(I, user, effective_force, blocked, hit_zone)
-
-	return blocked
-
-/mob/living/carbon/human/standard_weapon_hit_effects(obj/item/I, mob/living/user, var/effective_force, var/blocked, var/hit_zone)
-	var/obj/item/organ/external/affecting = get_organ(hit_zone)
-	if(!affecting)
-		return 0
-
-	// Handle striking to cripple.
-	if(user.a_intent == I_DISARM)
-		effective_force /= 2 //half the effective force
-		if(!..(I, effective_force, blocked, hit_zone))
-			return 0
-		
-		attack_joint(affecting, I, blocked) //but can dislocate joints
-	else if(!..())
-		return 0
-
-	if(effective_force > 10 || effective_force >= 5 && prob(33))
-		forcesay(hit_appends)	//forcesay checks stat already
-
-	if((I.damtype == BRUTE || I.damtype == HALLOSS) && prob(25 + (effective_force * 2)))
-		if(!stat)
-			if(headcheck(hit_zone))
-				//Harder to score a stun but if you do it lasts a bit longer
-				if(prob(effective_force))
-					visible_message("<span class='danger'>[src] [species.knockout_message]</span>")
-					apply_effect(20, PARALYZE, blocked)
-			else
-				//Easier to score a stun but lasts less time
-				if(prob(effective_force + 10))
-					visible_message("<span class='danger'>[src] has been knocked down!</span>")
-					apply_effect(6, WEAKEN, blocked)
-		
-		//Apply blood
-		if(!(I.flags & NOBLOODY))
-			I.add_blood(src)
-		
-		if(prob(33))
-			var/turf/location = loc
-			if(istype(location, /turf/simulated))
-				location.add_blood(src)
-			if(ishuman(user))
-				var/mob/living/carbon/human/H = user
-				if(get_dist(H, src) <= 1) //people with TK won't get smeared with blood
-					H.bloody_body(src)
-					H.bloody_hands(src)
-
-			switch(hit_zone)
-				if("head")
-					if(wear_mask)
-						wear_mask.add_blood(src)
-						update_inv_wear_mask(0)
-					if(head)
-						head.add_blood(src)
-						update_inv_head(0)
-					if(glasses && prob(33))
-						glasses.add_blood(src)
-						update_inv_glasses(0)
-				if("chest")
-					bloody_body(src)
-
-	return 1
-
-/mob/living/carbon/human/proc/attack_joint(var/obj/item/organ/external/organ, var/obj/item/W, var/blocked)
-	if(!organ || (organ.dislocated == 2) || (organ.dislocated == -1) || blocked >= 2)
-		return 0
-	if(prob(W.force / (blocked+1)))
-		visible_message("<span class='danger'>[src]'s [organ.joint] [pick("gives way","caves in","crumbles","collapses")]!</span>")
-		organ.dislocate(1)
-		return 1
-	return 0
-
-/mob/living/carbon/human/emag_act(var/remaining_charges, mob/user, var/emag_source)
-	var/obj/item/organ/external/affecting = get_organ(user.zone_sel.selecting)
-	if(!affecting || !(affecting.status & ORGAN_ROBOT))
-		user << "<span class='warning'>That limb isn't robotic.</span>"
-		return -1
-	if(affecting.sabotaged)
-		user << "<span class='warning'>[src]'s [affecting.name] is already sabotaged!</span>"
-		return -1
-	user << "<span class='notice'>You sneakily slide [emag_source] into the dataport on [src]'s [affecting.name] and short out the safeties.</span>"
-	affecting.sabotaged = 1
-	return 1
-
-//this proc handles being hit by a thrown atom
-/mob/living/carbon/human/hitby(atom/movable/AM as mob|obj,var/speed = THROWFORCE_SPEED_DIVISOR)
-	if(istype(AM,/obj/))
-		var/obj/O = AM
-
-		if(in_throw_mode && !get_active_hand() && speed <= THROWFORCE_SPEED_DIVISOR)	//empty active hand and we're in throw mode
-			if(canmove && !restrained())
-				if(isturf(O.loc))
-					put_in_active_hand(O)
-					visible_message("<span class='warning'>[src] catches [O]!</span>")
-					throw_mode_off()
-					return
-
-		var/dtype = O.damtype
-		var/throw_damage = O.throwforce*(speed/THROWFORCE_SPEED_DIVISOR)
-
-		var/zone
-		if (istype(O.thrower, /mob/living))
-			var/mob/living/L = O.thrower
-			zone = check_zone(L.zone_sel.selecting)
-		else
-			zone = ran_zone("chest",75)	//Hits a random part of the body, geared towards the chest
-
-		//check if we hit
-		var/miss_chance = 15
-		if (O.throw_source)
-			var/distance = get_dist(O.throw_source, loc)
-			miss_chance = max(15*(distance-2), 0)
-		zone = get_zone_with_miss_chance(zone, src, miss_chance, ranged_attack=1)
-
-		if(zone && O.thrower != src)
-			var/shield_check = check_shields(throw_damage, O, thrower, zone, "[O]")
-			if(shield_check == PROJECTILE_FORCE_MISS)
-				zone = null
-			else if(shield_check)
-				return
-
-		if(!zone)
-			visible_message("<span class='notice'>\The [O] misses [src] narrowly!</span>")
-			return
-
-		O.throwing = 0		//it hit, so stop moving
-
-		var/obj/item/organ/external/affecting = get_organ(zone)
-		var/hit_area = affecting.name
-
-		src.visible_message("\red [src] has been hit in the [hit_area] by [O].")
-		var/armor = run_armor_check(affecting, "melee", O.armor_penetration, "Your armor has protected your [hit_area].", "Your armor has softened hit to your [hit_area].") //I guess "melee" is the best fit here
-
-		if(armor < 2)
-			apply_damage(throw_damage, dtype, zone, armor, is_sharp(O), has_edge(O), O)
-
-		if(ismob(O.thrower))
-			var/mob/M = O.thrower
-			var/client/assailant = M.client
-			if(assailant)
-				src.attack_log += text("\[[time_stamp()]\] <font color='orange'>Has been hit with a [O], thrown by [M.name] ([assailant.ckey])</font>")
-				M.attack_log += text("\[[time_stamp()]\] <font color='red'>Hit [src.name] ([src.ckey]) with a thrown [O]</font>")
-				if(!istype(src,/mob/living/simple_animal/mouse))
-					msg_admin_attack("[src.name] ([src.ckey]) was hit by a [O], thrown by [M.name] ([assailant.ckey]) (<A HREF='?_src_=holder;adminplayerobservecoodjump=1;X=[src.x];Y=[src.y];Z=[src.z]'>JMP</a>)")
-
-		//thrown weapon embedded object code.
-		if(dtype == BRUTE && istype(O,/obj/item))
-			var/obj/item/I = O
-			if (!is_robot_module(I))
-				var/sharp = is_sharp(I)
-				var/damage = throw_damage
-				if (armor)
-					damage /= armor+1
-
-				//blunt objects should really not be embedding in things unless a huge amount of force is involved
-				var/embed_chance = sharp? damage/I.w_class : damage/(I.w_class*3)
-				var/embed_threshold = sharp? 5*I.w_class : 15*I.w_class
-
-				//Sharp objects will always embed if they do enough damage.
-				//Thrown sharp objects have some momentum already and have a small chance to embed even if the damage is below the threshold
-				if((sharp && prob(damage/(10*I.w_class)*100)) || (damage > embed_threshold && prob(embed_chance)))
-					affecting.embed(I)
-
-		// Begin BS12 momentum-transfer code.
-		var/mass = 1.5
-		if(istype(O, /obj/item))
-			var/obj/item/I = O
-			mass = I.w_class/THROWNOBJ_KNOCKBACK_DIVISOR
-		var/momentum = speed*mass
-
-		if(O.throw_source && momentum >= THROWNOBJ_KNOCKBACK_SPEED)
-			var/dir = get_dir(O.throw_source, src)
-
-			visible_message("\red [src] staggers under the impact!","\red You stagger under the impact!")
-			src.throw_at(get_edge_target_turf(src,dir),1,momentum)
-
-			if(!O || !src) return
-
-			if(O.loc == src && O.sharp) //Projectile is embedded and suitable for pinning.
-				var/turf/T = near_wall(dir,2)
-
-				if(T)
-					src.loc = T
-					visible_message("<span class='warning'>[src] is pinned to the wall by [O]!</span>","<span class='warning'>You are pinned to the wall by [O]!</span>")
-					src.anchored = 1
-					src.pinned += O
-
-/mob/living/carbon/human/embed(var/obj/O, var/def_zone=null)
-	if(!def_zone) ..()
-
-	var/obj/item/organ/external/affecting = get_organ(def_zone)
-	if(affecting)
-		affecting.embed(O)
-
-
-/mob/living/carbon/human/proc/bloody_hands(var/mob/living/source, var/amount = 2)
-	if (gloves)
-		gloves.add_blood(source)
-		gloves:transfer_blood = amount
-		gloves:bloody_hands_mob = source
-	else
-		add_blood(source)
-		bloody_hands = amount
-		bloody_hands_mob = source
-	update_inv_gloves()		//updates on-mob overlays for bloody hands and/or bloody gloves
-
-/mob/living/carbon/human/proc/bloody_body(var/mob/living/source)
-	if(wear_suit)
-		wear_suit.add_blood(source)
-		update_inv_wear_suit(0)
-	if(w_uniform)
-		w_uniform.add_blood(source)
-		update_inv_w_uniform(0)
-
-/mob/living/carbon/human/proc/handle_suit_punctures(var/damtype, var/damage, var/def_zone)
-
-	// Tox and oxy don't matter to suits.
-	if(damtype != BURN && damtype != BRUTE) return
-
-	// The rig might soak this hit, if we're wearing one.
-	if(back && istype(back,/obj/item/weapon/rig))
-		var/obj/item/weapon/rig/rig = back
-		rig.take_hit(damage)
-
-	// We may also be taking a suit breach.
-	if(!wear_suit) return
-	if(!istype(wear_suit,/obj/item/clothing/suit/space)) return
-	var/obj/item/clothing/suit/space/SS = wear_suit
-	var/penetrated_dam = max(0,(damage - SS.breach_threshold))
-	if(penetrated_dam) SS.create_breaches(damtype, penetrated_dam)
-
-/mob/living/carbon/human/reagent_permeability()
-	var/perm = 0
-
-	var/list/perm_by_part = list(
-		"head" = THERMAL_PROTECTION_HEAD,
-		"upper_torso" = THERMAL_PROTECTION_UPPER_TORSO,
-		"lower_torso" = THERMAL_PROTECTION_LOWER_TORSO,
-		"legs" = THERMAL_PROTECTION_LEG_LEFT + THERMAL_PROTECTION_LEG_RIGHT,
-		"feet" = THERMAL_PROTECTION_FOOT_LEFT + THERMAL_PROTECTION_FOOT_RIGHT,
-		"arms" = THERMAL_PROTECTION_ARM_LEFT + THERMAL_PROTECTION_ARM_RIGHT,
-		"hands" = THERMAL_PROTECTION_HAND_LEFT + THERMAL_PROTECTION_HAND_RIGHT
-		)
-
-	for(var/obj/item/clothing/C in src.get_equipped_items())
-		if(C.permeability_coefficient == 1 || !C.body_parts_covered)
-			continue
-		if(C.body_parts_covered & HEAD)
-			perm_by_part["head"] *= C.permeability_coefficient
-		if(C.body_parts_covered & UPPER_TORSO)
-			perm_by_part["upper_torso"] *= C.permeability_coefficient
-		if(C.body_parts_covered & LOWER_TORSO)
-			perm_by_part["lower_torso"] *= C.permeability_coefficient
-		if(C.body_parts_covered & LEGS)
-			perm_by_part["legs"] *= C.permeability_coefficient
-		if(C.body_parts_covered & FEET)
-			perm_by_part["feet"] *= C.permeability_coefficient
-		if(C.body_parts_covered & ARMS)
-			perm_by_part["arms"] *= C.permeability_coefficient
-		if(C.body_parts_covered & HANDS)
-			perm_by_part["hands"] *= C.permeability_coefficient
-
-	for(var/part in perm_by_part)
-		perm += perm_by_part[part]
-
-	return perm
+/*
+Contains most of the procs that are called when a mob is attacked by something
+
+bullet_act
+ex_act
+meteor_act
+emp_act
+
+*/
+
+/mob/living/carbon/human/bullet_act(var/obj/item/projectile/P, var/def_zone)
+
+	def_zone = check_zone(def_zone)
+	if(!has_organ(def_zone))
+		return PROJECTILE_FORCE_MISS //if they don't have the organ in question then the projectile just passes by.
+
+	var/obj/item/organ/external/organ = get_organ()
+
+	//Shields
+	var/shield_check = check_shields(P.damage, P, null, def_zone, "the [P.name]")
+	if(shield_check)
+		if(shield_check < 0)
+			return shield_check
+		else
+			P.on_hit(src, 2, def_zone)
+			return 2
+
+	//Shrapnel
+	if(P.can_embed())
+		var/armor = getarmor_organ(organ, "bullet")
+		if(prob(20 + max(P.damage - armor, -10)))
+			var/obj/item/weapon/material/shard/shrapnel/SP = new()
+			SP.name = (P.name != "shrapnel")? "[P.name] shrapnel" : "shrapnel"
+			SP.desc = "[SP.desc] It looks like it was fired from [P.shot_from]."
+			SP.loc = organ
+			organ.embed(SP)
+
+	return (..(P , def_zone))
+
+/mob/living/carbon/human/stun_effect_act(var/stun_amount, var/agony_amount, var/def_zone)
+	var/obj/item/organ/external/affected = get_organ(check_zone(def_zone))
+	var/siemens_coeff = get_siemens_coefficient_organ(affected)
+	stun_amount *= siemens_coeff
+	agony_amount *= siemens_coeff
+
+	switch (def_zone)
+		if("head")
+			agony_amount *= 1.50
+		if("l_hand", "r_hand")
+			var/c_hand
+			if (def_zone == "l_hand")
+				c_hand = l_hand
+			else
+				c_hand = r_hand
+
+			if(c_hand && (stun_amount || agony_amount > 10))
+				msg_admin_attack("[src.name] ([src.ckey]) was disarmed by a stun effect")
+
+				drop_from_inventory(c_hand)
+				if (affected.status & ORGAN_ROBOT)
+					emote("me", 1, "drops what they were holding, their [affected.name] malfunctioning!")
+				else
+					var/emote_scream = pick("screams in pain and ", "lets out a sharp cry and ", "cries out and ")
+					emote("me", 1, "[(species && species.flags & NO_PAIN) ? "" : emote_scream ]drops what they were holding in their [affected.name]!")
+
+	..(stun_amount, agony_amount, def_zone)
+
+/mob/living/carbon/human/getarmor(var/def_zone, var/type)
+	var/armorval = 0
+	var/total = 0
+
+	if(def_zone)
+		if(isorgan(def_zone))
+			return getarmor_organ(def_zone, type)
+		var/obj/item/organ/external/affecting = get_organ(def_zone)
+		if(affecting)
+			return getarmor_organ(affecting, type)
+		//If a specific bodypart is targetted, check how that bodypart is protected and return the value.
+
+	//If you don't specify a bodypart, it checks ALL your bodyparts for protection, and averages out the values
+	for(var/organ_name in organs_by_name)
+		if (organ_name in organ_rel_size)
+			var/obj/item/organ/external/organ = organs_by_name[organ_name]
+			if(organ)
+				var/weight = organ_rel_size[organ_name]
+				armorval += getarmor_organ(organ, type) * weight
+				total += weight
+	return (armorval/max(total, 1))
+
+//this proc returns the Siemens coefficient of electrical resistivity for a particular external organ.
+/mob/living/carbon/human/proc/get_siemens_coefficient_organ(var/obj/item/organ/external/def_zone)
+	if (!def_zone)
+		return 1.0
+
+	var/siemens_coefficient = species.siemens_coefficient
+
+	var/list/clothing_items = list(head, wear_mask, wear_suit, w_uniform, gloves, shoes) // What all are we checking?
+	for(var/obj/item/clothing/C in clothing_items)
+		if(istype(C) && (C.body_parts_covered & def_zone.body_part)) // Is that body part being targeted covered?
+			siemens_coefficient *= C.siemens_coefficient
+
+	return siemens_coefficient
+
+//this proc returns the armour value for a particular external organ.
+/mob/living/carbon/human/proc/getarmor_organ(var/obj/item/organ/external/def_zone, var/type)
+	if(!type || !def_zone) return 0
+	var/protection = 0
+	var/list/protective_gear = list(head, wear_mask, wear_suit, w_uniform, gloves, shoes)
+	for(var/gear in protective_gear)
+		if(gear && istype(gear ,/obj/item/clothing))
+			var/obj/item/clothing/C = gear
+			if(istype(C) && C.body_parts_covered & def_zone.body_part)
+				protection += C.armor[type]
+	return protection
+
+/mob/living/carbon/human/proc/check_head_coverage()
+
+	var/list/body_parts = list(head, wear_mask, wear_suit, w_uniform)
+	for(var/bp in body_parts)
+		if(!bp)	continue
+		if(bp && istype(bp ,/obj/item/clothing))
+			var/obj/item/clothing/C = bp
+			if(C.body_parts_covered & HEAD)
+				return 1
+	return 0
+
+//Used to check if they can be fed food/drinks/pills
+/mob/living/carbon/human/proc/check_mouth_coverage()
+	var/list/protective_gear = list(head, wear_mask, wear_suit, w_uniform)
+	for(var/obj/item/gear in protective_gear)
+		if(istype(gear) && (gear.body_parts_covered & FACE) && !(gear.item_flags & FLEXIBLEMATERIAL))
+			return gear
+	return null
+
+/mob/living/carbon/human/proc/check_shields(var/damage = 0, var/atom/damage_source = null, var/mob/attacker = null, var/def_zone = null, var/attack_text = "the attack")
+	for(var/obj/item/shield in list(l_hand, r_hand, wear_suit))
+		if(!shield) continue
+		. = shield.handle_shield(src, damage, damage_source, attacker, def_zone, attack_text)
+		if(.) return
+	return 0
+
+/mob/living/carbon/human/emp_act(severity)
+	for(var/obj/O in src)
+		if(!O)	continue
+		O.emp_act(severity)
+	for(var/obj/item/organ/external/O  in organs)
+		O.emp_act(severity)
+		for(var/obj/item/organ/I  in O.internal_organs)
+			if(I.robotic == 0)	continue
+			I.emp_act(severity)
+	..()
+
+/mob/living/carbon/human/resolve_item_attack(obj/item/I, mob/living/user, var/target_zone)
+	if(check_attack_throat(I, user))
+		return null
+
+	if(user == src) // Attacking yourself can't miss
+		return target_zone
+
+	var/hit_zone = get_zone_with_miss_chance(target_zone, src)
+
+	if(!hit_zone)
+		visible_message("<span class='danger'>\The [user] misses [src] with \the [I]!</span>")
+		return null
+
+	if(check_shields(I.force, I, user, target_zone, "the [I.name]"))
+		return null
+
+	var/obj/item/organ/external/affecting = get_organ(hit_zone)
+	if (!affecting || affecting.is_stump())
+		user << "<span class='danger'>They are missing that limb!</span>"
+		return null
+
+	return hit_zone
+
+/mob/living/carbon/human/hit_with_weapon(obj/item/I, mob/living/user, var/effective_force, var/hit_zone)
+	var/obj/item/organ/external/affecting = get_organ(hit_zone)
+	if(!affecting)
+		return //should be prevented by attacked_with_item() but for sanity.
+
+	visible_message("<span class='danger'>[src] has been [I.attack_verb.len? pick(I.attack_verb) : "attacked"] in the [affecting.name] with [I.name] by [user]!</span>")
+
+	var/blocked = run_armor_check(hit_zone, "melee", I.armor_penetration, "Your armor has protected your [affecting.name].", "Your armor has softened the blow to your [affecting.name].")
+	standard_weapon_hit_effects(I, user, effective_force, blocked, hit_zone)
+
+	return blocked
+
+/mob/living/carbon/human/standard_weapon_hit_effects(obj/item/I, mob/living/user, var/effective_force, var/blocked, var/hit_zone)
+	var/obj/item/organ/external/affecting = get_organ(hit_zone)
+	if(!affecting)
+		return 0
+
+	// Handle striking to cripple.
+	if(user.a_intent == I_DISARM)
+		effective_force /= 2 //half the effective force
+		if(!..(I, effective_force, blocked, hit_zone))
+			return 0
+
+		attack_joint(affecting, I, blocked) //but can dislocate joints
+	else if(!..())
+		return 0
+
+	if(effective_force > 10 || effective_force >= 5 && prob(33))
+		forcesay(hit_appends)	//forcesay checks stat already
+
+	if((I.damtype == BRUTE || I.damtype == HALLOSS) && prob(25 + (effective_force * 2)))
+		if(!stat)
+			if(headcheck(hit_zone))
+				//Harder to score a stun but if you do it lasts a bit longer
+				if(prob(effective_force))
+					visible_message("<span class='danger'>[src] [species.knockout_message]</span>")
+					apply_effect(20, PARALYZE, blocked)
+			else
+				//Easier to score a stun but lasts less time
+				if(prob(effective_force + 10))
+					visible_message("<span class='danger'>[src] has been knocked down!</span>")
+					apply_effect(6, WEAKEN, blocked)
+
+		//Apply blood
+		if(!(I.flags & NOBLOODY))
+			I.add_blood(src)
+
+		if(prob(33))
+			var/turf/location = loc
+			if(istype(location, /turf/simulated))
+				location.add_blood(src)
+			if(ishuman(user))
+				var/mob/living/carbon/human/H = user
+				if(get_dist(H, src) <= 1) //people with TK won't get smeared with blood
+					H.bloody_body(src)
+					H.bloody_hands(src)
+
+			switch(hit_zone)
+				if("head")
+					if(wear_mask)
+						wear_mask.add_blood(src)
+						update_inv_wear_mask(0)
+					if(head)
+						head.add_blood(src)
+						update_inv_head(0)
+					if(glasses && prob(33))
+						glasses.add_blood(src)
+						update_inv_glasses(0)
+				if("chest")
+					bloody_body(src)
+
+	return 1
+
+/mob/living/carbon/human/proc/attack_joint(var/obj/item/organ/external/organ, var/obj/item/W, var/blocked)
+	if(!organ || (organ.dislocated == 2) || (organ.dislocated == -1) || blocked >= 2)
+		return 0
+	if(prob(W.force / (blocked+1)))
+		visible_message("<span class='danger'>[src]'s [organ.joint] [pick("gives way","caves in","crumbles","collapses")]!</span>")
+		organ.dislocate(1)
+		return 1
+	return 0
+
+/mob/living/carbon/human/emag_act(var/remaining_charges, mob/user, var/emag_source)
+	var/obj/item/organ/external/affecting = get_organ(user.zone_sel.selecting)
+	if(!affecting || !(affecting.status & ORGAN_ROBOT))
+		user << "<span class='warning'>That limb isn't robotic.</span>"
+		return -1
+	if(affecting.sabotaged)
+		user << "<span class='warning'>[src]'s [affecting.name] is already sabotaged!</span>"
+		return -1
+	user << "<span class='notice'>You sneakily slide [emag_source] into the dataport on [src]'s [affecting.name] and short out the safeties.</span>"
+	affecting.sabotaged = 1
+	return 1
+
+//this proc handles being hit by a thrown atom
+/mob/living/carbon/human/hitby(atom/movable/AM as mob|obj,var/speed = THROWFORCE_SPEED_DIVISOR)
+	if(istype(AM,/obj/))
+		var/obj/O = AM
+
+		if(in_throw_mode && !get_active_hand() && speed <= THROWFORCE_SPEED_DIVISOR)	//empty active hand and we're in throw mode
+			if(canmove && !restrained())
+				if(isturf(O.loc))
+					put_in_active_hand(O)
+					visible_message("<span class='warning'>[src] catches [O]!</span>")
+					throw_mode_off()
+					return
+
+		var/dtype = O.damtype
+		var/throw_damage = O.throwforce*(speed/THROWFORCE_SPEED_DIVISOR)
+
+		var/zone
+		if (istype(O.thrower, /mob/living))
+			var/mob/living/L = O.thrower
+			zone = check_zone(L.zone_sel.selecting)
+		else
+			zone = ran_zone("chest",75)	//Hits a random part of the body, geared towards the chest
+
+		//check if we hit
+		var/miss_chance = 15
+		if (O.throw_source)
+			var/distance = get_dist(O.throw_source, loc)
+			miss_chance = max(15*(distance-2), 0)
+		zone = get_zone_with_miss_chance(zone, src, miss_chance, ranged_attack=1)
+
+		if(zone && O.thrower != src)
+			var/shield_check = check_shields(throw_damage, O, thrower, zone, "[O]")
+			if(shield_check == PROJECTILE_FORCE_MISS)
+				zone = null
+			else if(shield_check)
+				return
+
+		if(!zone)
+			visible_message("<span class='notice'>\The [O] misses [src] narrowly!</span>")
+			return
+
+		O.throwing = 0		//it hit, so stop moving
+
+		var/obj/item/organ/external/affecting = get_organ(zone)
+		var/hit_area = affecting.name
+
+		src.visible_message("\red [src] has been hit in the [hit_area] by [O].")
+		var/armor = run_armor_check(affecting, "melee", O.armor_penetration, "Your armor has protected your [hit_area].", "Your armor has softened hit to your [hit_area].") //I guess "melee" is the best fit here
+
+		if(armor < 2)
+			apply_damage(throw_damage, dtype, zone, armor, is_sharp(O), has_edge(O), O)
+
+		if(ismob(O.thrower))
+			var/mob/M = O.thrower
+			var/client/assailant = M.client
+			if(assailant)
+				src.attack_log += text("\[[time_stamp()]\] <font color='orange'>Has been hit with a [O], thrown by [M.name] ([assailant.ckey])</font>")
+				M.attack_log += text("\[[time_stamp()]\] <font color='red'>Hit [src.name] ([src.ckey]) with a thrown [O]</font>")
+				if(!istype(src,/mob/living/simple_animal/mouse))
+					msg_admin_attack("[src.name] ([src.ckey]) was hit by a [O], thrown by [M.name] ([assailant.ckey]) (<A HREF='?_src_=holder;adminplayerobservecoodjump=1;X=[src.x];Y=[src.y];Z=[src.z]'>JMP</a>)")
+
+		//thrown weapon embedded object code.
+		if(dtype == BRUTE && istype(O,/obj/item))
+			var/obj/item/I = O
+			if (!is_robot_module(I))
+				var/sharp = is_sharp(I)
+				var/damage = throw_damage
+				if (armor)
+					damage /= armor+1
+
+				//blunt objects should really not be embedding in things unless a huge amount of force is involved
+				var/embed_chance = sharp? damage/I.w_class : damage/(I.w_class*3)
+				var/embed_threshold = sharp? 5*I.w_class : 15*I.w_class
+
+				//Sharp objects will always embed if they do enough damage.
+				//Thrown sharp objects have some momentum already and have a small chance to embed even if the damage is below the threshold
+				if((sharp && prob(damage/(10*I.w_class)*100)) || (damage > embed_threshold && prob(embed_chance)))
+					affecting.embed(I)
+
+		// Begin BS12 momentum-transfer code.
+		var/mass = 1.5
+		if(istype(O, /obj/item))
+			var/obj/item/I = O
+			mass = I.w_class/THROWNOBJ_KNOCKBACK_DIVISOR
+		var/momentum = speed*mass
+
+		if(O.throw_source && momentum >= THROWNOBJ_KNOCKBACK_SPEED)
+			var/dir = get_dir(O.throw_source, src)
+
+			visible_message("\red [src] staggers under the impact!","\red You stagger under the impact!")
+			src.throw_at(get_edge_target_turf(src,dir),1,momentum)
+
+			if(!O || !src) return
+
+			if(O.loc == src && O.sharp) //Projectile is embedded and suitable for pinning.
+				var/turf/T = near_wall(dir,2)
+
+				if(T)
+					src.loc = T
+					visible_message("<span class='warning'>[src] is pinned to the wall by [O]!</span>","<span class='warning'>You are pinned to the wall by [O]!</span>")
+					src.anchored = 1
+					src.pinned += O
+
+/mob/living/carbon/human/embed(var/obj/O, var/def_zone=null)
+	if(!def_zone) ..()
+
+	var/obj/item/organ/external/affecting = get_organ(def_zone)
+	if(affecting)
+		affecting.embed(O)
+
+
+/mob/living/carbon/human/proc/bloody_hands(var/mob/living/source, var/amount = 2)
+	if (gloves)
+		gloves.add_blood(source)
+		gloves:transfer_blood = amount
+		gloves:bloody_hands_mob = source
+	else
+		add_blood(source)
+		bloody_hands = amount
+		bloody_hands_mob = source
+	update_inv_gloves()		//updates on-mob overlays for bloody hands and/or bloody gloves
+
+/mob/living/carbon/human/proc/bloody_body(var/mob/living/source)
+	if(wear_suit)
+		wear_suit.add_blood(source)
+		update_inv_wear_suit(0)
+	if(w_uniform)
+		w_uniform.add_blood(source)
+		update_inv_w_uniform(0)
+
+/mob/living/carbon/human/proc/handle_suit_punctures(var/damtype, var/damage, var/def_zone)
+
+	// Tox and oxy don't matter to suits.
+	if(damtype != BURN && damtype != BRUTE) return
+
+	// The rig might soak this hit, if we're wearing one.
+	if(back && istype(back,/obj/item/weapon/rig))
+		var/obj/item/weapon/rig/rig = back
+		rig.take_hit(damage)
+
+	// We may also be taking a suit breach.
+	if(!wear_suit) return
+	if(!istype(wear_suit,/obj/item/clothing/suit/space)) return
+	var/obj/item/clothing/suit/space/SS = wear_suit
+	var/penetrated_dam = max(0,(damage - SS.breach_threshold))
+	if(penetrated_dam) SS.create_breaches(damtype, penetrated_dam)
+
+/mob/living/carbon/human/reagent_permeability()
+	var/perm = 0
+
+	var/list/perm_by_part = list(
+		"head" = THERMAL_PROTECTION_HEAD,
+		"upper_torso" = THERMAL_PROTECTION_UPPER_TORSO,
+		"lower_torso" = THERMAL_PROTECTION_LOWER_TORSO,
+		"legs" = THERMAL_PROTECTION_LEG_LEFT + THERMAL_PROTECTION_LEG_RIGHT,
+		"feet" = THERMAL_PROTECTION_FOOT_LEFT + THERMAL_PROTECTION_FOOT_RIGHT,
+		"arms" = THERMAL_PROTECTION_ARM_LEFT + THERMAL_PROTECTION_ARM_RIGHT,
+		"hands" = THERMAL_PROTECTION_HAND_LEFT + THERMAL_PROTECTION_HAND_RIGHT
+		)
+
+	for(var/obj/item/clothing/C in src.get_equipped_items())
+		if(C.permeability_coefficient == 1 || !C.body_parts_covered)
+			continue
+		if(C.body_parts_covered & HEAD)
+			perm_by_part["head"] *= C.permeability_coefficient
+		if(C.body_parts_covered & UPPER_TORSO)
+			perm_by_part["upper_torso"] *= C.permeability_coefficient
+		if(C.body_parts_covered & LOWER_TORSO)
+			perm_by_part["lower_torso"] *= C.permeability_coefficient
+		if(C.body_parts_covered & LEGS)
+			perm_by_part["legs"] *= C.permeability_coefficient
+		if(C.body_parts_covered & FEET)
+			perm_by_part["feet"] *= C.permeability_coefficient
+		if(C.body_parts_covered & ARMS)
+			perm_by_part["arms"] *= C.permeability_coefficient
+		if(C.body_parts_covered & HANDS)
+			perm_by_part["hands"] *= C.permeability_coefficient
+
+	for(var/part in perm_by_part)
+		perm += perm_by_part[part]
+
+	return perm