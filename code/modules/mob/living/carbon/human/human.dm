--- conflicted
+++ resolved
@@ -1,1492 +1,1461 @@
-/mob/living/carbon/human
-	name = "unknown"
-	real_name = "unknown"
-	voice_name = "unknown"
-	icon = 'icons/mob/human.dmi'
-	icon_state = "body_m_s"
-
-	var/list/hud_list[10]
-	var/embedded_flag	  //To check if we've need to roll for damage on movement while an item is imbedded in us.
-	var/obj/item/weapon/rig/wearing_rig // This is very not good, but it's much much better than calling get_rig() every update_canmove() call.
-
-/mob/living/carbon/human/New(var/new_loc, var/new_species = null)
-
-	if(!dna)
-		dna = new /datum/dna(null)
-		// Species name is handled by set_species()
-
-	if(!species)
-		if(new_species)
-			set_species(new_species,1)
-		else
-			set_species()
-
-	if(species)
-		real_name = species.get_random_name(gender)
-		name = real_name
-		if(mind)
-			mind.name = real_name
-
-	hud_list[HEALTH_HUD]      = new /image/hud_overlay('icons/mob/hud_med.dmi', src, "100")
-	hud_list[STATUS_HUD]      = new /image/hud_overlay('icons/mob/hud.dmi', src, "hudhealthy")
-	hud_list[LIFE_HUD]	      = new /image/hud_overlay('icons/mob/hud.dmi', src, "hudhealthy")
-	hud_list[ID_HUD]          = new /image/hud_overlay('icons/mob/hud.dmi', src, "hudunknown")
-	hud_list[WANTED_HUD]      = new /image/hud_overlay('icons/mob/hud.dmi', src, "hudblank")
-	hud_list[IMPLOYAL_HUD]    = new /image/hud_overlay('icons/mob/hud.dmi', src, "hudblank")
-	hud_list[IMPCHEM_HUD]     = new /image/hud_overlay('icons/mob/hud.dmi', src, "hudblank")
-	hud_list[IMPTRACK_HUD]    = new /image/hud_overlay('icons/mob/hud.dmi', src, "hudblank")
-	hud_list[SPECIALROLE_HUD] = new /image/hud_overlay('icons/mob/hud.dmi', src, "hudblank")
-	hud_list[STATUS_HUD_OOC]  = new /image/hud_overlay('icons/mob/hud.dmi', src, "hudhealthy")
-
-	human_mob_list |= src
-	..()
-
-	if(dna)
-		dna.ready_dna(src)
-		dna.real_name = real_name
-		sync_organ_dna()
-	make_blood()
-
-/mob/living/carbon/human/Destroy()
-	human_mob_list -= src
-	for(var/organ in organs)
-		qdel(organ)
-	return ..()
-
-/mob/living/carbon/human/Stat()
-	. = ..()
-	if(statpanel("Status"))
-		stat("Intent:", "[a_intent]")
-		stat("Move Mode:", "[m_intent]")
-		if(emergency_shuttle)
-			var/eta_status = emergency_shuttle.get_status_panel_eta()
-			if(eta_status)
-				stat(null, eta_status)
-
-		if (istype(internal))
-			if (!internal.air_contents)
-				qdel(internal)
-			else
-				stat("Internal Atmosphere Info", internal.name)
-				stat("Tank Pressure", internal.air_contents.return_pressure())
-				stat("Distribution Pressure", internal.distribute_pressure)
-
-		var/obj/item/organ/internal/xenos/plasmavessel/P = internal_organs_by_name[BP_PLASMA]
-		if(P)
-			stat(null, "Phoron Stored: [P.stored_plasma]/[P.max_plasma]")
-
-		if(back && istype(back,/obj/item/weapon/rig))
-			var/obj/item/weapon/rig/suit = back
-			var/cell_status = "ERROR"
-			if(suit.cell) cell_status = "[suit.cell.charge]/[suit.cell.maxcharge]"
-			stat(null, "Suit charge: [cell_status]")
-
-		if(mind)
-			if(mind.changeling)
-				stat("Chemical Storage", mind.changeling.chem_charges)
-				stat("Genetic Damage Time", mind.changeling.geneticdamage)
-
-/mob/living/carbon/human/ex_act(severity)
-	if(!blinded)
-		flash_eyes()
-
-	var/b_loss = null
-	var/f_loss = null
-	switch (severity)
-		if (1.0)
-			b_loss = 400
-			f_loss = 100
-			if (!prob(getarmor(null, "bomb")))
-				gib()
-				return
-			else
-				var/atom/target = get_edge_target_turf(src, get_dir(src, get_step_away(src, src)))
-				throw_at(target, 200, 4)
-			//return
-//				var/atom/target = get_edge_target_turf(user, get_dir(src, get_step_away(user, src)))
-				//user.throw_at(target, 200, 4)
-
-		if (2.0)
-			b_loss = 60
-			f_loss = 60
-
-			if (!istype(l_ear, /obj/item/clothing/ears/earmuffs) && !istype(r_ear, /obj/item/clothing/ears/earmuffs))
-				ear_damage += 30
-				ear_deaf += 120
-			if (prob(70))
-				Paralyse(10)
-
-		if(3.0)
-			b_loss = 30
-			if (!istype(l_ear, /obj/item/clothing/ears/earmuffs) && !istype(r_ear, /obj/item/clothing/ears/earmuffs))
-				ear_damage += 15
-				ear_deaf += 60
-			if (prob(50))
-				Paralyse(10)
-
-	// factor in armour
-	var/protection = blocked_mult(getarmor(null, "bomb"))
-	b_loss *= protection
-	f_loss *= protection
-
-	var/update = 0
-
-	// focus most of the blast on one organ
-	var/obj/item/organ/external/take_blast = pick(organs)
-	update |= take_blast.take_damage(b_loss * 0.7, f_loss * 0.7, used_weapon = "Explosive blast")
-
-	// distribute the remaining 30% on all limbs equally (including the one already dealt damage)
-	b_loss *= 0.3
-	f_loss *= 0.3
-
-	var/weapon_message = "Explosive Blast"
-
-	for(var/obj/item/organ/external/temp in organs)
-		switch(temp.organ_tag)
-			if(BP_HEAD)
-				update |= temp.take_damage(b_loss * 0.2, f_loss * 0.2, used_weapon = weapon_message)
-			if(BP_CHEST)
-				update |= temp.take_damage(b_loss * 0.4, f_loss * 0.4, used_weapon = weapon_message)
-			else
-				update |= temp.take_damage(b_loss * 0.05, f_loss * 0.05, used_weapon = weapon_message)
-	if(update)	UpdateDamageIcon()
-
-/mob/living/carbon/human/proc/implant_loyalty(mob/living/carbon/human/M, override = FALSE) // Won't override by default.
-	if(!config.use_loyalty_implants && !override) return // Nuh-uh.
-
-	var/obj/item/weapon/implant/loyalty/L = new/obj/item/weapon/implant/loyalty(M)
-	L.imp_in = M
-	L.implanted = 1
-	var/obj/item/organ/external/affected = M.organs_by_name[BP_HEAD]
-	affected.implants += L
-	L.part = affected
-	L.implanted(src)
-
-/mob/living/carbon/human/proc/is_loyalty_implanted(mob/living/carbon/human/M)
-	for(var/L in M.contents)
-		if(istype(L, /obj/item/weapon/implant/loyalty))
-			for(var/obj/item/organ/external/O in M.organs)
-				if(L in O.implants)
-					return 1
-	return 0
-
-/mob/living/carbon/human/restrained()
-	if (handcuffed)
-		return 1
-	if (istype(wear_suit, /obj/item/clothing/suit/straight_jacket))
-		return 1
-	return 0
-
-/mob/living/carbon/human/var/co2overloadtime = null
-/mob/living/carbon/human/var/temperature_resistance = T0C+75
-
-
-/mob/living/carbon/human/show_inv(mob/user as mob)
-	if(user.incapacitated()  || !user.Adjacent(src))
-		return
-
-	var/obj/item/clothing/under/suit = null
-	if (istype(w_uniform, /obj/item/clothing/under))
-		suit = w_uniform
-
-	user.set_machine(src)
-	var/dat = "<B><HR><FONT size=3>[name]</FONT></B><BR><HR>"
-
-	for(var/entry in species.hud.gear)
-		var/list/slot_ref = species.hud.gear[entry]
-		if((slot_ref["slot"] in list(slot_l_store, slot_r_store)))
-			continue
-		var/obj/item/thing_in_slot = get_equipped_item(slot_ref["slot"])
-		dat += "<BR><B>[slot_ref["name"]]:</b> <a href='?src=\ref[src];item=[slot_ref["slot"]]'>[istype(thing_in_slot) ? thing_in_slot : "nothing"]</a>"
-
-	dat += "<BR><HR>"
-
-	if(species.hud.has_hands)
-		dat += "<BR><b>Left hand:</b> <A href='?src=\ref[src];item=[slot_l_hand]'>[istype(l_hand) ? l_hand : "nothing"]</A>"
-		dat += "<BR><b>Right hand:</b> <A href='?src=\ref[src];item=[slot_r_hand]'>[istype(r_hand) ? r_hand : "nothing"]</A>"
-
-	if(suit)
-		dat += "<BR><b>Pockets:</b> <A href='?src=\ref[src];item=pockets'>Empty or Place Item</A>"
-
-	// Do they get an option to set internals?
-	if(istype(wear_mask, /obj/item/clothing/mask) || istype(head, /obj/item/clothing/head/helmet/space))
-		if(istype(back, /obj/item/weapon/tank) || istype(belt, /obj/item/weapon/tank) || istype(s_store, /obj/item/weapon/tank))
-			dat += "<BR><A href='?src=\ref[src];item=internals'>Toggle internals.</A>"
-
-	// Other incidentals.
-	if(istype(suit) && suit.has_sensor == 1)
-		dat += "<BR><A href='?src=\ref[src];item=sensors'>Set sensors</A>"
-	if(handcuffed)
-		dat += "<BR><A href='?src=\ref[src];item=[slot_handcuffed]'>Handcuffed</A>"
-	if(legcuffed)
-		dat += "<BR><A href='?src=\ref[src];item=[slot_legcuffed]'>Legcuffed</A>"
-
-	if(suit && suit.accessories.len)
-		dat += "<BR><A href='?src=\ref[src];item=tie'>Remove accessory</A>"
-	dat += "<BR><A href='?src=\ref[src];item=splints'>Remove splints</A>"
-	dat += "<BR><A href='?src=\ref[src];refresh=1'>Refresh</A>"
-	dat += "<BR><A href='?src=\ref[user];mach_close=mob[name]'>Close</A>"
-
-	user << browse(dat, text("window=mob[name];size=340x540"))
-	onclose(user, "mob[name]")
-	return
-
-// called when something steps onto a human
-// this handles mulebots and vehicles
-/mob/living/carbon/human/Crossed(var/atom/movable/AM)
-	if(istype(AM, /obj/machinery/bot/mulebot))
-		var/obj/machinery/bot/mulebot/MB = AM
-		MB.RunOver(src)
-
-	if(istype(AM, /obj/vehicle))
-		var/obj/vehicle/V = AM
-		V.RunOver(src)
-
-// Get rank from ID, ID inside PDA, PDA, ID in wallet, etc.
-/mob/living/carbon/human/proc/get_authentification_rank(var/if_no_id = "No id", var/if_no_job = "No job")
-	var/obj/item/device/pda/pda = wear_id
-	if (istype(pda))
-		if (pda.id)
-			return pda.id.rank
-		else
-			return pda.ownrank
-	else
-		var/obj/item/weapon/card/id/id = get_idcard()
-		if(id)
-			return id.rank ? id.rank : if_no_job
-		else
-			return if_no_id
-
-//gets assignment from ID or ID inside PDA or PDA itself
-//Useful when player do something with computers
-/mob/living/carbon/human/proc/get_assignment(var/if_no_id = "No id", var/if_no_job = "No job")
-	var/obj/item/device/pda/pda = wear_id
-	if (istype(pda))
-		if (pda.id)
-			return pda.id.assignment
-		else
-			return pda.ownjob
-	else
-		var/obj/item/weapon/card/id/id = get_idcard()
-		if(id)
-			return id.assignment ? id.assignment : if_no_job
-		else
-			return if_no_id
-
-//gets name from ID or ID inside PDA or PDA itself
-//Useful when player do something with computers
-/mob/living/carbon/human/proc/get_authentification_name(var/if_no_id = "Unknown")
-	var/obj/item/device/pda/pda = wear_id
-	if (istype(pda))
-		if (pda.id)
-			return pda.id.registered_name
-		else
-			return pda.owner
-	else
-		var/obj/item/weapon/card/id/id = get_idcard()
-		if(id)
-			return id.registered_name
-		else
-			return if_no_id
-
-//repurposed proc. Now it combines get_id_name() and get_face_name() to determine a mob's name variable. Made into a seperate proc as it'll be useful elsewhere
-/mob/living/carbon/human/proc/get_visible_name()
-	if( wear_mask && (wear_mask.flags_inv&HIDEFACE) )	//Wearing a mask which hides our face, use id-name if possible
-		return get_id_name("Unknown")
-	if( head && (head.flags_inv&HIDEFACE) )
-		return get_id_name("Unknown")		//Likewise for hats
-	var/face_name = get_face_name()
-	var/id_name = get_id_name("")
-	if(id_name && (id_name != face_name))
-		return "[face_name] (as [id_name])"
-	return face_name
-
-//Returns "Unknown" if facially disfigured and real_name if not. Useful for setting name when polyacided or when updating a human's name variable
-/mob/living/carbon/human/proc/get_face_name()
-	var/obj/item/organ/external/head = get_organ(BP_HEAD)
-	if(!head || head.disfigured || head.is_stump() || !real_name || (HUSK in mutations) )	//disfigured. use id-name if possible
-		return "Unknown"
-	return real_name
-
-//gets name from ID or PDA itself, ID inside PDA doesn't matter
-//Useful when player is being seen by other mobs
-/mob/living/carbon/human/proc/get_id_name(var/if_no_id = "Unknown")
-	. = if_no_id
-	if(istype(wear_id,/obj/item/device/pda))
-		var/obj/item/device/pda/P = wear_id
-		return P.owner
-	if(wear_id)
-		var/obj/item/weapon/card/id/I = wear_id.GetID()
-		if(I)
-			return I.registered_name
-	return
-
-//gets ID card object from special clothes slot or null.
-/mob/living/carbon/human/proc/get_idcard()
-	if(wear_id)
-		return wear_id.GetID()
-
-//Removed the horrible safety parameter. It was only being used by ninja code anyways.
-//Now checks siemens_coefficient of the affected area by default
-/mob/living/carbon/human/electrocute_act(var/shock_damage, var/obj/source, var/base_siemens_coeff = 1.0, var/def_zone = null)
-	if(status_flags & GODMODE)	return 0	//godmode
-
-	if (!def_zone)
-		def_zone = pick(BP_L_HAND, BP_R_HAND)
-
-	var/obj/item/organ/external/affected_organ = get_organ(check_zone(def_zone))
-	var/siemens_coeff = base_siemens_coeff * get_siemens_coefficient_organ(affected_organ)
-
-	return ..(shock_damage, source, siemens_coeff, def_zone)
-
-
-/mob/living/carbon/human/Topic(href, href_list)
-
-	if (href_list["refresh"])
-		if(Adjacent(src, usr))
-			show_inv(usr)
-
-	if (href_list["mach_close"])
-		var/t1 = text("window=[]", href_list["mach_close"])
-		unset_machine()
-		src << browse(null, t1)
-
-	if(href_list["item"])
-		handle_strip(href_list["item"],usr)
-
-	if (href_list["criminal"])
-		if(hasHUD(usr,"security"))
-
-			var/modified = 0
-			var/perpname = "wot"
-			if(wear_id)
-				var/obj/item/weapon/card/id/I = wear_id.GetID()
-				if(I)
-					perpname = I.registered_name
-				else
-					perpname = name
-			else
-				perpname = name
-
-			if(perpname)
-				for (var/datum/data/record/E in data_core.general)
-					if (E.fields["name"] == perpname)
-						for (var/datum/data/record/R in data_core.security)
-							if (R.fields["id"] == E.fields["id"])
-
-								var/setcriminal = input(usr, "Specify a new criminal status for this person.", "Security HUD", R.fields["criminal"]) in list("None", "*Arrest*", "Incarcerated", "Parolled", "Released", "Cancel")
-
-								if(hasHUD(usr, "security"))
-									if(setcriminal != "Cancel")
-										R.fields["criminal"] = setcriminal
-										modified = 1
-
-										spawn()
-											BITSET(hud_updateflag, WANTED_HUD)
-											if(istype(usr,/mob/living/carbon/human))
-												var/mob/living/carbon/human/U = usr
-												U.handle_regular_hud_updates()
-											if(istype(usr,/mob/living/silicon/robot))
-												var/mob/living/silicon/robot/U = usr
-												U.handle_regular_hud_updates()
-
-			if(!modified)
-				usr << "\red Unable to locate a data core entry for this person."
-
-	if (href_list["secrecord"])
-		if(hasHUD(usr,"security"))
-			var/perpname = "wot"
-			var/read = 0
-
-			if(wear_id)
-				if(istype(wear_id,/obj/item/weapon/card/id))
-					perpname = wear_id:registered_name
-				else if(istype(wear_id,/obj/item/device/pda))
-					var/obj/item/device/pda/tempPda = wear_id
-					perpname = tempPda.owner
-			else
-				perpname = src.name
-			for (var/datum/data/record/E in data_core.general)
-				if (E.fields["name"] == perpname)
-					for (var/datum/data/record/R in data_core.security)
-						if (R.fields["id"] == E.fields["id"])
-							if(hasHUD(usr,"security"))
-								usr << "<b>Name:</b> [R.fields["name"]]	<b>Criminal Status:</b> [R.fields["criminal"]]"
-								usr << "<b>Minor Crimes:</b> [R.fields["mi_crim"]]"
-								usr << "<b>Details:</b> [R.fields["mi_crim_d"]]"
-								usr << "<b>Major Crimes:</b> [R.fields["ma_crim"]]"
-								usr << "<b>Details:</b> [R.fields["ma_crim_d"]]"
-								usr << "<b>Notes:</b> [R.fields["notes"]]"
-								usr << "<a href='?src=\ref[src];secrecordComment=`'>\[View Comment Log\]</a>"
-								read = 1
-
-			if(!read)
-				usr << "\red Unable to locate a data core entry for this person."
-
-	if (href_list["secrecordComment"])
-		if(hasHUD(usr,"security"))
-			var/perpname = "wot"
-			var/read = 0
-
-			if(wear_id)
-				if(istype(wear_id,/obj/item/weapon/card/id))
-					perpname = wear_id:registered_name
-				else if(istype(wear_id,/obj/item/device/pda))
-					var/obj/item/device/pda/tempPda = wear_id
-					perpname = tempPda.owner
-			else
-				perpname = src.name
-			for (var/datum/data/record/E in data_core.general)
-				if (E.fields["name"] == perpname)
-					for (var/datum/data/record/R in data_core.security)
-						if (R.fields["id"] == E.fields["id"])
-							if(hasHUD(usr,"security"))
-								read = 1
-								var/counter = 1
-								while(R.fields[text("com_[]", counter)])
-									usr << text("[]", R.fields[text("com_[]", counter)])
-									counter++
-								if (counter == 1)
-									usr << "No comment found"
-								usr << "<a href='?src=\ref[src];secrecordadd=`'>\[Add comment\]</a>"
-
-			if(!read)
-				usr << "\red Unable to locate a data core entry for this person."
-
-	if (href_list["secrecordadd"])
-		if(hasHUD(usr,"security"))
-			var/perpname = "wot"
-			if(wear_id)
-				if(istype(wear_id,/obj/item/weapon/card/id))
-					perpname = wear_id:registered_name
-				else if(istype(wear_id,/obj/item/device/pda))
-					var/obj/item/device/pda/tempPda = wear_id
-					perpname = tempPda.owner
-			else
-				perpname = src.name
-			for (var/datum/data/record/E in data_core.general)
-				if (E.fields["name"] == perpname)
-					for (var/datum/data/record/R in data_core.security)
-						if (R.fields["id"] == E.fields["id"])
-							if(hasHUD(usr,"security"))
-								var/t1 = sanitize(input("Add Comment:", "Sec. records", null, null)  as message)
-								if ( !(t1) || usr.stat || usr.restrained() || !(hasHUD(usr,"security")) )
-									return
-								var/counter = 1
-								while(R.fields[text("com_[]", counter)])
-									counter++
-								if(istype(usr,/mob/living/carbon/human))
-									var/mob/living/carbon/human/U = usr
-									R.fields[text("com_[counter]")] = text("Made by [U.get_authentification_name()] ([U.get_assignment()]) on [time2text(world.realtime, "DDD MMM DD hh:mm:ss")], [game_year]<BR>[t1]")
-								if(istype(usr,/mob/living/silicon/robot))
-									var/mob/living/silicon/robot/U = usr
-									R.fields[text("com_[counter]")] = text("Made by [U.name] ([U.modtype] [U.braintype]) on [time2text(world.realtime, "DDD MMM DD hh:mm:ss")], [game_year]<BR>[t1]")
-
-	if (href_list["medical"])
-		if(hasHUD(usr,"medical"))
-			var/perpname = "wot"
-			var/modified = 0
-
-			if(wear_id)
-				if(istype(wear_id,/obj/item/weapon/card/id))
-					perpname = wear_id:registered_name
-				else if(istype(wear_id,/obj/item/device/pda))
-					var/obj/item/device/pda/tempPda = wear_id
-					perpname = tempPda.owner
-			else
-				perpname = src.name
-
-			for (var/datum/data/record/E in data_core.general)
-				if (E.fields["name"] == perpname)
-					for (var/datum/data/record/R in data_core.general)
-						if (R.fields["id"] == E.fields["id"])
-
-							var/setmedical = input(usr, "Specify a new medical status for this person.", "Medical HUD", R.fields["p_stat"]) in list("*SSD*", "*Deceased*", "Physically Unfit", "Active", "Disabled", "Cancel")
-
-							if(hasHUD(usr,"medical"))
-								if(setmedical != "Cancel")
-									R.fields["p_stat"] = setmedical
-									modified = 1
-									if(PDA_Manifest.len)
-										PDA_Manifest.Cut()
-
-									spawn()
-										if(istype(usr,/mob/living/carbon/human))
-											var/mob/living/carbon/human/U = usr
-											U.handle_regular_hud_updates()
-										if(istype(usr,/mob/living/silicon/robot))
-											var/mob/living/silicon/robot/U = usr
-											U.handle_regular_hud_updates()
-
-			if(!modified)
-				usr << "\red Unable to locate a data core entry for this person."
-
-	if (href_list["medrecord"])
-		if(hasHUD(usr,"medical"))
-			var/perpname = "wot"
-			var/read = 0
-
-			if(wear_id)
-				if(istype(wear_id,/obj/item/weapon/card/id))
-					perpname = wear_id:registered_name
-				else if(istype(wear_id,/obj/item/device/pda))
-					var/obj/item/device/pda/tempPda = wear_id
-					perpname = tempPda.owner
-			else
-				perpname = src.name
-			for (var/datum/data/record/E in data_core.general)
-				if (E.fields["name"] == perpname)
-					for (var/datum/data/record/R in data_core.medical)
-						if (R.fields["id"] == E.fields["id"])
-							if(hasHUD(usr,"medical"))
-								usr << "<b>Name:</b> [R.fields["name"]]	<b>Blood Type:</b> [R.fields["b_type"]]"
-								usr << "<b>DNA:</b> [R.fields["b_dna"]]"
-								usr << "<b>Minor Disabilities:</b> [R.fields["mi_dis"]]"
-								usr << "<b>Details:</b> [R.fields["mi_dis_d"]]"
-								usr << "<b>Major Disabilities:</b> [R.fields["ma_dis"]]"
-								usr << "<b>Details:</b> [R.fields["ma_dis_d"]]"
-								usr << "<b>Notes:</b> [R.fields["notes"]]"
-								usr << "<a href='?src=\ref[src];medrecordComment=`'>\[View Comment Log\]</a>"
-								read = 1
-
-			if(!read)
-				usr << "\red Unable to locate a data core entry for this person."
-
-	if (href_list["medrecordComment"])
-		if(hasHUD(usr,"medical"))
-			var/perpname = "wot"
-			var/read = 0
-
-			if(wear_id)
-				if(istype(wear_id,/obj/item/weapon/card/id))
-					perpname = wear_id:registered_name
-				else if(istype(wear_id,/obj/item/device/pda))
-					var/obj/item/device/pda/tempPda = wear_id
-					perpname = tempPda.owner
-			else
-				perpname = src.name
-			for (var/datum/data/record/E in data_core.general)
-				if (E.fields["name"] == perpname)
-					for (var/datum/data/record/R in data_core.medical)
-						if (R.fields["id"] == E.fields["id"])
-							if(hasHUD(usr,"medical"))
-								read = 1
-								var/counter = 1
-								while(R.fields[text("com_[]", counter)])
-									usr << text("[]", R.fields[text("com_[]", counter)])
-									counter++
-								if (counter == 1)
-									usr << "No comment found"
-								usr << "<a href='?src=\ref[src];medrecordadd=`'>\[Add comment\]</a>"
-
-			if(!read)
-				usr << "\red Unable to locate a data core entry for this person."
-
-	if (href_list["medrecordadd"])
-		if(hasHUD(usr,"medical"))
-			var/perpname = "wot"
-			if(wear_id)
-				if(istype(wear_id,/obj/item/weapon/card/id))
-					perpname = wear_id:registered_name
-				else if(istype(wear_id,/obj/item/device/pda))
-					var/obj/item/device/pda/tempPda = wear_id
-					perpname = tempPda.owner
-			else
-				perpname = src.name
-			for (var/datum/data/record/E in data_core.general)
-				if (E.fields["name"] == perpname)
-					for (var/datum/data/record/R in data_core.medical)
-						if (R.fields["id"] == E.fields["id"])
-							if(hasHUD(usr,"medical"))
-								var/t1 = sanitize(input("Add Comment:", "Med. records", null, null)  as message)
-								if ( !(t1) || usr.stat || usr.restrained() || !(hasHUD(usr,"medical")) )
-									return
-								var/counter = 1
-								while(R.fields[text("com_[]", counter)])
-									counter++
-								if(istype(usr,/mob/living/carbon/human))
-									var/mob/living/carbon/human/U = usr
-									R.fields[text("com_[counter]")] = text("Made by [U.get_authentification_name()] ([U.get_assignment()]) on [time2text(world.realtime, "DDD MMM DD hh:mm:ss")], [game_year]<BR>[t1]")
-								if(istype(usr,/mob/living/silicon/robot))
-									var/mob/living/silicon/robot/U = usr
-									R.fields[text("com_[counter]")] = text("Made by [U.name] ([U.modtype] [U.braintype]) on [time2text(world.realtime, "DDD MMM DD hh:mm:ss")], [game_year]<BR>[t1]")
-
-	if (href_list["lookitem"])
-		var/obj/item/I = locate(href_list["lookitem"])
-		src.examinate(I)
-
-	if (href_list["lookmob"])
-		var/mob/M = locate(href_list["lookmob"])
-		src.examinate(M)
-
-	if (href_list["flavor_change"])
-		switch(href_list["flavor_change"])
-			if("done")
-				src << browse(null, "window=flavor_changes")
-				return
-			if("general")
-				var/msg = sanitize(input(usr,"Update the general description of your character. This will be shown regardless of clothing, and may include OOC notes and preferences.","Flavor Text",html_decode(flavor_texts[href_list["flavor_change"]])) as message, extra = 0)
-				flavor_texts[href_list["flavor_change"]] = msg
-				return
-			else
-				var/msg = sanitize(input(usr,"Update the flavor text for your [href_list["flavor_change"]].","Flavor Text",html_decode(flavor_texts[href_list["flavor_change"]])) as message, extra = 0)
-				flavor_texts[href_list["flavor_change"]] = msg
-				set_flavor()
-				return
-	..()
-	return
-
-///eyecheck()
-///Returns a number between -1 to 2
-/mob/living/carbon/human/eyecheck()
-	if(internal_organs_by_name[BP_EYES]) // Eyes are fucked, not a 'weak point'.
-		var/obj/item/organ/I = internal_organs_by_name[BP_EYES]
-		if(I.status & ORGAN_CUT_AWAY)
-			return FLASH_PROTECTION_MAJOR
-	return flash_protection
-
-//Used by various things that knock people out by applying blunt trauma to the head.
-//Checks that the species has a "head" (brain containing organ) and that hit_zone refers to it.
-/mob/living/carbon/human/proc/headcheck(var/target_zone, var/brain_tag = BP_BRAIN)
-
-	var/obj/item/organ/affecting = internal_organs_by_name[brain_tag]
-
-	target_zone = check_zone(target_zone)
-	if(!affecting || affecting.parent_organ != target_zone)
-		return 0
-
-	//if the parent organ is significantly larger than the brain organ, then hitting it is not guaranteed
-	var/obj/item/organ/parent = get_organ(target_zone)
-	if(!parent)
-		return 0
-
-	if(parent.w_class > affecting.w_class + 1)
-		return prob(100 / 2**(parent.w_class - affecting.w_class - 1))
-
-	return 1
-
-/mob/living/carbon/human/IsAdvancedToolUser(var/silent)
-	if(species.has_fine_manipulation)
-		return 1
-	if(!silent)
-		src << "<span class='warning'>You don't have the dexterity to use that!</span>"
-	return 0
-
-/mob/living/carbon/human/abiotic(var/full_body = 0)
-	if(full_body && ((src.l_hand && !( src.l_hand.abstract )) || (src.r_hand && !( src.r_hand.abstract )) || (src.back || src.wear_mask || src.head || src.shoes || src.w_uniform || src.wear_suit || src.glasses || src.l_ear || src.r_ear || src.gloves)))
-		return 1
-
-	if( (src.l_hand && !src.l_hand.abstract) || (src.r_hand && !src.r_hand.abstract) )
-		return 1
-
-	return 0
-
-
-/mob/living/carbon/human/proc/check_dna()
-	dna.check_integrity(src)
-	return
-
-/mob/living/carbon/human/get_species()
-	if(!species)
-		set_species()
-	return species.name
-
-/mob/living/carbon/human/proc/play_xylophone()
-	if(!src.xylophone)
-		visible_message("\red \The [src] begins playing \his ribcage like a xylophone. It's quite spooky.","\blue You begin to play a spooky refrain on your ribcage.","\red You hear a spooky xylophone melody.")
-		var/song = pick('sound/effects/xylophone1.ogg','sound/effects/xylophone2.ogg','sound/effects/xylophone3.ogg')
-		playsound(loc, song, 50, 1, -1)
-		xylophone = 1
-		spawn(1200)
-			xylophone=0
-	return
-
-/mob/living/proc/check_has_mouth()
-	return 1
-
-/mob/living/carbon/human/check_has_mouth()
-	// Todo, check stomach organ when implemented.
-	var/obj/item/organ/external/head/H = get_organ(BP_HEAD)
-	if(!H || !H.can_intake_reagents)
-		return 0
-	return 1
-
-<<<<<<< HEAD
-=======
-/mob/living/carbon/human/proc/vomit()
-
-	if(!check_has_mouth())
-		return
-	if(stat == DEAD)
-		return
-	if(!lastpuke)
-		lastpuke = 1
-		src << "<span class='warning'>You feel nauseous...</span>"
-		spawn(150)	//15 seconds until second warning
-			src << "<span class='warning'>You feel like you are about to throw up!</span>"
-			spawn(100)	//and you have 10 more for mad dash to the bucket
-				Stun(5)
-				if(nutrition < 40)
-					custom_emote(1,"dry heaves.")
-				else
-					src.visible_message("<span class='warning'>[src] throws up!</span>","<span class='warning'>You throw up!</span>")
-					playsound(loc, 'sound/effects/splat.ogg', 50, 1)
-
-					var/turf/location = loc
-					if (istype(location, /turf/simulated))
-						location.add_vomit_floor(src, 1)
-
-					nutrition -= 40
-					adjustToxLoss(-3)
-				spawn(350)	//wait 35 seconds before next volley
-					lastpuke = 0
-
->>>>>>> 303069be
-/mob/living/carbon/human/proc/morph()
-	set name = "Morph"
-	set category = "Superpower"
-
-	if(stat!=CONSCIOUS)
-		reset_view(0)
-		remoteview_target = null
-		return
-
-	if(!(mMorph in mutations))
-		src.verbs -= /mob/living/carbon/human/proc/morph
-		return
-
-	var/new_facial = input("Please select facial hair color.", "Character Generation",rgb(r_facial,g_facial,b_facial)) as color
-	if(new_facial)
-		r_facial = hex2num(copytext(new_facial, 2, 4))
-		g_facial = hex2num(copytext(new_facial, 4, 6))
-		b_facial = hex2num(copytext(new_facial, 6, 8))
-
-	var/new_hair = input("Please select hair color.", "Character Generation",rgb(r_hair,g_hair,b_hair)) as color
-	if(new_facial)
-		r_hair = hex2num(copytext(new_hair, 2, 4))
-		g_hair = hex2num(copytext(new_hair, 4, 6))
-		b_hair = hex2num(copytext(new_hair, 6, 8))
-
-	var/new_eyes = input("Please select eye color.", "Character Generation",rgb(r_eyes,g_eyes,b_eyes)) as color
-	if(new_eyes)
-		r_eyes = hex2num(copytext(new_eyes, 2, 4))
-		g_eyes = hex2num(copytext(new_eyes, 4, 6))
-		b_eyes = hex2num(copytext(new_eyes, 6, 8))
-		update_eyes()
-
-	var/new_tone = input("Please select skin tone level: 1-220 (1=albino, 35=caucasian, 150=black, 220='very' black)", "Character Generation", "[35-s_tone]")  as text
-
-	if (!new_tone)
-		new_tone = 35
-	s_tone = max(min(round(text2num(new_tone)), 220), 1)
-	s_tone =  -s_tone + 35
-
-	// hair
-	var/list/all_hairs = typesof(/datum/sprite_accessory/hair) - /datum/sprite_accessory/hair
-	var/list/hairs = list()
-
-	// loop through potential hairs
-	for(var/x in all_hairs)
-		var/datum/sprite_accessory/hair/H = new x // create new hair datum based on type x
-		hairs.Add(H.name) // add hair name to hairs
-		qdel(H) // delete the hair after it's all done
-
-	var/new_style = input("Please select hair style", "Character Generation",h_style)  as null|anything in hairs
-
-	// if new style selected (not cancel)
-	if (new_style)
-		h_style = new_style
-
-	// facial hair
-	var/list/all_fhairs = typesof(/datum/sprite_accessory/facial_hair) - /datum/sprite_accessory/facial_hair
-	var/list/fhairs = list()
-
-	for(var/x in all_fhairs)
-		var/datum/sprite_accessory/facial_hair/H = new x
-		fhairs.Add(H.name)
-		qdel(H)
-
-	new_style = input("Please select facial style", "Character Generation",f_style)  as null|anything in fhairs
-
-	if(new_style)
-		f_style = new_style
-
-	var/new_gender = alert(usr, "Please select gender.", "Character Generation", "Male", "Female", "Neutral")
-	if (new_gender)
-		if(new_gender == "Male")
-			gender = MALE
-		else if(new_gender == "Female")
-			gender = FEMALE
-		else
-			gender = NEUTER
-	regenerate_icons()
-	check_dna()
-
-	visible_message("\blue \The [src] morphs and changes [get_visible_gender() == MALE ? "his" : get_visible_gender() == FEMALE ? "her" : "their"] appearance!", "\blue You change your appearance!", "\red Oh, god!  What the hell was that?  It sounded like flesh getting squished and bone ground into a different shape!")
-
-/mob/living/carbon/human/proc/remotesay()
-	set name = "Project mind"
-	set category = "Superpower"
-
-	if(stat!=CONSCIOUS)
-		reset_view(0)
-		remoteview_target = null
-		return
-
-	if(!(mRemotetalk in src.mutations))
-		src.verbs -= /mob/living/carbon/human/proc/remotesay
-		return
-	var/list/creatures = list()
-	for(var/mob/living/carbon/h in world)
-		creatures += h
-	var/mob/target = input("Who do you want to project your mind to ?") as null|anything in creatures
-	if (isnull(target))
-		return
-
-	var/say = sanitize(input("What do you wish to say"))
-	if(mRemotetalk in target.mutations)
-		target.show_message("\blue You hear [src.real_name]'s voice: [say]")
-	else
-		target.show_message("\blue You hear a voice that seems to echo around the room: [say]")
-	usr.show_message("\blue You project your mind into [target.real_name]: [say]")
-	log_say("[key_name(usr)] sent a telepathic message to [key_name(target)]: [say]")
-	for(var/mob/observer/ghost/G in world)
-		G.show_message("<i>Telepathic message from <b>[src]</b> to <b>[target]</b>: [say]</i>")
-
-/mob/living/carbon/human/proc/remoteobserve()
-	set name = "Remote View"
-	set category = "Superpower"
-
-	if(stat!=CONSCIOUS)
-		remoteview_target = null
-		reset_view(0)
-		return
-
-	if(!(mRemote in src.mutations))
-		remoteview_target = null
-		reset_view(0)
-		src.verbs -= /mob/living/carbon/human/proc/remoteobserve
-		return
-
-	if(client.eye != client.mob)
-		remoteview_target = null
-		reset_view(0)
-		return
-
-	var/list/mob/creatures = list()
-
-	for(var/mob/living/carbon/h in world)
-		var/turf/temp_turf = get_turf(h)
-		if((temp_turf.z != 1 && temp_turf.z != 5) || h.stat!=CONSCIOUS) //Not on mining or the station. Or dead
-			continue
-		creatures += h
-
-	var/mob/target = input ("Who do you want to project your mind to ?") as mob in creatures
-
-	if (target)
-		remoteview_target = target
-		reset_view(target)
-	else
-		remoteview_target = null
-		reset_view(0)
-
-/mob/living/carbon/human/proc/get_visible_gender()
-	if(wear_suit && wear_suit.flags_inv & HIDEJUMPSUIT && ((head && head.flags_inv & HIDEMASK) || wear_mask))
-		return NEUTER
-	return gender
-
-/mob/living/carbon/human/proc/increase_germ_level(n)
-	if(gloves)
-		gloves.germ_level += n
-	else
-		germ_level += n
-
-/mob/living/carbon/human/revive()
-
-	if(should_have_organ(BP_HEART))
-		vessel.add_reagent("blood",species.blood_volume-vessel.total_volume)
-		fixblood()
-
-	species.create_organs(src) // Reset our organs/limbs.
-	restore_all_organs()       // Reapply robotics/amputated status from preferences.
-
-	if(!client || !key) //Don't boot out anyone already in the mob.
-		for (var/obj/item/organ/internal/brain/H in world)
-			if(H.brainmob)
-				if(H.brainmob.real_name == src.real_name)
-					if(H.brainmob.mind)
-						H.brainmob.mind.transfer_to(src)
-						qdel(H)
-
-
-	for (var/ID in virus2)
-		var/datum/disease2/disease/V = virus2[ID]
-		V.cure(src)
-
-	losebreath = 0
-
-	..()
-
-/mob/living/carbon/human/proc/is_lung_ruptured()
-	var/obj/item/organ/internal/lungs/L = internal_organs_by_name[BP_LUNGS]
-	return L && L.is_bruised()
-
-/mob/living/carbon/human/proc/rupture_lung()
-	var/obj/item/organ/internal/lungs/L = internal_organs_by_name[BP_LUNGS]
-	if(L)
-		L.rupture()
-
-/*
-/mob/living/carbon/human/verb/simulate()
-	set name = "sim"
-	set background = 1
-
-	var/damage = input("Wound damage","Wound damage") as num
-
-	var/germs = 0
-	var/tdamage = 0
-	var/ticks = 0
-	while (germs < 2501 && ticks < 100000 && round(damage/10)*20)
-		log_misc("VIRUS TESTING: [ticks] : germs [germs] tdamage [tdamage] prob [round(damage/10)*20]")
-		ticks++
-		if (prob(round(damage/10)*20))
-			germs++
-		if (germs == 100)
-			world << "Reached stage 1 in [ticks] ticks"
-		if (germs > 100)
-			if (prob(10))
-				damage++
-				germs++
-		if (germs == 1000)
-			world << "Reached stage 2 in [ticks] ticks"
-		if (germs > 1000)
-			damage++
-			germs++
-		if (germs == 2500)
-			world << "Reached stage 3 in [ticks] ticks"
-	world << "Mob took [tdamage] tox damage"
-*/
-//returns 1 if made bloody, returns 0 otherwise
-
-/mob/living/carbon/human/add_blood(mob/living/carbon/human/M as mob)
-	if (!..())
-		return 0
-	//if this blood isn't already in the list, add it
-	if(istype(M))
-		if(!blood_DNA[M.dna.unique_enzymes])
-			blood_DNA[M.dna.unique_enzymes] = M.dna.b_type
-	hand_blood_color = blood_color
-	src.update_inv_gloves()	//handles bloody hands overlays and updating
-	verbs += /mob/living/carbon/human/proc/bloody_doodle
-	return 1 //we applied blood to the item
-
-/mob/living/carbon/human/proc/get_full_print()
-	if(!dna ||!dna.uni_identity)
-		return
-	return md5(dna.uni_identity)
-
-/mob/living/carbon/human/clean_blood(var/clean_feet)
-	.=..()
-	gunshot_residue = null
-	if(clean_feet && !shoes)
-		feet_blood_color = null
-		feet_blood_DNA = null
-		update_inv_shoes(1)
-		return 1
-
-/mob/living/carbon/human/get_visible_implants(var/class = 0)
-
-	var/list/visible_implants = list()
-	for(var/obj/item/organ/external/organ in src.organs)
-		for(var/obj/item/weapon/O in organ.implants)
-			if(!istype(O,/obj/item/weapon/implant) && (O.w_class > class) && !istype(O,/obj/item/weapon/material/shard/shrapnel))
-				visible_implants += O
-
-	return(visible_implants)
-
-/mob/living/carbon/human/embedded_needs_process()
-	for(var/obj/item/organ/external/organ in src.organs)
-		for(var/obj/item/O in organ.implants)
-			if(!istype(O, /obj/item/weapon/implant)) //implant type items do not cause embedding effects, see handle_embedded_objects()
-				return 1
-	return 0
-
-/mob/living/carbon/human/proc/handle_embedded_objects()
-
-	for(var/obj/item/organ/external/organ in src.organs)
-		if(organ.splinted) //Splints prevent movement.
-			continue
-		for(var/obj/item/O in organ.implants)
-			if(!istype(O,/obj/item/weapon/implant) && prob(5)) //Moving with things stuck in you could be bad.
-				// All kinds of embedded objects cause bleeding.
-				if(!can_feel_pain(organ.organ_tag))
-					src << "<span class='warning'>You feel [O] moving inside your [organ.name].</span>"
-				else
-					var/msg = pick( \
-						"<span class='warning'>A spike of pain jolts your [organ.name] as you bump [O] inside.</span>", \
-						"<span class='warning'>Your movement jostles [O] in your [organ.name] painfully.</span>", \
-						"<span class='warning'>Your movement jostles [O] in your [organ.name] painfully.</span>")
-					src << msg
-
-				organ.take_damage(rand(1,3), 0, 0)
-				if(organ.robotic >= ORGAN_ROBOT && !should_have_organ(BP_HEART)) //There is no blood in protheses.
-					organ.status |= ORGAN_BLEEDING
-					src.adjustToxLoss(rand(1,3))
-
-/mob/living/carbon/human/verb/check_pulse()
-	set category = "Object"
-	set name = "Check pulse"
-	set desc = "Approximately count somebody's pulse. Requires you to stand still at least 6 seconds."
-	set src in view(1)
-	var/self = 0
-
-	if(usr.stat || usr.restrained() || !isliving(usr)) return
-
-	if(usr == src)
-		self = 1
-	if(!self)
-		usr.visible_message("<span class='notice'>[usr] kneels down, puts \his hand on [src]'s wrist and begins counting their pulse.</span>",\
-		"You begin counting [src]'s pulse")
-	else
-		usr.visible_message("<span class='notice'>[usr] begins counting their pulse.</span>",\
-		"You begin counting your pulse.")
-
-	if(pulse())
-		usr << "<span class='notice'>[self ? "You have a" : "[src] has a"] pulse! Counting...</span>"
-	else
-		usr << "<span class='danger'>[src] has no pulse!</span>"	//it is REALLY UNLIKELY that a dead person would check his own pulse
-		return
-
-	usr << "You must[self ? "" : " both"] remain still until counting is finished."
-	if(do_mob(usr, src, 60))
-		usr << "<span class='notice'>[self ? "Your" : "[src]'s"] pulse is [src.get_pulse(GETPULSE_HAND)].</span>"
-	else
-		usr << "<span class='warning'>You failed to check the pulse. Try again.</span>"
-
-/mob/living/carbon/human/proc/set_species(var/new_species, var/default_colour)
-
-	if(!dna)
-		if(!new_species)
-			new_species = "Human"
-	else
-		if(!new_species)
-			new_species = dna.species
-		else
-			dna.species = new_species
-
-	// No more invisible screaming wheelchairs because of set_species() typos.
-	if(!all_species[new_species])
-		new_species = "Human"
-
-	if(species)
-
-		if(species.name && species.name == new_species)
-			return
-		if(species.language)
-			remove_language(species.language)
-		if(species.default_language)
-			remove_language(species.default_language)
-		// Clear out their species abilities.
-		species.remove_inherent_verbs(src)
-		holder_type = null
-
-	species = all_species[new_species]
-
-	if(species.language)
-		add_language(species.language)
-
-	if(species.default_language)
-		add_language(species.default_language)
-
-	if(species.base_color && default_colour)
-		//Apply colour.
-		r_skin = hex2num(copytext(species.base_color,2,4))
-		g_skin = hex2num(copytext(species.base_color,4,6))
-		b_skin = hex2num(copytext(species.base_color,6,8))
-	else
-		r_skin = 0
-		g_skin = 0
-		b_skin = 0
-
-	if(species.holder_type)
-		holder_type = species.holder_type
-
-
-	if(!(gender in species.genders))
-		gender = species.genders[1]
-
-	icon_state = lowertext(species.name)
-
-	species.create_organs(src)
-	species.handle_post_spawn(src)
-
-	maxHealth = species.total_health
-
-	spawn(0)
-		regenerate_icons()
-		if(vessel.total_volume < species.blood_volume)
-			vessel.maximum_volume = species.blood_volume
-			vessel.add_reagent("blood", species.blood_volume - vessel.total_volume)
-		else if(vessel.total_volume > species.blood_volume)
-			vessel.remove_reagent("blood", vessel.total_volume - species.blood_volume)
-			vessel.maximum_volume = species.blood_volume
-		fixblood()
-
-
-	// Rebuild the HUD. If they aren't logged in then login() should reinstantiate it for them.
-	if(client && client.screen)
-		client.screen.len = null
-		if(hud_used)
-			qdel(hud_used)
-		hud_used = new /datum/hud(src)
-
-	if(config && config.use_cortical_stacks && client && client.prefs.has_cortical_stack)
-		create_stack()
-	full_prosthetic = null
-	if(species)
-		return 1
-	else
-		return 0
-
-/mob/living/carbon/human/proc/bloody_doodle()
-	set category = "IC"
-	set name = "Write in blood"
-	set desc = "Use blood on your hands to write a short message on the floor or a wall, murder mystery style."
-
-	if (src.stat)
-		return
-
-	if (usr != src)
-		return 0 //something is terribly wrong
-
-	if (!bloody_hands)
-		verbs -= /mob/living/carbon/human/proc/bloody_doodle
-
-	if (src.gloves)
-		src << "<span class='warning'>Your [src.gloves] are getting in the way.</span>"
-		return
-
-	var/turf/simulated/T = src.loc
-	if (!istype(T)) //to prevent doodling out of mechs and lockers
-		src << "<span class='warning'>You cannot reach the floor.</span>"
-		return
-
-	var/direction = input(src,"Which way?","Tile selection") as anything in list("Here","North","South","East","West")
-	if (direction != "Here")
-		T = get_step(T,text2dir(direction))
-	if (!istype(T))
-		src << "<span class='warning'>You cannot doodle there.</span>"
-		return
-
-	var/num_doodles = 0
-	for (var/obj/effect/decal/cleanable/blood/writing/W in T)
-		num_doodles++
-	if (num_doodles > 4)
-		src << "<span class='warning'>There is no space to write on!</span>"
-		return
-
-	var/max_length = bloody_hands * 30 //tweeter style
-
-	var/message = sanitize(input("Write a message. It cannot be longer than [max_length] characters.","Blood writing", ""))
-
-	if (message)
-		var/used_blood_amount = round(length(message) / 30, 1)
-		bloody_hands = max(0, bloody_hands - used_blood_amount) //use up some blood
-
-		if (length(message) > max_length)
-			message += "-"
-			src << "<span class='warning'>You ran out of blood to write with!</span>"
-
-		var/obj/effect/decal/cleanable/blood/writing/W = new(T)
-		W.basecolor = (hand_blood_color) ? hand_blood_color : "#A10808"
-		W.update_icon()
-		W.message = message
-		W.add_fingerprint(src)
-
-#define CAN_INJECT 1
-#define INJECTION_PORT 2
-/mob/living/carbon/human/can_inject(var/mob/user, var/target_zone)
-	var/obj/item/organ/external/affecting = get_organ(target_zone)
-
-	if(!affecting)
-		user << "<span class='warning'>They are missing that limb.</span>"
-		return 0
-
-	if(affecting.robotic >= ORGAN_ROBOT)
-		user << "<span class='warning'>That limb is robotic.</span>"
-		return 0
-
-	. = CAN_INJECT
-	for(var/obj/item/clothing/C in list(head, wear_mask, wear_suit, w_uniform, gloves, shoes))
-		if(C && (C.body_parts_covered & affecting.body_part) && (C.item_flags & THICKMATERIAL))
-			if(istype(C, /obj/item/clothing/suit/space))
-				. = INJECTION_PORT //it was going to block us, but it's a space suit so it doesn't because it has some kind of port
-			else
-				user << "<span class='warning'>There is no exposed flesh or thin material on [src]'s [affecting.name] to inject into.</span>"
-				return 0
-
-
-/mob/living/carbon/human/print_flavor_text(var/shrink = 1)
-	var/list/equipment = list(src.head,src.wear_mask,src.glasses,src.w_uniform,src.wear_suit,src.gloves,src.shoes)
-	var/head_exposed = 1
-	var/face_exposed = 1
-	var/eyes_exposed = 1
-	var/torso_exposed = 1
-	var/arms_exposed = 1
-	var/legs_exposed = 1
-	var/hands_exposed = 1
-	var/feet_exposed = 1
-
-	for(var/obj/item/clothing/C in equipment)
-		if(C.body_parts_covered & HEAD)
-			head_exposed = 0
-		if(C.body_parts_covered & FACE)
-			face_exposed = 0
-		if(C.body_parts_covered & EYES)
-			eyes_exposed = 0
-		if(C.body_parts_covered & UPPER_TORSO)
-			torso_exposed = 0
-		if(C.body_parts_covered & ARMS)
-			arms_exposed = 0
-		if(C.body_parts_covered & HANDS)
-			hands_exposed = 0
-		if(C.body_parts_covered & LEGS)
-			legs_exposed = 0
-		if(C.body_parts_covered & FEET)
-			feet_exposed = 0
-
-	flavor_text = ""
-	for (var/T in flavor_texts)
-		if(flavor_texts[T] && flavor_texts[T] != "")
-			if((T == "general") || (T == "head" && head_exposed) || (T == "face" && face_exposed) || (T == "eyes" && eyes_exposed) || (T == "torso" && torso_exposed) || (T == "arms" && arms_exposed) || (T == "hands" && hands_exposed) || (T == "legs" && legs_exposed) || (T == "feet" && feet_exposed))
-				flavor_text += flavor_texts[T]
-				flavor_text += "\n\n"
-	if(!shrink)
-		return flavor_text
-	else
-		return ..()
-
-/mob/living/carbon/human/getDNA()
-	if(species.flags & NO_SCAN)
-		return null
-	if(isSynthetic())
-		return
-	..()
-
-/mob/living/carbon/human/setDNA()
-	if(species.flags & NO_SCAN)
-		return
-	if(isSynthetic())
-		return
-	..()
-
-/mob/living/carbon/human/has_brain()
-	if(internal_organs_by_name[BP_BRAIN])
-		var/obj/item/organ/internal/brain = internal_organs_by_name[BP_BRAIN]
-		if(brain && istype(brain))
-			return 1
-	return 0
-
-/mob/living/carbon/human/has_eyes()
-	if(internal_organs_by_name[BP_EYES])
-		var/obj/item/organ/internal/eyes = internal_organs_by_name[BP_EYES]
-		if(eyes && istype(eyes) && !(eyes.status & ORGAN_CUT_AWAY))
-			return 1
-	return 0
-
-/mob/living/carbon/human/slip(var/slipped_on, stun_duration=8)
-	if((species.flags & NO_SLIP) || (shoes && (shoes.item_flags & NOSLIP)))
-		return 0
-	..(slipped_on,stun_duration)
-
-/mob/living/carbon/human/proc/undislocate()
-	set category = "Object"
-	set name = "Undislocate Joint"
-	set desc = "Pop a joint back into place. Extremely painful."
-	set src in view(1)
-
-	if(!isliving(usr) || !usr.canClick())
-		return
-
-	usr.setClickCooldown(20)
-
-	if(usr.stat > 0)
-		usr << "You are unconcious and cannot do that!"
-		return
-
-	if(usr.restrained())
-		usr << "You are restrained and cannot do that!"
-		return
-
-	var/mob/S = src
-	var/mob/U = usr
-	var/self = null
-	if(S == U)
-		self = 1 // Removing object from yourself.
-
-	var/list/limbs = list()
-	for(var/limb in organs_by_name)
-		var/obj/item/organ/external/current_limb = organs_by_name[limb]
-		if(current_limb && current_limb.dislocated > 0 && !current_limb.is_parent_dislocated()) //if the parent is also dislocated you will have to relocate that first
-			limbs |= current_limb
-	var/obj/item/organ/external/current_limb = input(usr,"Which joint do you wish to relocate?") as null|anything in limbs
-
-	if(!current_limb)
-		return
-
-	if(self)
-		src << "<span class='warning'>You brace yourself to relocate your [current_limb.joint]...</span>"
-	else
-		U << "<span class='warning'>You begin to relocate [S]'s [current_limb.joint]...</span>"
-
-	if(!do_after(U, 30, src))
-		return
-	if(!current_limb || !S || !U)
-		return
-
-	if(self)
-		src << "<span class='danger'>You pop your [current_limb.joint] back in!</span>"
-	else
-		U << "<span class='danger'>You pop [S]'s [current_limb.joint] back in!</span>"
-		S << "<span class='danger'>[U] pops your [current_limb.joint] back in!</span>"
-	current_limb.undislocate()
-
-/mob/living/carbon/human/drop_from_inventory(var/obj/item/W, var/atom/Target = null)
-	if(W in organs)
-		return
-	. = ..()
-
-/mob/living/carbon/human/reset_view(atom/A, update_hud = 1)
-	..()
-	if(update_hud)
-		handle_regular_hud_updates()
-
-
-/mob/living/carbon/human/can_stand_overridden()
-	if(wearing_rig && wearing_rig.ai_can_move_suit(check_for_ai = 1))
-		// Actually missing a leg will screw you up. Everything else can be compensated for.
-		for(var/limbcheck in list(BP_L_LEG,BP_R_LEG))
-			var/obj/item/organ/affecting = get_organ(limbcheck)
-			if(!affecting)
-				return 0
-		return 1
-	return 0
-
-/mob/living/carbon/human/MouseDrop(var/atom/over_object)
-	var/mob/living/carbon/human/H = over_object
-	if(holder_type && istype(H) && H.a_intent == I_HELP && !H.lying && !issmall(H) && Adjacent(H))
-		get_scooped(H, (usr == src))
-		return
-	return ..()
-
-//Puts the item into our active hand if possible. returns 1 on success.
-/mob/living/carbon/human/put_in_active_hand(var/obj/item/W)
-	return (hand ? put_in_l_hand(W) : put_in_r_hand(W))
-
-//Puts the item into our inactive hand if possible. returns 1 on success.
-/mob/living/carbon/human/put_in_inactive_hand(var/obj/item/W)
-	return (hand ? put_in_r_hand(W) : put_in_l_hand(W))
-
-/mob/living/carbon/human/put_in_hands(var/obj/item/W)
-	if(!W)
-		return 0
-	if(put_in_active_hand(W) || put_in_inactive_hand(W))
-		W.update_held_icon()
-		return 1
-	return ..()
-
-/mob/living/carbon/human/put_in_l_hand(var/obj/item/W)
-	if(!..() || l_hand)
-		return 0
-	var/obj/item/organ/external/hand = organs_by_name[BP_L_HAND]
-	if(!hand || !hand.is_usable())
-		return 0
-
-	W.forceMove(src)
-	l_hand = W
-	W.equipped(src,slot_l_hand)
-	W.add_fingerprint(src)
-	update_inv_l_hand()
-	return 1
-
-/mob/living/carbon/human/put_in_r_hand(var/obj/item/W)
-	if(!..() || r_hand)
-		return 0
-	var/obj/item/organ/external/hand = organs_by_name[BP_R_HAND]
-	if(!hand || !hand.is_usable())
-		return 0
-
-	W.forceMove(src)
-	r_hand = W
-	W.equipped(src,slot_r_hand)
-	W.add_fingerprint(src)
-	update_inv_r_hand()
-	return 1
-
-/mob/living/carbon/human/verb/pull_punches()
-	set name = "Pull Punches"
-	set desc = "Try not to hurt them."
-	set category = "IC"
-
-	if(stat) return
-	pulling_punches = !pulling_punches
-	src << "<span class='notice'>You are now [pulling_punches ? "pulling your punches" : "not pulling your punches"].</span>"
-	return
-
-//generates realistic-ish pulse output based on preset levels
-/mob/living/carbon/human/proc/get_pulse(var/method)	//method 0 is for hands, 1 is for machines, more accurate
-	var/temp = 0
-	switch(pulse())
-		if(PULSE_NONE)
-			return "0"
-		if(PULSE_SLOW)
-			temp = rand(40, 60)
-		if(PULSE_NORM)
-			temp = rand(60, 90)
-		if(PULSE_FAST)
-			temp = rand(90, 120)
-		if(PULSE_2FAST)
-			temp = rand(120, 160)
-		if(PULSE_THREADY)
-			return method ? ">250" : "extremely weak and fast, patient's artery feels like a thread"
-	return "[method ? temp : temp + rand(-10, 10)]"
-//			output for machines^	^^^^^^^output for people^^^^^^^^^
-
-/mob/living/carbon/human/proc/pulse()
-	var/obj/item/organ/heart/H = internal_organs_by_name["heart"]
-	if(!H)
-		return PULSE_NONE
-	else
-		return H.pulse
-
-/mob/living/carbon/human/can_devour(mob/victim)
-	if(src.species.gluttonous && (iscarbon(victim) || isanimal(victim)))
-		if(src.species.gluttonous == GLUT_TINY && (victim.mob_size <= MOB_TINY) && !ishuman(victim)) // Anything MOB_TINY or smaller
-			return DEVOUR_SLOW
-		else if(src.species.gluttonous == GLUT_SMALLER && (src.mob_size > victim.mob_size)) // Anything we're larger than
-			return DEVOUR_SLOW
-		else if(src.species.gluttonous == GLUT_ANYTHING) // Eat anything ever
-			return DEVOUR_FAST
-
-	..()
-
-/mob/living/carbon/human/should_have_organ(var/organ_check)
-
-	var/obj/item/organ/external/affecting
-	if(organ_check in list(BP_HEART, BP_LUNGS))
-		affecting = organs_by_name[BP_CHEST]
-	else if(organ_check in list(BP_LIVER, BP_KIDNEYS))
-		affecting = organs_by_name[BP_GROIN]
-
-	if(affecting && (affecting.robotic >= ORGAN_ROBOT))
-		return 0
-	return (species && species.has_organ[organ_check])
-
-/mob/living/carbon/human/can_feel_pain(var/obj/item/organ/check_organ)
-	if(isSynthetic())
-		return 0
-	if(check_organ)
-		if(!istype(check_organ))
-			return 0
-		return check_organ.can_feel_pain()
-	return !(species.flags & NO_PAIN)
+/mob/living/carbon/human
+	name = "unknown"
+	real_name = "unknown"
+	voice_name = "unknown"
+	icon = 'icons/mob/human.dmi'
+	icon_state = "body_m_s"
+
+	var/list/hud_list[10]
+	var/embedded_flag	  //To check if we've need to roll for damage on movement while an item is imbedded in us.
+	var/obj/item/weapon/rig/wearing_rig // This is very not good, but it's much much better than calling get_rig() every update_canmove() call.
+
+/mob/living/carbon/human/New(var/new_loc, var/new_species = null)
+
+	if(!dna)
+		dna = new /datum/dna(null)
+		// Species name is handled by set_species()
+
+	if(!species)
+		if(new_species)
+			set_species(new_species,1)
+		else
+			set_species()
+
+	if(species)
+		real_name = species.get_random_name(gender)
+		name = real_name
+		if(mind)
+			mind.name = real_name
+
+	hud_list[HEALTH_HUD]      = new /image/hud_overlay('icons/mob/hud_med.dmi', src, "100")
+	hud_list[STATUS_HUD]      = new /image/hud_overlay('icons/mob/hud.dmi', src, "hudhealthy")
+	hud_list[LIFE_HUD]	      = new /image/hud_overlay('icons/mob/hud.dmi', src, "hudhealthy")
+	hud_list[ID_HUD]          = new /image/hud_overlay('icons/mob/hud.dmi', src, "hudunknown")
+	hud_list[WANTED_HUD]      = new /image/hud_overlay('icons/mob/hud.dmi', src, "hudblank")
+	hud_list[IMPLOYAL_HUD]    = new /image/hud_overlay('icons/mob/hud.dmi', src, "hudblank")
+	hud_list[IMPCHEM_HUD]     = new /image/hud_overlay('icons/mob/hud.dmi', src, "hudblank")
+	hud_list[IMPTRACK_HUD]    = new /image/hud_overlay('icons/mob/hud.dmi', src, "hudblank")
+	hud_list[SPECIALROLE_HUD] = new /image/hud_overlay('icons/mob/hud.dmi', src, "hudblank")
+	hud_list[STATUS_HUD_OOC]  = new /image/hud_overlay('icons/mob/hud.dmi', src, "hudhealthy")
+
+	human_mob_list |= src
+	..()
+
+	if(dna)
+		dna.ready_dna(src)
+		dna.real_name = real_name
+		sync_organ_dna()
+	make_blood()
+
+/mob/living/carbon/human/Destroy()
+	human_mob_list -= src
+	for(var/organ in organs)
+		qdel(organ)
+	return ..()
+
+/mob/living/carbon/human/Stat()
+	. = ..()
+	if(statpanel("Status"))
+		stat("Intent:", "[a_intent]")
+		stat("Move Mode:", "[m_intent]")
+		if(emergency_shuttle)
+			var/eta_status = emergency_shuttle.get_status_panel_eta()
+			if(eta_status)
+				stat(null, eta_status)
+
+		if (istype(internal))
+			if (!internal.air_contents)
+				qdel(internal)
+			else
+				stat("Internal Atmosphere Info", internal.name)
+				stat("Tank Pressure", internal.air_contents.return_pressure())
+				stat("Distribution Pressure", internal.distribute_pressure)
+
+		var/obj/item/organ/internal/xenos/plasmavessel/P = internal_organs_by_name[BP_PLASMA]
+		if(P)
+			stat(null, "Phoron Stored: [P.stored_plasma]/[P.max_plasma]")
+
+		if(back && istype(back,/obj/item/weapon/rig))
+			var/obj/item/weapon/rig/suit = back
+			var/cell_status = "ERROR"
+			if(suit.cell) cell_status = "[suit.cell.charge]/[suit.cell.maxcharge]"
+			stat(null, "Suit charge: [cell_status]")
+
+		if(mind)
+			if(mind.changeling)
+				stat("Chemical Storage", mind.changeling.chem_charges)
+				stat("Genetic Damage Time", mind.changeling.geneticdamage)
+
+/mob/living/carbon/human/ex_act(severity)
+	if(!blinded)
+		flash_eyes()
+
+	var/b_loss = null
+	var/f_loss = null
+	switch (severity)
+		if (1.0)
+			b_loss = 400
+			f_loss = 100
+			if (!prob(getarmor(null, "bomb")))
+				gib()
+				return
+			else
+				var/atom/target = get_edge_target_turf(src, get_dir(src, get_step_away(src, src)))
+				throw_at(target, 200, 4)
+			//return
+//				var/atom/target = get_edge_target_turf(user, get_dir(src, get_step_away(user, src)))
+				//user.throw_at(target, 200, 4)
+
+		if (2.0)
+			b_loss = 60
+			f_loss = 60
+
+			if (!istype(l_ear, /obj/item/clothing/ears/earmuffs) && !istype(r_ear, /obj/item/clothing/ears/earmuffs))
+				ear_damage += 30
+				ear_deaf += 120
+			if (prob(70))
+				Paralyse(10)
+
+		if(3.0)
+			b_loss = 30
+			if (!istype(l_ear, /obj/item/clothing/ears/earmuffs) && !istype(r_ear, /obj/item/clothing/ears/earmuffs))
+				ear_damage += 15
+				ear_deaf += 60
+			if (prob(50))
+				Paralyse(10)
+
+	// factor in armour
+	var/protection = blocked_mult(getarmor(null, "bomb"))
+	b_loss *= protection
+	f_loss *= protection
+
+	var/update = 0
+
+	// focus most of the blast on one organ
+	var/obj/item/organ/external/take_blast = pick(organs)
+	update |= take_blast.take_damage(b_loss * 0.7, f_loss * 0.7, used_weapon = "Explosive blast")
+
+	// distribute the remaining 30% on all limbs equally (including the one already dealt damage)
+	b_loss *= 0.3
+	f_loss *= 0.3
+
+	var/weapon_message = "Explosive Blast"
+
+	for(var/obj/item/organ/external/temp in organs)
+		switch(temp.organ_tag)
+			if(BP_HEAD)
+				update |= temp.take_damage(b_loss * 0.2, f_loss * 0.2, used_weapon = weapon_message)
+			if(BP_CHEST)
+				update |= temp.take_damage(b_loss * 0.4, f_loss * 0.4, used_weapon = weapon_message)
+			else
+				update |= temp.take_damage(b_loss * 0.05, f_loss * 0.05, used_weapon = weapon_message)
+	if(update)	UpdateDamageIcon()
+
+/mob/living/carbon/human/proc/implant_loyalty(mob/living/carbon/human/M, override = FALSE) // Won't override by default.
+	if(!config.use_loyalty_implants && !override) return // Nuh-uh.
+
+	var/obj/item/weapon/implant/loyalty/L = new/obj/item/weapon/implant/loyalty(M)
+	L.imp_in = M
+	L.implanted = 1
+	var/obj/item/organ/external/affected = M.organs_by_name[BP_HEAD]
+	affected.implants += L
+	L.part = affected
+	L.implanted(src)
+
+/mob/living/carbon/human/proc/is_loyalty_implanted(mob/living/carbon/human/M)
+	for(var/L in M.contents)
+		if(istype(L, /obj/item/weapon/implant/loyalty))
+			for(var/obj/item/organ/external/O in M.organs)
+				if(L in O.implants)
+					return 1
+	return 0
+
+/mob/living/carbon/human/restrained()
+	if (handcuffed)
+		return 1
+	if (istype(wear_suit, /obj/item/clothing/suit/straight_jacket))
+		return 1
+	return 0
+
+/mob/living/carbon/human/var/co2overloadtime = null
+/mob/living/carbon/human/var/temperature_resistance = T0C+75
+
+
+/mob/living/carbon/human/show_inv(mob/user as mob)
+	if(user.incapacitated()  || !user.Adjacent(src))
+		return
+
+	var/obj/item/clothing/under/suit = null
+	if (istype(w_uniform, /obj/item/clothing/under))
+		suit = w_uniform
+
+	user.set_machine(src)
+	var/dat = "<B><HR><FONT size=3>[name]</FONT></B><BR><HR>"
+
+	for(var/entry in species.hud.gear)
+		var/list/slot_ref = species.hud.gear[entry]
+		if((slot_ref["slot"] in list(slot_l_store, slot_r_store)))
+			continue
+		var/obj/item/thing_in_slot = get_equipped_item(slot_ref["slot"])
+		dat += "<BR><B>[slot_ref["name"]]:</b> <a href='?src=\ref[src];item=[slot_ref["slot"]]'>[istype(thing_in_slot) ? thing_in_slot : "nothing"]</a>"
+
+	dat += "<BR><HR>"
+
+	if(species.hud.has_hands)
+		dat += "<BR><b>Left hand:</b> <A href='?src=\ref[src];item=[slot_l_hand]'>[istype(l_hand) ? l_hand : "nothing"]</A>"
+		dat += "<BR><b>Right hand:</b> <A href='?src=\ref[src];item=[slot_r_hand]'>[istype(r_hand) ? r_hand : "nothing"]</A>"
+
+	if(suit)
+		dat += "<BR><b>Pockets:</b> <A href='?src=\ref[src];item=pockets'>Empty or Place Item</A>"
+
+	// Do they get an option to set internals?
+	if(istype(wear_mask, /obj/item/clothing/mask) || istype(head, /obj/item/clothing/head/helmet/space))
+		if(istype(back, /obj/item/weapon/tank) || istype(belt, /obj/item/weapon/tank) || istype(s_store, /obj/item/weapon/tank))
+			dat += "<BR><A href='?src=\ref[src];item=internals'>Toggle internals.</A>"
+
+	// Other incidentals.
+	if(istype(suit) && suit.has_sensor == 1)
+		dat += "<BR><A href='?src=\ref[src];item=sensors'>Set sensors</A>"
+	if(handcuffed)
+		dat += "<BR><A href='?src=\ref[src];item=[slot_handcuffed]'>Handcuffed</A>"
+	if(legcuffed)
+		dat += "<BR><A href='?src=\ref[src];item=[slot_legcuffed]'>Legcuffed</A>"
+
+	if(suit && suit.accessories.len)
+		dat += "<BR><A href='?src=\ref[src];item=tie'>Remove accessory</A>"
+	dat += "<BR><A href='?src=\ref[src];item=splints'>Remove splints</A>"
+	dat += "<BR><A href='?src=\ref[src];refresh=1'>Refresh</A>"
+	dat += "<BR><A href='?src=\ref[user];mach_close=mob[name]'>Close</A>"
+
+	user << browse(dat, text("window=mob[name];size=340x540"))
+	onclose(user, "mob[name]")
+	return
+
+// called when something steps onto a human
+// this handles mulebots and vehicles
+/mob/living/carbon/human/Crossed(var/atom/movable/AM)
+	if(istype(AM, /obj/machinery/bot/mulebot))
+		var/obj/machinery/bot/mulebot/MB = AM
+		MB.RunOver(src)
+
+	if(istype(AM, /obj/vehicle))
+		var/obj/vehicle/V = AM
+		V.RunOver(src)
+
+// Get rank from ID, ID inside PDA, PDA, ID in wallet, etc.
+/mob/living/carbon/human/proc/get_authentification_rank(var/if_no_id = "No id", var/if_no_job = "No job")
+	var/obj/item/device/pda/pda = wear_id
+	if (istype(pda))
+		if (pda.id)
+			return pda.id.rank
+		else
+			return pda.ownrank
+	else
+		var/obj/item/weapon/card/id/id = get_idcard()
+		if(id)
+			return id.rank ? id.rank : if_no_job
+		else
+			return if_no_id
+
+//gets assignment from ID or ID inside PDA or PDA itself
+//Useful when player do something with computers
+/mob/living/carbon/human/proc/get_assignment(var/if_no_id = "No id", var/if_no_job = "No job")
+	var/obj/item/device/pda/pda = wear_id
+	if (istype(pda))
+		if (pda.id)
+			return pda.id.assignment
+		else
+			return pda.ownjob
+	else
+		var/obj/item/weapon/card/id/id = get_idcard()
+		if(id)
+			return id.assignment ? id.assignment : if_no_job
+		else
+			return if_no_id
+
+//gets name from ID or ID inside PDA or PDA itself
+//Useful when player do something with computers
+/mob/living/carbon/human/proc/get_authentification_name(var/if_no_id = "Unknown")
+	var/obj/item/device/pda/pda = wear_id
+	if (istype(pda))
+		if (pda.id)
+			return pda.id.registered_name
+		else
+			return pda.owner
+	else
+		var/obj/item/weapon/card/id/id = get_idcard()
+		if(id)
+			return id.registered_name
+		else
+			return if_no_id
+
+//repurposed proc. Now it combines get_id_name() and get_face_name() to determine a mob's name variable. Made into a seperate proc as it'll be useful elsewhere
+/mob/living/carbon/human/proc/get_visible_name()
+	if( wear_mask && (wear_mask.flags_inv&HIDEFACE) )	//Wearing a mask which hides our face, use id-name if possible
+		return get_id_name("Unknown")
+	if( head && (head.flags_inv&HIDEFACE) )
+		return get_id_name("Unknown")		//Likewise for hats
+	var/face_name = get_face_name()
+	var/id_name = get_id_name("")
+	if(id_name && (id_name != face_name))
+		return "[face_name] (as [id_name])"
+	return face_name
+
+//Returns "Unknown" if facially disfigured and real_name if not. Useful for setting name when polyacided or when updating a human's name variable
+/mob/living/carbon/human/proc/get_face_name()
+	var/obj/item/organ/external/head = get_organ(BP_HEAD)
+	if(!head || head.disfigured || head.is_stump() || !real_name || (HUSK in mutations) )	//disfigured. use id-name if possible
+		return "Unknown"
+	return real_name
+
+//gets name from ID or PDA itself, ID inside PDA doesn't matter
+//Useful when player is being seen by other mobs
+/mob/living/carbon/human/proc/get_id_name(var/if_no_id = "Unknown")
+	. = if_no_id
+	if(istype(wear_id,/obj/item/device/pda))
+		var/obj/item/device/pda/P = wear_id
+		return P.owner
+	if(wear_id)
+		var/obj/item/weapon/card/id/I = wear_id.GetID()
+		if(I)
+			return I.registered_name
+	return
+
+//gets ID card object from special clothes slot or null.
+/mob/living/carbon/human/proc/get_idcard()
+	if(wear_id)
+		return wear_id.GetID()
+
+//Removed the horrible safety parameter. It was only being used by ninja code anyways.
+//Now checks siemens_coefficient of the affected area by default
+/mob/living/carbon/human/electrocute_act(var/shock_damage, var/obj/source, var/base_siemens_coeff = 1.0, var/def_zone = null)
+	if(status_flags & GODMODE)	return 0	//godmode
+
+	if (!def_zone)
+		def_zone = pick(BP_L_HAND, BP_R_HAND)
+
+	var/obj/item/organ/external/affected_organ = get_organ(check_zone(def_zone))
+	var/siemens_coeff = base_siemens_coeff * get_siemens_coefficient_organ(affected_organ)
+
+	return ..(shock_damage, source, siemens_coeff, def_zone)
+
+
+/mob/living/carbon/human/Topic(href, href_list)
+
+	if (href_list["refresh"])
+		if(Adjacent(src, usr))
+			show_inv(usr)
+
+	if (href_list["mach_close"])
+		var/t1 = text("window=[]", href_list["mach_close"])
+		unset_machine()
+		src << browse(null, t1)
+
+	if(href_list["item"])
+		handle_strip(href_list["item"],usr)
+
+	if (href_list["criminal"])
+		if(hasHUD(usr,"security"))
+
+			var/modified = 0
+			var/perpname = "wot"
+			if(wear_id)
+				var/obj/item/weapon/card/id/I = wear_id.GetID()
+				if(I)
+					perpname = I.registered_name
+				else
+					perpname = name
+			else
+				perpname = name
+
+			if(perpname)
+				for (var/datum/data/record/E in data_core.general)
+					if (E.fields["name"] == perpname)
+						for (var/datum/data/record/R in data_core.security)
+							if (R.fields["id"] == E.fields["id"])
+
+								var/setcriminal = input(usr, "Specify a new criminal status for this person.", "Security HUD", R.fields["criminal"]) in list("None", "*Arrest*", "Incarcerated", "Parolled", "Released", "Cancel")
+
+								if(hasHUD(usr, "security"))
+									if(setcriminal != "Cancel")
+										R.fields["criminal"] = setcriminal
+										modified = 1
+
+										spawn()
+											BITSET(hud_updateflag, WANTED_HUD)
+											if(istype(usr,/mob/living/carbon/human))
+												var/mob/living/carbon/human/U = usr
+												U.handle_regular_hud_updates()
+											if(istype(usr,/mob/living/silicon/robot))
+												var/mob/living/silicon/robot/U = usr
+												U.handle_regular_hud_updates()
+
+			if(!modified)
+				usr << "\red Unable to locate a data core entry for this person."
+
+	if (href_list["secrecord"])
+		if(hasHUD(usr,"security"))
+			var/perpname = "wot"
+			var/read = 0
+
+			if(wear_id)
+				if(istype(wear_id,/obj/item/weapon/card/id))
+					perpname = wear_id:registered_name
+				else if(istype(wear_id,/obj/item/device/pda))
+					var/obj/item/device/pda/tempPda = wear_id
+					perpname = tempPda.owner
+			else
+				perpname = src.name
+			for (var/datum/data/record/E in data_core.general)
+				if (E.fields["name"] == perpname)
+					for (var/datum/data/record/R in data_core.security)
+						if (R.fields["id"] == E.fields["id"])
+							if(hasHUD(usr,"security"))
+								usr << "<b>Name:</b> [R.fields["name"]]	<b>Criminal Status:</b> [R.fields["criminal"]]"
+								usr << "<b>Minor Crimes:</b> [R.fields["mi_crim"]]"
+								usr << "<b>Details:</b> [R.fields["mi_crim_d"]]"
+								usr << "<b>Major Crimes:</b> [R.fields["ma_crim"]]"
+								usr << "<b>Details:</b> [R.fields["ma_crim_d"]]"
+								usr << "<b>Notes:</b> [R.fields["notes"]]"
+								usr << "<a href='?src=\ref[src];secrecordComment=`'>\[View Comment Log\]</a>"
+								read = 1
+
+			if(!read)
+				usr << "\red Unable to locate a data core entry for this person."
+
+	if (href_list["secrecordComment"])
+		if(hasHUD(usr,"security"))
+			var/perpname = "wot"
+			var/read = 0
+
+			if(wear_id)
+				if(istype(wear_id,/obj/item/weapon/card/id))
+					perpname = wear_id:registered_name
+				else if(istype(wear_id,/obj/item/device/pda))
+					var/obj/item/device/pda/tempPda = wear_id
+					perpname = tempPda.owner
+			else
+				perpname = src.name
+			for (var/datum/data/record/E in data_core.general)
+				if (E.fields["name"] == perpname)
+					for (var/datum/data/record/R in data_core.security)
+						if (R.fields["id"] == E.fields["id"])
+							if(hasHUD(usr,"security"))
+								read = 1
+								var/counter = 1
+								while(R.fields[text("com_[]", counter)])
+									usr << text("[]", R.fields[text("com_[]", counter)])
+									counter++
+								if (counter == 1)
+									usr << "No comment found"
+								usr << "<a href='?src=\ref[src];secrecordadd=`'>\[Add comment\]</a>"
+
+			if(!read)
+				usr << "\red Unable to locate a data core entry for this person."
+
+	if (href_list["secrecordadd"])
+		if(hasHUD(usr,"security"))
+			var/perpname = "wot"
+			if(wear_id)
+				if(istype(wear_id,/obj/item/weapon/card/id))
+					perpname = wear_id:registered_name
+				else if(istype(wear_id,/obj/item/device/pda))
+					var/obj/item/device/pda/tempPda = wear_id
+					perpname = tempPda.owner
+			else
+				perpname = src.name
+			for (var/datum/data/record/E in data_core.general)
+				if (E.fields["name"] == perpname)
+					for (var/datum/data/record/R in data_core.security)
+						if (R.fields["id"] == E.fields["id"])
+							if(hasHUD(usr,"security"))
+								var/t1 = sanitize(input("Add Comment:", "Sec. records", null, null)  as message)
+								if ( !(t1) || usr.stat || usr.restrained() || !(hasHUD(usr,"security")) )
+									return
+								var/counter = 1
+								while(R.fields[text("com_[]", counter)])
+									counter++
+								if(istype(usr,/mob/living/carbon/human))
+									var/mob/living/carbon/human/U = usr
+									R.fields[text("com_[counter]")] = text("Made by [U.get_authentification_name()] ([U.get_assignment()]) on [time2text(world.realtime, "DDD MMM DD hh:mm:ss")], [game_year]<BR>[t1]")
+								if(istype(usr,/mob/living/silicon/robot))
+									var/mob/living/silicon/robot/U = usr
+									R.fields[text("com_[counter]")] = text("Made by [U.name] ([U.modtype] [U.braintype]) on [time2text(world.realtime, "DDD MMM DD hh:mm:ss")], [game_year]<BR>[t1]")
+
+	if (href_list["medical"])
+		if(hasHUD(usr,"medical"))
+			var/perpname = "wot"
+			var/modified = 0
+
+			if(wear_id)
+				if(istype(wear_id,/obj/item/weapon/card/id))
+					perpname = wear_id:registered_name
+				else if(istype(wear_id,/obj/item/device/pda))
+					var/obj/item/device/pda/tempPda = wear_id
+					perpname = tempPda.owner
+			else
+				perpname = src.name
+
+			for (var/datum/data/record/E in data_core.general)
+				if (E.fields["name"] == perpname)
+					for (var/datum/data/record/R in data_core.general)
+						if (R.fields["id"] == E.fields["id"])
+
+							var/setmedical = input(usr, "Specify a new medical status for this person.", "Medical HUD", R.fields["p_stat"]) in list("*SSD*", "*Deceased*", "Physically Unfit", "Active", "Disabled", "Cancel")
+
+							if(hasHUD(usr,"medical"))
+								if(setmedical != "Cancel")
+									R.fields["p_stat"] = setmedical
+									modified = 1
+									if(PDA_Manifest.len)
+										PDA_Manifest.Cut()
+
+									spawn()
+										if(istype(usr,/mob/living/carbon/human))
+											var/mob/living/carbon/human/U = usr
+											U.handle_regular_hud_updates()
+										if(istype(usr,/mob/living/silicon/robot))
+											var/mob/living/silicon/robot/U = usr
+											U.handle_regular_hud_updates()
+
+			if(!modified)
+				usr << "\red Unable to locate a data core entry for this person."
+
+	if (href_list["medrecord"])
+		if(hasHUD(usr,"medical"))
+			var/perpname = "wot"
+			var/read = 0
+
+			if(wear_id)
+				if(istype(wear_id,/obj/item/weapon/card/id))
+					perpname = wear_id:registered_name
+				else if(istype(wear_id,/obj/item/device/pda))
+					var/obj/item/device/pda/tempPda = wear_id
+					perpname = tempPda.owner
+			else
+				perpname = src.name
+			for (var/datum/data/record/E in data_core.general)
+				if (E.fields["name"] == perpname)
+					for (var/datum/data/record/R in data_core.medical)
+						if (R.fields["id"] == E.fields["id"])
+							if(hasHUD(usr,"medical"))
+								usr << "<b>Name:</b> [R.fields["name"]]	<b>Blood Type:</b> [R.fields["b_type"]]"
+								usr << "<b>DNA:</b> [R.fields["b_dna"]]"
+								usr << "<b>Minor Disabilities:</b> [R.fields["mi_dis"]]"
+								usr << "<b>Details:</b> [R.fields["mi_dis_d"]]"
+								usr << "<b>Major Disabilities:</b> [R.fields["ma_dis"]]"
+								usr << "<b>Details:</b> [R.fields["ma_dis_d"]]"
+								usr << "<b>Notes:</b> [R.fields["notes"]]"
+								usr << "<a href='?src=\ref[src];medrecordComment=`'>\[View Comment Log\]</a>"
+								read = 1
+
+			if(!read)
+				usr << "\red Unable to locate a data core entry for this person."
+
+	if (href_list["medrecordComment"])
+		if(hasHUD(usr,"medical"))
+			var/perpname = "wot"
+			var/read = 0
+
+			if(wear_id)
+				if(istype(wear_id,/obj/item/weapon/card/id))
+					perpname = wear_id:registered_name
+				else if(istype(wear_id,/obj/item/device/pda))
+					var/obj/item/device/pda/tempPda = wear_id
+					perpname = tempPda.owner
+			else
+				perpname = src.name
+			for (var/datum/data/record/E in data_core.general)
+				if (E.fields["name"] == perpname)
+					for (var/datum/data/record/R in data_core.medical)
+						if (R.fields["id"] == E.fields["id"])
+							if(hasHUD(usr,"medical"))
+								read = 1
+								var/counter = 1
+								while(R.fields[text("com_[]", counter)])
+									usr << text("[]", R.fields[text("com_[]", counter)])
+									counter++
+								if (counter == 1)
+									usr << "No comment found"
+								usr << "<a href='?src=\ref[src];medrecordadd=`'>\[Add comment\]</a>"
+
+			if(!read)
+				usr << "\red Unable to locate a data core entry for this person."
+
+	if (href_list["medrecordadd"])
+		if(hasHUD(usr,"medical"))
+			var/perpname = "wot"
+			if(wear_id)
+				if(istype(wear_id,/obj/item/weapon/card/id))
+					perpname = wear_id:registered_name
+				else if(istype(wear_id,/obj/item/device/pda))
+					var/obj/item/device/pda/tempPda = wear_id
+					perpname = tempPda.owner
+			else
+				perpname = src.name
+			for (var/datum/data/record/E in data_core.general)
+				if (E.fields["name"] == perpname)
+					for (var/datum/data/record/R in data_core.medical)
+						if (R.fields["id"] == E.fields["id"])
+							if(hasHUD(usr,"medical"))
+								var/t1 = sanitize(input("Add Comment:", "Med. records", null, null)  as message)
+								if ( !(t1) || usr.stat || usr.restrained() || !(hasHUD(usr,"medical")) )
+									return
+								var/counter = 1
+								while(R.fields[text("com_[]", counter)])
+									counter++
+								if(istype(usr,/mob/living/carbon/human))
+									var/mob/living/carbon/human/U = usr
+									R.fields[text("com_[counter]")] = text("Made by [U.get_authentification_name()] ([U.get_assignment()]) on [time2text(world.realtime, "DDD MMM DD hh:mm:ss")], [game_year]<BR>[t1]")
+								if(istype(usr,/mob/living/silicon/robot))
+									var/mob/living/silicon/robot/U = usr
+									R.fields[text("com_[counter]")] = text("Made by [U.name] ([U.modtype] [U.braintype]) on [time2text(world.realtime, "DDD MMM DD hh:mm:ss")], [game_year]<BR>[t1]")
+
+	if (href_list["lookitem"])
+		var/obj/item/I = locate(href_list["lookitem"])
+		src.examinate(I)
+
+	if (href_list["lookmob"])
+		var/mob/M = locate(href_list["lookmob"])
+		src.examinate(M)
+
+	if (href_list["flavor_change"])
+		switch(href_list["flavor_change"])
+			if("done")
+				src << browse(null, "window=flavor_changes")
+				return
+			if("general")
+				var/msg = sanitize(input(usr,"Update the general description of your character. This will be shown regardless of clothing, and may include OOC notes and preferences.","Flavor Text",html_decode(flavor_texts[href_list["flavor_change"]])) as message, extra = 0)
+				flavor_texts[href_list["flavor_change"]] = msg
+				return
+			else
+				var/msg = sanitize(input(usr,"Update the flavor text for your [href_list["flavor_change"]].","Flavor Text",html_decode(flavor_texts[href_list["flavor_change"]])) as message, extra = 0)
+				flavor_texts[href_list["flavor_change"]] = msg
+				set_flavor()
+				return
+	..()
+	return
+
+///eyecheck()
+///Returns a number between -1 to 2
+/mob/living/carbon/human/eyecheck()
+	if(internal_organs_by_name[BP_EYES]) // Eyes are fucked, not a 'weak point'.
+		var/obj/item/organ/I = internal_organs_by_name[BP_EYES]
+		if(I.status & ORGAN_CUT_AWAY)
+			return FLASH_PROTECTION_MAJOR
+	return flash_protection
+
+//Used by various things that knock people out by applying blunt trauma to the head.
+//Checks that the species has a "head" (brain containing organ) and that hit_zone refers to it.
+/mob/living/carbon/human/proc/headcheck(var/target_zone, var/brain_tag = BP_BRAIN)
+
+	var/obj/item/organ/affecting = internal_organs_by_name[brain_tag]
+
+	target_zone = check_zone(target_zone)
+	if(!affecting || affecting.parent_organ != target_zone)
+		return 0
+
+	//if the parent organ is significantly larger than the brain organ, then hitting it is not guaranteed
+	var/obj/item/organ/parent = get_organ(target_zone)
+	if(!parent)
+		return 0
+
+	if(parent.w_class > affecting.w_class + 1)
+		return prob(100 / 2**(parent.w_class - affecting.w_class - 1))
+
+	return 1
+
+/mob/living/carbon/human/IsAdvancedToolUser(var/silent)
+	if(species.has_fine_manipulation)
+		return 1
+	if(!silent)
+		src << "<span class='warning'>You don't have the dexterity to use that!</span>"
+	return 0
+
+/mob/living/carbon/human/abiotic(var/full_body = 0)
+	if(full_body && ((src.l_hand && !( src.l_hand.abstract )) || (src.r_hand && !( src.r_hand.abstract )) || (src.back || src.wear_mask || src.head || src.shoes || src.w_uniform || src.wear_suit || src.glasses || src.l_ear || src.r_ear || src.gloves)))
+		return 1
+
+	if( (src.l_hand && !src.l_hand.abstract) || (src.r_hand && !src.r_hand.abstract) )
+		return 1
+
+	return 0
+
+
+/mob/living/carbon/human/proc/check_dna()
+	dna.check_integrity(src)
+	return
+
+/mob/living/carbon/human/get_species()
+	if(!species)
+		set_species()
+	return species.name
+
+/mob/living/carbon/human/proc/play_xylophone()
+	if(!src.xylophone)
+		visible_message("\red \The [src] begins playing \his ribcage like a xylophone. It's quite spooky.","\blue You begin to play a spooky refrain on your ribcage.","\red You hear a spooky xylophone melody.")
+		var/song = pick('sound/effects/xylophone1.ogg','sound/effects/xylophone2.ogg','sound/effects/xylophone3.ogg')
+		playsound(loc, song, 50, 1, -1)
+		xylophone = 1
+		spawn(1200)
+			xylophone=0
+	return
+
+/mob/living/proc/check_has_mouth()
+	return 1
+
+/mob/living/carbon/human/check_has_mouth()
+	// Todo, check stomach organ when implemented.
+	var/obj/item/organ/external/head/H = get_organ(BP_HEAD)
+	if(!H || !H.can_intake_reagents)
+		return 0
+	return 1
+
+/mob/living/carbon/human/proc/morph()
+	set name = "Morph"
+	set category = "Superpower"
+
+	if(stat!=CONSCIOUS)
+		reset_view(0)
+		remoteview_target = null
+		return
+
+	if(!(mMorph in mutations))
+		src.verbs -= /mob/living/carbon/human/proc/morph
+		return
+
+	var/new_facial = input("Please select facial hair color.", "Character Generation",rgb(r_facial,g_facial,b_facial)) as color
+	if(new_facial)
+		r_facial = hex2num(copytext(new_facial, 2, 4))
+		g_facial = hex2num(copytext(new_facial, 4, 6))
+		b_facial = hex2num(copytext(new_facial, 6, 8))
+
+	var/new_hair = input("Please select hair color.", "Character Generation",rgb(r_hair,g_hair,b_hair)) as color
+	if(new_facial)
+		r_hair = hex2num(copytext(new_hair, 2, 4))
+		g_hair = hex2num(copytext(new_hair, 4, 6))
+		b_hair = hex2num(copytext(new_hair, 6, 8))
+
+	var/new_eyes = input("Please select eye color.", "Character Generation",rgb(r_eyes,g_eyes,b_eyes)) as color
+	if(new_eyes)
+		r_eyes = hex2num(copytext(new_eyes, 2, 4))
+		g_eyes = hex2num(copytext(new_eyes, 4, 6))
+		b_eyes = hex2num(copytext(new_eyes, 6, 8))
+		update_eyes()
+
+	var/new_tone = input("Please select skin tone level: 1-220 (1=albino, 35=caucasian, 150=black, 220='very' black)", "Character Generation", "[35-s_tone]")  as text
+
+	if (!new_tone)
+		new_tone = 35
+	s_tone = max(min(round(text2num(new_tone)), 220), 1)
+	s_tone =  -s_tone + 35
+
+	// hair
+	var/list/all_hairs = typesof(/datum/sprite_accessory/hair) - /datum/sprite_accessory/hair
+	var/list/hairs = list()
+
+	// loop through potential hairs
+	for(var/x in all_hairs)
+		var/datum/sprite_accessory/hair/H = new x // create new hair datum based on type x
+		hairs.Add(H.name) // add hair name to hairs
+		qdel(H) // delete the hair after it's all done
+
+	var/new_style = input("Please select hair style", "Character Generation",h_style)  as null|anything in hairs
+
+	// if new style selected (not cancel)
+	if (new_style)
+		h_style = new_style
+
+	// facial hair
+	var/list/all_fhairs = typesof(/datum/sprite_accessory/facial_hair) - /datum/sprite_accessory/facial_hair
+	var/list/fhairs = list()
+
+	for(var/x in all_fhairs)
+		var/datum/sprite_accessory/facial_hair/H = new x
+		fhairs.Add(H.name)
+		qdel(H)
+
+	new_style = input("Please select facial style", "Character Generation",f_style)  as null|anything in fhairs
+
+	if(new_style)
+		f_style = new_style
+
+	var/new_gender = alert(usr, "Please select gender.", "Character Generation", "Male", "Female", "Neutral")
+	if (new_gender)
+		if(new_gender == "Male")
+			gender = MALE
+		else if(new_gender == "Female")
+			gender = FEMALE
+		else
+			gender = NEUTER
+	regenerate_icons()
+	check_dna()
+
+	visible_message("\blue \The [src] morphs and changes [get_visible_gender() == MALE ? "his" : get_visible_gender() == FEMALE ? "her" : "their"] appearance!", "\blue You change your appearance!", "\red Oh, god!  What the hell was that?  It sounded like flesh getting squished and bone ground into a different shape!")
+
+/mob/living/carbon/human/proc/remotesay()
+	set name = "Project mind"
+	set category = "Superpower"
+
+	if(stat!=CONSCIOUS)
+		reset_view(0)
+		remoteview_target = null
+		return
+
+	if(!(mRemotetalk in src.mutations))
+		src.verbs -= /mob/living/carbon/human/proc/remotesay
+		return
+	var/list/creatures = list()
+	for(var/mob/living/carbon/h in world)
+		creatures += h
+	var/mob/target = input("Who do you want to project your mind to ?") as null|anything in creatures
+	if (isnull(target))
+		return
+
+	var/say = sanitize(input("What do you wish to say"))
+	if(mRemotetalk in target.mutations)
+		target.show_message("\blue You hear [src.real_name]'s voice: [say]")
+	else
+		target.show_message("\blue You hear a voice that seems to echo around the room: [say]")
+	usr.show_message("\blue You project your mind into [target.real_name]: [say]")
+	log_say("[key_name(usr)] sent a telepathic message to [key_name(target)]: [say]")
+	for(var/mob/observer/ghost/G in world)
+		G.show_message("<i>Telepathic message from <b>[src]</b> to <b>[target]</b>: [say]</i>")
+
+/mob/living/carbon/human/proc/remoteobserve()
+	set name = "Remote View"
+	set category = "Superpower"
+
+	if(stat!=CONSCIOUS)
+		remoteview_target = null
+		reset_view(0)
+		return
+
+	if(!(mRemote in src.mutations))
+		remoteview_target = null
+		reset_view(0)
+		src.verbs -= /mob/living/carbon/human/proc/remoteobserve
+		return
+
+	if(client.eye != client.mob)
+		remoteview_target = null
+		reset_view(0)
+		return
+
+	var/list/mob/creatures = list()
+
+	for(var/mob/living/carbon/h in world)
+		var/turf/temp_turf = get_turf(h)
+		if((temp_turf.z != 1 && temp_turf.z != 5) || h.stat!=CONSCIOUS) //Not on mining or the station. Or dead
+			continue
+		creatures += h
+
+	var/mob/target = input ("Who do you want to project your mind to ?") as mob in creatures
+
+	if (target)
+		remoteview_target = target
+		reset_view(target)
+	else
+		remoteview_target = null
+		reset_view(0)
+
+/mob/living/carbon/human/proc/get_visible_gender()
+	if(wear_suit && wear_suit.flags_inv & HIDEJUMPSUIT && ((head && head.flags_inv & HIDEMASK) || wear_mask))
+		return NEUTER
+	return gender
+
+/mob/living/carbon/human/proc/increase_germ_level(n)
+	if(gloves)
+		gloves.germ_level += n
+	else
+		germ_level += n
+
+/mob/living/carbon/human/revive()
+
+	if(should_have_organ(BP_HEART))
+		vessel.add_reagent("blood",species.blood_volume-vessel.total_volume)
+		fixblood()
+
+	species.create_organs(src) // Reset our organs/limbs.
+	restore_all_organs()       // Reapply robotics/amputated status from preferences.
+
+	if(!client || !key) //Don't boot out anyone already in the mob.
+		for (var/obj/item/organ/internal/brain/H in world)
+			if(H.brainmob)
+				if(H.brainmob.real_name == src.real_name)
+					if(H.brainmob.mind)
+						H.brainmob.mind.transfer_to(src)
+						qdel(H)
+
+
+	for (var/ID in virus2)
+		var/datum/disease2/disease/V = virus2[ID]
+		V.cure(src)
+
+	losebreath = 0
+
+	..()
+
+/mob/living/carbon/human/proc/is_lung_ruptured()
+	var/obj/item/organ/internal/lungs/L = internal_organs_by_name[BP_LUNGS]
+	return L && L.is_bruised()
+
+/mob/living/carbon/human/proc/rupture_lung()
+	var/obj/item/organ/internal/lungs/L = internal_organs_by_name[BP_LUNGS]
+	if(L)
+		L.rupture()
+
+/*
+/mob/living/carbon/human/verb/simulate()
+	set name = "sim"
+	set background = 1
+
+	var/damage = input("Wound damage","Wound damage") as num
+
+	var/germs = 0
+	var/tdamage = 0
+	var/ticks = 0
+	while (germs < 2501 && ticks < 100000 && round(damage/10)*20)
+		log_misc("VIRUS TESTING: [ticks] : germs [germs] tdamage [tdamage] prob [round(damage/10)*20]")
+		ticks++
+		if (prob(round(damage/10)*20))
+			germs++
+		if (germs == 100)
+			world << "Reached stage 1 in [ticks] ticks"
+		if (germs > 100)
+			if (prob(10))
+				damage++
+				germs++
+		if (germs == 1000)
+			world << "Reached stage 2 in [ticks] ticks"
+		if (germs > 1000)
+			damage++
+			germs++
+		if (germs == 2500)
+			world << "Reached stage 3 in [ticks] ticks"
+	world << "Mob took [tdamage] tox damage"
+*/
+//returns 1 if made bloody, returns 0 otherwise
+
+/mob/living/carbon/human/add_blood(mob/living/carbon/human/M as mob)
+	if (!..())
+		return 0
+	//if this blood isn't already in the list, add it
+	if(istype(M))
+		if(!blood_DNA[M.dna.unique_enzymes])
+			blood_DNA[M.dna.unique_enzymes] = M.dna.b_type
+	hand_blood_color = blood_color
+	src.update_inv_gloves()	//handles bloody hands overlays and updating
+	verbs += /mob/living/carbon/human/proc/bloody_doodle
+	return 1 //we applied blood to the item
+
+/mob/living/carbon/human/proc/get_full_print()
+	if(!dna ||!dna.uni_identity)
+		return
+	return md5(dna.uni_identity)
+
+/mob/living/carbon/human/clean_blood(var/clean_feet)
+	.=..()
+	gunshot_residue = null
+	if(clean_feet && !shoes)
+		feet_blood_color = null
+		feet_blood_DNA = null
+		update_inv_shoes(1)
+		return 1
+
+/mob/living/carbon/human/get_visible_implants(var/class = 0)
+
+	var/list/visible_implants = list()
+	for(var/obj/item/organ/external/organ in src.organs)
+		for(var/obj/item/weapon/O in organ.implants)
+			if(!istype(O,/obj/item/weapon/implant) && (O.w_class > class) && !istype(O,/obj/item/weapon/material/shard/shrapnel))
+				visible_implants += O
+
+	return(visible_implants)
+
+/mob/living/carbon/human/embedded_needs_process()
+	for(var/obj/item/organ/external/organ in src.organs)
+		for(var/obj/item/O in organ.implants)
+			if(!istype(O, /obj/item/weapon/implant)) //implant type items do not cause embedding effects, see handle_embedded_objects()
+				return 1
+	return 0
+
+/mob/living/carbon/human/proc/handle_embedded_objects()
+
+	for(var/obj/item/organ/external/organ in src.organs)
+		if(organ.splinted) //Splints prevent movement.
+			continue
+		for(var/obj/item/O in organ.implants)
+			if(!istype(O,/obj/item/weapon/implant) && prob(5)) //Moving with things stuck in you could be bad.
+				// All kinds of embedded objects cause bleeding.
+				if(!can_feel_pain(organ.organ_tag))
+					src << "<span class='warning'>You feel [O] moving inside your [organ.name].</span>"
+				else
+					var/msg = pick( \
+						"<span class='warning'>A spike of pain jolts your [organ.name] as you bump [O] inside.</span>", \
+						"<span class='warning'>Your movement jostles [O] in your [organ.name] painfully.</span>", \
+						"<span class='warning'>Your movement jostles [O] in your [organ.name] painfully.</span>")
+					src << msg
+
+				organ.take_damage(rand(1,3), 0, 0)
+				if(organ.robotic >= ORGAN_ROBOT && !should_have_organ(BP_HEART)) //There is no blood in protheses.
+					organ.status |= ORGAN_BLEEDING
+					src.adjustToxLoss(rand(1,3))
+
+/mob/living/carbon/human/verb/check_pulse()
+	set category = "Object"
+	set name = "Check pulse"
+	set desc = "Approximately count somebody's pulse. Requires you to stand still at least 6 seconds."
+	set src in view(1)
+	var/self = 0
+
+	if(usr.stat || usr.restrained() || !isliving(usr)) return
+
+	if(usr == src)
+		self = 1
+	if(!self)
+		usr.visible_message("<span class='notice'>[usr] kneels down, puts \his hand on [src]'s wrist and begins counting their pulse.</span>",\
+		"You begin counting [src]'s pulse")
+	else
+		usr.visible_message("<span class='notice'>[usr] begins counting their pulse.</span>",\
+		"You begin counting your pulse.")
+
+	if(pulse())
+		usr << "<span class='notice'>[self ? "You have a" : "[src] has a"] pulse! Counting...</span>"
+	else
+		usr << "<span class='danger'>[src] has no pulse!</span>"	//it is REALLY UNLIKELY that a dead person would check his own pulse
+		return
+
+	usr << "You must[self ? "" : " both"] remain still until counting is finished."
+	if(do_mob(usr, src, 60))
+		usr << "<span class='notice'>[self ? "Your" : "[src]'s"] pulse is [src.get_pulse(GETPULSE_HAND)].</span>"
+	else
+		usr << "<span class='warning'>You failed to check the pulse. Try again.</span>"
+
+/mob/living/carbon/human/proc/set_species(var/new_species, var/default_colour)
+
+	if(!dna)
+		if(!new_species)
+			new_species = "Human"
+	else
+		if(!new_species)
+			new_species = dna.species
+		else
+			dna.species = new_species
+
+	// No more invisible screaming wheelchairs because of set_species() typos.
+	if(!all_species[new_species])
+		new_species = "Human"
+
+	if(species)
+
+		if(species.name && species.name == new_species)
+			return
+		if(species.language)
+			remove_language(species.language)
+		if(species.default_language)
+			remove_language(species.default_language)
+		// Clear out their species abilities.
+		species.remove_inherent_verbs(src)
+		holder_type = null
+
+	species = all_species[new_species]
+
+	if(species.language)
+		add_language(species.language)
+
+	if(species.default_language)
+		add_language(species.default_language)
+
+	if(species.base_color && default_colour)
+		//Apply colour.
+		r_skin = hex2num(copytext(species.base_color,2,4))
+		g_skin = hex2num(copytext(species.base_color,4,6))
+		b_skin = hex2num(copytext(species.base_color,6,8))
+	else
+		r_skin = 0
+		g_skin = 0
+		b_skin = 0
+
+	if(species.holder_type)
+		holder_type = species.holder_type
+
+
+	if(!(gender in species.genders))
+		gender = species.genders[1]
+
+	icon_state = lowertext(species.name)
+
+	species.create_organs(src)
+	species.handle_post_spawn(src)
+
+	maxHealth = species.total_health
+
+	spawn(0)
+		regenerate_icons()
+		if(vessel.total_volume < species.blood_volume)
+			vessel.maximum_volume = species.blood_volume
+			vessel.add_reagent("blood", species.blood_volume - vessel.total_volume)
+		else if(vessel.total_volume > species.blood_volume)
+			vessel.remove_reagent("blood", vessel.total_volume - species.blood_volume)
+			vessel.maximum_volume = species.blood_volume
+		fixblood()
+
+
+	// Rebuild the HUD. If they aren't logged in then login() should reinstantiate it for them.
+	if(client && client.screen)
+		client.screen.len = null
+		if(hud_used)
+			qdel(hud_used)
+		hud_used = new /datum/hud(src)
+
+	if(config && config.use_cortical_stacks && client && client.prefs.has_cortical_stack)
+		create_stack()
+	full_prosthetic = null
+	if(species)
+		return 1
+	else
+		return 0
+
+/mob/living/carbon/human/proc/bloody_doodle()
+	set category = "IC"
+	set name = "Write in blood"
+	set desc = "Use blood on your hands to write a short message on the floor or a wall, murder mystery style."
+
+	if (src.stat)
+		return
+
+	if (usr != src)
+		return 0 //something is terribly wrong
+
+	if (!bloody_hands)
+		verbs -= /mob/living/carbon/human/proc/bloody_doodle
+
+	if (src.gloves)
+		src << "<span class='warning'>Your [src.gloves] are getting in the way.</span>"
+		return
+
+	var/turf/simulated/T = src.loc
+	if (!istype(T)) //to prevent doodling out of mechs and lockers
+		src << "<span class='warning'>You cannot reach the floor.</span>"
+		return
+
+	var/direction = input(src,"Which way?","Tile selection") as anything in list("Here","North","South","East","West")
+	if (direction != "Here")
+		T = get_step(T,text2dir(direction))
+	if (!istype(T))
+		src << "<span class='warning'>You cannot doodle there.</span>"
+		return
+
+	var/num_doodles = 0
+	for (var/obj/effect/decal/cleanable/blood/writing/W in T)
+		num_doodles++
+	if (num_doodles > 4)
+		src << "<span class='warning'>There is no space to write on!</span>"
+		return
+
+	var/max_length = bloody_hands * 30 //tweeter style
+
+	var/message = sanitize(input("Write a message. It cannot be longer than [max_length] characters.","Blood writing", ""))
+
+	if (message)
+		var/used_blood_amount = round(length(message) / 30, 1)
+		bloody_hands = max(0, bloody_hands - used_blood_amount) //use up some blood
+
+		if (length(message) > max_length)
+			message += "-"
+			src << "<span class='warning'>You ran out of blood to write with!</span>"
+
+		var/obj/effect/decal/cleanable/blood/writing/W = new(T)
+		W.basecolor = (hand_blood_color) ? hand_blood_color : "#A10808"
+		W.update_icon()
+		W.message = message
+		W.add_fingerprint(src)
+
+#define CAN_INJECT 1
+#define INJECTION_PORT 2
+/mob/living/carbon/human/can_inject(var/mob/user, var/target_zone)
+	var/obj/item/organ/external/affecting = get_organ(target_zone)
+
+	if(!affecting)
+		user << "<span class='warning'>They are missing that limb.</span>"
+		return 0
+
+	if(affecting.robotic >= ORGAN_ROBOT)
+		user << "<span class='warning'>That limb is robotic.</span>"
+		return 0
+
+	. = CAN_INJECT
+	for(var/obj/item/clothing/C in list(head, wear_mask, wear_suit, w_uniform, gloves, shoes))
+		if(C && (C.body_parts_covered & affecting.body_part) && (C.item_flags & THICKMATERIAL))
+			if(istype(C, /obj/item/clothing/suit/space))
+				. = INJECTION_PORT //it was going to block us, but it's a space suit so it doesn't because it has some kind of port
+			else
+				user << "<span class='warning'>There is no exposed flesh or thin material on [src]'s [affecting.name] to inject into.</span>"
+				return 0
+
+
+/mob/living/carbon/human/print_flavor_text(var/shrink = 1)
+	var/list/equipment = list(src.head,src.wear_mask,src.glasses,src.w_uniform,src.wear_suit,src.gloves,src.shoes)
+	var/head_exposed = 1
+	var/face_exposed = 1
+	var/eyes_exposed = 1
+	var/torso_exposed = 1
+	var/arms_exposed = 1
+	var/legs_exposed = 1
+	var/hands_exposed = 1
+	var/feet_exposed = 1
+
+	for(var/obj/item/clothing/C in equipment)
+		if(C.body_parts_covered & HEAD)
+			head_exposed = 0
+		if(C.body_parts_covered & FACE)
+			face_exposed = 0
+		if(C.body_parts_covered & EYES)
+			eyes_exposed = 0
+		if(C.body_parts_covered & UPPER_TORSO)
+			torso_exposed = 0
+		if(C.body_parts_covered & ARMS)
+			arms_exposed = 0
+		if(C.body_parts_covered & HANDS)
+			hands_exposed = 0
+		if(C.body_parts_covered & LEGS)
+			legs_exposed = 0
+		if(C.body_parts_covered & FEET)
+			feet_exposed = 0
+
+	flavor_text = ""
+	for (var/T in flavor_texts)
+		if(flavor_texts[T] && flavor_texts[T] != "")
+			if((T == "general") || (T == "head" && head_exposed) || (T == "face" && face_exposed) || (T == "eyes" && eyes_exposed) || (T == "torso" && torso_exposed) || (T == "arms" && arms_exposed) || (T == "hands" && hands_exposed) || (T == "legs" && legs_exposed) || (T == "feet" && feet_exposed))
+				flavor_text += flavor_texts[T]
+				flavor_text += "\n\n"
+	if(!shrink)
+		return flavor_text
+	else
+		return ..()
+
+/mob/living/carbon/human/getDNA()
+	if(species.flags & NO_SCAN)
+		return null
+	if(isSynthetic())
+		return
+	..()
+
+/mob/living/carbon/human/setDNA()
+	if(species.flags & NO_SCAN)
+		return
+	if(isSynthetic())
+		return
+	..()
+
+/mob/living/carbon/human/has_brain()
+	if(internal_organs_by_name[BP_BRAIN])
+		var/obj/item/organ/internal/brain = internal_organs_by_name[BP_BRAIN]
+		if(brain && istype(brain))
+			return 1
+	return 0
+
+/mob/living/carbon/human/has_eyes()
+	if(internal_organs_by_name[BP_EYES])
+		var/obj/item/organ/internal/eyes = internal_organs_by_name[BP_EYES]
+		if(eyes && istype(eyes) && !(eyes.status & ORGAN_CUT_AWAY))
+			return 1
+	return 0
+
+/mob/living/carbon/human/slip(var/slipped_on, stun_duration=8)
+	if((species.flags & NO_SLIP) || (shoes && (shoes.item_flags & NOSLIP)))
+		return 0
+	..(slipped_on,stun_duration)
+
+/mob/living/carbon/human/proc/undislocate()
+	set category = "Object"
+	set name = "Undislocate Joint"
+	set desc = "Pop a joint back into place. Extremely painful."
+	set src in view(1)
+
+	if(!isliving(usr) || !usr.canClick())
+		return
+
+	usr.setClickCooldown(20)
+
+	if(usr.stat > 0)
+		usr << "You are unconcious and cannot do that!"
+		return
+
+	if(usr.restrained())
+		usr << "You are restrained and cannot do that!"
+		return
+
+	var/mob/S = src
+	var/mob/U = usr
+	var/self = null
+	if(S == U)
+		self = 1 // Removing object from yourself.
+
+	var/list/limbs = list()
+	for(var/limb in organs_by_name)
+		var/obj/item/organ/external/current_limb = organs_by_name[limb]
+		if(current_limb && current_limb.dislocated > 0 && !current_limb.is_parent_dislocated()) //if the parent is also dislocated you will have to relocate that first
+			limbs |= current_limb
+	var/obj/item/organ/external/current_limb = input(usr,"Which joint do you wish to relocate?") as null|anything in limbs
+
+	if(!current_limb)
+		return
+
+	if(self)
+		src << "<span class='warning'>You brace yourself to relocate your [current_limb.joint]...</span>"
+	else
+		U << "<span class='warning'>You begin to relocate [S]'s [current_limb.joint]...</span>"
+
+	if(!do_after(U, 30, src))
+		return
+	if(!current_limb || !S || !U)
+		return
+
+	if(self)
+		src << "<span class='danger'>You pop your [current_limb.joint] back in!</span>"
+	else
+		U << "<span class='danger'>You pop [S]'s [current_limb.joint] back in!</span>"
+		S << "<span class='danger'>[U] pops your [current_limb.joint] back in!</span>"
+	current_limb.undislocate()
+
+/mob/living/carbon/human/drop_from_inventory(var/obj/item/W, var/atom/Target = null)
+	if(W in organs)
+		return
+	. = ..()
+
+/mob/living/carbon/human/reset_view(atom/A, update_hud = 1)
+	..()
+	if(update_hud)
+		handle_regular_hud_updates()
+
+
+/mob/living/carbon/human/can_stand_overridden()
+	if(wearing_rig && wearing_rig.ai_can_move_suit(check_for_ai = 1))
+		// Actually missing a leg will screw you up. Everything else can be compensated for.
+		for(var/limbcheck in list(BP_L_LEG,BP_R_LEG))
+			var/obj/item/organ/affecting = get_organ(limbcheck)
+			if(!affecting)
+				return 0
+		return 1
+	return 0
+
+/mob/living/carbon/human/MouseDrop(var/atom/over_object)
+	var/mob/living/carbon/human/H = over_object
+	if(holder_type && istype(H) && H.a_intent == I_HELP && !H.lying && !issmall(H) && Adjacent(H))
+		get_scooped(H, (usr == src))
+		return
+	return ..()
+
+//Puts the item into our active hand if possible. returns 1 on success.
+/mob/living/carbon/human/put_in_active_hand(var/obj/item/W)
+	return (hand ? put_in_l_hand(W) : put_in_r_hand(W))
+
+//Puts the item into our inactive hand if possible. returns 1 on success.
+/mob/living/carbon/human/put_in_inactive_hand(var/obj/item/W)
+	return (hand ? put_in_r_hand(W) : put_in_l_hand(W))
+
+/mob/living/carbon/human/put_in_hands(var/obj/item/W)
+	if(!W)
+		return 0
+	if(put_in_active_hand(W) || put_in_inactive_hand(W))
+		W.update_held_icon()
+		return 1
+	return ..()
+
+/mob/living/carbon/human/put_in_l_hand(var/obj/item/W)
+	if(!..() || l_hand)
+		return 0
+	var/obj/item/organ/external/hand = organs_by_name[BP_L_HAND]
+	if(!hand || !hand.is_usable())
+		return 0
+
+	W.forceMove(src)
+	l_hand = W
+	W.equipped(src,slot_l_hand)
+	W.add_fingerprint(src)
+	update_inv_l_hand()
+	return 1
+
+/mob/living/carbon/human/put_in_r_hand(var/obj/item/W)
+	if(!..() || r_hand)
+		return 0
+	var/obj/item/organ/external/hand = organs_by_name[BP_R_HAND]
+	if(!hand || !hand.is_usable())
+		return 0
+
+	W.forceMove(src)
+	r_hand = W
+	W.equipped(src,slot_r_hand)
+	W.add_fingerprint(src)
+	update_inv_r_hand()
+	return 1
+
+/mob/living/carbon/human/verb/pull_punches()
+	set name = "Pull Punches"
+	set desc = "Try not to hurt them."
+	set category = "IC"
+
+	if(stat) return
+	pulling_punches = !pulling_punches
+	src << "<span class='notice'>You are now [pulling_punches ? "pulling your punches" : "not pulling your punches"].</span>"
+	return
+
+//generates realistic-ish pulse output based on preset levels
+/mob/living/carbon/human/proc/get_pulse(var/method)	//method 0 is for hands, 1 is for machines, more accurate
+	var/temp = 0
+	switch(pulse())
+		if(PULSE_NONE)
+			return "0"
+		if(PULSE_SLOW)
+			temp = rand(40, 60)
+		if(PULSE_NORM)
+			temp = rand(60, 90)
+		if(PULSE_FAST)
+			temp = rand(90, 120)
+		if(PULSE_2FAST)
+			temp = rand(120, 160)
+		if(PULSE_THREADY)
+			return method ? ">250" : "extremely weak and fast, patient's artery feels like a thread"
+	return "[method ? temp : temp + rand(-10, 10)]"
+//			output for machines^	^^^^^^^output for people^^^^^^^^^
+
+/mob/living/carbon/human/proc/pulse()
+	var/obj/item/organ/heart/H = internal_organs_by_name["heart"]
+	if(!H)
+		return PULSE_NONE
+	else
+		return H.pulse
+
+/mob/living/carbon/human/can_devour(mob/victim)
+	if(src.species.gluttonous && (iscarbon(victim) || isanimal(victim)))
+		if(src.species.gluttonous == GLUT_TINY && (victim.mob_size <= MOB_TINY) && !ishuman(victim)) // Anything MOB_TINY or smaller
+			return DEVOUR_SLOW
+		else if(src.species.gluttonous == GLUT_SMALLER && (src.mob_size > victim.mob_size)) // Anything we're larger than
+			return DEVOUR_SLOW
+		else if(src.species.gluttonous == GLUT_ANYTHING) // Eat anything ever
+			return DEVOUR_FAST
+
+	..()
+
+/mob/living/carbon/human/should_have_organ(var/organ_check)
+
+	var/obj/item/organ/external/affecting
+	if(organ_check in list(BP_HEART, BP_LUNGS))
+		affecting = organs_by_name[BP_CHEST]
+	else if(organ_check in list(BP_LIVER, BP_KIDNEYS))
+		affecting = organs_by_name[BP_GROIN]
+
+	if(affecting && (affecting.robotic >= ORGAN_ROBOT))
+		return 0
+	return (species && species.has_organ[organ_check])
+
+/mob/living/carbon/human/can_feel_pain(var/obj/item/organ/check_organ)
+	if(isSynthetic())
+		return 0
+	if(check_organ)
+		if(!istype(check_organ))
+			return 0
+		return check_organ.can_feel_pain()
+	return !(species.flags & NO_PAIN)