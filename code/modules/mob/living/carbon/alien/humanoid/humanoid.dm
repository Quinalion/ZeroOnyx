--- conflicted
+++ resolved
@@ -1,758 +1,540 @@
-//This is fine right now, if we're adding organ specific damage this needs to be updated
-/mob/living/carbon/alien/humanoid/New()
-	var/datum/reagents/R = new/datum/reagents(100)
-	reagents = R
-	R.my_atom = src
-	if(name == "alien")
-		name = text("alien ([rand(1, 1000)])")
-	real_name = name
-<<<<<<< HEAD
-	spawn (1)
-		if(!istype(src, /mob/living/carbon/alien/humanoid/queen))
-			stand_icon = new /icon('alien.dmi', "alien_s")
-			lying_icon = new /icon('alien.dmi', "alien_l")
-			resting_icon = new /icon('alien.dmi', "alienh_sleep")
-			running_icon = new /icon('alien.dmi', "alienh_running")
-		icon = stand_icon
-		rebuild_appearance()
-		src << "\blue Your icons have been generated!"
-=======
->>>>>>> 44fb70ff
-	..()
-
-//This is fine, works the same as a human
-/mob/living/carbon/alien/humanoid/Bump(atom/movable/AM as mob|obj, yes)
-	spawn( 0 )
-		if ((!( yes ) || now_pushing))
-			return
-		now_pushing = 0
-		..()
-		if (!istype(AM, /atom/movable))
-			return
-
-		if (ismob(AM))
-			var/mob/tmob = AM
-			tmob.LAssailant = src
-
-		if (!now_pushing)
-			now_pushing = 1
-			if (!AM.anchored)
-				var/t = get_dir(src, AM)
-				if (istype(AM, /obj/structure/window))
-					if(AM:ini_dir == NORTHWEST || AM:ini_dir == NORTHEAST || AM:ini_dir == SOUTHWEST || AM:ini_dir == SOUTHEAST)
-						for(var/obj/structure/window/win in get_step(AM,t))
-							now_pushing = 0
-							return
-				step(AM, t)
-			now_pushing = null
-		return
-	return
-
-/mob/living/carbon/alien/humanoid/movement_delay()
-	var/tally = 0
-	if (istype(src, /mob/living/carbon/alien/humanoid/queen))
-		tally += 5
-	if (istype(src, /mob/living/carbon/alien/humanoid/drone))
-		tally += 2
-	if (istype(src, /mob/living/carbon/alien/humanoid/sentinel))
-		tally += 1
-	if (istype(src, /mob/living/carbon/alien/humanoid/hunter))
-		tally = -1 // hunters go supersuperfast
-	return tally + move_delay_add
-
-//This needs to be fixed
-/mob/living/carbon/alien/humanoid/Stat()
-	..()
-
-	statpanel("Status")
-	if (client && client.holder)
-		stat(null, "([x], [y], [z])")
-
-	stat(null, "Intent: [a_intent]")
-	stat(null, "Move Mode: [m_intent]")
-
-	if (client.statpanel == "Status")
-		stat(null, "Plasma Stored: [getPlasma()]")
-
-///mob/living/carbon/alien/humanoid/bullet_act(var/obj/item/projectile/Proj) taken care of in living
-
-/mob/living/carbon/alien/humanoid/emp_act(severity)
-	if(wear_suit) wear_suit.emp_act(severity)
-	if(head) head.emp_act(severity)
-	if(r_store) r_store.emp_act(severity)
-	if(l_store) l_store.emp_act(severity)
-	..()
-
-/mob/living/carbon/alien/humanoid/ex_act(severity)
-	if(!blinded)
-		flick("flash", flash)
-
-<<<<<<< HEAD
-//	if (stat == 2 && client)
-//		gib()
-//		return
-=======
-	if (stat == 2 && client)
-		gib()
-		return
->>>>>>> 44fb70ff
-
-//	else if (stat == 2 && !client)
-//		xgibs(loc, viruses)
-//		del(src)
-//		return
-
-	var/shielded = 0
-
-	var/b_loss = null
-	var/f_loss = null
-	switch (severity)
-		if (1.0)
-			b_loss += 500
-			gib()
-			return
-
-		if (2.0)
-			if (!shielded)
-				b_loss += 60
-
-			f_loss += 60
-
-			ear_damage += 30
-			ear_deaf += 120
-
-		if(3.0)
-			b_loss += 30
-			if (prob(50) && !shielded)
-				Paralyse(1)
-			ear_damage += 15
-			ear_deaf += 60
-
-	adjustBruteLoss(b_loss)
-	adjustFireLoss(f_loss)
-
-	updatehealth()
-
-/mob/living/carbon/alien/humanoid/blob_act()
-	if (stat == 2)
-		return
-	var/shielded = 0
-	var/damage = null
-	if (stat != 2)
-		damage = rand(30,40)
-
-	if(shielded)
-		damage /= 4
-
-
-	show_message("\red The blob attacks!")
-
-	adjustFireLoss(damage)
-
-	return
-
-
-/mob/living/carbon/alien/humanoid/meteorhit(O as obj)
-	for(var/mob/M in viewers(src, null))
-		if ((M.client && !( M.blinded )))
-			M.show_message(text("\red [] has been hit by []", src, O), 1)
-	if (health > 0)
-		adjustFireLoss((istype(O, /obj/effect/meteor/small) ? 10 : 25))
-		adjustFireLoss(30)
-
-		updatehealth()
-	return
-
-/mob/living/carbon/alien/humanoid/Move(a, b, flag)
-	if (buckled)
-		return 0
-
-	if (restrained())
-		stop_pulling()
-
-	var/t7 = 1
-	if (restrained())
-		for(var/mob/M in range(src, 1))
-			if ((M.pulling == src && M.stat == 0 && !( M.restrained() )))
-				t7 = null
-	if ((t7 && (pulling && ((get_dist(src, pulling) <= 1 || pulling.loc == loc) && (client && client.moving)))))
-		var/turf/T = loc
-		. = ..()
-
-		if (pulling && pulling.loc)
-			if(!( isturf(pulling.loc) ))
-				stop_pulling()
-				return
-			else
-				if(Debug)
-					diary <<"pulling disappeared? at __LINE__ in mob.dm - pulling = [pulling]"
-					diary <<"REPORT THIS"
-
-		/////
-		if(pulling && pulling.anchored)
-			stop_pulling()
-			return
-
-		if (!restrained())
-			var/diag = get_dir(src, pulling)
-			if ((diag - 1) & diag)
-			else
-				diag = null
-			if ((get_dist(src, pulling) > 1 || diag))
-				if (ismob(pulling))
-					var/mob/M = pulling
-					var/ok = 1
-					if (locate(/obj/item/weapon/grab, M.grabbed_by))
-						if (prob(75))
-							var/obj/item/weapon/grab/G = pick(M.grabbed_by)
-							if (istype(G, /obj/item/weapon/grab))
-								for(var/mob/O in viewers(M, null))
-									O.show_message(text("\red [] has been pulled from []'s grip by []", G.affecting, G.assailant, src), 1)
-								//G = null
-								del(G)
-						else
-							ok = 0
-						if (locate(/obj/item/weapon/grab, M.grabbed_by.len))
-							ok = 0
-					if (ok)
-						var/atom/movable/t = M.pulling
-						M.stop_pulling()
-
-						step(pulling, get_dir(pulling.loc, T))
-						M.start_pulling(t)
-				else
-					if (pulling)
-						if (istype(pulling, /obj/structure/window))
-							if(pulling:ini_dir == NORTHWEST || pulling:ini_dir == NORTHEAST || pulling:ini_dir == SOUTHWEST || pulling:ini_dir == SOUTHEAST)
-								for(var/obj/structure/window/win in get_step(pulling,get_dir(pulling.loc, T)))
-									stop_pulling()
-					if (pulling)
-						step(pulling, get_dir(pulling.loc, T))
-	else
-		stop_pulling()
-		. = ..()
-	if ((s_active && !( s_active in contents ) ))
-		s_active.close(src)
-
-	for(var/mob/living/carbon/metroid/M in view(1,src))
-		M.UpdateFeed(src)
-
-	return
-
-<<<<<<< HEAD
-/mob/living/carbon/alien/humanoid/update_clothing()
-	..()
-
-	if (monkeyizing)
-		return
-
-	overlays = null
-
-	if(buckled)
-		if(istype(buckled, /obj/structure/stool/bed/chair))
-			lying = 0
-		else
-			lying = 1
-
-	// Automatically drop anything in store / id / belt if you're not wearing a uniform.
-	if (zone_sel)
-		zone_sel.overlays = null
-		zone_sel.overlays += damageicon_standing
-		zone_sel.overlays += image("icon" = 'zone_sel.dmi', "icon_state" = text("[]", zone_sel.selecting))
-
-	if (lying)
-		if(update_icon)
-			if(!resting)
-				icon = lying_icon
-			else
-				icon = resting_icon
-
-	else if(!lying)
-		if(update_icon)
-			if(m_intent == "run")
-				icon = running_icon
-			else
-				icon = stand_icon
-
-		overlays += damageicon_lying
-
-		if (face_lying)
-			overlays += face_lying
-	else
-		if(update_icon)
-			icon = stand_icon
-
-		overlays += damageicon_standing
-
-		if (face_standing)
-			overlays += face_standing
-
-	// Uniform
-	if (client)
-		client.screen -= hud_used.other
-		client.screen -= hud_used.intents
-		client.screen -= hud_used.mov_int
-
-	// ???
-	if (client && other)
-		client.screen += hud_used.other
-
-
-	if (client)
-		if (i_select)
-			if (intent)
-				client.screen += hud_used.intents
-
-				var/list/L = dd_text2list(intent, ",")
-				L[1] += ":-11"
-				i_select.screen_loc = dd_list2text(L,",") //ICONS4, FUCKING SHIT
-			else
-				i_select.screen_loc = null
-		if (m_select)
-			if (m_int)
-				client.screen += hud_used.mov_int
-
-				var/list/L = dd_text2list(m_int, ",")
-				L[1] += ":-11"
-				m_select.screen_loc = dd_list2text(L,",") //ICONS4, FUCKING SHIT
-			else
-				m_select.screen_loc = null
-
-	if (wear_suit)
-		var/t1 = wear_suit.item_state
-		if (!t1)
-			t1 = wear_suit.icon_state
-		overlays += image("icon" = 'mob.dmi', "icon_state" = text("[][]", t1, (!( lying ) ? null : "2")), "layer" = SUIT_LAYER)
-		if (wear_suit.blood_DNA)
-			if (istype(wear_suit, /obj/item/clothing/suit/armor))
-				overlays += image("icon" = 'blood.dmi', "icon_state" = "armorblood[!lying ? "" : "2"]", "layer" = B_SUIT_LAYER)
-			else
-				overlays += image("icon" = 'blood.dmi', "icon_state" = "suitblood[!lying ? "" : "2"]", "layer" = B_SUIT_LAYER)
-		wear_suit.screen_loc = ui_alien_oclothing
-		if (istype(wear_suit, /obj/item/clothing/suit/straight_jacket))
-			if (handcuffed)
-				handcuffed.loc = loc
-				handcuffed.layer = initial(handcuffed.layer)
-				handcuffed = null
-			if ((l_hand || r_hand))
-				var/h = hand
-				hand = 1
-				drop_item()
-				hand = 0
-				drop_item()
-				hand = h
-
-	// Head
-	if (head)
-		var/t1 = head.item_state
-		if (!t1)
-			t1 = head.icon_state
-		overlays += image("icon" = 'mob.dmi', "icon_state" = text("[][]", t1, (!( lying ) ? null : "2")), "layer" = HEAD_LAYER)
-		if (head.blood_DNA)
-			overlays += image("icon" = 'blood.dmi', "icon_state" = "helmetblood[!lying ? "" : "2"]", "layer" = B_HEAD_LAYER)
-		head.screen_loc = ui_alien_head
-
-	if (l_store)
-		l_store.screen_loc = ui_storage1
-
-	if (r_store)
-		r_store.screen_loc = ui_storage2
-
-	if (client)
-		client.screen -= contents
-		client.screen += contents
-
-	if (r_hand)
-		overlays += image("icon" = 'items_righthand.dmi', "icon_state" = r_hand.item_state ? r_hand.item_state : r_hand.icon_state, "layer" = INHANDS_LAYER)
-
-		r_hand.screen_loc = ui_rhand
-
-	if (l_hand)
-		overlays += image("icon" = 'items_lefthand.dmi', "icon_state" = l_hand.item_state ? l_hand.item_state : l_hand.icon_state, "layer" = INHANDS_LAYER)
-
-		l_hand.screen_loc = ui_lhand
-
-
-
-	var/shielded = 0
-	for (var/obj/item/weapon/cloaking_device/S in src)
-		if (S.active)
-			shielded = 2
-			break
-	if(client && client.admin_invis)
-		invisibility = 100
-	else if (shielded == 2 || alien_invis)
-		invisibility = 2
-		//New stealth. Hopefully doesn't lag too much. /N
-		if(istype(loc, /turf))//If they are standing on a turf.
-			AddCamoOverlay(loc)//Overlay camo.
-	else
-		invisibility = 0
-		if(targeted_by && target_locked)
-			overlays += target_locked
-		else if(targeted_by)
-			target_locked = new /obj/effect/target_locked(src)
-			overlays += target_locked
-		else if(!targeted_by && target_locked)
-			del(target_locked)
-
-	for (var/mob/M in viewers(1, src))
-		if ((M.client && M.machine == src))
-			spawn (0)
-				show_inv(M)
-				return
-
-	last_b_state = stat
-=======
->>>>>>> 44fb70ff
-
-/mob/living/carbon/alien/humanoid/hand_p(mob/M as mob)
-	if (!ticker)
-		M << "You cannot attack people before the game has started."
-		return
-
-	if (M.a_intent == "hurt")
-		if (istype(M.wear_mask, /obj/item/clothing/mask/muzzle))
-			return
-		if (health > 0)
-			for(var/mob/O in viewers(src, null))
-				if ((O.client && !( O.blinded )))
-					O.show_message(text("\red <B>[M.name] has bit []!</B>", src), 1)
-			adjustBruteLoss(rand(1, 3))
-
-			updatehealth()
-	return
-
-/mob/living/carbon/alien/humanoid/attack_paw(mob/living/carbon/monkey/M as mob)
-	if(!ismonkey(M))	return//Fix for aliens receiving double messages when attacking other aliens.
-
-	if (!ticker)
-		M << "You cannot attack people before the game has started."
-		return
-
-	if (istype(loc, /turf) && istype(loc.loc, /area/start))
-		M << "No attacking people at spawn, you jackass."
-		return
-	..()
-
-	switch(M.a_intent)
-
-		if ("help")
-			help_shake_act(M)
-		else
-			if (istype(wear_mask, /obj/item/clothing/mask/muzzle))
-				return
-			if (health > 0)
-				playsound(loc, 'sound/weapons/bite.ogg', 50, 1, -1)
-				for(var/mob/O in viewers(src, null))
-					if ((O.client && !( O.blinded )))
-						O.show_message(text("\red <B>[M.name] has bit [src]!</B>"), 1)
-				adjustBruteLoss(rand(1, 3))
-				updatehealth()
-	return
-
-
-/mob/living/carbon/alien/humanoid/attack_metroid(mob/living/carbon/metroid/M as mob)
-	if (!ticker)
-		M << "You cannot attack people before the game has started."
-		return
-
-	if(M.Victim) return // can't attack while eating!
-
-	if (health > -100)
-
-		for(var/mob/O in viewers(src, null))
-			if ((O.client && !( O.blinded )))
-				O.show_message(text("\red <B>The [M.name] has [pick("bit","slashed")] []!</B>", src), 1)
-
-		var/damage = rand(1, 3)
-
-		if(istype(M, /mob/living/carbon/metroid/adult))
-			damage = rand(10, 40)
-		else
-			damage = rand(5, 35)
-
-		adjustBruteLoss(damage)
-
-		if(M.powerlevel > 0)
-			var/stunprob = 10
-			var/power = M.powerlevel + rand(0,3)
-
-			switch(M.powerlevel)
-				if(1 to 2) stunprob = 20
-				if(3 to 4) stunprob = 30
-				if(5 to 6) stunprob = 40
-				if(7 to 8) stunprob = 60
-				if(9) 	   stunprob = 70
-				if(10) 	   stunprob = 95
-
-			if(prob(stunprob))
-				M.powerlevel -= 3
-				if(M.powerlevel < 0)
-					M.powerlevel = 0
-
-				for(var/mob/O in viewers(src, null))
-					if ((O.client && !( O.blinded )))
-						O.show_message(text("\red <B>The [M.name] has shocked []!</B>", src), 1)
-
-				Weaken(power)
-				if (stuttering < power)
-					stuttering = power
-				Stun(power)
-
-				var/datum/effect/effect/system/spark_spread/s = new /datum/effect/effect/system/spark_spread
-				s.set_up(5, 1, src)
-				s.start()
-
-				if (prob(stunprob) && M.powerlevel >= 8)
-					adjustFireLoss(M.powerlevel * rand(6,10))
-
-
-		updatehealth()
-
-	return
-
-/mob/living/carbon/alien/humanoid/attack_animal(mob/living/simple_animal/M as mob)
-	if(M.melee_damage_upper == 0)
-		M.emote("[M.friendly] [src]")
-	else
-<<<<<<< HEAD
-=======
-		if(M.attack_sound)
-			playsound(loc, M.attack_sound, 50, 1, 1)
->>>>>>> 44fb70ff
-		for(var/mob/O in viewers(src, null))
-			O.show_message("\red <B>[M]</B> [M.attacktext] [src]!", 1)
-		var/damage = rand(M.melee_damage_lower, M.melee_damage_upper)
-		adjustBruteLoss(damage)
-		updatehealth()
-
-/mob/living/carbon/alien/humanoid/attack_hand(mob/living/carbon/human/M as mob)
-	if (!ticker)
-		M << "You cannot attack people before the game has started."
-		return
-
-	if (istype(loc, /turf) && istype(loc.loc, /area/start))
-		M << "No attacking people at spawn, you jackass."
-		return
-
-	..()
-
-	if(M.gloves && istype(M.gloves,/obj/item/clothing/gloves))
-		var/obj/item/clothing/gloves/G = M.gloves
-		if(G.cell)
-			if(M.a_intent == "hurt")//Stungloves. Any contact will stun the alien.
-				if(G.cell.charge >= 2500)
-					G.cell.charge -= 2500
-
-					Weaken(5)
-					if (stuttering < 5)
-						stuttering = 5
-					Stun(5)
-
-					for(var/mob/O in viewers(src, null))
-						if ((O.client && !( O.blinded )))
-							O.show_message("\red <B>[src] has been touched with the stun gloves by [M]!</B>", 1, "\red You hear someone fall.", 2)
-					return
-				else
-					M << "\red Not enough charge! "
-					return
-
-	switch(M.a_intent)
-
-		if ("help")
-			if (health > 0)
-				help_shake_act(M)
-			else
-				if (M.health >= -75.0)
-					if (((M.head && M.head.flags & 4) || ((M.wear_mask && !( M.wear_mask.flags & 32 )) || ((head && head.flags & 4) || (wear_mask && !( wear_mask.flags & 32 ))))))
-						M << "\blue <B>Remove that mask!</B>"
-						return
-					var/obj/effect/equip_e/human/O = new /obj/effect/equip_e/human(  )
-					O.source = M
-					O.target = src
-					O.s_loc = M.loc
-					O.t_loc = loc
-					O.place = "CPR"
-					requests += O
-					spawn( 0 )
-						O.process()
-						return
-
-		if ("grab")
-			if (M == src)
-				return
-			var/obj/item/weapon/grab/G = new /obj/item/weapon/grab( M )
-			G.assailant = M
-			G.affecting = src
-
-			M.put_in_active_hand(G)
-
-			grabbed_by += G
-			G.synch()
-
-			LAssailant = M
-
-			playsound(loc, 'sound/weapons/thudswoosh.ogg', 50, 1, -1)
-			for(var/mob/O in viewers(src, null))
-				if ((O.client && !( O.blinded )))
-					O.show_message(text("\red [] has grabbed [] passively!", M, src), 1)
-
-		if ("hurt")
-			var/damage = rand(1, 9)
-
-			var/attack_verb
-			switch(M.mutantrace)
-				if("lizard")
-					attack_verb = "scratch"
-				if("plant")
-					attack_verb = "slash"
-				else
-					attack_verb = "punch"
-
-			if(M.type == /mob/living/carbon/human/tajaran)
-				attack_verb = "slash"
-
-			if (prob(90))
-				if ((HULK in M.mutations) || (SUPRSTR in M.augmentations))//HULK SMASH
-					damage += 14
-					spawn(0)
-						Paralyse(5)
-						step_away(src,M,15)
-						sleep(3)
-						step_away(src,M,15)
-				if(M.type != /mob/living/carbon/human/tajaran)
-					playsound(loc, "punch", 25, 1, -1)
-				else if (M.type == /mob/living/carbon/human/tajaran)
-					damage += 10
-					playsound(loc, 'slice.ogg', 25, 1, -1)
-				visible_message("\red <B>[M] has [attack_verb]ed [src]!</B>")
-				if (damage > 9||prob(5))//Regular humans have a very small chance of weakening an alien.
-					Weaken(1,5)
-					for(var/mob/O in viewers(M, null))
-						if ((O.client && !( O.blinded )))
-							O.show_message(text("\red <B>[] has weakened []!</B>", M, src), 1, "\red You hear someone fall.", 2)
-				adjustBruteLoss(damage)
-				updatehealth()
-			else
-<<<<<<< HEAD
-				if(M.type != /mob/living/carbon/human/tajaran)
-					playsound(loc, 'punchmiss.ogg', 25, 1, -1)
-				else if (M.type == /mob/living/carbon/human/tajaran)
-					playsound(loc, 'slashmiss.ogg', 25, 1, -1)
-=======
-				playsound(loc, 'sound/weapons/punchmiss.ogg', 25, 1, -1)
->>>>>>> 44fb70ff
-				for(var/mob/O in viewers(src, null))
-					if ((O.client && !( O.blinded )))
-						O.show_message(text("\red <B>[] has attempted to [attack_verb] []!</B>", M, src), 1)
-
-		if ("disarm")
-			if (!lying)
-				if (prob(5))//Very small chance to push an alien down.
-					Weaken(2)
-<<<<<<< HEAD
-					playsound(loc, 'thudswoosh.ogg', 50, 1, -1)
-=======
-					playsound(loc, 'sound/weapons/thudswoosh.ogg', 50, 1, -1)
->>>>>>> 44fb70ff
-					for(var/mob/O in viewers(src, null))
-						if ((O.client && !( O.blinded )))
-							O.show_message(text("\red <B>[] has pushed down []!</B>", M, src), 1)
-				else
-					if (prob(50))
-						drop_item()
-						playsound(loc, 'sound/weapons/thudswoosh.ogg', 50, 1, -1)
-						for(var/mob/O in viewers(src, null))
-							if ((O.client && !( O.blinded )))
-								O.show_message(text("\red <B>[] has disarmed []!</B>", M, src), 1)
-					else
-						playsound(loc, 'sound/weapons/punchmiss.ogg', 25, 1, -1)
-						for(var/mob/O in viewers(src, null))
-							if ((O.client && !( O.blinded )))
-								O.show_message(text("\red <B>[] has attempted to disarm []!</B>", M, src), 1)
-	return
-
-/*Code for aliens attacking aliens. Because aliens act on a hivemind, I don't see them as very aggressive with each other.
-As such, they can either help or harm other aliens. Help works like the human help command while harm is a simple nibble.
-In all, this is a lot like the monkey code. /N
-*/
-
-/mob/living/carbon/alien/humanoid/attack_alien(mob/living/carbon/alien/humanoid/M as mob)
-	if (!ticker)
-		M << "You cannot attack people before the game has started."
-		return
-
-	if (istype(loc, /turf) && istype(loc.loc, /area/start))
-		M << "No attacking people at spawn, you jackass."
-		return
-
-	..()
-
-	switch(M.a_intent)
-
-		if ("help")
-<<<<<<< HEAD
-			if(!sleeping_willingly)
-				sleeping = max(0,sleeping-5)
-=======
-			sleeping = max(0,sleeping-5)
->>>>>>> 44fb70ff
-			resting = 0
-			AdjustParalysis(-3)
-			AdjustStunned(-3)
-			AdjustWeakened(-3)
-			for(var/mob/O in viewers(src, null))
-				if ((O.client && !( O.blinded )))
-					O.show_message(text("\blue [M.name] nuzzles [] trying to wake it up!", src), 1)
-
-		else
-			if (health > 0)
-				playsound(loc, 'sound/weapons/bite.ogg', 50, 1, -1)
-				var/damage = rand(1, 3)
-				for(var/mob/O in viewers(src, null))
-					if ((O.client && !( O.blinded )))
-						O.show_message(text("\red <B>[M.name] has bit []!</B>", src), 1)
-				adjustBruteLoss(damage)
-				updatehealth()
-			else
-				M << "\green <B>[name] is too injured for that.</B>"
-	return
-
-
-/mob/living/carbon/alien/humanoid/restrained()
-	if (handcuffed)
-		return 1
-	return 0
-
-
-/mob/living/carbon/alien/humanoid/var/co2overloadtime = null
-/mob/living/carbon/alien/humanoid/var/temperature_resistance = T0C+75
-
-/mob/living/carbon/alien/humanoid/show_inv(mob/user as mob)
-
-	user.machine = src
-	var/dat = {"
-	<B><HR><FONT size=3>[name]</FONT></B>
-	<BR><HR>
-	<BR><B>Left Hand:</B> <A href='?src=\ref[src];item=l_hand'>[(l_hand ? text("[]", l_hand) : "Nothing")]</A>
-	<BR><B>Right Hand:</B> <A href='?src=\ref[src];item=r_hand'>[(r_hand ? text("[]", r_hand) : "Nothing")]</A>
-	<BR><B>Head:</B> <A href='?src=\ref[src];item=head'>[(head ? text("[]", head) : "Nothing")]</A>
-	<BR><B>(Exo)Suit:</B> <A href='?src=\ref[src];item=suit'>[(wear_suit ? text("[]", wear_suit) : "Nothing")]</A>
-	<BR><A href='?src=\ref[src];item=pockets'>Empty Pouches</A>
-	<BR><A href='?src=\ref[user];mach_close=mob[name]'>Close</A>
-	<BR>"}
-	user << browse(dat, text("window=mob[name];size=340x480"))
-	onclose(user, "mob[name]")
-	return
-
-/mob/living/carbon/alien/humanoid/updatehealth()
-	if(nodamage)
-		health = maxHealth
-		stat = CONSCIOUS
-	else
-		//oxyloss is only used for suicide
-		//toxloss isn't used for aliens, its actually used as alien powers!!
-		health = maxHealth - getOxyLoss() - getFireLoss() - getBruteLoss() - getCloneLoss()
-
-
+//This is fine right now, if we're adding organ specific damage this needs to be updated
+/mob/living/carbon/alien/humanoid/New()
+	var/datum/reagents/R = new/datum/reagents(100)
+	reagents = R
+	R.my_atom = src
+	if(name == "alien")
+		name = text("alien ([rand(1, 1000)])")
+	real_name = name
+	..()
+
+//This is fine, works the same as a human
+/mob/living/carbon/alien/humanoid/Bump(atom/movable/AM as mob|obj, yes)
+	spawn( 0 )
+		if ((!( yes ) || now_pushing))
+			return
+		now_pushing = 0
+		..()
+		if (!istype(AM, /atom/movable))
+			return
+
+		if (ismob(AM))
+			var/mob/tmob = AM
+			tmob.LAssailant = src
+
+		if (!now_pushing)
+			now_pushing = 1
+			if (!AM.anchored)
+				var/t = get_dir(src, AM)
+				if (istype(AM, /obj/structure/window))
+					if(AM:ini_dir == NORTHWEST || AM:ini_dir == NORTHEAST || AM:ini_dir == SOUTHWEST || AM:ini_dir == SOUTHEAST)
+						for(var/obj/structure/window/win in get_step(AM,t))
+							now_pushing = 0
+							return
+				step(AM, t)
+			now_pushing = null
+		return
+	return
+
+/mob/living/carbon/alien/humanoid/movement_delay()
+	var/tally = 0
+	if (istype(src, /mob/living/carbon/alien/humanoid/queen))
+		tally += 5
+	if (istype(src, /mob/living/carbon/alien/humanoid/drone))
+		tally += 2
+	if (istype(src, /mob/living/carbon/alien/humanoid/sentinel))
+		tally += 1
+	if (istype(src, /mob/living/carbon/alien/humanoid/hunter))
+		tally = -1 // hunters go supersuperfast
+	return tally + move_delay_add
+
+//This needs to be fixed
+/mob/living/carbon/alien/humanoid/Stat()
+	..()
+
+	statpanel("Status")
+	if (client && client.holder)
+		stat(null, "([x], [y], [z])")
+
+	stat(null, "Intent: [a_intent]")
+	stat(null, "Move Mode: [m_intent]")
+
+	if (client.statpanel == "Status")
+		stat(null, "Plasma Stored: [getPlasma()]")
+
+///mob/living/carbon/alien/humanoid/bullet_act(var/obj/item/projectile/Proj) taken care of in living
+
+/mob/living/carbon/alien/humanoid/emp_act(severity)
+	if(wear_suit) wear_suit.emp_act(severity)
+	if(head) head.emp_act(severity)
+	if(r_store) r_store.emp_act(severity)
+	if(l_store) l_store.emp_act(severity)
+	..()
+
+/mob/living/carbon/alien/humanoid/ex_act(severity)
+	if(!blinded)
+		flick("flash", flash)
+
+	if (stat == 2 && client)
+		gib()
+		return
+
+	else if (stat == 2 && !client)
+		xgibs(loc, viruses)
+		del(src)
+		return
+
+	var/shielded = 0
+
+	var/b_loss = null
+	var/f_loss = null
+	switch (severity)
+		if (1.0)
+			b_loss += 500
+			gib()
+			return
+
+		if (2.0)
+			if (!shielded)
+				b_loss += 60
+
+			f_loss += 60
+
+			ear_damage += 30
+			ear_deaf += 120
+
+		if(3.0)
+			b_loss += 30
+			if (prob(50) && !shielded)
+				Paralyse(1)
+			ear_damage += 15
+			ear_deaf += 60
+
+	adjustBruteLoss(b_loss)
+	adjustFireLoss(f_loss)
+
+	updatehealth()
+
+/mob/living/carbon/alien/humanoid/blob_act()
+	if (stat == 2)
+		return
+	var/shielded = 0
+	var/damage = null
+	if (stat != 2)
+		damage = rand(30,40)
+
+	if(shielded)
+		damage /= 4
+
+
+	show_message("\red The blob attacks!")
+
+	adjustFireLoss(damage)
+
+	return
+
+
+/mob/living/carbon/alien/humanoid/meteorhit(O as obj)
+	for(var/mob/M in viewers(src, null))
+		if ((M.client && !( M.blinded )))
+			M.show_message(text("\red [] has been hit by []", src, O), 1)
+	if (health > 0)
+		adjustFireLoss((istype(O, /obj/effect/meteor/small) ? 10 : 25))
+		adjustFireLoss(30)
+
+		updatehealth()
+	return
+
+/mob/living/carbon/alien/humanoid/Move(a, b, flag)
+	if (buckled)
+		return 0
+
+	if (restrained())
+		stop_pulling()
+
+	var/t7 = 1
+	if (restrained())
+		for(var/mob/M in range(src, 1))
+			if ((M.pulling == src && M.stat == 0 && !( M.restrained() )))
+				t7 = null
+	if ((t7 && (pulling && ((get_dist(src, pulling) <= 1 || pulling.loc == loc) && (client && client.moving)))))
+		var/turf/T = loc
+		. = ..()
+
+		if (pulling && pulling.loc)
+			if(!( isturf(pulling.loc) ))
+				stop_pulling()
+				return
+			else
+				if(Debug)
+					diary <<"pulling disappeared? at __LINE__ in mob.dm - pulling = [pulling]"
+					diary <<"REPORT THIS"
+
+		/////
+		if(pulling && pulling.anchored)
+			stop_pulling()
+			return
+
+		if (!restrained())
+			var/diag = get_dir(src, pulling)
+			if ((diag - 1) & diag)
+			else
+				diag = null
+			if ((get_dist(src, pulling) > 1 || diag))
+				if (ismob(pulling))
+					var/mob/M = pulling
+					var/ok = 1
+					if (locate(/obj/item/weapon/grab, M.grabbed_by))
+						if (prob(75))
+							var/obj/item/weapon/grab/G = pick(M.grabbed_by)
+							if (istype(G, /obj/item/weapon/grab))
+								for(var/mob/O in viewers(M, null))
+									O.show_message(text("\red [] has been pulled from []'s grip by []", G.affecting, G.assailant, src), 1)
+								//G = null
+								del(G)
+						else
+							ok = 0
+						if (locate(/obj/item/weapon/grab, M.grabbed_by.len))
+							ok = 0
+					if (ok)
+						var/atom/movable/t = M.pulling
+						M.stop_pulling()
+
+						step(pulling, get_dir(pulling.loc, T))
+						M.start_pulling(t)
+				else
+					if (pulling)
+						if (istype(pulling, /obj/structure/window))
+							if(pulling:ini_dir == NORTHWEST || pulling:ini_dir == NORTHEAST || pulling:ini_dir == SOUTHWEST || pulling:ini_dir == SOUTHEAST)
+								for(var/obj/structure/window/win in get_step(pulling,get_dir(pulling.loc, T)))
+									stop_pulling()
+					if (pulling)
+						step(pulling, get_dir(pulling.loc, T))
+	else
+		stop_pulling()
+		. = ..()
+	if ((s_active && !( s_active in contents ) ))
+		s_active.close(src)
+
+	for(var/mob/living/carbon/metroid/M in view(1,src))
+		M.UpdateFeed(src)
+
+	return
+
+
+/mob/living/carbon/alien/humanoid/hand_p(mob/M as mob)
+	if (!ticker)
+		M << "You cannot attack people before the game has started."
+		return
+
+	if (M.a_intent == "hurt")
+		if (istype(M.wear_mask, /obj/item/clothing/mask/muzzle))
+			return
+		if (health > 0)
+			for(var/mob/O in viewers(src, null))
+				if ((O.client && !( O.blinded )))
+					O.show_message(text("\red <B>[M.name] has bit []!</B>", src), 1)
+			adjustBruteLoss(rand(1, 3))
+
+			updatehealth()
+	return
+
+/mob/living/carbon/alien/humanoid/attack_paw(mob/living/carbon/monkey/M as mob)
+	if(!ismonkey(M))	return//Fix for aliens receiving double messages when attacking other aliens.
+
+	if (!ticker)
+		M << "You cannot attack people before the game has started."
+		return
+
+	if (istype(loc, /turf) && istype(loc.loc, /area/start))
+		M << "No attacking people at spawn, you jackass."
+		return
+	..()
+
+	switch(M.a_intent)
+
+		if ("help")
+			help_shake_act(M)
+		else
+			if (istype(wear_mask, /obj/item/clothing/mask/muzzle))
+				return
+			if (health > 0)
+				playsound(loc, 'sound/weapons/bite.ogg', 50, 1, -1)
+				for(var/mob/O in viewers(src, null))
+					if ((O.client && !( O.blinded )))
+						O.show_message(text("\red <B>[M.name] has bit [src]!</B>"), 1)
+				adjustBruteLoss(rand(1, 3))
+				updatehealth()
+	return
+
+
+/mob/living/carbon/alien/humanoid/attack_metroid(mob/living/carbon/metroid/M as mob)
+	if (!ticker)
+		M << "You cannot attack people before the game has started."
+		return
+
+	if(M.Victim) return // can't attack while eating!
+
+	if (health > -100)
+
+		for(var/mob/O in viewers(src, null))
+			if ((O.client && !( O.blinded )))
+				O.show_message(text("\red <B>The [M.name] has [pick("bit","slashed")] []!</B>", src), 1)
+
+		var/damage = rand(1, 3)
+
+		if(istype(M, /mob/living/carbon/metroid/adult))
+			damage = rand(10, 40)
+		else
+			damage = rand(5, 35)
+
+		adjustBruteLoss(damage)
+
+		if(M.powerlevel > 0)
+			var/stunprob = 10
+			var/power = M.powerlevel + rand(0,3)
+
+			switch(M.powerlevel)
+				if(1 to 2) stunprob = 20
+				if(3 to 4) stunprob = 30
+				if(5 to 6) stunprob = 40
+				if(7 to 8) stunprob = 60
+				if(9) 	   stunprob = 70
+				if(10) 	   stunprob = 95
+
+			if(prob(stunprob))
+				M.powerlevel -= 3
+				if(M.powerlevel < 0)
+					M.powerlevel = 0
+
+				for(var/mob/O in viewers(src, null))
+					if ((O.client && !( O.blinded )))
+						O.show_message(text("\red <B>The [M.name] has shocked []!</B>", src), 1)
+
+				Weaken(power)
+				if (stuttering < power)
+					stuttering = power
+				Stun(power)
+
+				var/datum/effect/effect/system/spark_spread/s = new /datum/effect/effect/system/spark_spread
+				s.set_up(5, 1, src)
+				s.start()
+
+				if (prob(stunprob) && M.powerlevel >= 8)
+					adjustFireLoss(M.powerlevel * rand(6,10))
+
+
+		updatehealth()
+
+	return
+
+/mob/living/carbon/alien/humanoid/attack_animal(mob/living/simple_animal/M as mob)
+	if(M.melee_damage_upper == 0)
+		M.emote("[M.friendly] [src]")
+	else
+		if(M.attack_sound)
+			playsound(loc, M.attack_sound, 50, 1, 1)
+		for(var/mob/O in viewers(src, null))
+			O.show_message("\red <B>[M]</B> [M.attacktext] [src]!", 1)
+		var/damage = rand(M.melee_damage_lower, M.melee_damage_upper)
+		adjustBruteLoss(damage)
+		updatehealth()
+
+/mob/living/carbon/alien/humanoid/attack_hand(mob/living/carbon/human/M as mob)
+	if (!ticker)
+		M << "You cannot attack people before the game has started."
+		return
+
+	if (istype(loc, /turf) && istype(loc.loc, /area/start))
+		M << "No attacking people at spawn, you jackass."
+		return
+
+	..()
+
+	if(M.gloves && istype(M.gloves,/obj/item/clothing/gloves))
+		var/obj/item/clothing/gloves/G = M.gloves
+		if(G.cell)
+			if(M.a_intent == "hurt")//Stungloves. Any contact will stun the alien.
+				if(G.cell.charge >= 2500)
+					G.cell.charge -= 2500
+
+					Weaken(5)
+					if (stuttering < 5)
+						stuttering = 5
+					Stun(5)
+
+					for(var/mob/O in viewers(src, null))
+						if ((O.client && !( O.blinded )))
+							O.show_message("\red <B>[src] has been touched with the stun gloves by [M]!</B>", 1, "\red You hear someone fall.", 2)
+					return
+				else
+					M << "\red Not enough charge! "
+					return
+
+	switch(M.a_intent)
+
+		if ("help")
+			if (health > 0)
+				help_shake_act(M)
+			else
+				if (M.health >= -75.0)
+					if (((M.head && M.head.flags & 4) || ((M.wear_mask && !( M.wear_mask.flags & 32 )) || ((head && head.flags & 4) || (wear_mask && !( wear_mask.flags & 32 ))))))
+						M << "\blue <B>Remove that mask!</B>"
+						return
+					var/obj/effect/equip_e/human/O = new /obj/effect/equip_e/human(  )
+					O.source = M
+					O.target = src
+					O.s_loc = M.loc
+					O.t_loc = loc
+					O.place = "CPR"
+					requests += O
+					spawn( 0 )
+						O.process()
+						return
+
+		if ("grab")
+			if (M == src)
+				return
+			var/obj/item/weapon/grab/G = new /obj/item/weapon/grab( M )
+			G.assailant = M
+			G.affecting = src
+
+			M.put_in_active_hand(G)
+
+			grabbed_by += G
+			G.synch()
+
+			LAssailant = M
+
+			playsound(loc, 'sound/weapons/thudswoosh.ogg', 50, 1, -1)
+			for(var/mob/O in viewers(src, null))
+				if ((O.client && !( O.blinded )))
+					O.show_message(text("\red [] has grabbed [] passively!", M, src), 1)
+
+		if ("hurt")
+			var/damage = rand(1, 9)
+			if (prob(90))
+				if ((HULK in M.mutations) || (SUPRSTR in M.augmentations))//HULK SMASH
+					damage += 14
+					spawn(0)
+						Paralyse(5)
+						step_away(src,M,15)
+						sleep(3)
+						step_away(src,M,15)
+				playsound(loc, "punch", 25, 1, -1)
+				for(var/mob/O in viewers(src, null))
+					if ((O.client && !( O.blinded )))
+						O.show_message(text("\red <B>[] has punched []!</B>", M, src), 1)
+				if (damage > 9||prob(5))//Regular humans have a very small chance of weakening an alien.
+					Weaken(1,5)
+					for(var/mob/O in viewers(M, null))
+						if ((O.client && !( O.blinded )))
+							O.show_message(text("\red <B>[] has weakened []!</B>", M, src), 1, "\red You hear someone fall.", 2)
+				adjustBruteLoss(damage)
+				updatehealth()
+			else
+				playsound(loc, 'sound/weapons/punchmiss.ogg', 25, 1, -1)
+				for(var/mob/O in viewers(src, null))
+					if ((O.client && !( O.blinded )))
+						O.show_message(text("\red <B>[] has attempted to punch []!</B>", M, src), 1)
+
+		if ("disarm")
+			if (!lying)
+				if (prob(5))//Very small chance to push an alien down.
+					Weaken(2)
+					playsound(loc, 'sound/weapons/thudswoosh.ogg', 50, 1, -1)
+					for(var/mob/O in viewers(src, null))
+						if ((O.client && !( O.blinded )))
+							O.show_message(text("\red <B>[] has pushed down []!</B>", M, src), 1)
+				else
+					if (prob(50))
+						drop_item()
+						playsound(loc, 'sound/weapons/thudswoosh.ogg', 50, 1, -1)
+						for(var/mob/O in viewers(src, null))
+							if ((O.client && !( O.blinded )))
+								O.show_message(text("\red <B>[] has disarmed []!</B>", M, src), 1)
+					else
+						playsound(loc, 'sound/weapons/punchmiss.ogg', 25, 1, -1)
+						for(var/mob/O in viewers(src, null))
+							if ((O.client && !( O.blinded )))
+								O.show_message(text("\red <B>[] has attempted to disarm []!</B>", M, src), 1)
+	return
+
+/*Code for aliens attacking aliens. Because aliens act on a hivemind, I don't see them as very aggressive with each other.
+As such, they can either help or harm other aliens. Help works like the human help command while harm is a simple nibble.
+In all, this is a lot like the monkey code. /N
+*/
+
+/mob/living/carbon/alien/humanoid/attack_alien(mob/living/carbon/alien/humanoid/M as mob)
+	if (!ticker)
+		M << "You cannot attack people before the game has started."
+		return
+
+	if (istype(loc, /turf) && istype(loc.loc, /area/start))
+		M << "No attacking people at spawn, you jackass."
+		return
+
+	..()
+
+	switch(M.a_intent)
+
+		if ("help")
+			sleeping = max(0,sleeping-5)
+			resting = 0
+			AdjustParalysis(-3)
+			AdjustStunned(-3)
+			AdjustWeakened(-3)
+			for(var/mob/O in viewers(src, null))
+				if ((O.client && !( O.blinded )))
+					O.show_message(text("\blue [M.name] nuzzles [] trying to wake it up!", src), 1)
+
+		else
+			if (health > 0)
+				playsound(loc, 'sound/weapons/bite.ogg', 50, 1, -1)
+				var/damage = rand(1, 3)
+				for(var/mob/O in viewers(src, null))
+					if ((O.client && !( O.blinded )))
+						O.show_message(text("\red <B>[M.name] has bit []!</B>", src), 1)
+				adjustBruteLoss(damage)
+				updatehealth()
+			else
+				M << "\green <B>[name] is too injured for that.</B>"
+	return
+
+
+/mob/living/carbon/alien/humanoid/restrained()
+	if (handcuffed)
+		return 1
+	return 0
+
+
+/mob/living/carbon/alien/humanoid/var/co2overloadtime = null
+/mob/living/carbon/alien/humanoid/var/temperature_resistance = T0C+75
+
+/mob/living/carbon/alien/humanoid/show_inv(mob/user as mob)
+
+	user.machine = src
+	var/dat = {"
+	<B><HR><FONT size=3>[name]</FONT></B>
+	<BR><HR>
+	<BR><B>Left Hand:</B> <A href='?src=\ref[src];item=l_hand'>[(l_hand ? text("[]", l_hand) : "Nothing")]</A>
+	<BR><B>Right Hand:</B> <A href='?src=\ref[src];item=r_hand'>[(r_hand ? text("[]", r_hand) : "Nothing")]</A>
+	<BR><B>Head:</B> <A href='?src=\ref[src];item=head'>[(head ? text("[]", head) : "Nothing")]</A>
+	<BR><B>(Exo)Suit:</B> <A href='?src=\ref[src];item=suit'>[(wear_suit ? text("[]", wear_suit) : "Nothing")]</A>
+	<BR><A href='?src=\ref[src];item=pockets'>Empty Pouches</A>
+	<BR><A href='?src=\ref[user];mach_close=mob[name]'>Close</A>
+	<BR>"}
+	user << browse(dat, text("window=mob[name];size=340x480"))
+	onclose(user, "mob[name]")
+	return
+
+/mob/living/carbon/alien/humanoid/updatehealth()
+	if(nodamage)
+		health = maxHealth
+		stat = CONSCIOUS
+	else
+		//oxyloss is only used for suicide
+		//toxloss isn't used for aliens, its actually used as alien powers!!
+		health = maxHealth - getOxyLoss() - getFireLoss() - getBruteLoss() - getCloneLoss()
+
+