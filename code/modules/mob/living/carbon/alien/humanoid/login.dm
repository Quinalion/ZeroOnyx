--- conflicted
+++ resolved
@@ -1,115 +1,7 @@
-/mob/living/carbon/alien/humanoid/Login()
-	..()
-<<<<<<< HEAD
-
-	rebuild_appearance()
-
-	if (!isturf(src.loc))
-		src.client.eye = src.loc
-		src.client.perspective = EYE_PERSPECTIVE
-	if (src.stat == 2)
-		src.verbs += /mob/proc/ghost
-
-	return
-	/*
-	src.throw_icon = new /obj/screen(null)
-	src.oxygen = new /obj/screen( null )
-	src.i_select = new /obj/screen( null )
-	src.m_select = new /obj/screen( null )
-	src.toxin = new /obj/screen( null )
-	src.internals = new /obj/screen( null )
-	src.mach = new /obj/screen( null )
-	src.fire = new /obj/screen( null )
-	src.bodytemp = new /obj/screen( null )
-	src.healths = new /obj/screen( null )
-	src.pullin = new /obj/screen( null )
-	src.blind = new /obj/screen( null )
-	src.flash = new /obj/screen( null )
-	src.hands = new /obj/screen( null )
-	src.sleep = new /obj/screen( null )
-	src.rest = new /obj/screen( null )
-	src.zone_sel = new /obj/screen/zone_sel( null )
-
-	update_clothing()
-
-	src.mach.dir = NORTH
-
-	src.throw_icon.icon_state = "act_throw_off"
-	src.oxygen.icon_state = "oxy0"
-	src.i_select.icon_state = "selector"
-	src.m_select.icon_state = "selector"
-	src.toxin.icon_state = "toxin0"
-	src.bodytemp.icon_state = "temp1"
-	src.internals.icon_state = "internal0"
-	src.mach.icon_state = null
-	src.fire.icon_state = "fire0"
-	src.healths.icon_state = "health0"
-	src.pullin.icon_state = "pull0"
-	src.blind.icon_state = "black"
-	src.hands.icon_state = "hand"
-	src.flash.icon_state = "blank"
-	src.sleep.icon_state = "sleep0"
-	src.rest.icon_state = "rest0"
-
-	src.hands.dir = NORTH
-
-	src.throw_icon.name = "throw"
-	src.oxygen.name = "oxygen"
-	src.i_select.name = "intent"
-	src.m_select.name = "moving"
-	src.toxin.name = "toxin"
-	src.bodytemp.name = "body temperature"
-	src.internals.name = "internal"
-	src.mach.name = "Reset Machine"
-	src.fire.name = "fire"
-	src.healths.name = "health"
-	src.pullin.name = "pull"
-	src.blind.name = " "
-	src.hands.name = "hand"
-	src.flash.name = "flash"
-	src.sleep.name = "sleep"
-	src.rest.name = "rest"
-
-	src.throw_icon.screen_loc = "9,1"
-	src.oxygen.screen_loc = "15,12"
-	src.i_select.screen_loc = "14:-11,15"
-	src.m_select.screen_loc = "14:-11,14"
-	src.toxin.screen_loc = "15,10"
-	src.internals.screen_loc = "15,14"
-	src.mach.screen_loc = "14,1"
-	src.fire.screen_loc = "15,8"
-	src.bodytemp.screen_loc = "15,6"
-	src.healths.screen_loc = "15,5"
-	src.sleep.screen_loc = "15,3"
-	src.rest.screen_loc = "15,2"
-	src.pullin.screen_loc = "15,1"
-	src.hands.screen_loc = "1,3"
-	src.blind.screen_loc = "1,1 to 15,15"
-	src.flash.screen_loc = "1,1 to 15,15"
-
-	src.blind.layer = 0
-	src.flash.layer = 17
-
-	src.client.screen.len = null
-	src.client.screen -= list( src.throw_icon, src.zone_sel, src.oxygen, src.i_select, src.m_select, src.toxin, src.bodytemp, src.internals, src.fire, src.hands, src.healths, src.pullin, src.blind, src.flash, src.rest, src.sleep, src.mach )
-	src.client.screen += list( src.throw_icon, src.zone_sel, src.oxygen, src.i_select, src.m_select, src.toxin, src.bodytemp, src.internals, src.fire, src.hands, src.healths, src.pullin, src.blind, src.flash, src.rest, src.sleep, src.mach )
-	src.client.screen -= src.hud_used.adding
-	src.client.screen += src.hud_used.adding
-
-	if (!isturf(src.loc))
-		src.client.eye = src.loc
-		src.client.perspective = EYE_PERSPECTIVE
-	if (src.stat == 2)
-		src.verbs += /mob/proc/ghost
-
-	return
-
-*/
-=======
-	update_hud()
-	if(!isturf(loc))
-		client.eye = loc
-		client.perspective = EYE_PERSPECTIVE
-	return
-
->>>>>>> 44fb70ff
+/mob/living/carbon/alien/humanoid/Login()
+	..()
+	update_hud()
+	if(!isturf(loc))
+		client.eye = loc
+		client.perspective = EYE_PERSPECTIVE
+	return