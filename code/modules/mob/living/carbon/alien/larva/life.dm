--- conflicted
+++ resolved
@@ -1,826 +1,440 @@
-//This file was auto-corrected by findeclaration.exe on 25.5.2012 20:42:32
-
-/mob/living/carbon/alien/larva
-	var/oxygen_alert = 0
-	var/toxins_alert = 0
-	var/fire_alert = 0
-
-	var/temperature_alert = 0
-
-
-/mob/living/carbon/alien/larva/Life()
-	set invisibility = 0
-	set background = 1
-
-	if (monkeyizing)
-		return
-
-	..()
-<<<<<<< HEAD
-
-	if (stat != 2) //still breathing
-=======
->>>>>>> 44fb70ff
-
-	if (stat != DEAD) //still breathing
-		//First, resolve location and get a breath
-		if(air_master.current_cycle%4==2)
-			//Only try to take a breath every 4 seconds, unless suffocating
-			spawn(0) breathe()
-		else //Still give containing object the chance to interact
-			if(istype(loc, /obj/))
-				var/obj/location_as_object = loc
-				location_as_object.handle_internal_lifeform(src, 0)
-		//Mutations and radiation
-		handle_mutations_and_radiation()
-
-		//Chemicals in the body
-		handle_chemicals_in_body()
-
-
-	//Apparently, the person who wrote this code designed it so that
-	//blinded get reset each cycle and then get activated later in the
-	//code. Very ugly. I dont care. Moving this stuff here so its easy
-	//to find it.
-	blinded = null
-
-	//Disease Check
-	//handle_virus_updates() There is no disease that affects larva
-
-	//Handle temperature/pressure differences between body and environment
-	handle_environment()
-
-	//stuff in the stomach
-	//handle_stomach()
-
-	//Status updates, death etc.
-	handle_regular_status_updates()
-	update_canmove()
-
-	// Grabbing
-	for(var/obj/item/weapon/grab/G in src)
-		G.process()
-
-	if(client)
-		handle_regular_hud_updates()
-
-<<<<<<< HEAD
-/mob/living/carbon/alien/larva
-	proc
-		clamp_values()
-
-			SetStunned(min(stunned, 20))
-			SetParalysis(min(paralysis, 20))
-			SetWeakened(min(weakened, 20))
-			sleeping = max(min(sleeping, 20), 0)
-
-		handle_mutations_and_radiation()
-
-			if(amount_grown == 200)
-				src << "\green You are growing into a beautiful alien! It is time to choose a caste."
-				src << "\green There are three to choose from:"
-				src << "\green <B>Hunters</B> are strong and agile, able to hunt away from the hive and rapidly move through ventilation shafts. Hunters generate plasma slowly and have low reserves."
-				src << "\green <B>Sentinels</B> are tasked with protecting the hive and are deadly up close and at a range. They are not as physically imposing nor fast as the hunters."
-				src << "\green <B>Drones</B> are the working class, offering the largest plasma storage and generation. They are the only caste which may evolve again, turning into the dreaded alien queen."
-				var/alien_caste = alert(src, "Please choose which alien caste you shall belong to.",,"Hunter","Sentinel","Drone")
-
-				var/mob/living/carbon/alien/humanoid/new_xeno
-				switch(alien_caste)
-					if("Hunter")
-						new_xeno = new /mob/living/carbon/alien/humanoid/hunter (loc)
-					if("Sentinel")
-						new_xeno = new /mob/living/carbon/alien/humanoid/sentinel (loc)
-					if("Drone")
-						new_xeno = new /mob/living/carbon/alien/humanoid/drone (loc)
-
-				new_xeno.mind_initialize(src, alien_caste)
-				new_xeno.key = key
-
-				del(src)
-				return
-			//grow!! but not if metroid or dead
-			if(health>-100)
-				amount_grown++
-
-			if (radiation)
-				if (radiation > 100)
-					radiation = 100
-					Weaken(10)
-					src << "\red You feel weak."
-					emote("collapse")
-
-				if (radiation < 0)
-					radiation = 0
-
-				switch(radiation)
-					if(1 to 49)
-						radiation--
-						if(prob(25))
-							adjustToxLoss(1)
-							updatehealth()
-
-					if(50 to 74)
-						radiation -= 2
-						adjustToxLoss(1)
-						if(prob(5))
-							radiation -= 5
-							Weaken(3)
-							src << "\red You feel weak."
-							emote("collapse")
-						updatehealth()
-
-					if(75 to 100)
-						radiation -= 3
-						adjustToxLoss(3)
-						updatehealth()
-
-		update_mind()
-			if(!mind && client)
-				mind = new
-				mind.current = src
-				mind.assigned_role = "Larva"
-				mind.key = key
-
-		breathe()
-
-			if(reagents.has_reagent("lexorin")) return
-			if(istype(loc, /obj/machinery/atmospherics/unary/cryo_cell)) return
-
-			var/datum/gas_mixture/environment = loc.return_air()
-			var/datum/gas_mixture/breath
-			// HACK NEED CHANGING LATER
-			if(health < 0)
-				losebreath++
-=======
-
-/mob/living/carbon/alien/larva
-	proc/handle_mutations_and_radiation()
-
-		//grow!! but not if metroid or dead
-		if(health>-100 && amount_grown < 200)
-			amount_grown++
-
-		if (radiation)
-			if (radiation > 100)
-				radiation = 100
-				Weaken(10)
-				src << "\red You feel weak."
-				emote("collapse")
-
-			if (radiation < 0)
-				radiation = 0
-
-			switch(radiation)
-				if(1 to 49)
-					radiation--
-					if(prob(25))
-						adjustToxLoss(1)
-						updatehealth()
-
-				if(50 to 74)
-					radiation -= 2
-					adjustToxLoss(1)
-					if(prob(5))
-						radiation -= 5
-						Weaken(3)
-						src << "\red You feel weak."
-						emote("collapse")
-					updatehealth()
-
-				if(75 to 100)
-					radiation -= 3
-					adjustToxLoss(3)
-					updatehealth()
-
-	proc/breathe()
-
-		if(reagents.has_reagent("lexorin")) return
-		if(istype(loc, /obj/machinery/atmospherics/unary/cryo_cell)) return
-
-		var/datum/gas_mixture/environment = loc.return_air()
-		var/datum/air_group/breath
-		// HACK NEED CHANGING LATER
-		if(health < 0)
-			losebreath++
-
-		if(losebreath>0) //Suffocating so do not take a breath
-			losebreath--
-			if (prob(75)) //High chance of gasping for air
-				spawn emote("gasp")
-			if(istype(loc, /obj/))
-				var/obj/location_as_object = loc
-				location_as_object.handle_internal_lifeform(src, 0)
-		else
-			//First, check for air from internal atmosphere (using an air tank and mask generally)
-			breath = get_breath_from_internal(BREATH_VOLUME)
->>>>>>> 44fb70ff
-
-			//No breath from internal atmosphere so get breath from location
-			if(!breath)
-				if(istype(loc, /obj/))
-					var/obj/location_as_object = loc
-					breath = location_as_object.handle_internal_lifeform(src, BREATH_VOLUME)
-				else if(istype(loc, /turf/))
-					var/breath_moles = 0
-					/*if(environment.return_pressure() > ONE_ATMOSPHERE)
-						// Loads of air around (pressure effect will be handled elsewhere), so lets just take a enough to fill our lungs at normal atmos pressure (using n = Pv/RT)
-						breath_moles = (ONE_ATMOSPHERE*BREATH_VOLUME/R_IDEAL_GAS_EQUATION*environment.temperature)
-					else*/
-						// Not enough air around, take a percentage of what's there to model this properly
-					breath_moles = environment.total_moles()*BREATH_PERCENTAGE
-
-					breath = loc.remove_air(breath_moles)
-
-					// Handle chem smoke effect  -- Doohl
-					for(var/obj/effect/effect/chem_smoke/smoke in view(1, src))
-						if(smoke.reagents.total_volume)
-							smoke.reagents.reaction(src, INGEST)
-							spawn(5)
-								if(smoke)
-									smoke.reagents.copy_to(src, 10) // I dunno, maybe the reagents enter the blood stream through the lungs?
-							break // If they breathe in the nasty stuff once, no need to continue checking
-
-
-			else //Still give containing object the chance to interact
-				if(istype(loc, /obj/))
-					var/obj/location_as_object = loc
-					location_as_object.handle_internal_lifeform(src, 0)
-<<<<<<< HEAD
-			else
-				//First, check for air from internal atmosphere (using an air tank and mask generally)
-				breath = get_breath_from_internal(BREATH_VOLUME)
-
-				//No breath from internal atmosphere so get breath from location
-				if(!breath)
-					if(istype(loc, /obj/))
-						var/obj/location_as_object = loc
-						breath = location_as_object.handle_internal_lifeform(src, BREATH_VOLUME)
-					else if(istype(loc, /turf/))
-						var/breath_moles = 0
-						/*if(environment.return_pressure() > ONE_ATMOSPHERE)
-							// Loads of air around (pressure effect will be handled elsewhere), so lets just take a enough to fill our lungs at normal atmos pressure (using n = Pv/RT)
-							breath_moles = (ONE_ATMOSPHERE*BREATH_VOLUME/R_IDEAL_GAS_EQUATION*environment.temperature)
-						else*/
-							// Not enough air around, take a percentage of what's there to model this properly
-						breath_moles = environment.total_moles*BREATH_PERCENTAGE
-
-						breath = loc.remove_air(breath_moles)
-
-						// Handle chem smoke effect  -- Doohl
-						for(var/obj/effect/effect/chem_smoke/smoke in view(1, src))
-							if(smoke.reagents.total_volume)
-								smoke.reagents.reaction(src, INGEST)
-								spawn(5)
-									if(smoke)
-										smoke.reagents.copy_to(src, 10) // I dunno, maybe the reagents enter the blood stream through the lungs?
-								break // If they breathe in the nasty stuff once, no need to continue checking
-
-
-				else //Still give containing object the chance to interact
-					if(istype(loc, /obj/))
-						var/obj/location_as_object = loc
-						location_as_object.handle_internal_lifeform(src, 0)
-
-			handle_breath(breath)
-
-			if(breath)
-				loc.assume_air(breath)
-
-
-		get_breath_from_internal(volume_needed)
-			if(internal)
-				if (!contents.Find(internal))
-					internal = null
-				if (!wear_mask || !(wear_mask.flags & MASKINTERNALS) )
-					internal = null
-				if(internal)
-					if (internals)
-						internals.icon_state = "internal1"
-					return internal.remove_air_volume(volume_needed)
-				else
-					if (internals)
-						internals.icon_state = "internal0"
-			return null
-
-		update_canmove()
-			if(paralysis || stunned || weakened || buckled) canmove = 0
-			else canmove = 1
-=======
->>>>>>> 44fb70ff
-
-		handle_breath(breath)
-
-<<<<<<< HEAD
-			if(!breath || (breath.total_moles == 0))
-				//Aliens breathe in vaccuum
-				return 0
-
-			var/toxins_used = 0
-			var/breath_pressure = (breath.total_moles*R_IDEAL_GAS_EQUATION*breath.temperature)/BREATH_VOLUME
-
-			//Partial pressure of the toxins in our breath
-			var/Toxins_pp = (breath.toxins/breath.total_moles)*breath_pressure
-
-			if(Toxins_pp) // Detect toxins in air
-
-				adjustToxLoss(breath.toxins*250)
-				toxins_alert = max(toxins_alert, 1)
-
-				toxins_used = breath.toxins
-=======
-		if(breath)
-			loc.assume_air(breath)
-
->>>>>>> 44fb70ff
-
-	proc/get_breath_from_internal(volume_needed)
-		if(internal)
-			if (!contents.Find(internal))
-				internal = null
-			if (!wear_mask || !(wear_mask.flags & MASKINTERNALS) )
-				internal = null
-			if(internal)
-				if (internals)
-					internals.icon_state = "internal1"
-				return internal.remove_air_volume(volume_needed)
-			else
-				if (internals)
-					internals.icon_state = "internal0"
-		return null
-
-	proc/handle_breath(datum/gas_mixture/breath)
-		if(nodamage)
-			return
-
-<<<<<<< HEAD
-			if(breath.temperature > (T0C+66) && !(COLD_RESISTANCE in src.mutations)) // Hot air hurts :(
-				if(prob(20))
-					src << "\red You feel a searing heat in your lungs!"
-				fire_alert = max(fire_alert, 1)
-			else
-				fire_alert = 0
-=======
-		if(!breath || (breath.total_moles() == 0))
-			//Aliens breathe in vaccuum
-			return 0
->>>>>>> 44fb70ff
-
-		var/toxins_used = 0
-		var/breath_pressure = (breath.total_moles()*R_IDEAL_GAS_EQUATION*breath.temperature)/BREATH_VOLUME
-
-		//Partial pressure of the toxins in our breath
-		var/Toxins_pp = (breath.toxins/breath.total_moles())*breath_pressure
-
-		if(Toxins_pp) // Detect toxins in air
-
-<<<<<<< HEAD
-			//If there are alien weeds on the ground then heal if needed or give some toxins
-			if(locate(/obj/effect/alien/weeds) in loc)
-				if(health >= 25)
-					adjustToxLoss(5)
-				else
-					adjustBruteLoss(-5)
-					adjustFireLoss(-5)
-=======
-			adjustToxLoss(breath.toxins*250)
-			toxins_alert = max(toxins_alert, 1)
->>>>>>> 44fb70ff
-
-			toxins_used = breath.toxins
-
-		else
-			toxins_alert = 0
-
-		//Breathe in toxins and out oxygen
-		breath.toxins -= toxins_used
-		breath.oxygen += toxins_used
-
-		if(breath.temperature > (T0C+66) && !(COLD_RESISTANCE in mutations)) // Hot air hurts :(
-			if(prob(20))
-				src << "\red You feel a searing heat in your lungs!"
-			fire_alert = max(fire_alert, 1)
-		else
-			fire_alert = 0
-
-<<<<<<< HEAD
-/*			if(nutrition > 500 && !(FAT in src.mutations))
-				if(prob(5 + round((nutrition - 200) / 2)))
-					src << "\red You suddenly feel blubbery!"
-					mutations.Add(FAT)
-//					update_body()
-			if (nutrition < 100 && (FAT in src.mutations))
-				if(prob(round((50 - nutrition) / 100)))
-					src << "\blue You feel fit again!"
-					mutations.Add(FAT)
-//					update_body()
-*/
-			if (nutrition > 0)
-				nutrition-= HUNGER_FACTOR
-
-			if (drowsyness)
-				drowsyness--
-				eye_blurry = max(2, eye_blurry)
-				if (prob(5))
-					sleeping += 1
-					Paralyse(5)
-
-			confused = max(0, confused - 1)
-			// decrement dizziness counter, clamped to 0
-			if(resting)
-				dizziness = max(0, dizziness - 5)
-				jitteriness = max(0, jitteriness - 5)
-			else
-				dizziness = max(0, dizziness - 1)
-				jitteriness = max(0, jitteriness - 1)
-
-			updatehealth()
-=======
-		//Temporary fixes to the alerts.
->>>>>>> 44fb70ff
-
-		return 1
-
-	proc/handle_environment()
-
-		//If there are alien weeds on the ground then heal if needed or give some toxins
-		if(locate(/obj/effect/alien/weeds) in loc)
-			if(health >= 25)
-				adjustToxLoss(5)
-			else
-				adjustBruteLoss(-5)
-				adjustFireLoss(-5)
-
-<<<<<<< HEAD
-			if(getOxyLoss() > 50) Paralyse(3)
-
-			if(sleeping)
-				Paralyse(3)
-				//if (prob(10) && health) spawn(0) emote("snore") Invalid Emote
-				if(!src.sleeping_willingly)
-					src.sleeping--
-
-			if(resting)
-				Weaken(5)
-
-			if(move_delay_add > 0)
-				move_delay_add = max(0, move_delay_add - rand(1, 2))
-=======
-		return
-
-
-	proc/handle_chemicals_in_body()
-		if(reagents) reagents.metabolize(src)
->>>>>>> 44fb70ff
-
-		if(FAT in mutations)
-			if(nutrition < 100)
-				if(prob(round((50 - nutrition) / 100)))
-					src << "\blue You feel fit again!"
-					mutations.Add(FAT)
-		else
-			if(nutrition > 500)
-				if(prob(5 + round((nutrition - 200) / 2)))
-					src << "\red You suddenly feel blubbery!"
-					mutations.Add(FAT)
-
-		if (nutrition > 0)
-			nutrition-= HUNGER_FACTOR
-
-		if (drowsyness)
-			drowsyness--
-			eye_blurry = max(2, eye_blurry)
-			if (prob(5))
-				sleeping += 1
-				Paralyse(5)
-
-		confused = max(0, confused - 1)
-		// decrement dizziness counter, clamped to 0
-		if(resting)
-			dizziness = max(0, dizziness - 5)
-			jitteriness = max(0, jitteriness - 5)
-		else
-			dizziness = max(0, dizziness - 1)
-			jitteriness = max(0, jitteriness - 1)
-
-		updatehealth()
-
-		return //TODO: DEFERRED
-
-	proc/handle_regular_status_updates()
-		updatehealth()
-
-		if(stat == DEAD)	//DEAD. BROWN BREAD. SWIMMING WITH THE SPESS CARP
-			blinded = 1
-			silent = 0
-		else				//ALIVE. LIGHTS ARE ON
-			if(health < config.health_threshold_dead || brain_op_stage == 4.0)
-				death()
-<<<<<<< HEAD
-			else if(health < config.health_threshold_crit)
-				if(health <= 20 && prob(1)) spawn(0) emote("gasp")
-
-				//if(!rejuv) oxyloss++
-				if(!reagents.has_reagent("inaprovaline")) adjustOxyLoss(1)
-
-				if(stat != 2)	stat = 1
-				Paralyse(5)
-
-			if (stat != 2) //Alive.
-
-				if (paralysis || stunned || weakened) //Stunned etc.
-					if (stunned > 0)
-						AdjustStunned(-1)
-						stat = 0
-					if (weakened > 0)
-						AdjustWeakened(-1)
-						lying = 1
-						stat = 0
-					if (paralysis > 0)
-						AdjustParalysis(-1)
-						blinded = 1
-						lying = 1
-						stat = 1
-					var/h = hand
-					hand = 0
-					drop_item()
-					hand = 1
-					drop_item()
-					hand = h
-
-				else	//Not stunned.
-					lying = 0
-					stat = 0
-
-			else //Dead.
-				lying = 1
-=======
->>>>>>> 44fb70ff
-				blinded = 1
-				silent = 0
-				return 1
-
-			//UNCONSCIOUS. NO-ONE IS HOME
-			if( (getOxyLoss() > 50) || (config.health_threshold_crit > health) )
-				if( health <= 20 && prob(1) )
-					spawn(0)
-						emote("gasp")
-				if(!reagents.has_reagent("inaprovaline"))
-					adjustOxyLoss(1)
-				Paralyse(3)
-
-			if(paralysis)
-				AdjustParalysis(-1)
-				blinded = 1
-				stat = UNCONSCIOUS
-			else if(sleeping)
-				sleeping = max(sleeping-1, 0)
-				blinded = 1
-				stat = UNCONSCIOUS
-				if( prob(10) && health )
-					spawn(0)
-						emote("hiss")
-			//CONSCIOUS
-			else
-				stat = CONSCIOUS
-
-<<<<<<< HEAD
-			if (stuttering) stuttering--
-			if (slurring) slurring--
-=======
-			/*	What in the living hell is this?*/
-			if(move_delay_add > 0)
-				move_delay_add = max(0, move_delay_add - rand(1, 2))
->>>>>>> 44fb70ff
-
-			//Eyes
-			if(sdisabilities & BLIND)	//disabled-blind, doesn't get better on its own
-				blinded = 1
-			else if(eye_blind)			//blindness, heals slowly over time
-				eye_blind = max(eye_blind-1,0)
-				blinded = 1
-			else if(eye_blurry)	//blurry eyes heal slowly
-				eye_blurry = max(eye_blurry-1, 0)
-
-			//Ears
-			if(sdisabilities & DEAF)	//disabled-deaf, doesn't get better on its own
-				ear_deaf = max(ear_deaf, 1)
-			else if(ear_deaf)			//deafness, heals slowly over time
-				ear_deaf = max(ear_deaf-1, 0)
-			else if(ear_damage < 25)	//ear damage heals slowly under this threshold.
-				ear_damage = max(ear_damage-0.05, 0)
-
-			//Other
-			if(stunned)
-				AdjustStunned(-1)
-
-			if(weakened)
-				weakened = max(weakened-1,0)	//before you get mad Rockdtben: I done this so update_canmove isn't called multiple times
-
-			if(stuttering)
-				stuttering = max(stuttering-1, 0)
-
-			if(silent)
-				silent = max(silent-1, 0)
-
-			if(druggy)
-				druggy = max(druggy-1, 0)
-		return 1
-
-
-	proc/handle_regular_hud_updates()
-
-		if (stat == 2 || (XRAY in mutations))
-			sight |= SEE_TURFS
-			sight |= SEE_MOBS
-			sight |= SEE_OBJS
-			see_in_dark = 8
-			see_invisible = SEE_INVISIBLE_LEVEL_TWO
-		else if (stat != 2)
-			sight |= SEE_MOBS
-			sight &= ~SEE_TURFS
-			sight &= ~SEE_OBJS
-			see_in_dark = 4
-			see_invisible = SEE_INVISIBLE_LEVEL_TWO
-
-		if (sleep) sleep.icon_state = text("sleep[]", sleeping)
-		if (rest) rest.icon_state = text("rest[]", resting)
-
-		if (healths)
-			if (stat != 2)
-				switch(health)
-					if(25 to INFINITY)
-						healths.icon_state = "health0"
-					if(19 to 25)
-						healths.icon_state = "health1"
-					if(13 to 19)
-						healths.icon_state = "health2"
-					if(7 to 13)
-						healths.icon_state = "health3"
-					if(0 to 7)
-						healths.icon_state = "health4"
-					else
-						healths.icon_state = "health5"
-			else
-				healths.icon_state = "health6"
-
-		if(pullin)	pullin.icon_state = "pull[pulling ? 1 : 0]"
-
-
-<<<<<<< HEAD
-			if ((disabilities & 128))
-				blinded = 1
-			if ((disabilities & 32))
-				ear_deaf = 1
-=======
-		if (toxin)	toxin.icon_state = "tox[toxins_alert ? 1 : 0]"
-		if (oxygen) oxygen.icon_state = "oxy[oxygen_alert ? 1 : 0]"
-		if (fire) fire.icon_state = "fire[fire_alert ? 1 : 0]"
-		//NOTE: the alerts dont reset when youre out of danger. dont blame me,
-		//blame the person who coded them. Temporary fix added.
->>>>>>> 44fb70ff
-
-
-		client.screen -= hud_used.blurry
-		client.screen -= hud_used.druggy
-		client.screen -= hud_used.vimpaired
-
-		if ((blind && stat != 2))
-			if ((blinded))
-				blind.layer = 18
-			else
-				blind.layer = 0
-
-				if (disabilities & NEARSIGHTED)
-					client.screen += hud_used.vimpaired
-
-<<<<<<< HEAD
-			if (stat == 2 || (XRAY in src.mutations))
-				sight |= SEE_TURFS
-				sight |= SEE_MOBS
-				sight |= SEE_OBJS
-				see_in_dark = 8
-				see_invisible = 2
-			else if (stat != 2)
-				sight |= SEE_MOBS
-				sight &= ~SEE_TURFS
-				sight &= ~SEE_OBJS
-				see_in_dark = 4
-				see_invisible = 2
-
-			if (src.sleep)
-				src.sleep.icon_state = text("sleep[]", src.sleeping > 0 ? 1 : 0)
-				src.sleep.overlays = null
-				if(src.sleeping_willingly)
-					src.sleep.overlays += icon(src.sleep.icon, "sleep_willing")
-			if (rest) rest.icon_state = text("rest[]", resting)
-
-			if (healths)
-				if (stat != 2)
-					switch(health)
-						if(25 to INFINITY)
-							healths.icon_state = "health0"
-						if(19 to 25)
-							healths.icon_state = "health1"
-						if(13 to 19)
-							healths.icon_state = "health2"
-						if(7 to 13)
-							healths.icon_state = "health3"
-						if(0 to 7)
-							healths.icon_state = "health4"
-						else
-							healths.icon_state = "health5"
-				else
-					healths.icon_state = "health6"
-
-			if(pullin)	pullin.icon_state = "pull[pulling ? 1 : 0]"
-
-
-			if (toxin)	toxin.icon_state = "tox[toxins_alert ? 1 : 0]"
-			if (oxygen) oxygen.icon_state = "oxy[oxygen_alert ? 1 : 0]"
-			if (fire) fire.icon_state = "fire[fire_alert ? 1 : 0]"
-			//NOTE: the alerts dont reset when youre out of danger. dont blame me,
-			//blame the person who coded them. Temporary fix added.
-
-
-			client.screen -= hud_used.blurry
-			client.screen -= hud_used.druggy
-			client.screen -= hud_used.vimpaired
-
-			if ((blind && stat != 2))
-				if ((blinded))
-					blind.layer = 18
-				else
-					blind.layer = 0
-
-					if (disabilities & 1)
-						client.screen += hud_used.vimpaired
-
-					if (eye_blurry)
-						client.screen += hud_used.blurry
-
-					if (druggy)
-						client.screen += hud_used.druggy
-=======
-				if (eye_blurry)
-					client.screen += hud_used.blurry
->>>>>>> 44fb70ff
-
-				if (druggy)
-					client.screen += hud_used.druggy
-
-		if (stat != 2)
-			if (machine)
-				if (!( machine.check_eye(src) ))
-					reset_view(null)
-			else
-				if(!client.adminobs)
-					reset_view(null)
-
-		return 1
-
-	proc/handle_random_events()
-		return
-
-<<<<<<< HEAD
-		handle_stomach()
-			spawn(0)
-				for(var/mob/M in stomach_contents)
-					if(M.loc != src)
-=======
-	proc/handle_virus_updates()
-		if(bodytemperature > 406)
-			for(var/datum/disease/D in viruses)
-				D.cure()
-		return
-
-	proc/handle_stomach()
-		spawn(0)
-			for(var/mob/living/M in stomach_contents)
-				if(M.loc != src)
-					stomach_contents.Remove(M)
-					continue
-				if(istype(M, /mob/living/carbon) && stat != 2)
-					if(M.stat == 2)
-						M.death(1)
->>>>>>> 44fb70ff
-						stomach_contents.Remove(M)
-						del(M)
-						continue
-<<<<<<< HEAD
-					if(istype(M, /mob/living/carbon) && stat != 2)
-						if(M.stat == 2)
-							M.death(1)
-							stomach_contents.Remove(M)
-							del(M)
-							continue
-						if(air_master.current_cycle%3==1)
-							if(!M.nodamage)
-								M.adjustBruteLoss(5)
-							nutrition += 10
-
-=======
-					if(air_master.current_cycle%3==1)
-						if(!M.nodamage)
-							M.adjustBruteLoss(5)
-						nutrition += 10
->>>>>>> 44fb70ff
+//This file was auto-corrected by findeclaration.exe on 25.5.2012 20:42:32
+
+/mob/living/carbon/alien/larva
+	var/oxygen_alert = 0
+	var/toxins_alert = 0
+	var/fire_alert = 0
+
+	var/temperature_alert = 0
+
+
+/mob/living/carbon/alien/larva/Life()
+	set invisibility = 0
+	set background = 1
+
+	if (monkeyizing)
+		return
+
+	..()
+
+	if (stat != DEAD) //still breathing
+		//First, resolve location and get a breath
+		if(air_master.current_cycle%4==2)
+			//Only try to take a breath every 4 seconds, unless suffocating
+			spawn(0) breathe()
+		else //Still give containing object the chance to interact
+			if(istype(loc, /obj/))
+				var/obj/location_as_object = loc
+				location_as_object.handle_internal_lifeform(src, 0)
+		//Mutations and radiation
+		handle_mutations_and_radiation()
+
+		//Chemicals in the body
+		handle_chemicals_in_body()
+
+
+	//Apparently, the person who wrote this code designed it so that
+	//blinded get reset each cycle and then get activated later in the
+	//code. Very ugly. I dont care. Moving this stuff here so its easy
+	//to find it.
+	blinded = null
+
+	//Disease Check
+	//handle_virus_updates() There is no disease that affects larva
+
+	//Handle temperature/pressure differences between body and environment
+	handle_environment()
+
+	//stuff in the stomach
+	//handle_stomach()
+
+	//Status updates, death etc.
+	handle_regular_status_updates()
+	update_canmove()
+
+	// Grabbing
+	for(var/obj/item/weapon/grab/G in src)
+		G.process()
+
+	if(client)
+		handle_regular_hud_updates()
+
+
+/mob/living/carbon/alien/larva
+	proc/handle_mutations_and_radiation()
+
+		//grow!! but not if metroid or dead
+		if(health>-100 && amount_grown < 200)
+			amount_grown++
+
+		if (radiation)
+			if (radiation > 100)
+				radiation = 100
+				Weaken(10)
+				src << "\red You feel weak."
+				emote("collapse")
+
+			if (radiation < 0)
+				radiation = 0
+
+			switch(radiation)
+				if(1 to 49)
+					radiation--
+					if(prob(25))
+						adjustToxLoss(1)
+						updatehealth()
+
+				if(50 to 74)
+					radiation -= 2
+					adjustToxLoss(1)
+					if(prob(5))
+						radiation -= 5
+						Weaken(3)
+						src << "\red You feel weak."
+						emote("collapse")
+					updatehealth()
+
+				if(75 to 100)
+					radiation -= 3
+					adjustToxLoss(3)
+					updatehealth()
+
+	proc/breathe()
+
+		if(reagents.has_reagent("lexorin")) return
+		if(istype(loc, /obj/machinery/atmospherics/unary/cryo_cell)) return
+
+		var/datum/gas_mixture/environment = loc.return_air()
+		var/datum/gas_mixture/breath
+		// HACK NEED CHANGING LATER
+		if(health < 0)
+			losebreath++
+
+		if(losebreath>0) //Suffocating so do not take a breath
+			losebreath--
+			if (prob(75)) //High chance of gasping for air
+				spawn emote("gasp")
+			if(istype(loc, /obj/))
+				var/obj/location_as_object = loc
+				location_as_object.handle_internal_lifeform(src, 0)
+		else
+			//First, check for air from internal atmosphere (using an air tank and mask generally)
+			breath = get_breath_from_internal(BREATH_VOLUME)
+
+			//No breath from internal atmosphere so get breath from location
+			if(!breath)
+				if(istype(loc, /obj/))
+					var/obj/location_as_object = loc
+					breath = location_as_object.handle_internal_lifeform(src, BREATH_VOLUME)
+				else if(istype(loc, /turf/))
+					var/breath_moles = 0
+					/*if(environment.return_pressure() > ONE_ATMOSPHERE)
+						// Loads of air around (pressure effect will be handled elsewhere), so lets just take a enough to fill our lungs at normal atmos pressure (using n = Pv/RT)
+						breath_moles = (ONE_ATMOSPHERE*BREATH_VOLUME/R_IDEAL_GAS_EQUATION*environment.temperature)
+					else*/
+						// Not enough air around, take a percentage of what's there to model this properly
+					breath_moles = environment.total_moles()*BREATH_PERCENTAGE
+
+					breath = loc.remove_air(breath_moles)
+
+					// Handle chem smoke effect  -- Doohl
+					for(var/obj/effect/effect/chem_smoke/smoke in view(1, src))
+						if(smoke.reagents.total_volume)
+							smoke.reagents.reaction(src, INGEST)
+							spawn(5)
+								if(smoke)
+									smoke.reagents.copy_to(src, 10) // I dunno, maybe the reagents enter the blood stream through the lungs?
+							break // If they breathe in the nasty stuff once, no need to continue checking
+
+
+			else //Still give containing object the chance to interact
+				if(istype(loc, /obj/))
+					var/obj/location_as_object = loc
+					location_as_object.handle_internal_lifeform(src, 0)
+
+		handle_breath(breath)
+
+		if(breath)
+			loc.assume_air(breath)
+
+
+	proc/get_breath_from_internal(volume_needed)
+		if(internal)
+			if (!contents.Find(internal))
+				internal = null
+			if (!wear_mask || !(wear_mask.flags & MASKINTERNALS) )
+				internal = null
+			if(internal)
+				if (internals)
+					internals.icon_state = "internal1"
+				return internal.remove_air_volume(volume_needed)
+			else
+				if (internals)
+					internals.icon_state = "internal0"
+		return null
+
+	proc/handle_breath(datum/gas_mixture/breath)
+		if(nodamage)
+			return
+
+		if(!breath || (breath.total_moles == 0))
+			//Aliens breathe in vaccuum
+			return 0
+
+		var/toxins_used = 0
+		var/breath_pressure = (breath.total_moles()*R_IDEAL_GAS_EQUATION*breath.temperature)/BREATH_VOLUME
+
+		//Partial pressure of the toxins in our breath
+		var/Toxins_pp = (breath.toxins/breath.total_moles())*breath_pressure
+
+		if(Toxins_pp) // Detect toxins in air
+
+			adjustToxLoss(breath.toxins*250)
+			toxins_alert = max(toxins_alert, 1)
+
+			toxins_used = breath.toxins
+
+		else
+			toxins_alert = 0
+
+		//Breathe in toxins and out oxygen
+		breath.toxins -= toxins_used
+		breath.oxygen += toxins_used
+
+		if(breath.temperature > (T0C+66) && !(COLD_RESISTANCE in mutations)) // Hot air hurts :(
+			if(prob(20))
+				src << "\red You feel a searing heat in your lungs!"
+			fire_alert = max(fire_alert, 1)
+		else
+			fire_alert = 0
+
+		//Temporary fixes to the alerts.
+
+		return 1
+
+	proc/handle_environment()
+
+		//If there are alien weeds on the ground then heal if needed or give some toxins
+		if(locate(/obj/effect/alien/weeds) in loc)
+			if(health >= 25)
+				adjustToxLoss(5)
+			else
+				adjustBruteLoss(-5)
+				adjustFireLoss(-5)
+
+		return
+
+
+	proc/handle_chemicals_in_body()
+		if(reagents) reagents.metabolize(src)
+
+		if(FAT in mutations)
+			if(nutrition < 100)
+				if(prob(round((50 - nutrition) / 100)))
+					src << "\blue You feel fit again!"
+					mutations.Add(FAT)
+		else
+			if(nutrition > 500)
+				if(prob(5 + round((nutrition - 200) / 2)))
+					src << "\red You suddenly feel blubbery!"
+					mutations.Add(FAT)
+
+		if (nutrition > 0)
+			nutrition-= HUNGER_FACTOR
+
+		if (drowsyness)
+			drowsyness--
+			eye_blurry = max(2, eye_blurry)
+			if (prob(5))
+				sleeping += 1
+				Paralyse(5)
+
+		confused = max(0, confused - 1)
+		// decrement dizziness counter, clamped to 0
+		if(resting)
+			dizziness = max(0, dizziness - 5)
+			jitteriness = max(0, jitteriness - 5)
+		else
+			dizziness = max(0, dizziness - 1)
+			jitteriness = max(0, jitteriness - 1)
+
+		updatehealth()
+
+		return //TODO: DEFERRED
+
+	proc/handle_regular_status_updates()
+		updatehealth()
+
+		if(stat == DEAD)	//DEAD. BROWN BREAD. SWIMMING WITH THE SPESS CARP
+			blinded = 1
+			silent = 0
+		else				//ALIVE. LIGHTS ARE ON
+			if(health < config.health_threshold_dead || brain_op_stage == 4.0)
+				death()
+				blinded = 1
+				silent = 0
+				return 1
+
+			//UNCONSCIOUS. NO-ONE IS HOME
+			if( (getOxyLoss() > 50) || (config.health_threshold_crit > health) )
+				if( health <= 20 && prob(1) )
+					spawn(0)
+						emote("gasp")
+				if(!reagents.has_reagent("inaprovaline"))
+					adjustOxyLoss(1)
+				Paralyse(3)
+
+			if(paralysis)
+				AdjustParalysis(-1)
+				blinded = 1
+				stat = UNCONSCIOUS
+			else if(sleeping)
+				sleeping = max(sleeping-1, 0)
+				blinded = 1
+				stat = UNCONSCIOUS
+				if( prob(10) && health )
+					spawn(0)
+						emote("hiss")
+			//CONSCIOUS
+			else
+				stat = CONSCIOUS
+
+			/*	What in the living hell is this?*/
+			if(move_delay_add > 0)
+				move_delay_add = max(0, move_delay_add - rand(1, 2))
+
+			//Eyes
+			if(sdisabilities & BLIND)	//disabled-blind, doesn't get better on its own
+				blinded = 1
+			else if(eye_blind)			//blindness, heals slowly over time
+				eye_blind = max(eye_blind-1,0)
+				blinded = 1
+			else if(eye_blurry)	//blurry eyes heal slowly
+				eye_blurry = max(eye_blurry-1, 0)
+
+			//Ears
+			if(sdisabilities & DEAF)	//disabled-deaf, doesn't get better on its own
+				ear_deaf = max(ear_deaf, 1)
+			else if(ear_deaf)			//deafness, heals slowly over time
+				ear_deaf = max(ear_deaf-1, 0)
+			else if(ear_damage < 25)	//ear damage heals slowly under this threshold.
+				ear_damage = max(ear_damage-0.05, 0)
+
+			//Other
+			if(stunned)
+				AdjustStunned(-1)
+
+			if(weakened)
+				weakened = max(weakened-1,0)	//before you get mad Rockdtben: I done this so update_canmove isn't called multiple times
+
+			if(stuttering)
+				stuttering = max(stuttering-1, 0)
+
+			if(silent)
+				silent = max(silent-1, 0)
+
+			if(druggy)
+				druggy = max(druggy-1, 0)
+		return 1
+
+
+	proc/handle_regular_hud_updates()
+
+		if (stat == 2 || (XRAY in mutations))
+			sight |= SEE_TURFS
+			sight |= SEE_MOBS
+			sight |= SEE_OBJS
+			see_in_dark = 8
+			see_invisible = SEE_INVISIBLE_LEVEL_TWO
+		else if (stat != 2)
+			sight |= SEE_MOBS
+			sight &= ~SEE_TURFS
+			sight &= ~SEE_OBJS
+			see_in_dark = 4
+			see_invisible = SEE_INVISIBLE_LEVEL_TWO
+
+		if (sleep) sleep.icon_state = text("sleep[]", sleeping)
+		if (rest) rest.icon_state = text("rest[]", resting)
+
+		if (healths)
+			if (stat != 2)
+				switch(health)
+					if(25 to INFINITY)
+						healths.icon_state = "health0"
+					if(19 to 25)
+						healths.icon_state = "health1"
+					if(13 to 19)
+						healths.icon_state = "health2"
+					if(7 to 13)
+						healths.icon_state = "health3"
+					if(0 to 7)
+						healths.icon_state = "health4"
+					else
+						healths.icon_state = "health5"
+			else
+				healths.icon_state = "health6"
+
+		if(pullin)	pullin.icon_state = "pull[pulling ? 1 : 0]"
+
+
+		if (toxin)	toxin.icon_state = "tox[toxins_alert ? 1 : 0]"
+		if (oxygen) oxygen.icon_state = "oxy[oxygen_alert ? 1 : 0]"
+		if (fire) fire.icon_state = "fire[fire_alert ? 1 : 0]"
+		//NOTE: the alerts dont reset when youre out of danger. dont blame me,
+		//blame the person who coded them. Temporary fix added.
+
+
+		client.screen -= hud_used.blurry
+		client.screen -= hud_used.druggy
+		client.screen -= hud_used.vimpaired
+
+		if ((blind && stat != 2))
+			if ((blinded))
+				blind.layer = 18
+			else
+				blind.layer = 0
+
+				if (disabilities & NEARSIGHTED)
+					client.screen += hud_used.vimpaired
+
+				if (eye_blurry)
+					client.screen += hud_used.blurry
+
+				if (druggy)
+					client.screen += hud_used.druggy
+
+		if (stat != 2)
+			if (machine)
+				if (!( machine.check_eye(src) ))
+					reset_view(null)
+			else
+				if(!client.adminobs)
+					reset_view(null)
+
+		return 1
+
+	proc/handle_random_events()
+		return
+
+	proc/handle_virus_updates()
+		if(bodytemperature > 406)
+			for(var/datum/disease/D in viruses)
+				D.cure()
+		return
+
+	proc/handle_stomach()
+		spawn(0)
+			for(var/mob/living/M in stomach_contents)
+				if(M.loc != src)
+					stomach_contents.Remove(M)
+					continue
+				if(istype(M, /mob/living/carbon) && stat != 2)
+					if(M.stat == 2)
+						M.death(1)
+						stomach_contents.Remove(M)
+						del(M)
+						continue
+					if(air_master.current_cycle%3==1)
+						if(!M.nodamage)
+							M.adjustBruteLoss(5)
+						nutrition += 10