//This is fine right now, if we're adding organ specific damage this needs to be updated
/mob/living/carbon/alien/larva/New()
	var/datum/reagents/R = new/datum/reagents(100)
	reagents = R
	R.my_atom = src
	if(name == "alien larva")
		name = "alien larva ([rand(1, 1000)])"
	real_name = name
<<<<<<< HEAD
	spawn (1)
		rebuild_appearance()
		src << "\blue Your icons have been generated!"
//	spawn(1200) grow()  Grow after 120 seconds -- TLE Commented out because life.dm has better version -- Urist
=======
	regenerate_icons()
>>>>>>> 44fb70ff
	..()

//This is fine, works the same as a human
/mob/living/carbon/alien/larva/Bump(atom/movable/AM as mob|obj, yes)

	spawn( 0 )
		if ((!( yes ) || now_pushing))
			return
		now_pushing = 1
		if(ismob(AM))
			var/mob/tmob = AM
			if(istype(tmob, /mob/living/carbon/human) && (FAT in tmob.mutations))
<<<<<<< HEAD
/*
=======
>>>>>>> 44fb70ff
				if(prob(70))
					src << "\red <B>You fail to push [tmob]'s fat ass out of the way.</B>"
					now_pushing = 0
					return
<<<<<<< HEAD
*/
=======
>>>>>>> 44fb70ff
				if(tmob.nopush)
					now_pushing = 0
					return
			tmob.LAssailant = src

		now_pushing = 0
		..()
		if (!( istype(AM, /atom/movable) ))
			return
		if (!( now_pushing ))
			now_pushing = 1
			if (!( AM.anchored ))
				var/t = get_dir(src, AM)
				step(AM, t)
			now_pushing = null
		return
	return

//This needs to be fixed
/mob/living/carbon/alien/larva/Stat()
	..()

	statpanel("Status")
	if (client && client.holder)
		stat(null, "([x], [y], [z])")

	stat(null, "Intent: [a_intent]")
	stat(null, "Move Mode: [m_intent]")

	if (client.statpanel == "Status")
		stat(null, "Progress: [amount_grown]/200")
		stat(null, "Plasma Stored: [getPlasma()]")


///mob/living/carbon/alien/larva/bullet_act(var/obj/item/projectile/Proj) taken care of in living


/mob/living/carbon/alien/larva/emp_act(severity)
	..()


/mob/living/carbon/alien/larva/ex_act(severity)
<<<<<<< HEAD
	flick("flash", flash)
/*
=======
	if(!blinded)
		flick("flash", flash)

>>>>>>> 44fb70ff
	if (stat == 2 && client)
		gib()
		return

	else if (stat == 2 && !client)
		gibs(loc, viruses)
		del(src)
		return
*/
	var/b_loss = null
	var/f_loss = null
	switch (severity)
		if (1.0)
			b_loss += 500
			gib()
			return

		if (2.0)

			b_loss += 60

			f_loss += 60

			ear_damage += 30
			ear_deaf += 120

		if(3.0)
			b_loss += 30
			if (prob(50))
				Paralyse(1)
			ear_damage += 15
			ear_deaf += 60

	adjustBruteLoss(b_loss)
	adjustFireLoss(f_loss)

	updatehealth()



/mob/living/carbon/alien/larva/blob_act()
	if (stat == 2)
		return
	var/shielded = 0

	var/damage = null
	if (stat != 2)
		damage = rand(10,30)

	if(shielded)
		damage /= 4

		//paralysis += 1

	show_message("\red The blob attacks you!")

	adjustFireLoss(damage)

	updatehealth()
	return


//can't equip anything
/mob/living/carbon/alien/larva/attack_ui(slot_id)
	return

/mob/living/carbon/alien/larva/meteorhit(O as obj)
	for(var/mob/M in viewers(src, null))
		if ((M.client && !( M.blinded )))
			M.show_message(text("\red [] has been hit by []", src, O), 1)
	if (health > 0)
		adjustBruteLoss((istype(O, /obj/effect/meteor/small) ? 10 : 25))
		adjustFireLoss(30)

		updatehealth()
	return

/mob/living/carbon/alien/larva/Move(a, b, flag)

	var/t7 = 1
	if (restrained())
		for(var/mob/M in range(src, 1))
			if ((M.pulling == src && M.stat == 0 && !( M.restrained() )))
				t7 = null

	if ((t7 && (pulling && ((get_dist(src, pulling) <= 1 || pulling.loc == loc) && (client && client.moving)))))
		var/turf/T = loc
		. = ..()

		if (pulling && pulling.loc)
			if(!( isturf(pulling.loc) ))
				stop_pulling()
				return
			else
				if(Debug)
					diary <<"pulling disappeared? at __LINE__ in mob.dm - pulling = [pulling]"
					diary <<"REPORT THIS"

		/////
		if(pulling && pulling.anchored)
			stop_pulling()
			return

		if (!restrained())
			var/diag = get_dir(src, pulling)
			if ((diag - 1) & diag)
			else
				diag = null
			if ((get_dist(src, pulling) > 1 || diag))
				if (ismob(pulling))
					var/mob/M = pulling
					var/ok = 1
					if (locate(/obj/item/weapon/grab, M.grabbed_by))
						if (prob(75))
							var/obj/item/weapon/grab/G = pick(M.grabbed_by)
							if (istype(G, /obj/item/weapon/grab))
								for(var/mob/O in viewers(M, null))
									O.show_message(text("\red [] has been pulled from []'s grip by []", G.affecting, G.assailant, src), 1)
								//G = null
								del(G)
						else
							ok = 0
						if (locate(/obj/item/weapon/grab, M.grabbed_by.len))
							ok = 0
					if (ok)
						var/atom/movable/t = M.pulling
						M.stop_pulling()
						step(pulling, get_dir(pulling.loc, T))
						M.start_pulling(t)
				else
					if (pulling)
						step(pulling, get_dir(pulling.loc, T))
	else
		stop_pulling()
		. = ..()
	if ((s_active && !( s_active in contents ) ))
		s_active.close(src)

	for(var/mob/living/carbon/metroid/M in view(1,src))
		M.UpdateFeed(src)

	return


/mob/living/carbon/alien/larva/hand_p(mob/M as mob)
	if (!ticker)
		M << "You cannot attack people before the game has started."
		return

	if (M.a_intent == "hurt")
		if (istype(M.wear_mask, /obj/item/clothing/mask/muzzle))
			return
		if (health > 0)

			for(var/mob/O in viewers(src, null))
				if ((O.client && !( O.blinded )))
					O.show_message(text("\red <B>[M.name] has bit []!</B>", src), 1)
			var/damage = rand(1, 3)

			adjustBruteLoss(damage)

			updatehealth()

	return


/mob/living/carbon/alien/larva/attack_animal(mob/living/simple_animal/M as mob)
	if(M.melee_damage_upper == 0)
		M.emote("[M.friendly] [src]")
	else
		for(var/mob/O in viewers(src, null))
			O.show_message("\red <B>[M]</B> [M.attacktext] [src]!", 1)
		var/damage = rand(M.melee_damage_lower, M.melee_damage_upper)
		adjustBruteLoss(damage)
<<<<<<< HEAD
=======
		M.attack_log += text("\[[time_stamp()]\] <font color='red'>attacked [src.name] ([src.ckey])</font>")
		src.attack_log += text("\[[time_stamp()]\] <font color='orange'>was attacked by [M.name] ([M.ckey])</font>")
>>>>>>> 44fb70ff
		updatehealth()



/mob/living/carbon/alien/larva/attack_paw(mob/living/carbon/monkey/M as mob)
	if(!(istype(M, /mob/living/carbon/monkey)))	return//Fix for aliens receiving double messages when attacking other aliens.

	if (!ticker)
		M << "You cannot attack people before the game has started."
		return

	if (istype(loc, /turf) && istype(loc.loc, /area/start))
		M << "No attacking people at spawn, you jackass."
		return
	..()

	switch(M.a_intent)

		if ("help")
			help_shake_act(M)
		else
			if (istype(wear_mask, /obj/item/clothing/mask/muzzle))
				return
			if (health > 0)
				playsound(loc, 'sound/weapons/bite.ogg', 50, 1, -1)
				for(var/mob/O in viewers(src, null))
					if ((O.client && !( O.blinded )))
						O.show_message(text("\red <B>[M.name] has bit [src]!</B>"), 1)
				adjustBruteLoss(rand(1, 3))
				updatehealth()
	return


/mob/living/carbon/alien/larva/attack_metroid(mob/living/carbon/metroid/M as mob)
	if (!ticker)
		M << "You cannot attack people before the game has started."
		return

	if(M.Victim) return // can't attack while eating!

	if (health > -100)

		for(var/mob/O in viewers(src, null))
			if ((O.client && !( O.blinded )))
				O.show_message(text("\red <B>The [M.name] has [pick("bit","slashed")] []!</B>", src), 1)

		var/damage = rand(1, 3)

		if(istype(src, /mob/living/carbon/metroid/adult))
			damage = rand(20, 40)
		else
			damage = rand(5, 35)

		adjustBruteLoss(damage)


		updatehealth()

	return

/mob/living/carbon/alien/larva/attack_hand(mob/living/carbon/human/M as mob)
	if (!ticker)
		M << "You cannot attack people before the game has started."
		return

	if (istype(loc, /turf) && istype(loc.loc, /area/start))
		M << "No attacking people at spawn, you jackass."
		return

	..()

	if(M.gloves && istype(M.gloves,/obj/item/clothing/gloves))
		var/obj/item/clothing/gloves/G = M.gloves
		if(G.cell)
			if(M.a_intent == "hurt")//Stungloves. Any contact will stun the alien.
				if(G.cell.charge >= 2500)
					G.cell.charge -= 2500

					Weaken(5)
					if (stuttering < 5)
						stuttering = 5
					Stun(5)

					for(var/mob/O in viewers(src, null))
						if ((O.client && !( O.blinded )))
							O.show_message("\red <B>[src] has been touched with the stun gloves by [M]!</B>", 1, "\red You hear someone fall.", 2)
					return
				else
					M << "\red Not enough charge! "
					return

	switch(M.a_intent)

		if ("help")
			if (health > 0)
				help_shake_act(M)
			else
				if (M.health >= -75.0)
					if ((M.head && M.head.flags & 4) || (M.wear_mask && !( M.wear_mask.flags & 32 )) )
						M << "\blue <B>Remove that mask!</B>"
						return
					var/obj/effect/equip_e/human/O = new /obj/effect/equip_e/human(  )
					O.source = M
					O.target = src
					O.s_loc = M.loc
					O.t_loc = loc
					O.place = "CPR"
					requests += O
					spawn( 0 )
						O.process()
						return

		if ("grab")
			if (M == src)
				return
			var/obj/item/weapon/grab/G = new /obj/item/weapon/grab( M )
			G.assailant = M
			G.affecting = src

			M.put_in_active_hand(G)

			grabbed_by += G
			G.synch()

			LAssailant = M

			playsound(loc, 'sound/weapons/thudswoosh.ogg', 50, 1, -1)
			for(var/mob/O in viewers(src, null))
				if ((O.client && !( O.blinded )))
					O.show_message(text("\red [] has grabbed [] passively!", M, src), 1)

		else
			var/damage = rand(1, 9)
			var/attack_verb
			switch(M.mutantrace)
				if("lizard")
					attack_verb = "scratch"
				if("plant")
					attack_verb = "slash"
				else
					attack_verb = "punch"

			if(M.type == /mob/living/carbon/human/tajaran)
				attack_verb = "slash"

			if (prob(90))
				if ((HULK in M.mutations) || (SUPRSTR in M.augmentations))
					damage += 5
					spawn(0)
						Paralyse(1)
						step_away(src,M,15)
						sleep(3)
						step_away(src,M,15)
				if(M.type != /mob/living/carbon/human/tajaran)
					playsound(loc, "punch", 25, 1, -1)
				else if (M.type == /mob/living/carbon/human/tajaran)
					damage += 10
					playsound(loc, 'slice.ogg', 25, 1, -1)
				for(var/mob/O in viewers(src, null))
					if ((O.client && !( O.blinded )))
						O.show_message(text("\red <B>[] has [attack_verb]ed []!</B>", M, src), 1)
				if (damage > 4.9)
					Weaken(rand(10,15))
					for(var/mob/O in viewers(M, null))
						if ((O.client && !( O.blinded )))
							O.show_message(text("\red <B>[] has weakened []!</B>", M, src), 1, "\red You hear someone fall.", 2)
				adjustBruteLoss(damage)
				updatehealth()
			else
<<<<<<< HEAD
				if(M.type != /mob/living/carbon/human/tajaran)
					playsound(loc, 'punchmiss.ogg', 25, 1, -1)
				else if (M.type == /mob/living/carbon/human/tajaran)
					playsound(loc, 'slashmiss.ogg', 25, 1, -1)
=======
				playsound(loc, 'sound/weapons/punchmiss.ogg', 25, 1, -1)
>>>>>>> 44fb70ff
				for(var/mob/O in viewers(src, null))
					if ((O.client && !( O.blinded )))
						O.show_message(text("\red <B>[] has attempted to [attack_verb] []!</B>", M, src), 1)
	return

/mob/living/carbon/alien/larva/attack_alien(mob/living/carbon/alien/humanoid/M as mob)
	if (!ticker)
		M << "You cannot attack people before the game has started."
		return

	if (istype(loc, /turf) && istype(loc.loc, /area/start))
		M << "No attacking people at spawn, you jackass."
		return

	..()

	switch(M.a_intent)

		if ("help")
<<<<<<< HEAD
			if(!sleeping_willingly)
				sleeping = max(0,sleeping-5)
=======
			sleeping = max(0,sleeping-5)
>>>>>>> 44fb70ff
			resting = 0
			AdjustParalysis(-3)
			AdjustStunned(-3)
			AdjustWeakened(-3)
			for(var/mob/O in viewers(src, null))
				if ((O.client && !( O.blinded )))
					O.show_message(text("\blue [M.name] nuzzles [] trying to wake it up!", src), 1)

		else
			if (health > 0)
				playsound(loc, 'sound/weapons/bite.ogg', 50, 1, -1)
				var/damage = rand(1, 3)
				for(var/mob/O in viewers(src, null))
					if ((O.client && !( O.blinded )))
						O.show_message(text("\red <B>[M.name] has bit []!</B>", src), 1)
				adjustBruteLoss(damage)
				updatehealth()
			else
				M << "\green <B>[name] is too injured for that.</B>"
	return

/mob/living/carbon/alien/larva/restrained()
	return 0

/mob/living/carbon/alien/larva/var/co2overloadtime = null
/mob/living/carbon/alien/larva/var/temperature_resistance = T0C+75

// new damage icon system
// now constructs damage icon for each organ from mask * damage field


/mob/living/carbon/alien/larva/show_inv(mob/user as mob)

	user.machine = src
	var/dat = {"
	<B><HR><FONT size=3>[name]</FONT></B>
	<BR><HR><BR>
	<BR><A href='?src=\ref[user];mach_close=mob[name]'>Close</A>
	<BR>"}
	user << browse(dat, text("window=mob[name];size=340x480"))
	onclose(user, "mob[name]")
	return

/* Commented out because it's duplicated in life.dm
/mob/living/carbon/alien/larva/proc/grow() // Larvae can grow into full fledged Xenos if they survive long enough -- TLE
	if(icon_state == "larva_l" && !canmove) // This is a shit death check. It is made of shit and death. Fix later.
		return
	else
		var/mob/living/carbon/alien/humanoid/A = new(loc)
		A.key = key
		del(src) */<|MERGE_RESOLUTION|>--- conflicted
+++ resolved
@@ -1,522 +1,471 @@
-//This is fine right now, if we're adding organ specific damage this needs to be updated
-/mob/living/carbon/alien/larva/New()
-	var/datum/reagents/R = new/datum/reagents(100)
-	reagents = R
-	R.my_atom = src
-	if(name == "alien larva")
-		name = "alien larva ([rand(1, 1000)])"
-	real_name = name
-<<<<<<< HEAD
-	spawn (1)
-		rebuild_appearance()
-		src << "\blue Your icons have been generated!"
-//	spawn(1200) grow()  Grow after 120 seconds -- TLE Commented out because life.dm has better version -- Urist
-=======
-	regenerate_icons()
->>>>>>> 44fb70ff
-	..()
-
-//This is fine, works the same as a human
-/mob/living/carbon/alien/larva/Bump(atom/movable/AM as mob|obj, yes)
-
-	spawn( 0 )
-		if ((!( yes ) || now_pushing))
-			return
-		now_pushing = 1
-		if(ismob(AM))
-			var/mob/tmob = AM
-			if(istype(tmob, /mob/living/carbon/human) && (FAT in tmob.mutations))
-<<<<<<< HEAD
-/*
-=======
->>>>>>> 44fb70ff
-				if(prob(70))
-					src << "\red <B>You fail to push [tmob]'s fat ass out of the way.</B>"
-					now_pushing = 0
-					return
-<<<<<<< HEAD
-*/
-=======
->>>>>>> 44fb70ff
-				if(tmob.nopush)
-					now_pushing = 0
-					return
-			tmob.LAssailant = src
-
-		now_pushing = 0
-		..()
-		if (!( istype(AM, /atom/movable) ))
-			return
-		if (!( now_pushing ))
-			now_pushing = 1
-			if (!( AM.anchored ))
-				var/t = get_dir(src, AM)
-				step(AM, t)
-			now_pushing = null
-		return
-	return
-
-//This needs to be fixed
-/mob/living/carbon/alien/larva/Stat()
-	..()
-
-	statpanel("Status")
-	if (client && client.holder)
-		stat(null, "([x], [y], [z])")
-
-	stat(null, "Intent: [a_intent]")
-	stat(null, "Move Mode: [m_intent]")
-
-	if (client.statpanel == "Status")
-		stat(null, "Progress: [amount_grown]/200")
-		stat(null, "Plasma Stored: [getPlasma()]")
-
-
-///mob/living/carbon/alien/larva/bullet_act(var/obj/item/projectile/Proj) taken care of in living
-
-
-/mob/living/carbon/alien/larva/emp_act(severity)
-	..()
-
-
-/mob/living/carbon/alien/larva/ex_act(severity)
-<<<<<<< HEAD
-	flick("flash", flash)
-/*
-=======
-	if(!blinded)
-		flick("flash", flash)
-
->>>>>>> 44fb70ff
-	if (stat == 2 && client)
-		gib()
-		return
-
-	else if (stat == 2 && !client)
-		gibs(loc, viruses)
-		del(src)
-		return
-*/
-	var/b_loss = null
-	var/f_loss = null
-	switch (severity)
-		if (1.0)
-			b_loss += 500
-			gib()
-			return
-
-		if (2.0)
-
-			b_loss += 60
-
-			f_loss += 60
-
-			ear_damage += 30
-			ear_deaf += 120
-
-		if(3.0)
-			b_loss += 30
-			if (prob(50))
-				Paralyse(1)
-			ear_damage += 15
-			ear_deaf += 60
-
-	adjustBruteLoss(b_loss)
-	adjustFireLoss(f_loss)
-
-	updatehealth()
-
-
-
-/mob/living/carbon/alien/larva/blob_act()
-	if (stat == 2)
-		return
-	var/shielded = 0
-
-	var/damage = null
-	if (stat != 2)
-		damage = rand(10,30)
-
-	if(shielded)
-		damage /= 4
-
-		//paralysis += 1
-
-	show_message("\red The blob attacks you!")
-
-	adjustFireLoss(damage)
-
-	updatehealth()
-	return
-
-
-//can't equip anything
-/mob/living/carbon/alien/larva/attack_ui(slot_id)
-	return
-
-/mob/living/carbon/alien/larva/meteorhit(O as obj)
-	for(var/mob/M in viewers(src, null))
-		if ((M.client && !( M.blinded )))
-			M.show_message(text("\red [] has been hit by []", src, O), 1)
-	if (health > 0)
-		adjustBruteLoss((istype(O, /obj/effect/meteor/small) ? 10 : 25))
-		adjustFireLoss(30)
-
-		updatehealth()
-	return
-
-/mob/living/carbon/alien/larva/Move(a, b, flag)
-
-	var/t7 = 1
-	if (restrained())
-		for(var/mob/M in range(src, 1))
-			if ((M.pulling == src && M.stat == 0 && !( M.restrained() )))
-				t7 = null
-
-	if ((t7 && (pulling && ((get_dist(src, pulling) <= 1 || pulling.loc == loc) && (client && client.moving)))))
-		var/turf/T = loc
-		. = ..()
-
-		if (pulling && pulling.loc)
-			if(!( isturf(pulling.loc) ))
-				stop_pulling()
-				return
-			else
-				if(Debug)
-					diary <<"pulling disappeared? at __LINE__ in mob.dm - pulling = [pulling]"
-					diary <<"REPORT THIS"
-
-		/////
-		if(pulling && pulling.anchored)
-			stop_pulling()
-			return
-
-		if (!restrained())
-			var/diag = get_dir(src, pulling)
-			if ((diag - 1) & diag)
-			else
-				diag = null
-			if ((get_dist(src, pulling) > 1 || diag))
-				if (ismob(pulling))
-					var/mob/M = pulling
-					var/ok = 1
-					if (locate(/obj/item/weapon/grab, M.grabbed_by))
-						if (prob(75))
-							var/obj/item/weapon/grab/G = pick(M.grabbed_by)
-							if (istype(G, /obj/item/weapon/grab))
-								for(var/mob/O in viewers(M, null))
-									O.show_message(text("\red [] has been pulled from []'s grip by []", G.affecting, G.assailant, src), 1)
-								//G = null
-								del(G)
-						else
-							ok = 0
-						if (locate(/obj/item/weapon/grab, M.grabbed_by.len))
-							ok = 0
-					if (ok)
-						var/atom/movable/t = M.pulling
-						M.stop_pulling()
-						step(pulling, get_dir(pulling.loc, T))
-						M.start_pulling(t)
-				else
-					if (pulling)
-						step(pulling, get_dir(pulling.loc, T))
-	else
-		stop_pulling()
-		. = ..()
-	if ((s_active && !( s_active in contents ) ))
-		s_active.close(src)
-
-	for(var/mob/living/carbon/metroid/M in view(1,src))
-		M.UpdateFeed(src)
-
-	return
-
-
-/mob/living/carbon/alien/larva/hand_p(mob/M as mob)
-	if (!ticker)
-		M << "You cannot attack people before the game has started."
-		return
-
-	if (M.a_intent == "hurt")
-		if (istype(M.wear_mask, /obj/item/clothing/mask/muzzle))
-			return
-		if (health > 0)
-
-			for(var/mob/O in viewers(src, null))
-				if ((O.client && !( O.blinded )))
-					O.show_message(text("\red <B>[M.name] has bit []!</B>", src), 1)
-			var/damage = rand(1, 3)
-
-			adjustBruteLoss(damage)
-
-			updatehealth()
-
-	return
-
-
-/mob/living/carbon/alien/larva/attack_animal(mob/living/simple_animal/M as mob)
-	if(M.melee_damage_upper == 0)
-		M.emote("[M.friendly] [src]")
-	else
-		for(var/mob/O in viewers(src, null))
-			O.show_message("\red <B>[M]</B> [M.attacktext] [src]!", 1)
-		var/damage = rand(M.melee_damage_lower, M.melee_damage_upper)
-		adjustBruteLoss(damage)
-<<<<<<< HEAD
-=======
-		M.attack_log += text("\[[time_stamp()]\] <font color='red'>attacked [src.name] ([src.ckey])</font>")
-		src.attack_log += text("\[[time_stamp()]\] <font color='orange'>was attacked by [M.name] ([M.ckey])</font>")
->>>>>>> 44fb70ff
-		updatehealth()
-
-
-
-/mob/living/carbon/alien/larva/attack_paw(mob/living/carbon/monkey/M as mob)
-	if(!(istype(M, /mob/living/carbon/monkey)))	return//Fix for aliens receiving double messages when attacking other aliens.
-
-	if (!ticker)
-		M << "You cannot attack people before the game has started."
-		return
-
-	if (istype(loc, /turf) && istype(loc.loc, /area/start))
-		M << "No attacking people at spawn, you jackass."
-		return
-	..()
-
-	switch(M.a_intent)
-
-		if ("help")
-			help_shake_act(M)
-		else
-			if (istype(wear_mask, /obj/item/clothing/mask/muzzle))
-				return
-			if (health > 0)
-				playsound(loc, 'sound/weapons/bite.ogg', 50, 1, -1)
-				for(var/mob/O in viewers(src, null))
-					if ((O.client && !( O.blinded )))
-						O.show_message(text("\red <B>[M.name] has bit [src]!</B>"), 1)
-				adjustBruteLoss(rand(1, 3))
-				updatehealth()
-	return
-
-
-/mob/living/carbon/alien/larva/attack_metroid(mob/living/carbon/metroid/M as mob)
-	if (!ticker)
-		M << "You cannot attack people before the game has started."
-		return
-
-	if(M.Victim) return // can't attack while eating!
-
-	if (health > -100)
-
-		for(var/mob/O in viewers(src, null))
-			if ((O.client && !( O.blinded )))
-				O.show_message(text("\red <B>The [M.name] has [pick("bit","slashed")] []!</B>", src), 1)
-
-		var/damage = rand(1, 3)
-
-		if(istype(src, /mob/living/carbon/metroid/adult))
-			damage = rand(20, 40)
-		else
-			damage = rand(5, 35)
-
-		adjustBruteLoss(damage)
-
-
-		updatehealth()
-
-	return
-
-/mob/living/carbon/alien/larva/attack_hand(mob/living/carbon/human/M as mob)
-	if (!ticker)
-		M << "You cannot attack people before the game has started."
-		return
-
-	if (istype(loc, /turf) && istype(loc.loc, /area/start))
-		M << "No attacking people at spawn, you jackass."
-		return
-
-	..()
-
-	if(M.gloves && istype(M.gloves,/obj/item/clothing/gloves))
-		var/obj/item/clothing/gloves/G = M.gloves
-		if(G.cell)
-			if(M.a_intent == "hurt")//Stungloves. Any contact will stun the alien.
-				if(G.cell.charge >= 2500)
-					G.cell.charge -= 2500
-
-					Weaken(5)
-					if (stuttering < 5)
-						stuttering = 5
-					Stun(5)
-
-					for(var/mob/O in viewers(src, null))
-						if ((O.client && !( O.blinded )))
-							O.show_message("\red <B>[src] has been touched with the stun gloves by [M]!</B>", 1, "\red You hear someone fall.", 2)
-					return
-				else
-					M << "\red Not enough charge! "
-					return
-
-	switch(M.a_intent)
-
-		if ("help")
-			if (health > 0)
-				help_shake_act(M)
-			else
-				if (M.health >= -75.0)
-					if ((M.head && M.head.flags & 4) || (M.wear_mask && !( M.wear_mask.flags & 32 )) )
-						M << "\blue <B>Remove that mask!</B>"
-						return
-					var/obj/effect/equip_e/human/O = new /obj/effect/equip_e/human(  )
-					O.source = M
-					O.target = src
-					O.s_loc = M.loc
-					O.t_loc = loc
-					O.place = "CPR"
-					requests += O
-					spawn( 0 )
-						O.process()
-						return
-
-		if ("grab")
-			if (M == src)
-				return
-			var/obj/item/weapon/grab/G = new /obj/item/weapon/grab( M )
-			G.assailant = M
-			G.affecting = src
-
-			M.put_in_active_hand(G)
-
-			grabbed_by += G
-			G.synch()
-
-			LAssailant = M
-
-			playsound(loc, 'sound/weapons/thudswoosh.ogg', 50, 1, -1)
-			for(var/mob/O in viewers(src, null))
-				if ((O.client && !( O.blinded )))
-					O.show_message(text("\red [] has grabbed [] passively!", M, src), 1)
-
-		else
-			var/damage = rand(1, 9)
-			var/attack_verb
-			switch(M.mutantrace)
-				if("lizard")
-					attack_verb = "scratch"
-				if("plant")
-					attack_verb = "slash"
-				else
-					attack_verb = "punch"
-
-			if(M.type == /mob/living/carbon/human/tajaran)
-				attack_verb = "slash"
-
-			if (prob(90))
-				if ((HULK in M.mutations) || (SUPRSTR in M.augmentations))
-					damage += 5
-					spawn(0)
-						Paralyse(1)
-						step_away(src,M,15)
-						sleep(3)
-						step_away(src,M,15)
-				if(M.type != /mob/living/carbon/human/tajaran)
-					playsound(loc, "punch", 25, 1, -1)
-				else if (M.type == /mob/living/carbon/human/tajaran)
-					damage += 10
-					playsound(loc, 'slice.ogg', 25, 1, -1)
-				for(var/mob/O in viewers(src, null))
-					if ((O.client && !( O.blinded )))
-						O.show_message(text("\red <B>[] has [attack_verb]ed []!</B>", M, src), 1)
-				if (damage > 4.9)
-					Weaken(rand(10,15))
-					for(var/mob/O in viewers(M, null))
-						if ((O.client && !( O.blinded )))
-							O.show_message(text("\red <B>[] has weakened []!</B>", M, src), 1, "\red You hear someone fall.", 2)
-				adjustBruteLoss(damage)
-				updatehealth()
-			else
-<<<<<<< HEAD
-				if(M.type != /mob/living/carbon/human/tajaran)
-					playsound(loc, 'punchmiss.ogg', 25, 1, -1)
-				else if (M.type == /mob/living/carbon/human/tajaran)
-					playsound(loc, 'slashmiss.ogg', 25, 1, -1)
-=======
-				playsound(loc, 'sound/weapons/punchmiss.ogg', 25, 1, -1)
->>>>>>> 44fb70ff
-				for(var/mob/O in viewers(src, null))
-					if ((O.client && !( O.blinded )))
-						O.show_message(text("\red <B>[] has attempted to [attack_verb] []!</B>", M, src), 1)
-	return
-
-/mob/living/carbon/alien/larva/attack_alien(mob/living/carbon/alien/humanoid/M as mob)
-	if (!ticker)
-		M << "You cannot attack people before the game has started."
-		return
-
-	if (istype(loc, /turf) && istype(loc.loc, /area/start))
-		M << "No attacking people at spawn, you jackass."
-		return
-
-	..()
-
-	switch(M.a_intent)
-
-		if ("help")
-<<<<<<< HEAD
-			if(!sleeping_willingly)
-				sleeping = max(0,sleeping-5)
-=======
-			sleeping = max(0,sleeping-5)
->>>>>>> 44fb70ff
-			resting = 0
-			AdjustParalysis(-3)
-			AdjustStunned(-3)
-			AdjustWeakened(-3)
-			for(var/mob/O in viewers(src, null))
-				if ((O.client && !( O.blinded )))
-					O.show_message(text("\blue [M.name] nuzzles [] trying to wake it up!", src), 1)
-
-		else
-			if (health > 0)
-				playsound(loc, 'sound/weapons/bite.ogg', 50, 1, -1)
-				var/damage = rand(1, 3)
-				for(var/mob/O in viewers(src, null))
-					if ((O.client && !( O.blinded )))
-						O.show_message(text("\red <B>[M.name] has bit []!</B>", src), 1)
-				adjustBruteLoss(damage)
-				updatehealth()
-			else
-				M << "\green <B>[name] is too injured for that.</B>"
-	return
-
-/mob/living/carbon/alien/larva/restrained()
-	return 0
-
-/mob/living/carbon/alien/larva/var/co2overloadtime = null
-/mob/living/carbon/alien/larva/var/temperature_resistance = T0C+75
-
-// new damage icon system
-// now constructs damage icon for each organ from mask * damage field
-
-
-/mob/living/carbon/alien/larva/show_inv(mob/user as mob)
-
-	user.machine = src
-	var/dat = {"
-	<B><HR><FONT size=3>[name]</FONT></B>
-	<BR><HR><BR>
-	<BR><A href='?src=\ref[user];mach_close=mob[name]'>Close</A>
-	<BR>"}
-	user << browse(dat, text("window=mob[name];size=340x480"))
-	onclose(user, "mob[name]")
-	return
-
-/* Commented out because it's duplicated in life.dm
-/mob/living/carbon/alien/larva/proc/grow() // Larvae can grow into full fledged Xenos if they survive long enough -- TLE
-	if(icon_state == "larva_l" && !canmove) // This is a shit death check. It is made of shit and death. Fix later.
-		return
-	else
-		var/mob/living/carbon/alien/humanoid/A = new(loc)
-		A.key = key
+//This is fine right now, if we're adding organ specific damage this needs to be updated
+/mob/living/carbon/alien/larva/New()
+	var/datum/reagents/R = new/datum/reagents(100)
+	reagents = R
+	R.my_atom = src
+	if(name == "alien larva")
+		name = "alien larva ([rand(1, 1000)])"
+	real_name = name
+	regenerate_icons()
+	..()
+
+//This is fine, works the same as a human
+/mob/living/carbon/alien/larva/Bump(atom/movable/AM as mob|obj, yes)
+
+	spawn( 0 )
+		if ((!( yes ) || now_pushing))
+			return
+		now_pushing = 1
+		if(ismob(AM))
+			var/mob/tmob = AM
+			if(istype(tmob, /mob/living/carbon/human) && (FAT in tmob.mutations))
+				if(prob(70))
+					src << "\red <B>You fail to push [tmob]'s fat ass out of the way.</B>"
+					now_pushing = 0
+					return
+				if(tmob.nopush)
+					now_pushing = 0
+					return
+			tmob.LAssailant = src
+
+		now_pushing = 0
+		..()
+		if (!( istype(AM, /atom/movable) ))
+			return
+		if (!( now_pushing ))
+			now_pushing = 1
+			if (!( AM.anchored ))
+				var/t = get_dir(src, AM)
+				step(AM, t)
+			now_pushing = null
+		return
+	return
+
+//This needs to be fixed
+/mob/living/carbon/alien/larva/Stat()
+	..()
+
+	statpanel("Status")
+	if (client && client.holder)
+		stat(null, "([x], [y], [z])")
+
+	stat(null, "Intent: [a_intent]")
+	stat(null, "Move Mode: [m_intent]")
+
+	if (client.statpanel == "Status")
+		stat(null, "Progress: [amount_grown]/200")
+		stat(null, "Plasma Stored: [getPlasma()]")
+
+
+///mob/living/carbon/alien/larva/bullet_act(var/obj/item/projectile/Proj) taken care of in living
+
+
+/mob/living/carbon/alien/larva/emp_act(severity)
+	..()
+
+
+/mob/living/carbon/alien/larva/ex_act(severity)
+	if(!blinded)
+		flick("flash", flash)
+
+	if (stat == 2 && client)
+		gib()
+		return
+
+	else if (stat == 2 && !client)
+		gibs(loc, viruses)
+		del(src)
+		return
+
+	var/b_loss = null
+	var/f_loss = null
+	switch (severity)
+		if (1.0)
+			b_loss += 500
+			gib()
+			return
+
+		if (2.0)
+
+			b_loss += 60
+
+			f_loss += 60
+
+			ear_damage += 30
+			ear_deaf += 120
+
+		if(3.0)
+			b_loss += 30
+			if (prob(50))
+				Paralyse(1)
+			ear_damage += 15
+			ear_deaf += 60
+
+	adjustBruteLoss(b_loss)
+	adjustFireLoss(f_loss)
+
+	updatehealth()
+
+
+
+/mob/living/carbon/alien/larva/blob_act()
+	if (stat == 2)
+		return
+	var/shielded = 0
+
+	var/damage = null
+	if (stat != 2)
+		damage = rand(10,30)
+
+	if(shielded)
+		damage /= 4
+
+		//paralysis += 1
+
+	show_message("\red The blob attacks you!")
+
+	adjustFireLoss(damage)
+
+	updatehealth()
+	return
+
+
+//can't equip anything
+/mob/living/carbon/alien/larva/attack_ui(slot_id)
+	return
+
+/mob/living/carbon/alien/larva/meteorhit(O as obj)
+	for(var/mob/M in viewers(src, null))
+		if ((M.client && !( M.blinded )))
+			M.show_message(text("\red [] has been hit by []", src, O), 1)
+	if (health > 0)
+		adjustBruteLoss((istype(O, /obj/effect/meteor/small) ? 10 : 25))
+		adjustFireLoss(30)
+
+		updatehealth()
+	return
+
+/mob/living/carbon/alien/larva/Move(a, b, flag)
+
+	var/t7 = 1
+	if (restrained())
+		for(var/mob/M in range(src, 1))
+			if ((M.pulling == src && M.stat == 0 && !( M.restrained() )))
+				t7 = null
+
+	if ((t7 && (pulling && ((get_dist(src, pulling) <= 1 || pulling.loc == loc) && (client && client.moving)))))
+		var/turf/T = loc
+		. = ..()
+
+		if (pulling && pulling.loc)
+			if(!( isturf(pulling.loc) ))
+				stop_pulling()
+				return
+			else
+				if(Debug)
+					diary <<"pulling disappeared? at __LINE__ in mob.dm - pulling = [pulling]"
+					diary <<"REPORT THIS"
+
+		/////
+		if(pulling && pulling.anchored)
+			stop_pulling()
+			return
+
+		if (!restrained())
+			var/diag = get_dir(src, pulling)
+			if ((diag - 1) & diag)
+			else
+				diag = null
+			if ((get_dist(src, pulling) > 1 || diag))
+				if (ismob(pulling))
+					var/mob/M = pulling
+					var/ok = 1
+					if (locate(/obj/item/weapon/grab, M.grabbed_by))
+						if (prob(75))
+							var/obj/item/weapon/grab/G = pick(M.grabbed_by)
+							if (istype(G, /obj/item/weapon/grab))
+								for(var/mob/O in viewers(M, null))
+									O.show_message(text("\red [] has been pulled from []'s grip by []", G.affecting, G.assailant, src), 1)
+								//G = null
+								del(G)
+						else
+							ok = 0
+						if (locate(/obj/item/weapon/grab, M.grabbed_by.len))
+							ok = 0
+					if (ok)
+						var/atom/movable/t = M.pulling
+						M.stop_pulling()
+						step(pulling, get_dir(pulling.loc, T))
+						M.start_pulling(t)
+				else
+					if (pulling)
+						step(pulling, get_dir(pulling.loc, T))
+	else
+		stop_pulling()
+		. = ..()
+	if ((s_active && !( s_active in contents ) ))
+		s_active.close(src)
+
+	for(var/mob/living/carbon/metroid/M in view(1,src))
+		M.UpdateFeed(src)
+
+	return
+
+
+/mob/living/carbon/alien/larva/hand_p(mob/M as mob)
+	if (!ticker)
+		M << "You cannot attack people before the game has started."
+		return
+
+	if (M.a_intent == "hurt")
+		if (istype(M.wear_mask, /obj/item/clothing/mask/muzzle))
+			return
+		if (health > 0)
+
+			for(var/mob/O in viewers(src, null))
+				if ((O.client && !( O.blinded )))
+					O.show_message(text("\red <B>[M.name] has bit []!</B>", src), 1)
+			var/damage = rand(1, 3)
+
+			adjustBruteLoss(damage)
+
+			updatehealth()
+
+	return
+
+
+/mob/living/carbon/alien/larva/attack_animal(mob/living/simple_animal/M as mob)
+	if(M.melee_damage_upper == 0)
+		M.emote("[M.friendly] [src]")
+	else
+		for(var/mob/O in viewers(src, null))
+			O.show_message("\red <B>[M]</B> [M.attacktext] [src]!", 1)
+		var/damage = rand(M.melee_damage_lower, M.melee_damage_upper)
+		adjustBruteLoss(damage)
+		M.attack_log += text("\[[time_stamp()]\] <font color='red'>attacked [src.name] ([src.ckey])</font>")
+		src.attack_log += text("\[[time_stamp()]\] <font color='orange'>was attacked by [M.name] ([M.ckey])</font>")
+		updatehealth()
+
+
+
+/mob/living/carbon/alien/larva/attack_paw(mob/living/carbon/monkey/M as mob)
+	if(!(istype(M, /mob/living/carbon/monkey)))	return//Fix for aliens receiving double messages when attacking other aliens.
+
+	if (!ticker)
+		M << "You cannot attack people before the game has started."
+		return
+
+	if (istype(loc, /turf) && istype(loc.loc, /area/start))
+		M << "No attacking people at spawn, you jackass."
+		return
+	..()
+
+	switch(M.a_intent)
+
+		if ("help")
+			help_shake_act(M)
+		else
+			if (istype(wear_mask, /obj/item/clothing/mask/muzzle))
+				return
+			if (health > 0)
+				playsound(loc, 'sound/weapons/bite.ogg', 50, 1, -1)
+				for(var/mob/O in viewers(src, null))
+					if ((O.client && !( O.blinded )))
+						O.show_message(text("\red <B>[M.name] has bit [src]!</B>"), 1)
+				adjustBruteLoss(rand(1, 3))
+				updatehealth()
+	return
+
+
+/mob/living/carbon/alien/larva/attack_metroid(mob/living/carbon/metroid/M as mob)
+	if (!ticker)
+		M << "You cannot attack people before the game has started."
+		return
+
+	if(M.Victim) return // can't attack while eating!
+
+	if (health > -100)
+
+		for(var/mob/O in viewers(src, null))
+			if ((O.client && !( O.blinded )))
+				O.show_message(text("\red <B>The [M.name] has [pick("bit","slashed")] []!</B>", src), 1)
+
+		var/damage = rand(1, 3)
+
+		if(istype(src, /mob/living/carbon/metroid/adult))
+			damage = rand(20, 40)
+		else
+			damage = rand(5, 35)
+
+		adjustBruteLoss(damage)
+
+
+		updatehealth()
+
+	return
+
+/mob/living/carbon/alien/larva/attack_hand(mob/living/carbon/human/M as mob)
+	if (!ticker)
+		M << "You cannot attack people before the game has started."
+		return
+
+	if (istype(loc, /turf) && istype(loc.loc, /area/start))
+		M << "No attacking people at spawn, you jackass."
+		return
+
+	..()
+
+	if(M.gloves && istype(M.gloves,/obj/item/clothing/gloves))
+		var/obj/item/clothing/gloves/G = M.gloves
+		if(G.cell)
+			if(M.a_intent == "hurt")//Stungloves. Any contact will stun the alien.
+				if(G.cell.charge >= 2500)
+					G.cell.charge -= 2500
+
+					Weaken(5)
+					if (stuttering < 5)
+						stuttering = 5
+					Stun(5)
+
+					for(var/mob/O in viewers(src, null))
+						if ((O.client && !( O.blinded )))
+							O.show_message("\red <B>[src] has been touched with the stun gloves by [M]!</B>", 1, "\red You hear someone fall.", 2)
+					return
+				else
+					M << "\red Not enough charge! "
+					return
+
+	switch(M.a_intent)
+
+		if ("help")
+			if (health > 0)
+				help_shake_act(M)
+			else
+				if (M.health >= -75.0)
+					if ((M.head && M.head.flags & 4) || (M.wear_mask && !( M.wear_mask.flags & 32 )) )
+						M << "\blue <B>Remove that mask!</B>"
+						return
+					var/obj/effect/equip_e/human/O = new /obj/effect/equip_e/human(  )
+					O.source = M
+					O.target = src
+					O.s_loc = M.loc
+					O.t_loc = loc
+					O.place = "CPR"
+					requests += O
+					spawn( 0 )
+						O.process()
+						return
+
+		if ("grab")
+			if (M == src)
+				return
+			var/obj/item/weapon/grab/G = new /obj/item/weapon/grab( M )
+			G.assailant = M
+			G.affecting = src
+
+			M.put_in_active_hand(G)
+
+			grabbed_by += G
+			G.synch()
+
+			LAssailant = M
+
+			playsound(loc, 'sound/weapons/thudswoosh.ogg', 50, 1, -1)
+			for(var/mob/O in viewers(src, null))
+				if ((O.client && !( O.blinded )))
+					O.show_message(text("\red [] has grabbed [] passively!", M, src), 1)
+
+		else
+			var/damage = rand(1, 9)
+			if (prob(90))
+				if ((HULK in M.mutations) || (SUPRSTR in M.augmentations))
+					damage += 5
+					spawn(0)
+						Paralyse(1)
+						step_away(src,M,15)
+						sleep(3)
+						step_away(src,M,15)
+				playsound(loc, "punch", 25, 1, -1)
+				for(var/mob/O in viewers(src, null))
+					if ((O.client && !( O.blinded )))
+						O.show_message(text("\red <B>[] has punched []!</B>", M, src), 1)
+				if (damage > 4.9)
+					Weaken(rand(10,15))
+					for(var/mob/O in viewers(M, null))
+						if ((O.client && !( O.blinded )))
+							O.show_message(text("\red <B>[] has weakened []!</B>", M, src), 1, "\red You hear someone fall.", 2)
+				adjustBruteLoss(damage)
+				updatehealth()
+			else
+				playsound(loc, 'sound/weapons/punchmiss.ogg', 25, 1, -1)
+				for(var/mob/O in viewers(src, null))
+					if ((O.client && !( O.blinded )))
+						O.show_message(text("\red <B>[] has attempted to punch []!</B>", M, src), 1)
+	return
+
+/mob/living/carbon/alien/larva/attack_alien(mob/living/carbon/alien/humanoid/M as mob)
+	if (!ticker)
+		M << "You cannot attack people before the game has started."
+		return
+
+	if (istype(loc, /turf) && istype(loc.loc, /area/start))
+		M << "No attacking people at spawn, you jackass."
+		return
+
+	..()
+
+	switch(M.a_intent)
+
+		if ("help")
+			sleeping = max(0,sleeping-5)
+			resting = 0
+			AdjustParalysis(-3)
+			AdjustStunned(-3)
+			AdjustWeakened(-3)
+			for(var/mob/O in viewers(src, null))
+				if ((O.client && !( O.blinded )))
+					O.show_message(text("\blue [M.name] nuzzles [] trying to wake it up!", src), 1)
+
+		else
+			if (health > 0)
+				playsound(loc, 'sound/weapons/bite.ogg', 50, 1, -1)
+				var/damage = rand(1, 3)
+				for(var/mob/O in viewers(src, null))
+					if ((O.client && !( O.blinded )))
+						O.show_message(text("\red <B>[M.name] has bit []!</B>", src), 1)
+				adjustBruteLoss(damage)
+				updatehealth()
+			else
+				M << "\green <B>[name] is too injured for that.</B>"
+	return
+
+/mob/living/carbon/alien/larva/restrained()
+	return 0
+
+/mob/living/carbon/alien/larva/var/co2overloadtime = null
+/mob/living/carbon/alien/larva/var/temperature_resistance = T0C+75
+
+// new damage icon system
+// now constructs damage icon for each organ from mask * damage field
+
+
+/mob/living/carbon/alien/larva/show_inv(mob/user as mob)
+
+	user.machine = src
+	var/dat = {"
+	<B><HR><FONT size=3>[name]</FONT></B>
+	<BR><HR><BR>
+	<BR><A href='?src=\ref[user];mach_close=mob[name]'>Close</A>
+	<BR>"}
+	user << browse(dat, text("window=mob[name];size=340x480"))
+	onclose(user, "mob[name]")
+	return
+
+/* Commented out because it's duplicated in life.dm
+/mob/living/carbon/alien/larva/proc/grow() // Larvae can grow into full fledged Xenos if they survive long enough -- TLE
+	if(icon_state == "larva_l" && !canmove) // This is a shit death check. It is made of shit and death. Fix later.
+		return
+	else
+		var/mob/living/carbon/alien/humanoid/A = new(loc)
+		A.key = key
 		del(src) */