//This file was auto-corrected by findeclaration.exe on 25.5.2012 20:42:32

/obj/item/device/mmi/digital/New()
	src.brainmob = new(src)
	src.brainmob.add_language("Robot Talk")
	src.brainmob.loc = src
	src.brainmob.container = src
	src.brainmob.stat = 0
	src.brainmob.silent = 0
	dead_mob_list -= src.brainmob

/obj/item/device/mmi/digital/transfer_identity(var/mob/living/carbon/H)
	brainmob.dna = H.dna
	brainmob.timeofhostdeath = H.timeofdeath
	brainmob.stat = 0
	if(H.mind)
		H.mind.transfer_to(brainmob)
	return

/obj/item/device/mmi
	name = "man-machine interface"
	desc = "The Warrior's bland acronym, MMI, obscures the true horror of this monstrosity."
	icon = 'icons/obj/assemblies.dmi'
	icon_state = "mmi_empty"
	w_class = 3
	origin_tech = "biotech=3"

	var/list/construction_cost = list(DEFAULT_WALL_MATERIAL=1000,"glass"=500)
	var/construction_time = 75
	//these vars are so the mecha fabricator doesn't shit itself anymore. --NEO

	req_access = list(access_robotics)

	//Revised. Brainmob is now contained directly within object of transfer. MMI in this case.

	var/locked = 0
	var/mob/living/carbon/brain/brainmob = null//The current occupant.
<<<<<<< HEAD
=======
	var/obj/item/organ/brain/brainobj = null	//The current brain organ.
	var/mob/living/silicon/robot = null//Appears unused.
>>>>>>> 4db25c61
	var/obj/mecha = null//This does not appear to be used outside of reference in mecha.dm.

	attackby(var/obj/item/O as obj, var/mob/user as mob)
		if(istype(O,/obj/item/organ/brain) && !brainmob) //Time to stick a brain in it --NEO

			var/obj/item/organ/brain/B = O
			if(B.health <= 0)
				user << "\red That brain is well and truly dead."
				return
			else if(!B.brainmob)
				user << "\red You aren't sure where this brain came from, but you're pretty sure it's a useless brain."
				return

			for(var/mob/V in viewers(src, null))
				V.show_message(text("\blue [user] sticks \a [O] into \the [src]."))

			brainmob = O:brainmob
			O:brainmob = null
			brainmob.loc = src
			brainmob.container = src
			brainmob.stat = 0
			dead_mob_list -= brainmob//Update dem lists
			living_mob_list += brainmob

			user.drop_item()
<<<<<<< HEAD
			qdel(O)
=======
			brainobj = O
			brainobj.loc = src
>>>>>>> 4db25c61

			name = "Man-Machine Interface: [brainmob.real_name]"
			icon_state = "mmi_full"

			locked = 1

			feedback_inc("cyborg_mmis_filled",1)

			return

		if((istype(O,/obj/item/weapon/card/id)||istype(O,/obj/item/device/pda)) && brainmob)
			if(allowed(user))
				locked = !locked
				user << "\blue You [locked ? "lock" : "unlock"] the brain holder."
			else
				user << "\red Access denied."
			return
		if(brainmob)
			O.attack(brainmob, user)//Oh noooeeeee
			return
		..()

	//TODO: ORGAN REMOVAL UPDATE. Make the brain remain in the MMI so it doesn't lose organ data.
	attack_self(mob/user as mob)
		if(!brainmob)
			user << "\red You upend the MMI, but there's nothing in it."
		else if(locked)
			user << "\red You upend the MMI, but the brain is clamped into place."
		else
			user << "\blue You upend the MMI, spilling the brain onto the floor."
			var/obj/item/organ/brain/brain
			if (brainobj)	//Pull brain organ out of MMI.
				brainobj.loc = user.loc
				brain = brainobj
				brainobj = null
			else	//Or make a new one if empty.
				brain = new(user.loc)
			brainmob.container = null//Reset brainmob mmi var.
			brainmob.loc = brain//Throw mob into brain.
			living_mob_list -= brainmob//Get outta here
			brain.brainmob = brainmob//Set the brain to use the brainmob
			brainmob = null//Set mmi brainmob var to null

			icon_state = "mmi_empty"
			name = "Man-Machine Interface"

	proc
		transfer_identity(var/mob/living/carbon/human/H)//Same deal as the regular brain proc. Used for human-->robot people.
			brainmob = new(src)
			brainmob.name = H.real_name
			brainmob.real_name = H.real_name
			brainmob.dna = H.dna
			brainmob.container = src

			name = "Man-Machine Interface: [brainmob.real_name]"
			icon_state = "mmi_full"
			locked = 1
			return

/obj/item/device/mmi/Destroy()
	if(isrobot(loc))
		var/mob/living/silicon/robot/borg = loc
		borg.mmi = null
	if(brainmob)
		qdel(brainmob)
		brainmob = null
	..()

/obj/item/device/mmi/radio_enabled
	name = "radio-enabled man-machine interface"
	desc = "The Warrior's bland acronym, MMI, obscures the true horror of this monstrosity. This one comes with a built-in radio."
	origin_tech = "biotech=4"

	var/obj/item/device/radio/radio = null//Let's give it a radio.

	New()
		..()
		radio = new(src)//Spawns a radio inside the MMI.
		radio.broadcasting = 1//So it's broadcasting from the start.

	verb//Allows the brain to toggle the radio functions.
		Toggle_Broadcasting()
			set name = "Toggle Broadcasting"
			set desc = "Toggle broadcasting channel on or off."
			set category = "MMI"
			set src = usr.loc//In user location, or in MMI in this case.
			set popup_menu = 0//Will not appear when right clicking.

			if(brainmob.stat)//Only the brainmob will trigger these so no further check is necessary.
				brainmob << "Can't do that while incapacitated or dead."

			radio.broadcasting = radio.broadcasting==1 ? 0 : 1
			brainmob << "\blue Radio is [radio.broadcasting==1 ? "now" : "no longer"] broadcasting."

		Toggle_Listening()
			set name = "Toggle Listening"
			set desc = "Toggle listening channel on or off."
			set category = "MMI"
			set src = usr.loc
			set popup_menu = 0

			if(brainmob.stat)
				brainmob << "Can't do that while incapacitated or dead."

			radio.listening = radio.listening==1 ? 0 : 1
			brainmob << "\blue Radio is [radio.listening==1 ? "now" : "no longer"] receiving broadcast."

/obj/item/device/mmi/emp_act(severity)
	if(!brainmob)
		return
	else
		switch(severity)
			if(1)
				brainmob.emp_damage += rand(20,30)
			if(2)
				brainmob.emp_damage += rand(10,20)
			if(3)
				brainmob.emp_damage += rand(0,10)
	..()
<|MERGE_RESOLUTION|>--- conflicted
+++ resolved
@@ -1,192 +1,184 @@
-//This file was auto-corrected by findeclaration.exe on 25.5.2012 20:42:32
-
-/obj/item/device/mmi/digital/New()
-	src.brainmob = new(src)
-	src.brainmob.add_language("Robot Talk")
-	src.brainmob.loc = src
-	src.brainmob.container = src
-	src.brainmob.stat = 0
-	src.brainmob.silent = 0
-	dead_mob_list -= src.brainmob
-
-/obj/item/device/mmi/digital/transfer_identity(var/mob/living/carbon/H)
-	brainmob.dna = H.dna
-	brainmob.timeofhostdeath = H.timeofdeath
-	brainmob.stat = 0
-	if(H.mind)
-		H.mind.transfer_to(brainmob)
-	return
-
-/obj/item/device/mmi
-	name = "man-machine interface"
-	desc = "The Warrior's bland acronym, MMI, obscures the true horror of this monstrosity."
-	icon = 'icons/obj/assemblies.dmi'
-	icon_state = "mmi_empty"
-	w_class = 3
-	origin_tech = "biotech=3"
-
-	var/list/construction_cost = list(DEFAULT_WALL_MATERIAL=1000,"glass"=500)
-	var/construction_time = 75
-	//these vars are so the mecha fabricator doesn't shit itself anymore. --NEO
-
-	req_access = list(access_robotics)
-
-	//Revised. Brainmob is now contained directly within object of transfer. MMI in this case.
-
-	var/locked = 0
-	var/mob/living/carbon/brain/brainmob = null//The current occupant.
-<<<<<<< HEAD
-=======
-	var/obj/item/organ/brain/brainobj = null	//The current brain organ.
-	var/mob/living/silicon/robot = null//Appears unused.
->>>>>>> 4db25c61
-	var/obj/mecha = null//This does not appear to be used outside of reference in mecha.dm.
-
-	attackby(var/obj/item/O as obj, var/mob/user as mob)
-		if(istype(O,/obj/item/organ/brain) && !brainmob) //Time to stick a brain in it --NEO
-
-			var/obj/item/organ/brain/B = O
-			if(B.health <= 0)
-				user << "\red That brain is well and truly dead."
-				return
-			else if(!B.brainmob)
-				user << "\red You aren't sure where this brain came from, but you're pretty sure it's a useless brain."
-				return
-
-			for(var/mob/V in viewers(src, null))
-				V.show_message(text("\blue [user] sticks \a [O] into \the [src]."))
-
-			brainmob = O:brainmob
-			O:brainmob = null
-			brainmob.loc = src
-			brainmob.container = src
-			brainmob.stat = 0
-			dead_mob_list -= brainmob//Update dem lists
-			living_mob_list += brainmob
-
-			user.drop_item()
-<<<<<<< HEAD
-			qdel(O)
-=======
-			brainobj = O
-			brainobj.loc = src
->>>>>>> 4db25c61
-
-			name = "Man-Machine Interface: [brainmob.real_name]"
-			icon_state = "mmi_full"
-
-			locked = 1
-
-			feedback_inc("cyborg_mmis_filled",1)
-
-			return
-
-		if((istype(O,/obj/item/weapon/card/id)||istype(O,/obj/item/device/pda)) && brainmob)
-			if(allowed(user))
-				locked = !locked
-				user << "\blue You [locked ? "lock" : "unlock"] the brain holder."
-			else
-				user << "\red Access denied."
-			return
-		if(brainmob)
-			O.attack(brainmob, user)//Oh noooeeeee
-			return
-		..()
-
-	//TODO: ORGAN REMOVAL UPDATE. Make the brain remain in the MMI so it doesn't lose organ data.
-	attack_self(mob/user as mob)
-		if(!brainmob)
-			user << "\red You upend the MMI, but there's nothing in it."
-		else if(locked)
-			user << "\red You upend the MMI, but the brain is clamped into place."
-		else
-			user << "\blue You upend the MMI, spilling the brain onto the floor."
-			var/obj/item/organ/brain/brain
-			if (brainobj)	//Pull brain organ out of MMI.
-				brainobj.loc = user.loc
-				brain = brainobj
-				brainobj = null
-			else	//Or make a new one if empty.
-				brain = new(user.loc)
-			brainmob.container = null//Reset brainmob mmi var.
-			brainmob.loc = brain//Throw mob into brain.
-			living_mob_list -= brainmob//Get outta here
-			brain.brainmob = brainmob//Set the brain to use the brainmob
-			brainmob = null//Set mmi brainmob var to null
-
-			icon_state = "mmi_empty"
-			name = "Man-Machine Interface"
-
-	proc
-		transfer_identity(var/mob/living/carbon/human/H)//Same deal as the regular brain proc. Used for human-->robot people.
-			brainmob = new(src)
-			brainmob.name = H.real_name
-			brainmob.real_name = H.real_name
-			brainmob.dna = H.dna
-			brainmob.container = src
-
-			name = "Man-Machine Interface: [brainmob.real_name]"
-			icon_state = "mmi_full"
-			locked = 1
-			return
-
-/obj/item/device/mmi/Destroy()
-	if(isrobot(loc))
-		var/mob/living/silicon/robot/borg = loc
-		borg.mmi = null
-	if(brainmob)
-		qdel(brainmob)
-		brainmob = null
-	..()
-
-/obj/item/device/mmi/radio_enabled
-	name = "radio-enabled man-machine interface"
-	desc = "The Warrior's bland acronym, MMI, obscures the true horror of this monstrosity. This one comes with a built-in radio."
-	origin_tech = "biotech=4"
-
-	var/obj/item/device/radio/radio = null//Let's give it a radio.
-
-	New()
-		..()
-		radio = new(src)//Spawns a radio inside the MMI.
-		radio.broadcasting = 1//So it's broadcasting from the start.
-
-	verb//Allows the brain to toggle the radio functions.
-		Toggle_Broadcasting()
-			set name = "Toggle Broadcasting"
-			set desc = "Toggle broadcasting channel on or off."
-			set category = "MMI"
-			set src = usr.loc//In user location, or in MMI in this case.
-			set popup_menu = 0//Will not appear when right clicking.
-
-			if(brainmob.stat)//Only the brainmob will trigger these so no further check is necessary.
-				brainmob << "Can't do that while incapacitated or dead."
-
-			radio.broadcasting = radio.broadcasting==1 ? 0 : 1
-			brainmob << "\blue Radio is [radio.broadcasting==1 ? "now" : "no longer"] broadcasting."
-
-		Toggle_Listening()
-			set name = "Toggle Listening"
-			set desc = "Toggle listening channel on or off."
-			set category = "MMI"
-			set src = usr.loc
-			set popup_menu = 0
-
-			if(brainmob.stat)
-				brainmob << "Can't do that while incapacitated or dead."
-
-			radio.listening = radio.listening==1 ? 0 : 1
-			brainmob << "\blue Radio is [radio.listening==1 ? "now" : "no longer"] receiving broadcast."
-
-/obj/item/device/mmi/emp_act(severity)
-	if(!brainmob)
-		return
-	else
-		switch(severity)
-			if(1)
-				brainmob.emp_damage += rand(20,30)
-			if(2)
-				brainmob.emp_damage += rand(10,20)
-			if(3)
-				brainmob.emp_damage += rand(0,10)
-	..()
+//This file was auto-corrected by findeclaration.exe on 25.5.2012 20:42:32
+
+/obj/item/device/mmi/digital/New()
+	src.brainmob = new(src)
+	src.brainmob.add_language("Robot Talk")
+	src.brainmob.loc = src
+	src.brainmob.container = src
+	src.brainmob.stat = 0
+	src.brainmob.silent = 0
+	dead_mob_list -= src.brainmob
+
+/obj/item/device/mmi/digital/transfer_identity(var/mob/living/carbon/H)
+	brainmob.dna = H.dna
+	brainmob.timeofhostdeath = H.timeofdeath
+	brainmob.stat = 0
+	if(H.mind)
+		H.mind.transfer_to(brainmob)
+	return
+
+/obj/item/device/mmi
+	name = "man-machine interface"
+	desc = "The Warrior's bland acronym, MMI, obscures the true horror of this monstrosity."
+	icon = 'icons/obj/assemblies.dmi'
+	icon_state = "mmi_empty"
+	w_class = 3
+	origin_tech = "biotech=3"
+
+	var/list/construction_cost = list(DEFAULT_WALL_MATERIAL=1000,"glass"=500)
+	var/construction_time = 75
+	//these vars are so the mecha fabricator doesn't shit itself anymore. --NEO
+
+	req_access = list(access_robotics)
+
+	//Revised. Brainmob is now contained directly within object of transfer. MMI in this case.
+
+	var/locked = 0
+	var/mob/living/carbon/brain/brainmob = null//The current occupant.
+	var/obj/item/organ/brain/brainobj = null	//The current brain organ.
+	var/obj/mecha = null//This does not appear to be used outside of reference in mecha.dm.
+
+	attackby(var/obj/item/O as obj, var/mob/user as mob)
+		if(istype(O,/obj/item/organ/brain) && !brainmob) //Time to stick a brain in it --NEO
+
+			var/obj/item/organ/brain/B = O
+			if(B.health <= 0)
+				user << "\red That brain is well and truly dead."
+				return
+			else if(!B.brainmob)
+				user << "\red You aren't sure where this brain came from, but you're pretty sure it's a useless brain."
+				return
+
+			for(var/mob/V in viewers(src, null))
+				V.show_message(text("\blue [user] sticks \a [O] into \the [src]."))
+
+			brainmob = O:brainmob
+			O:brainmob = null
+			brainmob.loc = src
+			brainmob.container = src
+			brainmob.stat = 0
+			dead_mob_list -= brainmob//Update dem lists
+			living_mob_list += brainmob
+
+			user.drop_item()
+			brainobj = O
+			brainobj.loc = src
+
+			name = "Man-Machine Interface: [brainmob.real_name]"
+			icon_state = "mmi_full"
+
+			locked = 1
+
+			feedback_inc("cyborg_mmis_filled",1)
+
+			return
+
+		if((istype(O,/obj/item/weapon/card/id)||istype(O,/obj/item/device/pda)) && brainmob)
+			if(allowed(user))
+				locked = !locked
+				user << "\blue You [locked ? "lock" : "unlock"] the brain holder."
+			else
+				user << "\red Access denied."
+			return
+		if(brainmob)
+			O.attack(brainmob, user)//Oh noooeeeee
+			return
+		..()
+
+	//TODO: ORGAN REMOVAL UPDATE. Make the brain remain in the MMI so it doesn't lose organ data.
+	attack_self(mob/user as mob)
+		if(!brainmob)
+			user << "\red You upend the MMI, but there's nothing in it."
+		else if(locked)
+			user << "\red You upend the MMI, but the brain is clamped into place."
+		else
+			user << "\blue You upend the MMI, spilling the brain onto the floor."
+			var/obj/item/organ/brain/brain
+			if (brainobj)	//Pull brain organ out of MMI.
+				brainobj.loc = user.loc
+				brain = brainobj
+				brainobj = null
+			else	//Or make a new one if empty.
+				brain = new(user.loc)
+			brainmob.container = null//Reset brainmob mmi var.
+			brainmob.loc = brain//Throw mob into brain.
+			living_mob_list -= brainmob//Get outta here
+			brain.brainmob = brainmob//Set the brain to use the brainmob
+			brainmob = null//Set mmi brainmob var to null
+
+			icon_state = "mmi_empty"
+			name = "Man-Machine Interface"
+
+	proc
+		transfer_identity(var/mob/living/carbon/human/H)//Same deal as the regular brain proc. Used for human-->robot people.
+			brainmob = new(src)
+			brainmob.name = H.real_name
+			brainmob.real_name = H.real_name
+			brainmob.dna = H.dna
+			brainmob.container = src
+
+			name = "Man-Machine Interface: [brainmob.real_name]"
+			icon_state = "mmi_full"
+			locked = 1
+			return
+
+/obj/item/device/mmi/Destroy()
+	if(isrobot(loc))
+		var/mob/living/silicon/robot/borg = loc
+		borg.mmi = null
+	if(brainmob)
+		qdel(brainmob)
+		brainmob = null
+	..()
+
+/obj/item/device/mmi/radio_enabled
+	name = "radio-enabled man-machine interface"
+	desc = "The Warrior's bland acronym, MMI, obscures the true horror of this monstrosity. This one comes with a built-in radio."
+	origin_tech = "biotech=4"
+
+	var/obj/item/device/radio/radio = null//Let's give it a radio.
+
+	New()
+		..()
+		radio = new(src)//Spawns a radio inside the MMI.
+		radio.broadcasting = 1//So it's broadcasting from the start.
+
+	verb//Allows the brain to toggle the radio functions.
+		Toggle_Broadcasting()
+			set name = "Toggle Broadcasting"
+			set desc = "Toggle broadcasting channel on or off."
+			set category = "MMI"
+			set src = usr.loc//In user location, or in MMI in this case.
+			set popup_menu = 0//Will not appear when right clicking.
+
+			if(brainmob.stat)//Only the brainmob will trigger these so no further check is necessary.
+				brainmob << "Can't do that while incapacitated or dead."
+
+			radio.broadcasting = radio.broadcasting==1 ? 0 : 1
+			brainmob << "\blue Radio is [radio.broadcasting==1 ? "now" : "no longer"] broadcasting."
+
+		Toggle_Listening()
+			set name = "Toggle Listening"
+			set desc = "Toggle listening channel on or off."
+			set category = "MMI"
+			set src = usr.loc
+			set popup_menu = 0
+
+			if(brainmob.stat)
+				brainmob << "Can't do that while incapacitated or dead."
+
+			radio.listening = radio.listening==1 ? 0 : 1
+			brainmob << "\blue Radio is [radio.listening==1 ? "now" : "no longer"] receiving broadcast."
+
+/obj/item/device/mmi/emp_act(severity)
+	if(!brainmob)
+		return
+	else
+		switch(severity)
+			if(1)
+				brainmob.emp_damage += rand(20,30)
+			if(2)
+				brainmob.emp_damage += rand(10,20)
+			if(3)
+				brainmob.emp_damage += rand(0,10)
+	..()