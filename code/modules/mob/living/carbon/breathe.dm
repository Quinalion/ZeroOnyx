--- conflicted
+++ resolved
@@ -65,13 +65,9 @@
 
 //Handle possble chem smoke effect
 /mob/living/carbon/proc/handle_chemical_smoke(var/datum/gas_mixture/environment)
-<<<<<<< HEAD
-	if(wear_mask && (wear_mask.item_flags & BLOCK_GAS_SMOKE_EFFECT))
-=======
 	if(species && environment.return_pressure() < species.breath_pressure/5)
 		return //pressure is too low to even breathe in.
 	if(wear_mask && (wear_mask.flags & BLOCK_GAS_SMOKE_EFFECT))
->>>>>>> dcd8491e
 		return
 
 	for(var/obj/effect/effect/smoke/chem/smoke in view(1, src))
