--- conflicted
+++ resolved
@@ -53,13 +53,8 @@
 	if(environment)
 		breath = environment.remove_volume(volume_needed)
 		handle_chemical_smoke(environment) //handle chemical smoke while we're at it
-<<<<<<< HEAD
 
-	if(breath)
-=======
-	
 	if(breath && breath.total_moles)
->>>>>>> debe69aa
 		//handle mask filtering
 		if(istype(wear_mask, /obj/item/clothing/mask) && breath)
 			var/obj/item/clothing/mask/M = wear_mask
