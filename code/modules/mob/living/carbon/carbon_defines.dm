--- conflicted
+++ resolved
@@ -1,37 +1,31 @@
-/mob/living/carbon/
-	gender = MALE
-	var/datum/species/species //Contains icon generation and language information, set during New().
-	var/list/stomach_contents = list()
-	var/list/datum/disease2/disease/virus2 = list()
-	var/list/antibodies = list()
-
-	var/life_tick = 0      // The amount of life ticks that have processed on this mob.
-	var/analgesic = 0 // when this is set, the mob isn't affected by shock or pain
-					  // life should decrease this by 1 every tick
-	// total amount of wounds on mob, used to spread out healing and the like over all wounds
-	var/obj/item/handcuffed = null //Whether or not the mob is handcuffed
-	var/obj/item/legcuffed = null  //Same as handcuffs but for legs. Bear traps use this.
-	//Surgery info
-	var/datum/surgery_status/op_stage = new/datum/surgery_status
-	//Active emote/pose
-	var/pose = null
-	var/list/chem_effects = list()
-	var/datum/reagents/metabolism/bloodstr = null
-	var/datum/reagents/metabolism/ingested = null
-<<<<<<< HEAD
-	var/datum/reagents/metabolism/touching = null
-
-=======
-	var/datum/reagents/metabolism/touching = null
-	var/losebreath = 0 //if we failed to breathe last tick
-
-	var/coughedtime = null
-	var/lastpuke = 0
-
-	var/cpr_time = 1.0
-	var/nutrition = 400.0//Carbon
-
-	var/pulse = PULSE_NORM	//current pulse level
-
-	var/obj/item/weapon/tank/internal = null//Human/Monkey
->>>>>>> 19185a9c
+/mob/living/carbon/
+	gender = MALE
+	var/datum/species/species //Contains icon generation and language information, set during New().
+	var/list/stomach_contents = list()
+	var/list/datum/disease2/disease/virus2 = list()
+	var/list/antibodies = list()
+
+	var/life_tick = 0      // The amount of life ticks that have processed on this mob.
+	var/analgesic = 0 // when this is set, the mob isn't affected by shock or pain
+					  // life should decrease this by 1 every tick
+	// total amount of wounds on mob, used to spread out healing and the like over all wounds
+	var/obj/item/handcuffed = null //Whether or not the mob is handcuffed
+	var/obj/item/legcuffed = null  //Same as handcuffs but for legs. Bear traps use this.
+	//Surgery info
+	var/datum/surgery_status/op_stage = new/datum/surgery_status
+	//Active emote/pose
+	var/pose = null
+	var/list/chem_effects = list()
+	var/datum/reagents/metabolism/bloodstr = null
+	var/datum/reagents/metabolism/ingested = null
+	var/datum/reagents/metabolism/touching = null
+	var/losebreath = 0 //if we failed to breathe last tick
+
+	var/coughedtime = null
+	var/lastpuke = 0
+
+	var/cpr_time = 1.0
+	var/nutrition = 400.0//Carbon
+
+
+	var/obj/item/weapon/tank/internal = null//Human/Monkey