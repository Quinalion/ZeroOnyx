/mob/living/silicon/ai/Life()
	if (src.stat == DEAD)
		return
	else //I'm not removing that shitton of tabs, unneeded as they are. -- Urist
		//Being dead doesn't mean your temperature never changes
		var/turf/T = get_turf(src)

		if (src.stat!=CONSCIOUS)
			src.cameraFollow = null
			src.reset_view(null)

		src.updatehealth()

		if (!hardware_integrity() || !backup_capacitor())
			death()
			return

		// If our powersupply object was destroyed somehow, create new one.
		if(!psupply)
			create_powersupply()

<<<<<<< HEAD
=======

>>>>>>> b7bb0e8b
		// Handle power damage (oxy)
		if(aiRestorePowerRoutine != 0 && !APU_power)
			// Lose power
			adjustOxyLoss(1)
		else
			// Gain Power
			aiRestorePowerRoutine = 0 // Necessary if AI activated it's APU AFTER losing primary power.
			adjustOxyLoss(-1)

		handle_stunned()	// Handle EMP-stun
		lying = 0			// Handle lying down

		malf_process()

		if(APU_power && (hardware_integrity() < 50))
			src << "<span class='notice'><b>APU GENERATOR FAILURE! (System Damaged)</b></span>"
			stop_apu(1)

		var/blind = 0
		var/area/loc = null
		if (istype(T, /turf))
			loc = T.loc
			if (istype(loc, /area))
				if (!loc.power_equip && !istype(src.loc,/obj/item) && !APU_power)
					blind = 1

		if (!blind)
			src.sight |= SEE_TURFS
			src.sight |= SEE_MOBS
			src.sight |= SEE_OBJS
			src.see_in_dark = 8
			src.see_invisible = SEE_INVISIBLE_LIVING

			if (aiRestorePowerRoutine==2)
				src << "Alert cancelled. Power has been restored without our assistance."
				aiRestorePowerRoutine = 0
				src.blind.layer = 0
				updateicon()
				return
			else if (aiRestorePowerRoutine==3)
				src << "Alert cancelled. Power has been restored."
				aiRestorePowerRoutine = 0
				src.blind.layer = 0
				updateicon()
				return
			else if (APU_power)
				aiRestorePowerRoutine = 0
				src.blind.layer = 0
				updateicon()
				return
		else
			var/area/current_area = get_area(src)

			if (lacks_power())
				if (aiRestorePowerRoutine==0)
					aiRestorePowerRoutine = 1

					//Blind the AI
					updateicon()
					src.blind.screen_loc = "1,1 to 15,15"
					if (src.blind.layer!=18)
						src.blind.layer = 18
					src.sight = src.sight&~SEE_TURFS
					src.sight = src.sight&~SEE_MOBS
					src.sight = src.sight&~SEE_OBJS
					src.see_in_dark = 0
					src.see_invisible = SEE_INVISIBLE_LIVING

					//Now to tell the AI why they're blind and dying slowly.

					src << "You've lost power!"

					spawn(20)
						src << "Backup battery online. Scanners, camera, and radio interface offline. Beginning fault-detection."
						sleep(50)
						if (loc.power_equip)
							if (!istype(T, /turf/space))
								src << "Alert cancelled. Power has been restored without our assistance."
								aiRestorePowerRoutine = 0
								src.blind.layer = 0
								return
						src << "Fault confirmed: missing external power. Shutting down main control system to save power."
						sleep(20)
						src << "Emergency control system online. Verifying connection to power network."
						sleep(50)
						if (istype(T, /turf/space))
							src << "Unable to verify! No power connection detected!"
							aiRestorePowerRoutine = 2
							return
						src << "Connection verified. Searching for APC in power network."
						sleep(50)
						var/obj/machinery/power/apc/theAPC = null

						var/PRP
						for (PRP=1, PRP<=4, PRP++)
							for (var/obj/machinery/power/apc/APC in current_area)
								if (!(APC.stat & BROKEN))
									theAPC = APC
									break
							if (!theAPC)
								switch(PRP)
									if (1) src << "Unable to locate APC!"
									else src << "Lost connection with the APC!"
								src:aiRestorePowerRoutine = 2
								return
							if (loc.power_equip)
								if (!istype(T, /turf/space))
									src << "Alert cancelled. Power has been restored without our assistance."
									aiRestorePowerRoutine = 0
									src.blind.layer = 0 //This, too, is a fix to issue 603
									return
							switch(PRP)
								if (1) src << "APC located. Optimizing route to APC to avoid needless power waste."
								if (2) src << "Best route identified. Hacking offline APC power port."
								if (3) src << "Power port upload access confirmed. Loading control program into APC power port software."
								if (4)
									src << "Transfer complete. Forcing APC to execute program."
									sleep(50)
									src << "Receiving control information from APC."
									sleep(2)
									theAPC.operating = 1
									theAPC.equipment = 3
									theAPC.update()
									aiRestorePowerRoutine = 3
									src << "Here are your current laws:"
									show_laws()
									updateicon()
							sleep(50)
							theAPC = null

	process_queued_alarms()
	handle_regular_hud_updates()
	switch(src.sensor_mode)
		if (SEC_HUD)
			process_sec_hud(src,0,src.eyeobj)
		if (MED_HUD)
			process_med_hud(src,0,src.eyeobj)

/mob/living/silicon/ai/proc/lacks_power()
	if(APU_power)
		return 0
	var/turf/T = get_turf(src)
	var/area/A = get_area(src)
	return ((!A.power_equip) && A.requires_power == 1 || istype(T, /turf/space)) && !istype(src.loc,/obj/item)

/mob/living/silicon/ai/updatehealth()
	if(status_flags & GODMODE)
		health = 100
		stat = CONSCIOUS
		setOxyLoss(0)
	else
		health = 100 - getFireLoss() - getBruteLoss() // Oxyloss is not part of health as it represents AIs backup power. AI is immune against ToxLoss as it is machine.

/mob/living/silicon/ai/rejuvenate()
	..()
	add_ai_verbs(src)

<|MERGE_RESOLUTION|>--- conflicted
+++ resolved
@@ -1,182 +1,179 @@
-/mob/living/silicon/ai/Life()
-	if (src.stat == DEAD)
-		return
-	else //I'm not removing that shitton of tabs, unneeded as they are. -- Urist
-		//Being dead doesn't mean your temperature never changes
-		var/turf/T = get_turf(src)
-
-		if (src.stat!=CONSCIOUS)
-			src.cameraFollow = null
-			src.reset_view(null)
-
-		src.updatehealth()
-
-		if (!hardware_integrity() || !backup_capacitor())
-			death()
-			return
-
-		// If our powersupply object was destroyed somehow, create new one.
-		if(!psupply)
-			create_powersupply()
-
-<<<<<<< HEAD
-=======
-
->>>>>>> b7bb0e8b
-		// Handle power damage (oxy)
-		if(aiRestorePowerRoutine != 0 && !APU_power)
-			// Lose power
-			adjustOxyLoss(1)
-		else
-			// Gain Power
-			aiRestorePowerRoutine = 0 // Necessary if AI activated it's APU AFTER losing primary power.
-			adjustOxyLoss(-1)
-
-		handle_stunned()	// Handle EMP-stun
-		lying = 0			// Handle lying down
-
-		malf_process()
-
-		if(APU_power && (hardware_integrity() < 50))
-			src << "<span class='notice'><b>APU GENERATOR FAILURE! (System Damaged)</b></span>"
-			stop_apu(1)
-
-		var/blind = 0
-		var/area/loc = null
-		if (istype(T, /turf))
-			loc = T.loc
-			if (istype(loc, /area))
-				if (!loc.power_equip && !istype(src.loc,/obj/item) && !APU_power)
-					blind = 1
-
-		if (!blind)
-			src.sight |= SEE_TURFS
-			src.sight |= SEE_MOBS
-			src.sight |= SEE_OBJS
-			src.see_in_dark = 8
-			src.see_invisible = SEE_INVISIBLE_LIVING
-
-			if (aiRestorePowerRoutine==2)
-				src << "Alert cancelled. Power has been restored without our assistance."
-				aiRestorePowerRoutine = 0
-				src.blind.layer = 0
-				updateicon()
-				return
-			else if (aiRestorePowerRoutine==3)
-				src << "Alert cancelled. Power has been restored."
-				aiRestorePowerRoutine = 0
-				src.blind.layer = 0
-				updateicon()
-				return
-			else if (APU_power)
-				aiRestorePowerRoutine = 0
-				src.blind.layer = 0
-				updateicon()
-				return
-		else
-			var/area/current_area = get_area(src)
-
-			if (lacks_power())
-				if (aiRestorePowerRoutine==0)
-					aiRestorePowerRoutine = 1
-
-					//Blind the AI
-					updateicon()
-					src.blind.screen_loc = "1,1 to 15,15"
-					if (src.blind.layer!=18)
-						src.blind.layer = 18
-					src.sight = src.sight&~SEE_TURFS
-					src.sight = src.sight&~SEE_MOBS
-					src.sight = src.sight&~SEE_OBJS
-					src.see_in_dark = 0
-					src.see_invisible = SEE_INVISIBLE_LIVING
-
-					//Now to tell the AI why they're blind and dying slowly.
-
-					src << "You've lost power!"
-
-					spawn(20)
-						src << "Backup battery online. Scanners, camera, and radio interface offline. Beginning fault-detection."
-						sleep(50)
-						if (loc.power_equip)
-							if (!istype(T, /turf/space))
-								src << "Alert cancelled. Power has been restored without our assistance."
-								aiRestorePowerRoutine = 0
-								src.blind.layer = 0
-								return
-						src << "Fault confirmed: missing external power. Shutting down main control system to save power."
-						sleep(20)
-						src << "Emergency control system online. Verifying connection to power network."
-						sleep(50)
-						if (istype(T, /turf/space))
-							src << "Unable to verify! No power connection detected!"
-							aiRestorePowerRoutine = 2
-							return
-						src << "Connection verified. Searching for APC in power network."
-						sleep(50)
-						var/obj/machinery/power/apc/theAPC = null
-
-						var/PRP
-						for (PRP=1, PRP<=4, PRP++)
-							for (var/obj/machinery/power/apc/APC in current_area)
-								if (!(APC.stat & BROKEN))
-									theAPC = APC
-									break
-							if (!theAPC)
-								switch(PRP)
-									if (1) src << "Unable to locate APC!"
-									else src << "Lost connection with the APC!"
-								src:aiRestorePowerRoutine = 2
-								return
-							if (loc.power_equip)
-								if (!istype(T, /turf/space))
-									src << "Alert cancelled. Power has been restored without our assistance."
-									aiRestorePowerRoutine = 0
-									src.blind.layer = 0 //This, too, is a fix to issue 603
-									return
-							switch(PRP)
-								if (1) src << "APC located. Optimizing route to APC to avoid needless power waste."
-								if (2) src << "Best route identified. Hacking offline APC power port."
-								if (3) src << "Power port upload access confirmed. Loading control program into APC power port software."
-								if (4)
-									src << "Transfer complete. Forcing APC to execute program."
-									sleep(50)
-									src << "Receiving control information from APC."
-									sleep(2)
-									theAPC.operating = 1
-									theAPC.equipment = 3
-									theAPC.update()
-									aiRestorePowerRoutine = 3
-									src << "Here are your current laws:"
-									show_laws()
-									updateicon()
-							sleep(50)
-							theAPC = null
-
-	process_queued_alarms()
-	handle_regular_hud_updates()
-	switch(src.sensor_mode)
-		if (SEC_HUD)
-			process_sec_hud(src,0,src.eyeobj)
-		if (MED_HUD)
-			process_med_hud(src,0,src.eyeobj)
-
-/mob/living/silicon/ai/proc/lacks_power()
-	if(APU_power)
-		return 0
-	var/turf/T = get_turf(src)
-	var/area/A = get_area(src)
-	return ((!A.power_equip) && A.requires_power == 1 || istype(T, /turf/space)) && !istype(src.loc,/obj/item)
-
-/mob/living/silicon/ai/updatehealth()
-	if(status_flags & GODMODE)
-		health = 100
-		stat = CONSCIOUS
-		setOxyLoss(0)
-	else
-		health = 100 - getFireLoss() - getBruteLoss() // Oxyloss is not part of health as it represents AIs backup power. AI is immune against ToxLoss as it is machine.
-
-/mob/living/silicon/ai/rejuvenate()
-	..()
-	add_ai_verbs(src)
-
+/mob/living/silicon/ai/Life()
+	if (src.stat == DEAD)
+		return
+	else //I'm not removing that shitton of tabs, unneeded as they are. -- Urist
+		//Being dead doesn't mean your temperature never changes
+		var/turf/T = get_turf(src)
+
+		if (src.stat!=CONSCIOUS)
+			src.cameraFollow = null
+			src.reset_view(null)
+
+		src.updatehealth()
+
+		if (!hardware_integrity() || !backup_capacitor())
+			death()
+			return
+
+		// If our powersupply object was destroyed somehow, create new one.
+		if(!psupply)
+			create_powersupply()
+
+
+		// Handle power damage (oxy)
+		if(aiRestorePowerRoutine != 0 && !APU_power)
+			// Lose power
+			adjustOxyLoss(1)
+		else
+			// Gain Power
+			aiRestorePowerRoutine = 0 // Necessary if AI activated it's APU AFTER losing primary power.
+			adjustOxyLoss(-1)
+
+		handle_stunned()	// Handle EMP-stun
+		lying = 0			// Handle lying down
+
+		malf_process()
+
+		if(APU_power && (hardware_integrity() < 50))
+			src << "<span class='notice'><b>APU GENERATOR FAILURE! (System Damaged)</b></span>"
+			stop_apu(1)
+
+		var/blind = 0
+		var/area/loc = null
+		if (istype(T, /turf))
+			loc = T.loc
+			if (istype(loc, /area))
+				if (!loc.power_equip && !istype(src.loc,/obj/item) && !APU_power)
+					blind = 1
+
+		if (!blind)
+			src.sight |= SEE_TURFS
+			src.sight |= SEE_MOBS
+			src.sight |= SEE_OBJS
+			src.see_in_dark = 8
+			src.see_invisible = SEE_INVISIBLE_LIVING
+
+			if (aiRestorePowerRoutine==2)
+				src << "Alert cancelled. Power has been restored without our assistance."
+				aiRestorePowerRoutine = 0
+				src.blind.layer = 0
+				updateicon()
+				return
+			else if (aiRestorePowerRoutine==3)
+				src << "Alert cancelled. Power has been restored."
+				aiRestorePowerRoutine = 0
+				src.blind.layer = 0
+				updateicon()
+				return
+			else if (APU_power)
+				aiRestorePowerRoutine = 0
+				src.blind.layer = 0
+				updateicon()
+				return
+		else
+			var/area/current_area = get_area(src)
+
+			if (lacks_power())
+				if (aiRestorePowerRoutine==0)
+					aiRestorePowerRoutine = 1
+
+					//Blind the AI
+					updateicon()
+					src.blind.screen_loc = "1,1 to 15,15"
+					if (src.blind.layer!=18)
+						src.blind.layer = 18
+					src.sight = src.sight&~SEE_TURFS
+					src.sight = src.sight&~SEE_MOBS
+					src.sight = src.sight&~SEE_OBJS
+					src.see_in_dark = 0
+					src.see_invisible = SEE_INVISIBLE_LIVING
+
+					//Now to tell the AI why they're blind and dying slowly.
+
+					src << "You've lost power!"
+
+					spawn(20)
+						src << "Backup battery online. Scanners, camera, and radio interface offline. Beginning fault-detection."
+						sleep(50)
+						if (loc.power_equip)
+							if (!istype(T, /turf/space))
+								src << "Alert cancelled. Power has been restored without our assistance."
+								aiRestorePowerRoutine = 0
+								src.blind.layer = 0
+								return
+						src << "Fault confirmed: missing external power. Shutting down main control system to save power."
+						sleep(20)
+						src << "Emergency control system online. Verifying connection to power network."
+						sleep(50)
+						if (istype(T, /turf/space))
+							src << "Unable to verify! No power connection detected!"
+							aiRestorePowerRoutine = 2
+							return
+						src << "Connection verified. Searching for APC in power network."
+						sleep(50)
+						var/obj/machinery/power/apc/theAPC = null
+
+						var/PRP
+						for (PRP=1, PRP<=4, PRP++)
+							for (var/obj/machinery/power/apc/APC in current_area)
+								if (!(APC.stat & BROKEN))
+									theAPC = APC
+									break
+							if (!theAPC)
+								switch(PRP)
+									if (1) src << "Unable to locate APC!"
+									else src << "Lost connection with the APC!"
+								src:aiRestorePowerRoutine = 2
+								return
+							if (loc.power_equip)
+								if (!istype(T, /turf/space))
+									src << "Alert cancelled. Power has been restored without our assistance."
+									aiRestorePowerRoutine = 0
+									src.blind.layer = 0 //This, too, is a fix to issue 603
+									return
+							switch(PRP)
+								if (1) src << "APC located. Optimizing route to APC to avoid needless power waste."
+								if (2) src << "Best route identified. Hacking offline APC power port."
+								if (3) src << "Power port upload access confirmed. Loading control program into APC power port software."
+								if (4)
+									src << "Transfer complete. Forcing APC to execute program."
+									sleep(50)
+									src << "Receiving control information from APC."
+									sleep(2)
+									theAPC.operating = 1
+									theAPC.equipment = 3
+									theAPC.update()
+									aiRestorePowerRoutine = 3
+									src << "Here are your current laws:"
+									show_laws()
+									updateicon()
+							sleep(50)
+							theAPC = null
+
+	process_queued_alarms()
+	handle_regular_hud_updates()
+	switch(src.sensor_mode)
+		if (SEC_HUD)
+			process_sec_hud(src,0,src.eyeobj)
+		if (MED_HUD)
+			process_med_hud(src,0,src.eyeobj)
+
+/mob/living/silicon/ai/proc/lacks_power()
+	if(APU_power)
+		return 0
+	var/turf/T = get_turf(src)
+	var/area/A = get_area(src)
+	return ((!A.power_equip) && A.requires_power == 1 || istype(T, /turf/space)) && !istype(src.loc,/obj/item)
+
+/mob/living/silicon/ai/updatehealth()
+	if(status_flags & GODMODE)
+		health = 100
+		stat = CONSCIOUS
+		setOxyLoss(0)
+	else
+		health = 100 - getFireLoss() - getBruteLoss() // Oxyloss is not part of health as it represents AIs backup power. AI is immune against ToxLoss as it is machine.
+
+/mob/living/silicon/ai/rejuvenate()
+	..()
+	add_ai_verbs(src)
+