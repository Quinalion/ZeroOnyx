--- conflicted
+++ resolved
@@ -1,743 +1,740 @@
-#define AI_CHECK_WIRELESS 1
-#define AI_CHECK_RADIO 2
-
-var/list/ai_list = list()
-var/list/ai_verbs_default = list(
-	/mob/living/silicon/ai/proc/ai_announcement,
-	/mob/living/silicon/ai/proc/ai_call_shuttle,
-	// /mob/living/silicon/ai/proc/ai_recall_shuttle,
-	/mob/living/silicon/ai/proc/ai_emergency_message,
-	/mob/living/silicon/ai/proc/ai_camera_track,
-	/mob/living/silicon/ai/proc/ai_camera_list,
-	/mob/living/silicon/ai/proc/ai_goto_location,
-	/mob/living/silicon/ai/proc/ai_remove_location,
-	/mob/living/silicon/ai/proc/ai_hologram_change,
-	/mob/living/silicon/ai/proc/ai_network_change,
-	/mob/living/silicon/ai/proc/ai_roster,
-	/mob/living/silicon/ai/proc/ai_statuschange,
-	/mob/living/silicon/ai/proc/ai_store_location,
-	/mob/living/silicon/ai/proc/ai_checklaws,
-	/mob/living/silicon/ai/proc/control_integrated_radio,
-	/mob/living/silicon/ai/proc/core,
-	/mob/living/silicon/ai/proc/pick_icon,
-	/mob/living/silicon/ai/proc/sensor_mode,
-	/mob/living/silicon/ai/proc/show_laws_verb,
-	/mob/living/silicon/ai/proc/toggle_acceleration,
-	/mob/living/silicon/ai/proc/toggle_camera_light,
-	/mob/living/silicon/ai/proc/multitool_mode,
-	/mob/living/silicon/ai/proc/toggle_hologram_movement
-)
-
-//Not sure why this is necessary...
-/proc/AutoUpdateAI(obj/subject)
-	var/is_in_use = 0
-	if (subject!=null)
-		for(var/A in ai_list)
-			var/mob/living/silicon/ai/M = A
-			if ((M.client && M.machine == subject))
-				is_in_use = 1
-				subject.attack_ai(M)
-	return is_in_use
-
-
-/mob/living/silicon/ai
-	name = "AI"
-	icon = 'icons/mob/AI.dmi'//
-	icon_state = "ai"
-	anchored = 1 // -- TLE
-	density = 1
-	status_flags = CANSTUN|CANPARALYSE|CANPUSH
-	shouldnt_see = list(/obj/effect/rune)
-	var/list/network = list("Exodus")
-	var/obj/machinery/camera/camera = null
-	var/list/connected_robots = list()
-	var/aiRestorePowerRoutine = 0
-	var/viewalerts = 0
-	var/icon/holo_icon//Default is assigned when AI is created.
-	var/obj/item/device/pda/ai/aiPDA = null
-	var/obj/item/device/multitool/aiMulti = null
-	var/obj/item/device/radio/headset/heads/ai_integrated/aiRadio = null
-	var/camera_light_on = 0	//Defines if the AI toggled the light on the camera it's looking through.
-	var/datum/trackable/track = null
-	var/last_announcement = ""
-	var/control_disabled = 0
-	var/datum/announcement/priority/announcement
-	var/obj/machinery/ai_powersupply/psupply = null // Backwards reference to AI's powersupply object.
-	var/hologram_follow = 1 //This is used for the AI eye, to determine if a holopad's hologram should follow it or not
-
-	//NEWMALF VARIABLES
-	var/malfunctioning = 0						// Master var that determines if AI is malfunctioning.
-	var/datum/malf_hardware/hardware = null		// Installed piece of hardware.
-	var/datum/malf_research/research = null		// Malfunction research datum.
-	var/obj/machinery/power/apc/hack = null		// APC that is currently being hacked.
-	var/list/hacked_apcs = null					// List of all hacked APCs
-	var/APU_power = 0							// If set to 1 AI runs on APU power
-	var/hacking = 0								// Set to 1 if AI is hacking APC, cyborg, other AI, or running system override.
-	var/system_override = 0						// Set to 1 if system override is initiated, 2 if succeeded.
-	var/hack_can_fail = 1						// If 0, all abilities have zero chance of failing.
-	var/hack_fails = 0							// This increments with each failed hack, and determines the warning message text.
-	var/errored = 0								// Set to 1 if runtime error occurs. Only way of this happening i can think of is admin fucking up with varedit.
-	var/bombing_core = 0						// Set to 1 if core auto-destruct is activated
-	var/bombing_station = 0						// Set to 1 if station nuke auto-destruct is activated
-	var/override_CPUStorage = 0					// Bonus/Penalty CPU Storage. For use by admins/testers.
-	var/override_CPURate = 0					// Bonus/Penalty CPU generation rate. For use by admins/testers.
-
-	var/datum/ai_icon/selected_sprite			// The selected icon set
-	var/custom_sprite 	= 0 					// Whether the selected icon is custom
-	var/carded
-
-	var/multitool_mode = 0
-
-/mob/living/silicon/ai/proc/add_ai_verbs()
-	src.verbs |= ai_verbs_default
-	src.verbs |= silicon_subsystems
-
-/mob/living/silicon/ai/proc/remove_ai_verbs()
-	src.verbs -= ai_verbs_default
-	src.verbs -= silicon_subsystems
-
-/mob/living/silicon/ai/New(loc, var/datum/ai_laws/L, var/obj/item/device/mmi/B, var/safety = 0)
-	announcement = new()
-	announcement.title = "A.I. Announcement"
-	announcement.announcement_type = "A.I. Announcement"
-	announcement.newscast = 1
-
-	var/list/possibleNames = ai_names
-
-	var/pickedName = null
-	while(!pickedName)
-		pickedName = pick(ai_names)
-		for (var/mob/living/silicon/ai/A in mob_list)
-			if (A.real_name == pickedName && possibleNames.len > 1) //fixing the theoretically possible infinite loop
-				possibleNames -= pickedName
-				pickedName = null
-
-	aiPDA = new/obj/item/device/pda/ai(src)
-	SetName(pickedName)
-	anchored = 1
-	canmove = 0
-	density = 1
-	loc = loc
-
-	holo_icon = getHologramIcon(icon('icons/mob/AI.dmi',"holo1"))
-
-	proc_holder_list = new()
-
-	if(L)
-		if (istype(L, /datum/ai_laws))
-			laws = L
-	else
-		laws = new base_law_type
-
-	aiMulti = new(src)
-	aiRadio = new(src)
-	common_radio = aiRadio
-	aiRadio.myAi = src
-	additional_law_channels["Binary"] = ":b"
-	additional_law_channels["Holopad"] = ":h"
-
-	aiCamera = new/obj/item/device/camera/siliconcam/ai_camera(src)
-
-	if (istype(loc, /turf))
-		add_ai_verbs(src)
-
-	//Languages
-	add_language("Robot Talk", 1)
-	add_language("Galactic Common", 1)
-	add_language("Sol Common", 0)
-	add_language("Sinta'unathi", 0)
-	add_language("Siik'tajr", 0)
-	add_language("Skrellian", 0)
-	add_language("Tradeband", 1)
-	add_language("Gutter", 0)
-
-	if(!safety)//Only used by AIize() to successfully spawn an AI.
-		if (!B)//If there is no player/brain inside.
-			empty_playable_ai_cores += new/obj/structure/AIcore/deactivated(loc)//New empty terminal.
-			qdel(src)//Delete AI.
-			return
-		else
-			if (B.brainmob.mind)
-				B.brainmob.mind.transfer_to(src)
-
-			on_mob_init()
-
-	spawn(5)
-		new /obj/machinery/ai_powersupply(src)
-
-	hud_list[HEALTH_HUD]      = image('icons/mob/hud.dmi', src, "hudblank")
-	hud_list[STATUS_HUD]      = image('icons/mob/hud.dmi', src, "hudblank")
-	hud_list[LIFE_HUD] 		  = image('icons/mob/hud.dmi', src, "hudblank")
-	hud_list[ID_HUD]          = image('icons/mob/hud.dmi', src, "hudblank")
-	hud_list[WANTED_HUD]      = image('icons/mob/hud.dmi', src, "hudblank")
-	hud_list[IMPLOYAL_HUD]    = image('icons/mob/hud.dmi', src, "hudblank")
-	hud_list[IMPCHEM_HUD]     = image('icons/mob/hud.dmi', src, "hudblank")
-	hud_list[IMPTRACK_HUD]    = image('icons/mob/hud.dmi', src, "hudblank")
-	hud_list[SPECIALROLE_HUD] = image('icons/mob/hud.dmi', src, "hudblank")
-
-	ai_list += src
-	..()
-
-/mob/living/silicon/ai/proc/on_mob_init()
-	src << "<B>You are playing the station's AI. The AI cannot move, but can interact with many objects while viewing them (through cameras).</B>"
-	src << "<B>To look at other parts of the station, click on yourself to get a camera menu.</B>"
-	src << "<B>While observing through a camera, you can use most (networked) devices which you can see, such as computers, APCs, intercoms, doors, etc.</B>"
-	src << "To use something, simply click on it."
-	src << "Use say :b to speak to your cyborgs through binary. Use say :h to speak from an active holopad."
-	src << "For department channels, use the following say commands:"
-
-	var/radio_text = ""
-	for(var/i = 1 to common_radio.channels.len)
-		var/channel = common_radio.channels[i]
-		var/key = get_radio_key_from_channel(channel)
-		radio_text += "[key] - [channel]"
-		if(i != common_radio.channels.len)
-			radio_text += ", "
-
-	src << radio_text
-
-	if (malf && !(mind in malf.current_antagonists))
-		show_laws()
-		src << "<b>These laws may be changed by other players, or by you being the traitor.</b>"
-
-	job = "AI"
-	setup_icon()
-
-/mob/living/silicon/ai/Destroy()
-	qdel(aiPDA)
-	qdel(aiMulti)
-	qdel(aiRadio)
-	aiPDA = null
-	aiMulti = null
-	aiRadio = null
-
-	ai_list -= src
-
-	qdel(eyeobj)
-	eyeobj = null
-<<<<<<< HEAD
-=======
-
-	qdel(psupply)
-	psupply = null
-
-	qdel(aiMulti)
-	aiMulti = null
-
-	qdel(aiRadio)
-	aiRadio = null
-
-	qdel(aiCamera)
-	aiCamera = null
-
->>>>>>> 89b6f626
-	return ..()
-
-/mob/living/silicon/ai/proc/setup_icon()
-	var/file = file2text("config/custom_sprites.txt")
-	var/lines = text2list(file, "\n")
-
-	for(var/line in lines)
-	// split & clean up
-		var/list/Entry = text2list(line, ":")
-		for(var/i = 1 to Entry.len)
-			Entry[i] = trim(Entry[i])
-
-		if(Entry.len < 2)
-			continue;
-
-		if(Entry[1] == src.ckey && Entry[2] == src.real_name)
-			icon = CUSTOM_ITEM_SYNTH
-			custom_sprite = 1
-			selected_sprite = new/datum/ai_icon("Custom", "[src.ckey]-ai", "4", "[ckey]-ai-crash", "#FFFFFF", "#FFFFFF", "#FFFFFF")
-		else
-			selected_sprite = default_ai_icon
-	updateicon()
-
-/mob/living/silicon/ai/pointed(atom/A as mob|obj|turf in view())
-	set popup_menu = 0
-	set src = usr.contents
-	return 0
-
-/mob/living/silicon/ai/SetName(pickedName as text)
-	..()
-	announcement.announcer = pickedName
-	if(eyeobj)
-		eyeobj.name = "[pickedName] (AI Eye)"
-
-	// Set ai pda name
-	if(aiPDA)
-		aiPDA.ownjob = "AI"
-		aiPDA.owner = pickedName
-		aiPDA.name = pickedName + " (" + aiPDA.ownjob + ")"
-
-/*
-	The AI Power supply is a dummy object used for powering the AI since only machinery should be using power.
-	The alternative was to rewrite a bunch of AI code instead here we are.
-*/
-/obj/machinery/ai_powersupply
-	name="Power Supply"
-	active_power_usage=50000 // Station AIs use significant amounts of power. This, when combined with charged SMES should mean AI lasts for 1hr without external power.
-	use_power = 2
-	power_channel = EQUIP
-	var/mob/living/silicon/ai/powered_ai = null
-	invisibility = 100
-
-/obj/machinery/ai_powersupply/New(var/mob/living/silicon/ai/ai=null)
-	powered_ai = ai
-	powered_ai.psupply = src
-	forceMove(powered_ai.loc)
-
-	..()
-	use_power(1) // Just incase we need to wake up the power system.
-
-/obj/machinery/ai_powersupply/Destroy()
-	. = ..()
-	powered_ai = null
-
-/obj/machinery/ai_powersupply/process()
-	if(!powered_ai || powered_ai.stat == DEAD)
-		qdel(src)
-		return
-	if(powered_ai.psupply != src) // For some reason, the AI has different powersupply object. Delete this one, it's no longer needed.
-		qdel(src)
-		return
-	if(powered_ai.APU_power)
-		use_power = 0
-		return
-	if(!powered_ai.anchored)
-		loc = powered_ai.loc
-		use_power = 0
-		use_power(50000) // Less optimalised but only called if AI is unwrenched. This prevents usage of wrenching as method to keep AI operational without power. Intellicard is for that.
-	if(powered_ai.anchored)
-		use_power = 2
-
-/mob/living/silicon/ai/proc/pick_icon()
-	set category = "AI Commands"
-	set name = "Set AI Core Display"
-	if(stat || aiRestorePowerRoutine)
-		return
-
-	if (!custom_sprite)
-		var/new_sprite = input("Select an icon!", "AI", selected_sprite) as null|anything in ai_icons
-		if(new_sprite) selected_sprite = new_sprite
-	updateicon()
-
-// this verb lets the ai see the stations manifest
-/mob/living/silicon/ai/proc/ai_roster()
-	set category = "AI Commands"
-	set name = "Show Crew Manifest"
-	show_station_manifest()
-
-/mob/living/silicon/ai/var/message_cooldown = 0
-/mob/living/silicon/ai/proc/ai_announcement()
-	set category = "AI Commands"
-	set name = "Make Station Announcement"
-
-	if(check_unable(AI_CHECK_WIRELESS | AI_CHECK_RADIO))
-		return
-
-	if(message_cooldown)
-		src << "Please allow one minute to pass between announcements."
-		return
-	var/input = input(usr, "Please write a message to announce to the station crew.", "A.I. Announcement")
-	if(!input)
-		return
-
-	if(check_unable(AI_CHECK_WIRELESS | AI_CHECK_RADIO))
-		return
-
-	announcement.Announce(input)
-	message_cooldown = 1
-	spawn(600)//One minute cooldown
-		message_cooldown = 0
-
-/mob/living/silicon/ai/proc/ai_call_shuttle()
-	set category = "AI Commands"
-	set name = "Call Emergency Shuttle"
-
-	if(check_unable(AI_CHECK_WIRELESS))
-		return
-
-	var/confirm = alert("Are you sure you want to call the shuttle?", "Confirm Shuttle Call", "Yes", "No")
-
-	if(check_unable(AI_CHECK_WIRELESS))
-		return
-
-	if(confirm == "Yes")
-		call_shuttle_proc(src)
-
-	// hack to display shuttle timer
-	if(emergency_shuttle.online())
-		var/obj/machinery/computer/communications/C = locate() in machines
-		if(C)
-			C.post_status("shuttle")
-
-/mob/living/silicon/ai/proc/ai_recall_shuttle()
-	set category = "AI Commands"
-	set name = "Recall Emergency Shuttle"
-
-	if(check_unable(AI_CHECK_WIRELESS))
-		return
-
-	var/confirm = alert("Are you sure you want to recall the shuttle?", "Confirm Shuttle Recall", "Yes", "No")
-	if(check_unable(AI_CHECK_WIRELESS))
-		return
-
-	if(confirm == "Yes")
-		cancel_call_proc(src)
-
-/mob/living/silicon/ai/var/emergency_message_cooldown = 0
-/mob/living/silicon/ai/proc/ai_emergency_message()
-	set category = "AI Commands"
-	set name = "Send Emergency Message"
-
-	if(check_unable(AI_CHECK_WIRELESS))
-		return
-	if(!is_relay_online())
-		usr <<"<span class='warning'>No Emergency Bluespace Relay detected. Unable to transmit message.</span>"
-		return
-	if(emergency_message_cooldown)
-		usr << "<span class='warning'>Arrays recycling. Please stand by.</span>"
-		return
-	var/input = sanitize(input(usr, "Please choose a message to transmit to [boss_short] via quantum entanglement.  Please be aware that this process is very expensive, and abuse will lead to... termination.  Transmission does not guarantee a response. There is a 30 second delay before you may send another message, be clear, full and concise.", "To abort, send an empty message.", ""))
-	if(!input)
-		return
-	Centcomm_announce(input, usr)
-	usr << "<span class='notice'>Message transmitted.</span>"
-	log_say("[key_name(usr)] has made an IA [boss_short] announcement: [input]")
-	emergency_message_cooldown = 1
-	spawn(300)
-		emergency_message_cooldown = 0
-
-
-/mob/living/silicon/ai/check_eye(var/mob/user as mob)
-	if (!camera)
-		return -1
-	return 0
-
-/mob/living/silicon/ai/restrained()
-	return 0
-
-/mob/living/silicon/ai/emp_act(severity)
-	if (prob(30))
-		view_core()
-	..()
-
-/mob/living/silicon/ai/Topic(href, href_list)
-	if(usr != src)
-		return
-	if(..())
-		return
-	if (href_list["mach_close"])
-		if (href_list["mach_close"] == "aialerts")
-			viewalerts = 0
-		var/t1 = text("window=[]", href_list["mach_close"])
-		unset_machine()
-		src << browse(null, t1)
-	if (href_list["switchcamera"])
-		switchCamera(locate(href_list["switchcamera"])) in cameranet.cameras
-	if (href_list["showalerts"])
-		subsystem_alarm_monitor()
-	//Carn: holopad requests
-	if (href_list["jumptoholopad"])
-		var/obj/machinery/hologram/holopad/H = locate(href_list["jumptoholopad"])
-		if(stat == CONSCIOUS)
-			if(H)
-				H.attack_ai(src) //may as well recycle
-			else
-				src << "<span class='notice'>Unable to locate the holopad.</span>"
-
-	if (href_list["track"])
-		var/mob/target = locate(href_list["track"]) in mob_list
-
-		if(target && (!istype(target, /mob/living/carbon/human) || html_decode(href_list["trackname"]) == target:get_face_name()))
-			ai_actual_track(target)
-		else
-			src << "\red System error. Cannot locate [html_decode(href_list["trackname"])]."
-		return
-
-	return
-
-/mob/living/silicon/ai/reset_view(atom/A)
-	if(camera)
-		camera.set_light(0)
-	if(istype(A,/obj/machinery/camera))
-		camera = A
-	..()
-	if(istype(A,/obj/machinery/camera))
-		if(camera_light_on)	A.set_light(AI_CAMERA_LUMINOSITY)
-		else				A.set_light(0)
-
-
-/mob/living/silicon/ai/proc/switchCamera(var/obj/machinery/camera/C)
-	if (!C || stat == DEAD) //C.can_use())
-		return 0
-
-	if(!src.eyeobj)
-		view_core()
-		return
-	// ok, we're alive, camera is good and in our network...
-	eyeobj.setLoc(get_turf(C))
-	//machine = src
-
-	return 1
-
-/mob/living/silicon/ai/cancel_camera()
-	set category = "AI Commands"
-	set name = "Cancel Camera View"
-
-	//src.cameraFollow = null
-	src.view_core()
-
-//Replaces /mob/living/silicon/ai/verb/change_network() in ai.dm & camera.dm
-//Adds in /mob/living/silicon/ai/proc/ai_network_change() instead
-//Addition by Mord_Sith to define AI's network change ability
-/mob/living/silicon/ai/proc/get_camera_network_list()
-	if(check_unable())
-		return
-
-	var/list/cameralist = new()
-	for (var/obj/machinery/camera/C in cameranet.cameras)
-		if(!C.can_use())
-			continue
-		var/list/tempnetwork = difflist(C.network,restricted_camera_networks,1)
-		for(var/i in tempnetwork)
-			cameralist[i] = i
-
-	cameralist = sortAssoc(cameralist)
-	return cameralist
-
-/mob/living/silicon/ai/proc/ai_network_change(var/network in get_camera_network_list())
-	set category = "AI Commands"
-	set name = "Jump To Network"
-	unset_machine()
-
-	if(!network)
-		return
-
-	if(!eyeobj)
-		view_core()
-		return
-
-	src.network = network
-
-	for(var/obj/machinery/camera/C in cameranet.cameras)
-		if(!C.can_use())
-			continue
-		if(network in C.network)
-			eyeobj.setLoc(get_turf(C))
-			break
-	src << "\blue Switched to [network] camera network."
-//End of code by Mord_Sith
-
-/mob/living/silicon/ai/proc/ai_statuschange()
-	set category = "AI Commands"
-	set name = "AI Status"
-
-	if(check_unable(AI_CHECK_WIRELESS))
-		return
-
-	set_ai_status_displays(src)
-	return
-
-//I am the icon meister. Bow fefore me.	//>fefore
-/mob/living/silicon/ai/proc/ai_hologram_change()
-	set name = "Change Hologram"
-	set desc = "Change the default hologram available to AI to something else."
-	set category = "AI Commands"
-
-	if(check_unable())
-		return
-
-	var/input
-	if(alert("Would you like to select a hologram based on a crew member or switch to unique avatar?",,"Crew Member","Unique")=="Crew Member")
-
-		var/personnel_list[] = list()
-
-		for(var/datum/data/record/t in data_core.locked)//Look in data core locked.
-			personnel_list["[t.fields["name"]]: [t.fields["rank"]]"] = t.fields["image"]//Pull names, rank, and image.
-
-		if(personnel_list.len)
-			input = input("Select a crew member:") as null|anything in personnel_list
-			var/icon/character_icon = personnel_list[input]
-			if(character_icon)
-				qdel(holo_icon)//Clear old icon so we're not storing it in memory.
-				holo_icon = getHologramIcon(icon(character_icon))
-		else
-			alert("No suitable records found. Aborting.")
-
-	else
-		var/icon_list[] = list(
-		"default",
-		"floating face",
-		"carp"
-		)
-		input = input("Please select a hologram:") as null|anything in icon_list
-		if(input)
-			qdel(holo_icon)
-			switch(input)
-				if("default")
-					holo_icon = getHologramIcon(icon('icons/mob/AI.dmi',"holo1"))
-				if("floating face")
-					holo_icon = getHologramIcon(icon('icons/mob/AI.dmi',"holo2"))
-				if("carp")
-					holo_icon = getHologramIcon(icon('icons/mob/AI.dmi',"holo4"))
-	return
-
-//Toggles the luminosity and applies it by re-entereing the camera.
-/mob/living/silicon/ai/proc/toggle_camera_light()
-	set name = "Toggle Camera Light"
-	set desc = "Toggles the light on the camera the AI is looking through."
-	set category = "AI Commands"
-
-	if(check_unable())
-		return
-
-	camera_light_on = !camera_light_on
-	src << "Camera lights [camera_light_on ? "activated" : "deactivated"]."
-	if(!camera_light_on)
-		if(camera)
-			camera.set_light(0)
-			camera = null
-	else
-		lightNearbyCamera()
-
-
-
-// Handled camera lighting, when toggled.
-// It will get the nearest camera from the eyeobj, lighting it.
-
-/mob/living/silicon/ai/proc/lightNearbyCamera()
-	if(camera_light_on && camera_light_on < world.timeofday)
-		if(src.camera)
-			var/obj/machinery/camera/camera = near_range_camera(src.eyeobj)
-			if(camera && src.camera != camera)
-				src.camera.set_light(0)
-				if(!camera.light_disabled)
-					src.camera = camera
-					src.camera.set_light(AI_CAMERA_LUMINOSITY)
-				else
-					src.camera = null
-			else if(isnull(camera))
-				src.camera.set_light(0)
-				src.camera = null
-		else
-			var/obj/machinery/camera/camera = near_range_camera(src.eyeobj)
-			if(camera && !camera.light_disabled)
-				src.camera = camera
-				src.camera.set_light(AI_CAMERA_LUMINOSITY)
-		camera_light_on = world.timeofday + 1 * 20 // Update the light every 2 seconds.
-
-
-/mob/living/silicon/ai/attackby(obj/item/weapon/W as obj, mob/user as mob)
-	if(istype(W, /obj/item/device/aicard))
-
-		var/obj/item/device/aicard/card = W
-		card.grab_ai(src, user)
-
-	else if(istype(W, /obj/item/weapon/wrench))
-		if(anchored)
-			user.visible_message("\blue \The [user] starts to unbolt \the [src] from the plating...")
-			if(!do_after(user,40))
-				user.visible_message("\blue \The [user] decides not to unbolt \the [src].")
-				return
-			user.visible_message("\blue \The [user] finishes unfastening \the [src]!")
-			anchored = 0
-			return
-		else
-			user.visible_message("\blue \The [user] starts to bolt \the [src] to the plating...")
-			if(!do_after(user,40))
-				user.visible_message("\blue \The [user] decides not to bolt \the [src].")
-				return
-			user.visible_message("\blue \The [user] finishes fastening down \the [src]!")
-			anchored = 1
-			return
-	else
-		return ..()
-
-/mob/living/silicon/ai/proc/control_integrated_radio()
-	set name = "Radio Settings"
-	set desc = "Allows you to change settings of your radio."
-	set category = "AI Commands"
-
-	if(check_unable(AI_CHECK_RADIO))
-		return
-
-	src << "Accessing Subspace Transceiver control..."
-	if (src.aiRadio)
-		src.aiRadio.interact(src)
-
-/mob/living/silicon/ai/proc/sensor_mode()
-	set name = "Set Sensor Augmentation"
-	set category = "AI Commands"
-	set desc = "Augment visual feed with internal sensor overlays"
-	toggle_sensor_mode()
-
-/mob/living/silicon/ai/proc/toggle_hologram_movement()
-	set name = "Toggle Hologram Movement"
-	set category = "AI Commands"
-	set desc = "Toggles hologram movement based on moving with your virtual eye."
-
-	hologram_follow = !hologram_follow
-	usr << "<span class='info'>Your hologram will now [hologram_follow ? "follow" : "no longer follow"] you.</span>"
-
-/mob/living/silicon/ai/proc/check_unable(var/flags = 0, var/feedback = 1)
-	if(stat == DEAD)
-		if(feedback) src << "<span class='warning'>You are dead!</span>"
-		return 1
-
-	if(aiRestorePowerRoutine)
-		if(feedback) src << "<span class='warning'>You lack power!</span>"
-		return 1
-
-	if((flags & AI_CHECK_WIRELESS) && src.control_disabled)
-		if(feedback) src << "<span class='warning'>Wireless control is disabled!</span>"
-		return 1
-	if((flags & AI_CHECK_RADIO) && src.aiRadio.disabledAi)
-		if(feedback) src << "<span class='warning'>System Error - Transceiver Disabled!</span>"
-		return 1
-	return 0
-
-/mob/living/silicon/ai/proc/is_in_chassis()
-	return istype(loc, /turf)
-
-
-/mob/living/silicon/ai/ex_act(var/severity)
-	if(severity == 1.0)
-		qdel(src)
-		return
-	..()
-
-/mob/living/silicon/ai/proc/multitool_mode()
-	set name = "Toggle Multitool Mode"
-	set category = "AI Commands"
-
-	multitool_mode = !multitool_mode
-	src << "<span class='notice'>Multitool mode: [multitool_mode ? "E" : "Dise"]ngaged</span>"
-
-/mob/living/silicon/ai/updateicon()
-	if(!selected_sprite) selected_sprite = default_ai_icon
-
-	if(stat == DEAD)
-		icon_state = selected_sprite.dead_icon
-		set_light(3, 1, selected_sprite.dead_light)
-	else if(aiRestorePowerRoutine)
-		icon_state = selected_sprite.nopower_icon
-		set_light(1, 1, selected_sprite.nopower_light)
-	else
-		icon_state = selected_sprite.alive_icon
-		set_light(1, 1, selected_sprite.alive_light)
-
-// Pass lying down or getting up to our pet human, if we're in a rig.
-/mob/living/silicon/ai/lay_down()
-	set name = "Rest"
-	set category = "IC"
-
-	resting = 0
-	var/obj/item/weapon/rig/rig = src.get_rig()
-	if(rig)
-		rig.force_rest(src)
-
-#undef AI_CHECK_WIRELESS
-#undef AI_CHECK_RADIO
+#define AI_CHECK_WIRELESS 1
+#define AI_CHECK_RADIO 2
+
+var/list/ai_list = list()
+var/list/ai_verbs_default = list(
+	/mob/living/silicon/ai/proc/ai_announcement,
+	/mob/living/silicon/ai/proc/ai_call_shuttle,
+	// /mob/living/silicon/ai/proc/ai_recall_shuttle,
+	/mob/living/silicon/ai/proc/ai_emergency_message,
+	/mob/living/silicon/ai/proc/ai_camera_track,
+	/mob/living/silicon/ai/proc/ai_camera_list,
+	/mob/living/silicon/ai/proc/ai_goto_location,
+	/mob/living/silicon/ai/proc/ai_remove_location,
+	/mob/living/silicon/ai/proc/ai_hologram_change,
+	/mob/living/silicon/ai/proc/ai_network_change,
+	/mob/living/silicon/ai/proc/ai_roster,
+	/mob/living/silicon/ai/proc/ai_statuschange,
+	/mob/living/silicon/ai/proc/ai_store_location,
+	/mob/living/silicon/ai/proc/ai_checklaws,
+	/mob/living/silicon/ai/proc/control_integrated_radio,
+	/mob/living/silicon/ai/proc/core,
+	/mob/living/silicon/ai/proc/pick_icon,
+	/mob/living/silicon/ai/proc/sensor_mode,
+	/mob/living/silicon/ai/proc/show_laws_verb,
+	/mob/living/silicon/ai/proc/toggle_acceleration,
+	/mob/living/silicon/ai/proc/toggle_camera_light,
+	/mob/living/silicon/ai/proc/multitool_mode,
+	/mob/living/silicon/ai/proc/toggle_hologram_movement
+)
+
+//Not sure why this is necessary...
+/proc/AutoUpdateAI(obj/subject)
+	var/is_in_use = 0
+	if (subject!=null)
+		for(var/A in ai_list)
+			var/mob/living/silicon/ai/M = A
+			if ((M.client && M.machine == subject))
+				is_in_use = 1
+				subject.attack_ai(M)
+	return is_in_use
+
+
+/mob/living/silicon/ai
+	name = "AI"
+	icon = 'icons/mob/AI.dmi'//
+	icon_state = "ai"
+	anchored = 1 // -- TLE
+	density = 1
+	status_flags = CANSTUN|CANPARALYSE|CANPUSH
+	shouldnt_see = list(/obj/effect/rune)
+	var/list/network = list("Exodus")
+	var/obj/machinery/camera/camera = null
+	var/list/connected_robots = list()
+	var/aiRestorePowerRoutine = 0
+	var/viewalerts = 0
+	var/icon/holo_icon//Default is assigned when AI is created.
+	var/obj/item/device/pda/ai/aiPDA = null
+	var/obj/item/device/multitool/aiMulti = null
+	var/obj/item/device/radio/headset/heads/ai_integrated/aiRadio = null
+	var/camera_light_on = 0	//Defines if the AI toggled the light on the camera it's looking through.
+	var/datum/trackable/track = null
+	var/last_announcement = ""
+	var/control_disabled = 0
+	var/datum/announcement/priority/announcement
+	var/obj/machinery/ai_powersupply/psupply = null // Backwards reference to AI's powersupply object.
+	var/hologram_follow = 1 //This is used for the AI eye, to determine if a holopad's hologram should follow it or not
+
+	//NEWMALF VARIABLES
+	var/malfunctioning = 0						// Master var that determines if AI is malfunctioning.
+	var/datum/malf_hardware/hardware = null		// Installed piece of hardware.
+	var/datum/malf_research/research = null		// Malfunction research datum.
+	var/obj/machinery/power/apc/hack = null		// APC that is currently being hacked.
+	var/list/hacked_apcs = null					// List of all hacked APCs
+	var/APU_power = 0							// If set to 1 AI runs on APU power
+	var/hacking = 0								// Set to 1 if AI is hacking APC, cyborg, other AI, or running system override.
+	var/system_override = 0						// Set to 1 if system override is initiated, 2 if succeeded.
+	var/hack_can_fail = 1						// If 0, all abilities have zero chance of failing.
+	var/hack_fails = 0							// This increments with each failed hack, and determines the warning message text.
+	var/errored = 0								// Set to 1 if runtime error occurs. Only way of this happening i can think of is admin fucking up with varedit.
+	var/bombing_core = 0						// Set to 1 if core auto-destruct is activated
+	var/bombing_station = 0						// Set to 1 if station nuke auto-destruct is activated
+	var/override_CPUStorage = 0					// Bonus/Penalty CPU Storage. For use by admins/testers.
+	var/override_CPURate = 0					// Bonus/Penalty CPU generation rate. For use by admins/testers.
+
+	var/datum/ai_icon/selected_sprite			// The selected icon set
+	var/custom_sprite 	= 0 					// Whether the selected icon is custom
+	var/carded
+
+	var/multitool_mode = 0
+
+/mob/living/silicon/ai/proc/add_ai_verbs()
+	src.verbs |= ai_verbs_default
+	src.verbs |= silicon_subsystems
+
+/mob/living/silicon/ai/proc/remove_ai_verbs()
+	src.verbs -= ai_verbs_default
+	src.verbs -= silicon_subsystems
+
+/mob/living/silicon/ai/New(loc, var/datum/ai_laws/L, var/obj/item/device/mmi/B, var/safety = 0)
+	announcement = new()
+	announcement.title = "A.I. Announcement"
+	announcement.announcement_type = "A.I. Announcement"
+	announcement.newscast = 1
+
+	var/list/possibleNames = ai_names
+
+	var/pickedName = null
+	while(!pickedName)
+		pickedName = pick(ai_names)
+		for (var/mob/living/silicon/ai/A in mob_list)
+			if (A.real_name == pickedName && possibleNames.len > 1) //fixing the theoretically possible infinite loop
+				possibleNames -= pickedName
+				pickedName = null
+
+	aiPDA = new/obj/item/device/pda/ai(src)
+	SetName(pickedName)
+	anchored = 1
+	canmove = 0
+	density = 1
+	loc = loc
+
+	holo_icon = getHologramIcon(icon('icons/mob/AI.dmi',"holo1"))
+
+	proc_holder_list = new()
+
+	if(L)
+		if (istype(L, /datum/ai_laws))
+			laws = L
+	else
+		laws = new base_law_type
+
+	aiMulti = new(src)
+	aiRadio = new(src)
+	common_radio = aiRadio
+	aiRadio.myAi = src
+	additional_law_channels["Binary"] = ":b"
+	additional_law_channels["Holopad"] = ":h"
+
+	aiCamera = new/obj/item/device/camera/siliconcam/ai_camera(src)
+
+	if (istype(loc, /turf))
+		add_ai_verbs(src)
+
+	//Languages
+	add_language("Robot Talk", 1)
+	add_language("Galactic Common", 1)
+	add_language("Sol Common", 0)
+	add_language("Sinta'unathi", 0)
+	add_language("Siik'tajr", 0)
+	add_language("Skrellian", 0)
+	add_language("Tradeband", 1)
+	add_language("Gutter", 0)
+
+	if(!safety)//Only used by AIize() to successfully spawn an AI.
+		if (!B)//If there is no player/brain inside.
+			empty_playable_ai_cores += new/obj/structure/AIcore/deactivated(loc)//New empty terminal.
+			qdel(src)//Delete AI.
+			return
+		else
+			if (B.brainmob.mind)
+				B.brainmob.mind.transfer_to(src)
+
+			on_mob_init()
+
+	spawn(5)
+		new /obj/machinery/ai_powersupply(src)
+
+	hud_list[HEALTH_HUD]      = image('icons/mob/hud.dmi', src, "hudblank")
+	hud_list[STATUS_HUD]      = image('icons/mob/hud.dmi', src, "hudblank")
+	hud_list[LIFE_HUD] 		  = image('icons/mob/hud.dmi', src, "hudblank")
+	hud_list[ID_HUD]          = image('icons/mob/hud.dmi', src, "hudblank")
+	hud_list[WANTED_HUD]      = image('icons/mob/hud.dmi', src, "hudblank")
+	hud_list[IMPLOYAL_HUD]    = image('icons/mob/hud.dmi', src, "hudblank")
+	hud_list[IMPCHEM_HUD]     = image('icons/mob/hud.dmi', src, "hudblank")
+	hud_list[IMPTRACK_HUD]    = image('icons/mob/hud.dmi', src, "hudblank")
+	hud_list[SPECIALROLE_HUD] = image('icons/mob/hud.dmi', src, "hudblank")
+
+	ai_list += src
+	..()
+
+/mob/living/silicon/ai/proc/on_mob_init()
+	src << "<B>You are playing the station's AI. The AI cannot move, but can interact with many objects while viewing them (through cameras).</B>"
+	src << "<B>To look at other parts of the station, click on yourself to get a camera menu.</B>"
+	src << "<B>While observing through a camera, you can use most (networked) devices which you can see, such as computers, APCs, intercoms, doors, etc.</B>"
+	src << "To use something, simply click on it."
+	src << "Use say :b to speak to your cyborgs through binary. Use say :h to speak from an active holopad."
+	src << "For department channels, use the following say commands:"
+
+	var/radio_text = ""
+	for(var/i = 1 to common_radio.channels.len)
+		var/channel = common_radio.channels[i]
+		var/key = get_radio_key_from_channel(channel)
+		radio_text += "[key] - [channel]"
+		if(i != common_radio.channels.len)
+			radio_text += ", "
+
+	src << radio_text
+
+	if (malf && !(mind in malf.current_antagonists))
+		show_laws()
+		src << "<b>These laws may be changed by other players, or by you being the traitor.</b>"
+
+	job = "AI"
+	setup_icon()
+
+/mob/living/silicon/ai/Destroy()
+	qdel(aiPDA)
+	qdel(aiMulti)
+	qdel(aiRadio)
+	aiPDA = null
+	aiMulti = null
+	aiRadio = null
+
+	ai_list -= src
+
+	qdel(eyeobj)
+	eyeobj = null
+
+	qdel(psupply)
+	psupply = null
+
+	qdel(aiMulti)
+	aiMulti = null
+
+	qdel(aiRadio)
+	aiRadio = null
+
+	qdel(aiCamera)
+	aiCamera = null
+
+	return ..()
+
+/mob/living/silicon/ai/proc/setup_icon()
+	var/file = file2text("config/custom_sprites.txt")
+	var/lines = text2list(file, "\n")
+
+	for(var/line in lines)
+	// split & clean up
+		var/list/Entry = text2list(line, ":")
+		for(var/i = 1 to Entry.len)
+			Entry[i] = trim(Entry[i])
+
+		if(Entry.len < 2)
+			continue;
+
+		if(Entry[1] == src.ckey && Entry[2] == src.real_name)
+			icon = CUSTOM_ITEM_SYNTH
+			custom_sprite = 1
+			selected_sprite = new/datum/ai_icon("Custom", "[src.ckey]-ai", "4", "[ckey]-ai-crash", "#FFFFFF", "#FFFFFF", "#FFFFFF")
+		else
+			selected_sprite = default_ai_icon
+	updateicon()
+
+/mob/living/silicon/ai/pointed(atom/A as mob|obj|turf in view())
+	set popup_menu = 0
+	set src = usr.contents
+	return 0
+
+/mob/living/silicon/ai/SetName(pickedName as text)
+	..()
+	announcement.announcer = pickedName
+	if(eyeobj)
+		eyeobj.name = "[pickedName] (AI Eye)"
+
+	// Set ai pda name
+	if(aiPDA)
+		aiPDA.ownjob = "AI"
+		aiPDA.owner = pickedName
+		aiPDA.name = pickedName + " (" + aiPDA.ownjob + ")"
+
+/*
+	The AI Power supply is a dummy object used for powering the AI since only machinery should be using power.
+	The alternative was to rewrite a bunch of AI code instead here we are.
+*/
+/obj/machinery/ai_powersupply
+	name="Power Supply"
+	active_power_usage=50000 // Station AIs use significant amounts of power. This, when combined with charged SMES should mean AI lasts for 1hr without external power.
+	use_power = 2
+	power_channel = EQUIP
+	var/mob/living/silicon/ai/powered_ai = null
+	invisibility = 100
+
+/obj/machinery/ai_powersupply/New(var/mob/living/silicon/ai/ai=null)
+	powered_ai = ai
+	powered_ai.psupply = src
+	forceMove(powered_ai.loc)
+
+	..()
+	use_power(1) // Just incase we need to wake up the power system.
+
+/obj/machinery/ai_powersupply/Destroy()
+	. = ..()
+	powered_ai = null
+
+/obj/machinery/ai_powersupply/process()
+	if(!powered_ai || powered_ai.stat == DEAD)
+		qdel(src)
+		return
+	if(powered_ai.psupply != src) // For some reason, the AI has different powersupply object. Delete this one, it's no longer needed.
+		qdel(src)
+		return
+	if(powered_ai.APU_power)
+		use_power = 0
+		return
+	if(!powered_ai.anchored)
+		loc = powered_ai.loc
+		use_power = 0
+		use_power(50000) // Less optimalised but only called if AI is unwrenched. This prevents usage of wrenching as method to keep AI operational without power. Intellicard is for that.
+	if(powered_ai.anchored)
+		use_power = 2
+
+/mob/living/silicon/ai/proc/pick_icon()
+	set category = "AI Commands"
+	set name = "Set AI Core Display"
+	if(stat || aiRestorePowerRoutine)
+		return
+
+	if (!custom_sprite)
+		var/new_sprite = input("Select an icon!", "AI", selected_sprite) as null|anything in ai_icons
+		if(new_sprite) selected_sprite = new_sprite
+	updateicon()
+
+// this verb lets the ai see the stations manifest
+/mob/living/silicon/ai/proc/ai_roster()
+	set category = "AI Commands"
+	set name = "Show Crew Manifest"
+	show_station_manifest()
+
+/mob/living/silicon/ai/var/message_cooldown = 0
+/mob/living/silicon/ai/proc/ai_announcement()
+	set category = "AI Commands"
+	set name = "Make Station Announcement"
+
+	if(check_unable(AI_CHECK_WIRELESS | AI_CHECK_RADIO))
+		return
+
+	if(message_cooldown)
+		src << "Please allow one minute to pass between announcements."
+		return
+	var/input = input(usr, "Please write a message to announce to the station crew.", "A.I. Announcement")
+	if(!input)
+		return
+
+	if(check_unable(AI_CHECK_WIRELESS | AI_CHECK_RADIO))
+		return
+
+	announcement.Announce(input)
+	message_cooldown = 1
+	spawn(600)//One minute cooldown
+		message_cooldown = 0
+
+/mob/living/silicon/ai/proc/ai_call_shuttle()
+	set category = "AI Commands"
+	set name = "Call Emergency Shuttle"
+
+	if(check_unable(AI_CHECK_WIRELESS))
+		return
+
+	var/confirm = alert("Are you sure you want to call the shuttle?", "Confirm Shuttle Call", "Yes", "No")
+
+	if(check_unable(AI_CHECK_WIRELESS))
+		return
+
+	if(confirm == "Yes")
+		call_shuttle_proc(src)
+
+	// hack to display shuttle timer
+	if(emergency_shuttle.online())
+		var/obj/machinery/computer/communications/C = locate() in machines
+		if(C)
+			C.post_status("shuttle")
+
+/mob/living/silicon/ai/proc/ai_recall_shuttle()
+	set category = "AI Commands"
+	set name = "Recall Emergency Shuttle"
+
+	if(check_unable(AI_CHECK_WIRELESS))
+		return
+
+	var/confirm = alert("Are you sure you want to recall the shuttle?", "Confirm Shuttle Recall", "Yes", "No")
+	if(check_unable(AI_CHECK_WIRELESS))
+		return
+
+	if(confirm == "Yes")
+		cancel_call_proc(src)
+
+/mob/living/silicon/ai/var/emergency_message_cooldown = 0
+/mob/living/silicon/ai/proc/ai_emergency_message()
+	set category = "AI Commands"
+	set name = "Send Emergency Message"
+
+	if(check_unable(AI_CHECK_WIRELESS))
+		return
+	if(!is_relay_online())
+		usr <<"<span class='warning'>No Emergency Bluespace Relay detected. Unable to transmit message.</span>"
+		return
+	if(emergency_message_cooldown)
+		usr << "<span class='warning'>Arrays recycling. Please stand by.</span>"
+		return
+	var/input = sanitize(input(usr, "Please choose a message to transmit to [boss_short] via quantum entanglement.  Please be aware that this process is very expensive, and abuse will lead to... termination.  Transmission does not guarantee a response. There is a 30 second delay before you may send another message, be clear, full and concise.", "To abort, send an empty message.", ""))
+	if(!input)
+		return
+	Centcomm_announce(input, usr)
+	usr << "<span class='notice'>Message transmitted.</span>"
+	log_say("[key_name(usr)] has made an IA [boss_short] announcement: [input]")
+	emergency_message_cooldown = 1
+	spawn(300)
+		emergency_message_cooldown = 0
+
+
+/mob/living/silicon/ai/check_eye(var/mob/user as mob)
+	if (!camera)
+		return -1
+	return 0
+
+/mob/living/silicon/ai/restrained()
+	return 0
+
+/mob/living/silicon/ai/emp_act(severity)
+	if (prob(30))
+		view_core()
+	..()
+
+/mob/living/silicon/ai/Topic(href, href_list)
+	if(usr != src)
+		return
+	if(..())
+		return
+	if (href_list["mach_close"])
+		if (href_list["mach_close"] == "aialerts")
+			viewalerts = 0
+		var/t1 = text("window=[]", href_list["mach_close"])
+		unset_machine()
+		src << browse(null, t1)
+	if (href_list["switchcamera"])
+		switchCamera(locate(href_list["switchcamera"])) in cameranet.cameras
+	if (href_list["showalerts"])
+		subsystem_alarm_monitor()
+	//Carn: holopad requests
+	if (href_list["jumptoholopad"])
+		var/obj/machinery/hologram/holopad/H = locate(href_list["jumptoholopad"])
+		if(stat == CONSCIOUS)
+			if(H)
+				H.attack_ai(src) //may as well recycle
+			else
+				src << "<span class='notice'>Unable to locate the holopad.</span>"
+
+	if (href_list["track"])
+		var/mob/target = locate(href_list["track"]) in mob_list
+
+		if(target && (!istype(target, /mob/living/carbon/human) || html_decode(href_list["trackname"]) == target:get_face_name()))
+			ai_actual_track(target)
+		else
+			src << "\red System error. Cannot locate [html_decode(href_list["trackname"])]."
+		return
+
+	return
+
+/mob/living/silicon/ai/reset_view(atom/A)
+	if(camera)
+		camera.set_light(0)
+	if(istype(A,/obj/machinery/camera))
+		camera = A
+	..()
+	if(istype(A,/obj/machinery/camera))
+		if(camera_light_on)	A.set_light(AI_CAMERA_LUMINOSITY)
+		else				A.set_light(0)
+
+
+/mob/living/silicon/ai/proc/switchCamera(var/obj/machinery/camera/C)
+	if (!C || stat == DEAD) //C.can_use())
+		return 0
+
+	if(!src.eyeobj)
+		view_core()
+		return
+	// ok, we're alive, camera is good and in our network...
+	eyeobj.setLoc(get_turf(C))
+	//machine = src
+
+	return 1
+
+/mob/living/silicon/ai/cancel_camera()
+	set category = "AI Commands"
+	set name = "Cancel Camera View"
+
+	//src.cameraFollow = null
+	src.view_core()
+
+//Replaces /mob/living/silicon/ai/verb/change_network() in ai.dm & camera.dm
+//Adds in /mob/living/silicon/ai/proc/ai_network_change() instead
+//Addition by Mord_Sith to define AI's network change ability
+/mob/living/silicon/ai/proc/get_camera_network_list()
+	if(check_unable())
+		return
+
+	var/list/cameralist = new()
+	for (var/obj/machinery/camera/C in cameranet.cameras)
+		if(!C.can_use())
+			continue
+		var/list/tempnetwork = difflist(C.network,restricted_camera_networks,1)
+		for(var/i in tempnetwork)
+			cameralist[i] = i
+
+	cameralist = sortAssoc(cameralist)
+	return cameralist
+
+/mob/living/silicon/ai/proc/ai_network_change(var/network in get_camera_network_list())
+	set category = "AI Commands"
+	set name = "Jump To Network"
+	unset_machine()
+
+	if(!network)
+		return
+
+	if(!eyeobj)
+		view_core()
+		return
+
+	src.network = network
+
+	for(var/obj/machinery/camera/C in cameranet.cameras)
+		if(!C.can_use())
+			continue
+		if(network in C.network)
+			eyeobj.setLoc(get_turf(C))
+			break
+	src << "\blue Switched to [network] camera network."
+//End of code by Mord_Sith
+
+/mob/living/silicon/ai/proc/ai_statuschange()
+	set category = "AI Commands"
+	set name = "AI Status"
+
+	if(check_unable(AI_CHECK_WIRELESS))
+		return
+
+	set_ai_status_displays(src)
+	return
+
+//I am the icon meister. Bow fefore me.	//>fefore
+/mob/living/silicon/ai/proc/ai_hologram_change()
+	set name = "Change Hologram"
+	set desc = "Change the default hologram available to AI to something else."
+	set category = "AI Commands"
+
+	if(check_unable())
+		return
+
+	var/input
+	if(alert("Would you like to select a hologram based on a crew member or switch to unique avatar?",,"Crew Member","Unique")=="Crew Member")
+
+		var/personnel_list[] = list()
+
+		for(var/datum/data/record/t in data_core.locked)//Look in data core locked.
+			personnel_list["[t.fields["name"]]: [t.fields["rank"]]"] = t.fields["image"]//Pull names, rank, and image.
+
+		if(personnel_list.len)
+			input = input("Select a crew member:") as null|anything in personnel_list
+			var/icon/character_icon = personnel_list[input]
+			if(character_icon)
+				qdel(holo_icon)//Clear old icon so we're not storing it in memory.
+				holo_icon = getHologramIcon(icon(character_icon))
+		else
+			alert("No suitable records found. Aborting.")
+
+	else
+		var/icon_list[] = list(
+		"default",
+		"floating face",
+		"carp"
+		)
+		input = input("Please select a hologram:") as null|anything in icon_list
+		if(input)
+			qdel(holo_icon)
+			switch(input)
+				if("default")
+					holo_icon = getHologramIcon(icon('icons/mob/AI.dmi',"holo1"))
+				if("floating face")
+					holo_icon = getHologramIcon(icon('icons/mob/AI.dmi',"holo2"))
+				if("carp")
+					holo_icon = getHologramIcon(icon('icons/mob/AI.dmi',"holo4"))
+	return
+
+//Toggles the luminosity and applies it by re-entereing the camera.
+/mob/living/silicon/ai/proc/toggle_camera_light()
+	set name = "Toggle Camera Light"
+	set desc = "Toggles the light on the camera the AI is looking through."
+	set category = "AI Commands"
+
+	if(check_unable())
+		return
+
+	camera_light_on = !camera_light_on
+	src << "Camera lights [camera_light_on ? "activated" : "deactivated"]."
+	if(!camera_light_on)
+		if(camera)
+			camera.set_light(0)
+			camera = null
+	else
+		lightNearbyCamera()
+
+
+
+// Handled camera lighting, when toggled.
+// It will get the nearest camera from the eyeobj, lighting it.
+
+/mob/living/silicon/ai/proc/lightNearbyCamera()
+	if(camera_light_on && camera_light_on < world.timeofday)
+		if(src.camera)
+			var/obj/machinery/camera/camera = near_range_camera(src.eyeobj)
+			if(camera && src.camera != camera)
+				src.camera.set_light(0)
+				if(!camera.light_disabled)
+					src.camera = camera
+					src.camera.set_light(AI_CAMERA_LUMINOSITY)
+				else
+					src.camera = null
+			else if(isnull(camera))
+				src.camera.set_light(0)
+				src.camera = null
+		else
+			var/obj/machinery/camera/camera = near_range_camera(src.eyeobj)
+			if(camera && !camera.light_disabled)
+				src.camera = camera
+				src.camera.set_light(AI_CAMERA_LUMINOSITY)
+		camera_light_on = world.timeofday + 1 * 20 // Update the light every 2 seconds.
+
+
+/mob/living/silicon/ai/attackby(obj/item/weapon/W as obj, mob/user as mob)
+	if(istype(W, /obj/item/device/aicard))
+
+		var/obj/item/device/aicard/card = W
+		card.grab_ai(src, user)
+
+	else if(istype(W, /obj/item/weapon/wrench))
+		if(anchored)
+			user.visible_message("\blue \The [user] starts to unbolt \the [src] from the plating...")
+			if(!do_after(user,40))
+				user.visible_message("\blue \The [user] decides not to unbolt \the [src].")
+				return
+			user.visible_message("\blue \The [user] finishes unfastening \the [src]!")
+			anchored = 0
+			return
+		else
+			user.visible_message("\blue \The [user] starts to bolt \the [src] to the plating...")
+			if(!do_after(user,40))
+				user.visible_message("\blue \The [user] decides not to bolt \the [src].")
+				return
+			user.visible_message("\blue \The [user] finishes fastening down \the [src]!")
+			anchored = 1
+			return
+	else
+		return ..()
+
+/mob/living/silicon/ai/proc/control_integrated_radio()
+	set name = "Radio Settings"
+	set desc = "Allows you to change settings of your radio."
+	set category = "AI Commands"
+
+	if(check_unable(AI_CHECK_RADIO))
+		return
+
+	src << "Accessing Subspace Transceiver control..."
+	if (src.aiRadio)
+		src.aiRadio.interact(src)
+
+/mob/living/silicon/ai/proc/sensor_mode()
+	set name = "Set Sensor Augmentation"
+	set category = "AI Commands"
+	set desc = "Augment visual feed with internal sensor overlays"
+	toggle_sensor_mode()
+
+/mob/living/silicon/ai/proc/toggle_hologram_movement()
+	set name = "Toggle Hologram Movement"
+	set category = "AI Commands"
+	set desc = "Toggles hologram movement based on moving with your virtual eye."
+
+	hologram_follow = !hologram_follow
+	usr << "<span class='info'>Your hologram will now [hologram_follow ? "follow" : "no longer follow"] you.</span>"
+
+/mob/living/silicon/ai/proc/check_unable(var/flags = 0, var/feedback = 1)
+	if(stat == DEAD)
+		if(feedback) src << "<span class='warning'>You are dead!</span>"
+		return 1
+
+	if(aiRestorePowerRoutine)
+		if(feedback) src << "<span class='warning'>You lack power!</span>"
+		return 1
+
+	if((flags & AI_CHECK_WIRELESS) && src.control_disabled)
+		if(feedback) src << "<span class='warning'>Wireless control is disabled!</span>"
+		return 1
+	if((flags & AI_CHECK_RADIO) && src.aiRadio.disabledAi)
+		if(feedback) src << "<span class='warning'>System Error - Transceiver Disabled!</span>"
+		return 1
+	return 0
+
+/mob/living/silicon/ai/proc/is_in_chassis()
+	return istype(loc, /turf)
+
+
+/mob/living/silicon/ai/ex_act(var/severity)
+	if(severity == 1.0)
+		qdel(src)
+		return
+	..()
+
+/mob/living/silicon/ai/proc/multitool_mode()
+	set name = "Toggle Multitool Mode"
+	set category = "AI Commands"
+
+	multitool_mode = !multitool_mode
+	src << "<span class='notice'>Multitool mode: [multitool_mode ? "E" : "Dise"]ngaged</span>"
+
+/mob/living/silicon/ai/updateicon()
+	if(!selected_sprite) selected_sprite = default_ai_icon
+
+	if(stat == DEAD)
+		icon_state = selected_sprite.dead_icon
+		set_light(3, 1, selected_sprite.dead_light)
+	else if(aiRestorePowerRoutine)
+		icon_state = selected_sprite.nopower_icon
+		set_light(1, 1, selected_sprite.nopower_light)
+	else
+		icon_state = selected_sprite.alive_icon
+		set_light(1, 1, selected_sprite.alive_light)
+
+// Pass lying down or getting up to our pet human, if we're in a rig.
+/mob/living/silicon/ai/lay_down()
+	set name = "Rest"
+	set category = "IC"
+
+	resting = 0
+	var/obj/item/weapon/rig/rig = src.get_rig()
+	if(rig)
+		rig.force_rest(src)
+
+#undef AI_CHECK_WIRELESS
+#undef AI_CHECK_RADIO