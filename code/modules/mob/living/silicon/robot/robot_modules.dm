var/global/list/robot_modules = list(
	"Standard"		= /obj/item/weapon/robot_module/standard,
	"Service" 		= /obj/item/weapon/robot_module/clerical/butler,
	"Clerical" 		= /obj/item/weapon/robot_module/clerical/general,
	"Research" 		= /obj/item/weapon/robot_module/research,
	"Miner" 		= /obj/item/weapon/robot_module/miner,
	"Crisis" 		= /obj/item/weapon/robot_module/medical/crisis,
	"Surgeon" 		= /obj/item/weapon/robot_module/medical/surgeon,
	"Security" 		= /obj/item/weapon/robot_module/security/general,
	"Combat" 		= /obj/item/weapon/robot_module/security/combat,
	"Engineering"	= /obj/item/weapon/robot_module/engineering/general,
	"Construction"	= /obj/item/weapon/robot_module/engineering/construction,
	"Janitor" 		= /obj/item/weapon/robot_module/janitor
	)

/obj/item/weapon/robot_module
	name = "robot module"
	icon = 'icons/obj/module.dmi'
	icon_state = "std_module"
	w_class = 100.0
	item_state = "electronic"
	flags = CONDUCT
	var/channels = list()
	var/networks = list()
	var/languages = list(LANGUAGE_SOL_COMMON = 1, LANGUAGE_TRADEBAND = 1, LANGUAGE_UNATHI = 0, LANGUAGE_SIIK_TAJR = 0, LANGUAGE_SKRELLIAN = 0, LANGUAGE_GUTTER = 0)
	var/sprites = list()
	var/can_be_pushed = 1
	var/no_slip = 0
	var/list/modules = list()
	var/list/datum/matter_synth/synths = list()
	var/obj/item/emag = null
	var/obj/item/borg/upgrade/jetpack = null
	var/list/subsystems = list()
	var/list/obj/item/borg/upgrade/supported_upgrades = list()

	// Bookkeeping
	var/list/original_languages = list()
	var/list/added_networks = list()

/obj/item/weapon/robot_module/New(var/mob/living/silicon/robot/R)
	..()
	R.module = src

	add_camera_networks(R)
	add_languages(R)
	add_subsystems(R)
	apply_status_flags(R)

	if(R.radio)
		R.radio.recalculateChannels()

	R.set_module_sprites(sprites)
	R.choose_icon(R.module_sprites.len + 1, R.module_sprites)

	for(var/obj/item/I in modules)
		I.canremove = 0

/obj/item/weapon/robot_module/proc/Reset(var/mob/living/silicon/robot/R)
	remove_camera_networks(R)
	remove_languages(R)
	remove_subsystems(R)
	remove_status_flags(R)

	if(R.radio)
		R.radio.recalculateChannels()
	R.choose_icon(0, R.set_module_sprites(list("Default" = "robot")))

/obj/item/weapon/robot_module/Destroy()
	for(var/module in modules)
		qdel(module)
	for(var/synth in synths)
		qdel(synth)
	modules.Cut()
	synths.Cut()
	qdel(emag)
	qdel(jetpack)
	emag = null
	jetpack = null
	return ..()

/obj/item/weapon/robot_module/emp_act(severity)
	if(modules)
		for(var/obj/O in modules)
			O.emp_act(severity)
	if(emag)
		emag.emp_act(severity)
	if(synths)
		for(var/datum/matter_synth/S in synths)
			S.emp_act(severity)
	..()
	return

/obj/item/weapon/robot_module/proc/respawn_consumable(var/mob/living/silicon/robot/R, var/rate)
	var/obj/item/device/flash/F = locate() in src.modules
	if(F)
		if(F.broken)
			F.broken = 0
			F.times_used = 0
			F.icon_state = "flash"
		else if(F.times_used)
			F.times_used--

	if(!synths || !synths.len)
		return

	for(var/datum/matter_synth/T in synths)
		T.add_charge(T.recharge_rate * rate)

/obj/item/weapon/robot_module/proc/rebuild()//Rebuilds the list so it's possible to add/remove items from the module
	var/list/temp_list = modules
	modules = list()
	for(var/obj/O in temp_list)
		if(O)
			modules += O

/obj/item/weapon/robot_module/proc/add_languages(var/mob/living/silicon/robot/R)
	// Stores the languages as they were before receiving the module, and whether they could be synthezized.
	for(var/datum/language/language_datum in R.languages)
		original_languages[language_datum] = (language_datum in R.speech_synthesizer_langs)

	for(var/language in languages)
		R.add_language(language, languages[language])

/obj/item/weapon/robot_module/proc/remove_languages(var/mob/living/silicon/robot/R)
	// Clear all added languages, whether or not we originally had them.
	for(var/language in languages)
		R.remove_language(language)

	// Then add back all the original languages, and the relevant synthezising ability
	for(var/original_language in original_languages)
		R.add_language(original_language, original_languages[original_language])
	original_languages.Cut()

/obj/item/weapon/robot_module/proc/add_camera_networks(var/mob/living/silicon/robot/R)
	if(R.camera && (NETWORK_ROBOTS in R.camera.network))
		for(var/network in networks)
			if(!(network in R.camera.network))
				R.camera.add_network(network)
				added_networks |= network

/obj/item/weapon/robot_module/proc/remove_camera_networks(var/mob/living/silicon/robot/R)
	if(R.camera)
		R.camera.remove_networks(added_networks)
	added_networks.Cut()

/obj/item/weapon/robot_module/proc/add_subsystems(var/mob/living/silicon/robot/R)
	R.verbs |= subsystems

/obj/item/weapon/robot_module/proc/remove_subsystems(var/mob/living/silicon/robot/R)
	R.verbs -= subsystems

/obj/item/weapon/robot_module/proc/apply_status_flags(var/mob/living/silicon/robot/R)
	if(!can_be_pushed)
		R.status_flags &= ~CANPUSH

/obj/item/weapon/robot_module/proc/remove_status_flags(var/mob/living/silicon/robot/R)
	if(!can_be_pushed)
		R.status_flags |= CANPUSH

/obj/item/weapon/robot_module/standard
	name = "standard robot module"
	sprites = list(	"Basic" = "robot_old",
					"Android" = "droid",
					"Default" = "robot",
					"Drone" = "drone-standard",
					"Eyebot" = "eyebot-standard"
				  )

/obj/item/weapon/robot_module/standard/New()
	src.modules += new /obj/item/device/flash(src)
	src.modules += new /obj/item/weapon/melee/baton/loaded(src)
	src.modules += new /obj/item/weapon/extinguisher(src)
	src.modules += new /obj/item/weapon/wrench(src)
	src.modules += new /obj/item/weapon/crowbar(src)
	src.modules += new /obj/item/device/healthanalyzer(src)
	src.emag = new /obj/item/weapon/melee/energy/sword(src)
	..()

/obj/item/weapon/robot_module/medical
	name = "medical robot module"
	channels = list("Medical" = 1)
	networks = list(NETWORK_MEDICAL)
	subsystems = list(/mob/living/silicon/proc/subsystem_crew_monitor)
	can_be_pushed = 0

/obj/item/weapon/robot_module/medical/surgeon
	name = "surgeon robot module"
	sprites = list(
					"Basic" = "Medbot",
					"Standard" = "surgeon",
					"Advanced Droid" = "droid-medical",
					"Needles" = "medicalrobot",
					"Drone" = "drone-surgery",
					"Eyebot" = "eyebot-medical"
					)

/obj/item/weapon/robot_module/medical/surgeon/New()
	src.modules += new /obj/item/device/flash(src)
	src.modules += new /obj/item/device/healthanalyzer(src)
	src.modules += new /obj/item/weapon/reagent_containers/borghypo/surgeon(src)
	src.modules += new /obj/item/weapon/scalpel(src)
	src.modules += new /obj/item/weapon/hemostat(src)
	src.modules += new /obj/item/weapon/retractor(src)
	src.modules += new /obj/item/weapon/cautery(src)
	src.modules += new /obj/item/weapon/bonegel(src)
	src.modules += new /obj/item/weapon/FixOVein(src)
	src.modules += new /obj/item/weapon/bonesetter(src)
	src.modules += new /obj/item/weapon/circular_saw(src)
	src.modules += new /obj/item/weapon/surgicaldrill(src)
	src.modules += new /obj/item/weapon/extinguisher/mini(src)
	src.emag = new /obj/item/weapon/reagent_containers/spray(src)
	src.emag.reagents.add_reagent("pacid", 250)
	src.emag.name = "Polyacid spray"

	var/datum/matter_synth/medicine = new /datum/matter_synth/medicine(10000)
	synths += medicine

	var/obj/item/stack/nanopaste/N = new /obj/item/stack/nanopaste(src)
	var/obj/item/stack/medical/advanced/bruise_pack/B = new /obj/item/stack/medical/advanced/bruise_pack(src)
	N.uses_charge = 1
	N.charge_costs = list(1000)
	N.synths = list(medicine)
	B.uses_charge = 1
	B.charge_costs = list(1000)
	B.synths = list(medicine)
	src.modules += N
	src.modules += B

	..()

/obj/item/weapon/robot_module/medical/surgeon/respawn_consumable(var/mob/living/silicon/robot/R, var/amount)
	if(src.emag)
		var/obj/item/weapon/reagent_containers/spray/PS = src.emag
		PS.reagents.add_reagent("pacid", 2 * amount)
	..()

/obj/item/weapon/robot_module/medical/crisis
	name = "crisis robot module"
	sprites = list(
					"Basic" = "Medbot",
					"Standard" = "surgeon",
					"Advanced Droid" = "droid-medical",
					"Needles" = "medicalrobot",
					"Drone - Medical" = "drone-medical",
					"Drone - Chemistry" = "drone-chemistry",
					"Eyebot" = "eyebot-medical"
					)

/obj/item/weapon/robot_module/medical/crisis/New()
	src.modules += new /obj/item/device/flash(src)
	src.modules += new /obj/item/borg/sight/hud/med(src)
	src.modules += new /obj/item/device/healthanalyzer(src)
	src.modules += new /obj/item/device/reagent_scanner/adv(src)
	src.modules += new /obj/item/roller_holder(src)
	src.modules += new /obj/item/weapon/reagent_containers/borghypo/crisis(src)
	src.modules += new /obj/item/weapon/reagent_containers/glass/beaker/large(src)
	src.modules += new /obj/item/weapon/reagent_containers/dropper/industrial(src)
	src.modules += new /obj/item/weapon/reagent_containers/syringe(src)
	src.modules += new /obj/item/weapon/extinguisher/mini(src)
	src.modules += new /obj/item/weapon/inflatable_dispenser(src) // Allows usage of inflatables. Since they are basically robotic alternative to EMTs, they should probably have them.
	src.emag = new /obj/item/weapon/reagent_containers/spray(src)
	src.emag.reagents.add_reagent("pacid", 250)
	src.emag.name = "Polyacid spray"

	var/datum/matter_synth/medicine = new /datum/matter_synth/medicine(15000)
	synths += medicine

	var/obj/item/stack/medical/ointment/O = new /obj/item/stack/medical/ointment(src)
	var/obj/item/stack/medical/bruise_pack/B = new /obj/item/stack/medical/bruise_pack(src)
	var/obj/item/stack/medical/splint/S = new /obj/item/stack/medical/splint(src)
	O.uses_charge = 1
	O.charge_costs = list(1000)
	O.synths = list(medicine)
	B.uses_charge = 1
	B.charge_costs = list(1000)
	B.synths = list(medicine)
	S.uses_charge = 1
	S.charge_costs = list(1000)
	S.synths = list(medicine)
	src.modules += O
	src.modules += B
	src.modules += S

	..()

/obj/item/weapon/robot_module/medical/crisis/respawn_consumable(var/mob/living/silicon/robot/R, var/amount)
	var/obj/item/weapon/reagent_containers/syringe/S = locate() in src.modules
	if(S.mode == 2)
		S.reagents.clear_reagents()
		S.mode = initial(S.mode)
		S.desc = initial(S.desc)
		S.update_icon()

	if(src.emag)
		var/obj/item/weapon/reagent_containers/spray/PS = src.emag
		PS.reagents.add_reagent("pacid", 2 * amount)

	..()


/obj/item/weapon/robot_module/engineering
	name = "engineering robot module"
	channels = list("Engineering" = 1)
	networks = list(NETWORK_ENGINEERING)
	subsystems = list(/mob/living/silicon/proc/subsystem_power_monitor)
	sprites = list(
					"Basic" = "Engineering",
					"Antique" = "engineerrobot",
					"Landmate" = "landmate",
					"Landmate - Treaded" = "engiborg+tread",
					"Drone" = "drone-engineer",
					"Eyebot" = "eyebot-engineering"
					)

/obj/item/weapon/robot_module/engineering/construction
	name = "construction robot module"
	no_slip = 1

/obj/item/weapon/robot_module/engineering/construction/New()
	src.modules += new /obj/item/device/flash(src)
	src.modules += new /obj/item/borg/sight/meson(src)
	src.modules += new /obj/item/weapon/extinguisher(src)
	src.modules += new /obj/item/weapon/rcd/borg(src)
	src.modules += new /obj/item/weapon/screwdriver(src)
	src.modules += new /obj/item/weapon/wrench(src)
	src.modules += new /obj/item/weapon/crowbar(src)
	src.modules += new /obj/item/weapon/pickaxe/plasmacutter(src)
	src.modules += new /obj/item/device/pipe_painter(src)
<<<<<<< HEAD
	src.modules += new /obj/item/weapon/inflatable_dispenser(src)
=======
	src.modules += new /obj/item/weapon/gripper/no_use/loader(src)
>>>>>>> ed49161d

	var/datum/matter_synth/metal = new /datum/matter_synth/metal()
	var/datum/matter_synth/plasteel = new /datum/matter_synth/plasteel()
	var/datum/matter_synth/glass = new /datum/matter_synth/glass()
	synths += metal
	synths += plasteel
	synths += glass

	var/obj/item/stack/material/cyborg/steel/M = new (src)
	M.synths = list(metal)
	src.modules += M

	var/obj/item/stack/rods/cyborg/R = new /obj/item/stack/rods/cyborg(src)
	R.synths = list(metal)
	src.modules += R

	var/obj/item/stack/material/cyborg/plasteel/S = new (src)
	S.synths = list(plasteel)
	src.modules += S

	var/obj/item/stack/material/cyborg/glass/reinforced/RG = new (src)
	RG.synths = list(metal, glass)
	src.modules += RG

	..()

/obj/item/weapon/robot_module/engineering/general/New()
	src.modules += new /obj/item/device/flash(src)
	src.modules += new /obj/item/borg/sight/meson(src)
	src.modules += new /obj/item/weapon/extinguisher(src)
	src.modules += new /obj/item/weapon/weldingtool/largetank(src)
	src.modules += new /obj/item/weapon/screwdriver(src)
	src.modules += new /obj/item/weapon/wrench(src)
	src.modules += new /obj/item/weapon/crowbar(src)
	src.modules += new /obj/item/weapon/wirecutters(src)
	src.modules += new /obj/item/device/multitool(src)
	src.modules += new /obj/item/device/t_scanner(src)
	src.modules += new /obj/item/device/analyzer(src)
	src.modules += new /obj/item/taperoll/engineering(src)
	src.modules += new /obj/item/weapon/gripper(src)
	src.modules += new /obj/item/device/pipe_painter(src)
	src.modules += new /obj/item/weapon/inflatable_dispenser(src)
	src.emag = new /obj/item/borg/stun(src)

	var/datum/matter_synth/metal = new /datum/matter_synth/metal(40000)
	var/datum/matter_synth/glass = new /datum/matter_synth/glass(40000)
	var/datum/matter_synth/wire = new /datum/matter_synth/wire()
	synths += metal
	synths += glass
	synths += wire

	var/obj/item/weapon/matter_decompiler/MD = new /obj/item/weapon/matter_decompiler(src)
	MD.metal = metal
	MD.glass = glass
	src.modules += MD

	var/obj/item/stack/material/cyborg/steel/M = new (src)
	M.synths = list(metal)
	src.modules += M

	var/obj/item/stack/material/cyborg/glass/G = new (src)
	G.synths = list(glass)
	src.modules += G

	var/obj/item/stack/rods/cyborg/R = new /obj/item/stack/rods/cyborg(src)
	R.synths = list(metal)
	src.modules += R

	var/obj/item/stack/cable_coil/cyborg/C = new /obj/item/stack/cable_coil/cyborg(src)
	C.synths = list(wire)
	src.modules += C

	var/obj/item/stack/tile/floor/cyborg/S = new /obj/item/stack/tile/floor/cyborg(src)
	S.synths = list(metal)
	src.modules += S

	var/obj/item/stack/material/cyborg/glass/reinforced/RG = new (src)
	RG.synths = list(metal, glass)
	src.modules += RG

	..()

/obj/item/weapon/robot_module/security
	name = "security robot module"
	channels = list("Security" = 1)
	networks = list(NETWORK_SECURITY)
	subsystems = list(/mob/living/silicon/proc/subsystem_crew_monitor)
	can_be_pushed = 0
	supported_upgrades = list(/obj/item/borg/upgrade/tasercooler)

/obj/item/weapon/robot_module/security/general
	sprites = list(
					"Basic" = "secborg",
					"Red Knight" = "Security",
					"Black Knight" = "securityrobot",
					"Bloodhound" = "bloodhound",
					"Bloodhound - Treaded" = "secborg+tread",
					"Drone" = "drone-sec",
					"Eyebot" = "eyebot-security"
				)

/obj/item/weapon/robot_module/security/general/New()
	src.modules += new /obj/item/device/flash(src)
	src.modules += new /obj/item/borg/sight/hud/sec(src)
	src.modules += new /obj/item/weapon/handcuffs/cyborg(src)
	src.modules += new /obj/item/weapon/melee/baton/robot(src)
	src.modules += new /obj/item/weapon/gun/energy/taser/mounted/cyborg(src)
	src.modules += new /obj/item/taperoll/police(src)
	src.emag = new /obj/item/weapon/gun/energy/laser/mounted(src)
	..()

/obj/item/weapon/robot_module/security/respawn_consumable(var/mob/living/silicon/robot/R, var/amount)
	..()
	var/obj/item/weapon/gun/energy/taser/mounted/cyborg/T = locate() in src.modules
	if(T.power_supply.charge < T.power_supply.maxcharge)
		T.power_supply.give(T.charge_cost * amount)
		T.update_icon()
	else
		T.charge_tick = 0
	var/obj/item/weapon/melee/baton/robot/B = locate() in src.modules
	if(B && B.bcell)
		B.bcell.give(amount)

/obj/item/weapon/robot_module/janitor
	name = "janitorial robot module"
	channels = list("Service" = 1)
	sprites = list(
					"Basic" = "JanBot2",
					"Mopbot"  = "janitorrobot",
					"Mop Gear Rex" = "mopgearrex",
					"Drone" = "drone-janitor",
					"Eyebot" = "eyebot-janitor"
					)

/obj/item/weapon/robot_module/janitor/New()
	src.modules += new /obj/item/device/flash(src)
	src.modules += new /obj/item/weapon/soap/nanotrasen(src)
	src.modules += new /obj/item/weapon/storage/bag/trash(src)
	src.modules += new /obj/item/weapon/mop(src)
	src.modules += new /obj/item/device/lightreplacer(src)
	src.emag = new /obj/item/weapon/reagent_containers/spray(src)
	src.emag.reagents.add_reagent("lube", 250)
	src.emag.name = "Lube spray"
	..()

/obj/item/weapon/robot_module/janitor/respawn_consumable(var/mob/living/silicon/robot/R, var/amount)
	..()
	var/obj/item/device/lightreplacer/LR = locate() in src.modules
	LR.Charge(R, amount)
	if(src.emag)
		var/obj/item/weapon/reagent_containers/spray/S = src.emag
		S.reagents.add_reagent("lube", 2 * amount)

/obj/item/weapon/robot_module/clerical
	name = "service robot module"
	channels = list("Service" = 1)
	languages = list(
					LANGUAGE_SOL_COMMON	= 1,
					LANGUAGE_UNATHI		= 1,
					LANGUAGE_SIIK_MAAS	= 1,
					LANGUAGE_SIIK_TAJR	= 0,
					LANGUAGE_SKRELLIAN	= 1,
					LANGUAGE_ROOTSPEAK	= 1,
					LANGUAGE_TRADEBAND	= 1,
					LANGUAGE_GUTTER		= 1
					)

/obj/item/weapon/robot_module/clerical/butler
	sprites = list(	"Waitress" = "Service",
					"Kent" = "toiletbot",
					"Bro" = "Brobot",
					"Rich" = "maximillion",
					"Default" = "Service2",
					"Drone - Service" = "drone-service",
					"Drone - Hydro" = "drone-hydro",
					"Eyebot" = "eyebot-standard"
				  	)

/obj/item/weapon/robot_module/clerical/butler/New()
	src.modules += new /obj/item/device/flash(src)
	src.modules += new /obj/item/weapon/gripper/service(src)
	src.modules += new /obj/item/weapon/reagent_containers/glass/bucket(src)
	src.modules += new /obj/item/weapon/material/minihoe(src)
	src.modules += new /obj/item/weapon/material/hatchet(src)
	src.modules += new /obj/item/device/analyzer/plant_analyzer(src)
	src.modules += new /obj/item/weapon/storage/bag/plants(src)
	src.modules += new /obj/item/weapon/robot_harvester(src)

	var/obj/item/weapon/rsf/M = new /obj/item/weapon/rsf(src)
	M.stored_matter = 30
	src.modules += M

	src.modules += new /obj/item/weapon/reagent_containers/dropper/industrial(src)

	var/obj/item/weapon/flame/lighter/zippo/L = new /obj/item/weapon/flame/lighter/zippo(src)
	L.lit = 1
	src.modules += L

	src.modules += new /obj/item/weapon/tray/robotray(src)
	src.modules += new /obj/item/weapon/reagent_containers/borghypo/service(src)
	src.emag = new /obj/item/weapon/reagent_containers/food/drinks/bottle/small/beer(src)

	var/datum/reagents/R = new/datum/reagents(50)
	src.emag.reagents = R
	R.my_atom = src.emag
	R.add_reagent("beer2", 50)
	src.emag.name = "Mickey Finn's Special Brew"
	..()

/obj/item/weapon/robot_module/clerical/general
	name = "clerical robot module"
	sprites = list(
					"Waitress" = "Service",
					"Kent" = "toiletbot",
					"Bro" = "Brobot",
					"Rich" = "maximillion",
					"Default" = "Service2",
					"Drone" = "drone-service",
					"Eyebot" = "eyebot-standard"
					)

/obj/item/weapon/robot_module/clerical/general/New()
	src.modules += new /obj/item/device/flash(src)
	src.modules += new /obj/item/weapon/pen/robopen(src)
	src.modules += new /obj/item/weapon/form_printer(src)
	src.modules += new /obj/item/weapon/gripper/paperwork(src)
	src.modules += new /obj/item/weapon/hand_labeler(src)
	src.emag = new /obj/item/weapon/stamp/denied(src)
	..()

/obj/item/weapon/robot_module/general/butler/respawn_consumable(var/mob/living/silicon/robot/R, var/amount)
	..()
	var/obj/item/weapon/reagent_containers/food/condiment/enzyme/E = locate() in src.modules
	E.reagents.add_reagent("enzyme", 2 * amount)
	if(src.emag)
		var/obj/item/weapon/reagent_containers/food/drinks/bottle/small/beer/B = src.emag
		B.reagents.add_reagent("beer2", 2 * amount)

/obj/item/weapon/robot_module/miner
	name = "miner robot module"
	channels = list("Supply" = 1)
	networks = list(NETWORK_MINE)
	sprites = list(
					"Basic" = "Miner_old",
					"Advanced Droid" = "droid-miner",
					"Treadhead" = "Miner",
					"Drone" = "drone-miner",
					"Eyebot" = "eyebot-miner"
				)
	supported_upgrades = list(/obj/item/borg/upgrade/jetpack)

/obj/item/weapon/robot_module/miner/New()
	src.modules += new /obj/item/device/flash(src)
	src.modules += new /obj/item/borg/sight/material(src)
	src.modules += new /obj/item/weapon/wrench(src)
	src.modules += new /obj/item/weapon/screwdriver(src)
	src.modules += new /obj/item/weapon/storage/bag/ore(src)
	src.modules += new /obj/item/weapon/pickaxe/borgdrill(src)
	src.modules += new /obj/item/weapon/storage/bag/sheetsnatcher/borg(src)
	src.modules += new /obj/item/weapon/gripper/miner(src)
	src.modules += new /obj/item/weapon/mining_scanner(src)
	src.modules += new /obj/item/weapon/crowbar(src)
	src.emag = new /obj/item/weapon/pickaxe/plasmacutter(src)
	..()

/obj/item/weapon/robot_module/research
	name = "research module"
	channels = list("Science" = 1)
	sprites = list(
					"Droid" = "droid-science",
					"Drone" = "drone-science",
					"Eyebot" = "eyebot-science"
					)

/obj/item/weapon/robot_module/research/New()
	src.modules += new /obj/item/device/flash(src)
	src.modules += new /obj/item/weapon/portable_destructive_analyzer(src)
	src.modules += new /obj/item/weapon/gripper/research(src)
	src.modules += new /obj/item/weapon/gripper/no_use/loader(src)
	src.modules += new /obj/item/device/robotanalyzer(src)
	src.modules += new /obj/item/weapon/card/robot(src)
	src.modules += new /obj/item/weapon/wrench(src)
	src.modules += new /obj/item/weapon/screwdriver(src)
	src.modules += new /obj/item/weapon/crowbar(src)
	src.modules += new /obj/item/weapon/scalpel(src)
	src.modules += new /obj/item/weapon/circular_saw(src)
	src.modules += new /obj/item/weapon/extinguisher/mini(src)
	src.modules += new /obj/item/weapon/reagent_containers/syringe(src)
	src.modules += new /obj/item/weapon/reagent_containers/glass/beaker/large(src)
	src.emag = new /obj/item/weapon/hand_tele(src)

	var/datum/matter_synth/nanite = new /datum/matter_synth/nanite(10000)
	synths += nanite

	var/obj/item/stack/nanopaste/N = new /obj/item/stack/nanopaste(src)
	N.uses_charge = 1
	N.charge_costs = list(1000)
	N.synths = list(nanite)
	src.modules += N

	..()

/obj/item/weapon/robot_module/syndicate
	name = "illegal robot module"
	languages = list(
					LANGUAGE_SOL_COMMON = 1,
					LANGUAGE_TRADEBAND = 1,
					LANGUAGE_UNATHI = 0,
					LANGUAGE_SIIK_TAJR = 0,
					LANGUAGE_SKRELLIAN = 0,
					LANGUAGE_GUTTER = 1
					)
	sprites = list(
					"Dread" = "securityrobot",
				)
	var/id

/obj/item/weapon/robot_module/syndicate/New(var/mob/living/silicon/robot/R)
	loc = R
	src.modules += new /obj/item/device/flash(src)
	src.modules += new /obj/item/weapon/melee/energy/sword(src)
	src.modules += new /obj/item/weapon/gun/energy/pulse_rifle/destroyer(src)
	src.modules += new /obj/item/weapon/card/emag(src)
	var/jetpack = new/obj/item/weapon/tank/jetpack/carbondioxide(src)
	src.modules += jetpack
	R.internals = jetpack

	id = R.idcard
	src.modules += id
	..()

/obj/item/weapon/robot_module/syndicate/Destroy()
	src.modules -= id
	id = null
	return ..()

/obj/item/weapon/robot_module/security/combat
	name = "combat robot module"
	sprites = list("Combat Android" = "droid-combat")

/obj/item/weapon/robot_module/combat/New()
	src.modules += new /obj/item/device/flash(src)
	src.modules += new /obj/item/borg/sight/thermal(src)
	src.modules += new /obj/item/weapon/gun/energy/laser/mounted(src)
	src.modules += new /obj/item/weapon/pickaxe/plasmacutter(src)
	src.modules += new /obj/item/borg/combat/shield(src)
	src.modules += new /obj/item/borg/combat/mobility(src)
	src.emag = new /obj/item/weapon/gun/energy/lasercannon/mounted(src)
	..()

/obj/item/weapon/robot_module/drone
	name = "drone module"
	no_slip = 1
	networks = list(NETWORK_ENGINEERING)

/obj/item/weapon/robot_module/drone/New(var/mob/living/silicon/robot/robot)
	src.modules += new /obj/item/weapon/weldingtool(src)
	src.modules += new /obj/item/weapon/screwdriver(src)
	src.modules += new /obj/item/weapon/wrench(src)
	src.modules += new /obj/item/weapon/crowbar(src)
	src.modules += new /obj/item/weapon/wirecutters(src)
	src.modules += new /obj/item/device/multitool(src)
	src.modules += new /obj/item/device/lightreplacer(src)
	src.modules += new /obj/item/weapon/gripper(src)
	src.modules += new /obj/item/weapon/soap(src)
<<<<<<< HEAD
	src.modules += new /obj/item/weapon/extinguisher(src)

	robot.internals = new/obj/item/weapon/tank/jetpack/carbondioxide(src)
	src.modules += robot.internals

=======
	src.modules += new /obj/item/weapon/gripper/no_use/loader(src)
>>>>>>> ed49161d
	src.emag = new /obj/item/weapon/pickaxe/plasmacutter(src)
	src.emag.name = "Plasma Cutter"

	var/datum/matter_synth/metal = new /datum/matter_synth/metal(25000)
	var/datum/matter_synth/glass = new /datum/matter_synth/glass(25000)
	var/datum/matter_synth/wood = new /datum/matter_synth/wood(2000)
	var/datum/matter_synth/plastic = new /datum/matter_synth/plastic(1000)
	var/datum/matter_synth/wire = new /datum/matter_synth/wire(30)
	synths += metal
	synths += glass
	synths += wood
	synths += plastic
	synths += wire

	var/obj/item/weapon/matter_decompiler/MD = new /obj/item/weapon/matter_decompiler(src)
	MD.metal = metal
	MD.glass = glass
	MD.wood = wood
	MD.plastic = plastic
	src.modules += MD

	var/obj/item/stack/material/cyborg/steel/M = new (src)
	M.synths = list(metal)
	src.modules += M

	var/obj/item/stack/material/cyborg/glass/G = new (src)
	G.synths = list(glass)
	src.modules += G

	var/obj/item/stack/rods/cyborg/R = new /obj/item/stack/rods/cyborg(src)
	R.synths = list(metal)
	src.modules += R

	var/obj/item/stack/cable_coil/cyborg/C = new /obj/item/stack/cable_coil/cyborg(src)
	C.synths = list(wire)
	src.modules += C

	var/obj/item/stack/tile/floor/cyborg/S = new /obj/item/stack/tile/floor/cyborg(src)
	S.synths = list(metal)
	src.modules += S

	var/obj/item/stack/material/cyborg/glass/reinforced/RG = new (src)
	RG.synths = list(metal, glass)
	src.modules += RG

	var/obj/item/stack/tile/wood/cyborg/WT = new /obj/item/stack/tile/wood/cyborg(src)
	WT.synths = list(wood)
	src.modules += WT

	var/obj/item/stack/material/cyborg/wood/W = new (src)
	W.synths = list(wood)
	src.modules += W

	var/obj/item/stack/material/cyborg/plastic/P = new (src)
	P.synths = list(plastic)
	src.modules += P

	..()

/obj/item/weapon/robot_module/drone/construction
	name = "construction drone module"
	channels = list("Engineering" = 1)
	languages = list()

/obj/item/weapon/robot_module/drone/construction/New()
	src.modules += new /obj/item/weapon/rcd/borg(src)
	..()

/obj/item/weapon/robot_module/drone/respawn_consumable(var/mob/living/silicon/robot/R, var/amount)
	var/obj/item/device/lightreplacer/LR = locate() in src.modules
	LR.Charge(R, amount)
	..()
	return
<|MERGE_RESOLUTION|>--- conflicted
+++ resolved
@@ -1,780 +1,773 @@
-var/global/list/robot_modules = list(
-	"Standard"		= /obj/item/weapon/robot_module/standard,
-	"Service" 		= /obj/item/weapon/robot_module/clerical/butler,
-	"Clerical" 		= /obj/item/weapon/robot_module/clerical/general,
-	"Research" 		= /obj/item/weapon/robot_module/research,
-	"Miner" 		= /obj/item/weapon/robot_module/miner,
-	"Crisis" 		= /obj/item/weapon/robot_module/medical/crisis,
-	"Surgeon" 		= /obj/item/weapon/robot_module/medical/surgeon,
-	"Security" 		= /obj/item/weapon/robot_module/security/general,
-	"Combat" 		= /obj/item/weapon/robot_module/security/combat,
-	"Engineering"	= /obj/item/weapon/robot_module/engineering/general,
-	"Construction"	= /obj/item/weapon/robot_module/engineering/construction,
-	"Janitor" 		= /obj/item/weapon/robot_module/janitor
-	)
-
-/obj/item/weapon/robot_module
-	name = "robot module"
-	icon = 'icons/obj/module.dmi'
-	icon_state = "std_module"
-	w_class = 100.0
-	item_state = "electronic"
-	flags = CONDUCT
-	var/channels = list()
-	var/networks = list()
-	var/languages = list(LANGUAGE_SOL_COMMON = 1, LANGUAGE_TRADEBAND = 1, LANGUAGE_UNATHI = 0, LANGUAGE_SIIK_TAJR = 0, LANGUAGE_SKRELLIAN = 0, LANGUAGE_GUTTER = 0)
-	var/sprites = list()
-	var/can_be_pushed = 1
-	var/no_slip = 0
-	var/list/modules = list()
-	var/list/datum/matter_synth/synths = list()
-	var/obj/item/emag = null
-	var/obj/item/borg/upgrade/jetpack = null
-	var/list/subsystems = list()
-	var/list/obj/item/borg/upgrade/supported_upgrades = list()
-
-	// Bookkeeping
-	var/list/original_languages = list()
-	var/list/added_networks = list()
-
-/obj/item/weapon/robot_module/New(var/mob/living/silicon/robot/R)
-	..()
-	R.module = src
-
-	add_camera_networks(R)
-	add_languages(R)
-	add_subsystems(R)
-	apply_status_flags(R)
-
-	if(R.radio)
-		R.radio.recalculateChannels()
-
-	R.set_module_sprites(sprites)
-	R.choose_icon(R.module_sprites.len + 1, R.module_sprites)
-
-	for(var/obj/item/I in modules)
-		I.canremove = 0
-
-/obj/item/weapon/robot_module/proc/Reset(var/mob/living/silicon/robot/R)
-	remove_camera_networks(R)
-	remove_languages(R)
-	remove_subsystems(R)
-	remove_status_flags(R)
-
-	if(R.radio)
-		R.radio.recalculateChannels()
-	R.choose_icon(0, R.set_module_sprites(list("Default" = "robot")))
-
-/obj/item/weapon/robot_module/Destroy()
-	for(var/module in modules)
-		qdel(module)
-	for(var/synth in synths)
-		qdel(synth)
-	modules.Cut()
-	synths.Cut()
-	qdel(emag)
-	qdel(jetpack)
-	emag = null
-	jetpack = null
-	return ..()
-
-/obj/item/weapon/robot_module/emp_act(severity)
-	if(modules)
-		for(var/obj/O in modules)
-			O.emp_act(severity)
-	if(emag)
-		emag.emp_act(severity)
-	if(synths)
-		for(var/datum/matter_synth/S in synths)
-			S.emp_act(severity)
-	..()
-	return
-
-/obj/item/weapon/robot_module/proc/respawn_consumable(var/mob/living/silicon/robot/R, var/rate)
-	var/obj/item/device/flash/F = locate() in src.modules
-	if(F)
-		if(F.broken)
-			F.broken = 0
-			F.times_used = 0
-			F.icon_state = "flash"
-		else if(F.times_used)
-			F.times_used--
-
-	if(!synths || !synths.len)
-		return
-
-	for(var/datum/matter_synth/T in synths)
-		T.add_charge(T.recharge_rate * rate)
-
-/obj/item/weapon/robot_module/proc/rebuild()//Rebuilds the list so it's possible to add/remove items from the module
-	var/list/temp_list = modules
-	modules = list()
-	for(var/obj/O in temp_list)
-		if(O)
-			modules += O
-
-/obj/item/weapon/robot_module/proc/add_languages(var/mob/living/silicon/robot/R)
-	// Stores the languages as they were before receiving the module, and whether they could be synthezized.
-	for(var/datum/language/language_datum in R.languages)
-		original_languages[language_datum] = (language_datum in R.speech_synthesizer_langs)
-
-	for(var/language in languages)
-		R.add_language(language, languages[language])
-
-/obj/item/weapon/robot_module/proc/remove_languages(var/mob/living/silicon/robot/R)
-	// Clear all added languages, whether or not we originally had them.
-	for(var/language in languages)
-		R.remove_language(language)
-
-	// Then add back all the original languages, and the relevant synthezising ability
-	for(var/original_language in original_languages)
-		R.add_language(original_language, original_languages[original_language])
-	original_languages.Cut()
-
-/obj/item/weapon/robot_module/proc/add_camera_networks(var/mob/living/silicon/robot/R)
-	if(R.camera && (NETWORK_ROBOTS in R.camera.network))
-		for(var/network in networks)
-			if(!(network in R.camera.network))
-				R.camera.add_network(network)
-				added_networks |= network
-
-/obj/item/weapon/robot_module/proc/remove_camera_networks(var/mob/living/silicon/robot/R)
-	if(R.camera)
-		R.camera.remove_networks(added_networks)
-	added_networks.Cut()
-
-/obj/item/weapon/robot_module/proc/add_subsystems(var/mob/living/silicon/robot/R)
-	R.verbs |= subsystems
-
-/obj/item/weapon/robot_module/proc/remove_subsystems(var/mob/living/silicon/robot/R)
-	R.verbs -= subsystems
-
-/obj/item/weapon/robot_module/proc/apply_status_flags(var/mob/living/silicon/robot/R)
-	if(!can_be_pushed)
-		R.status_flags &= ~CANPUSH
-
-/obj/item/weapon/robot_module/proc/remove_status_flags(var/mob/living/silicon/robot/R)
-	if(!can_be_pushed)
-		R.status_flags |= CANPUSH
-
-/obj/item/weapon/robot_module/standard
-	name = "standard robot module"
-	sprites = list(	"Basic" = "robot_old",
-					"Android" = "droid",
-					"Default" = "robot",
-					"Drone" = "drone-standard",
-					"Eyebot" = "eyebot-standard"
-				  )
-
-/obj/item/weapon/robot_module/standard/New()
-	src.modules += new /obj/item/device/flash(src)
-	src.modules += new /obj/item/weapon/melee/baton/loaded(src)
-	src.modules += new /obj/item/weapon/extinguisher(src)
-	src.modules += new /obj/item/weapon/wrench(src)
-	src.modules += new /obj/item/weapon/crowbar(src)
-	src.modules += new /obj/item/device/healthanalyzer(src)
-	src.emag = new /obj/item/weapon/melee/energy/sword(src)
-	..()
-
-/obj/item/weapon/robot_module/medical
-	name = "medical robot module"
-	channels = list("Medical" = 1)
-	networks = list(NETWORK_MEDICAL)
-	subsystems = list(/mob/living/silicon/proc/subsystem_crew_monitor)
-	can_be_pushed = 0
-
-/obj/item/weapon/robot_module/medical/surgeon
-	name = "surgeon robot module"
-	sprites = list(
-					"Basic" = "Medbot",
-					"Standard" = "surgeon",
-					"Advanced Droid" = "droid-medical",
-					"Needles" = "medicalrobot",
-					"Drone" = "drone-surgery",
-					"Eyebot" = "eyebot-medical"
-					)
-
-/obj/item/weapon/robot_module/medical/surgeon/New()
-	src.modules += new /obj/item/device/flash(src)
-	src.modules += new /obj/item/device/healthanalyzer(src)
-	src.modules += new /obj/item/weapon/reagent_containers/borghypo/surgeon(src)
-	src.modules += new /obj/item/weapon/scalpel(src)
-	src.modules += new /obj/item/weapon/hemostat(src)
-	src.modules += new /obj/item/weapon/retractor(src)
-	src.modules += new /obj/item/weapon/cautery(src)
-	src.modules += new /obj/item/weapon/bonegel(src)
-	src.modules += new /obj/item/weapon/FixOVein(src)
-	src.modules += new /obj/item/weapon/bonesetter(src)
-	src.modules += new /obj/item/weapon/circular_saw(src)
-	src.modules += new /obj/item/weapon/surgicaldrill(src)
-	src.modules += new /obj/item/weapon/extinguisher/mini(src)
-	src.emag = new /obj/item/weapon/reagent_containers/spray(src)
-	src.emag.reagents.add_reagent("pacid", 250)
-	src.emag.name = "Polyacid spray"
-
-	var/datum/matter_synth/medicine = new /datum/matter_synth/medicine(10000)
-	synths += medicine
-
-	var/obj/item/stack/nanopaste/N = new /obj/item/stack/nanopaste(src)
-	var/obj/item/stack/medical/advanced/bruise_pack/B = new /obj/item/stack/medical/advanced/bruise_pack(src)
-	N.uses_charge = 1
-	N.charge_costs = list(1000)
-	N.synths = list(medicine)
-	B.uses_charge = 1
-	B.charge_costs = list(1000)
-	B.synths = list(medicine)
-	src.modules += N
-	src.modules += B
-
-	..()
-
-/obj/item/weapon/robot_module/medical/surgeon/respawn_consumable(var/mob/living/silicon/robot/R, var/amount)
-	if(src.emag)
-		var/obj/item/weapon/reagent_containers/spray/PS = src.emag
-		PS.reagents.add_reagent("pacid", 2 * amount)
-	..()
-
-/obj/item/weapon/robot_module/medical/crisis
-	name = "crisis robot module"
-	sprites = list(
-					"Basic" = "Medbot",
-					"Standard" = "surgeon",
-					"Advanced Droid" = "droid-medical",
-					"Needles" = "medicalrobot",
-					"Drone - Medical" = "drone-medical",
-					"Drone - Chemistry" = "drone-chemistry",
-					"Eyebot" = "eyebot-medical"
-					)
-
-/obj/item/weapon/robot_module/medical/crisis/New()
-	src.modules += new /obj/item/device/flash(src)
-	src.modules += new /obj/item/borg/sight/hud/med(src)
-	src.modules += new /obj/item/device/healthanalyzer(src)
-	src.modules += new /obj/item/device/reagent_scanner/adv(src)
-	src.modules += new /obj/item/roller_holder(src)
-	src.modules += new /obj/item/weapon/reagent_containers/borghypo/crisis(src)
-	src.modules += new /obj/item/weapon/reagent_containers/glass/beaker/large(src)
-	src.modules += new /obj/item/weapon/reagent_containers/dropper/industrial(src)
-	src.modules += new /obj/item/weapon/reagent_containers/syringe(src)
-	src.modules += new /obj/item/weapon/extinguisher/mini(src)
-	src.modules += new /obj/item/weapon/inflatable_dispenser(src) // Allows usage of inflatables. Since they are basically robotic alternative to EMTs, they should probably have them.
-	src.emag = new /obj/item/weapon/reagent_containers/spray(src)
-	src.emag.reagents.add_reagent("pacid", 250)
-	src.emag.name = "Polyacid spray"
-
-	var/datum/matter_synth/medicine = new /datum/matter_synth/medicine(15000)
-	synths += medicine
-
-	var/obj/item/stack/medical/ointment/O = new /obj/item/stack/medical/ointment(src)
-	var/obj/item/stack/medical/bruise_pack/B = new /obj/item/stack/medical/bruise_pack(src)
-	var/obj/item/stack/medical/splint/S = new /obj/item/stack/medical/splint(src)
-	O.uses_charge = 1
-	O.charge_costs = list(1000)
-	O.synths = list(medicine)
-	B.uses_charge = 1
-	B.charge_costs = list(1000)
-	B.synths = list(medicine)
-	S.uses_charge = 1
-	S.charge_costs = list(1000)
-	S.synths = list(medicine)
-	src.modules += O
-	src.modules += B
-	src.modules += S
-
-	..()
-
-/obj/item/weapon/robot_module/medical/crisis/respawn_consumable(var/mob/living/silicon/robot/R, var/amount)
-	var/obj/item/weapon/reagent_containers/syringe/S = locate() in src.modules
-	if(S.mode == 2)
-		S.reagents.clear_reagents()
-		S.mode = initial(S.mode)
-		S.desc = initial(S.desc)
-		S.update_icon()
-
-	if(src.emag)
-		var/obj/item/weapon/reagent_containers/spray/PS = src.emag
-		PS.reagents.add_reagent("pacid", 2 * amount)
-
-	..()
-
-
-/obj/item/weapon/robot_module/engineering
-	name = "engineering robot module"
-	channels = list("Engineering" = 1)
-	networks = list(NETWORK_ENGINEERING)
-	subsystems = list(/mob/living/silicon/proc/subsystem_power_monitor)
-	sprites = list(
-					"Basic" = "Engineering",
-					"Antique" = "engineerrobot",
-					"Landmate" = "landmate",
-					"Landmate - Treaded" = "engiborg+tread",
-					"Drone" = "drone-engineer",
-					"Eyebot" = "eyebot-engineering"
-					)
-
-/obj/item/weapon/robot_module/engineering/construction
-	name = "construction robot module"
-	no_slip = 1
-
-/obj/item/weapon/robot_module/engineering/construction/New()
-	src.modules += new /obj/item/device/flash(src)
-	src.modules += new /obj/item/borg/sight/meson(src)
-	src.modules += new /obj/item/weapon/extinguisher(src)
-	src.modules += new /obj/item/weapon/rcd/borg(src)
-	src.modules += new /obj/item/weapon/screwdriver(src)
-	src.modules += new /obj/item/weapon/wrench(src)
-	src.modules += new /obj/item/weapon/crowbar(src)
-	src.modules += new /obj/item/weapon/pickaxe/plasmacutter(src)
-	src.modules += new /obj/item/device/pipe_painter(src)
-<<<<<<< HEAD
-	src.modules += new /obj/item/weapon/inflatable_dispenser(src)
-=======
-	src.modules += new /obj/item/weapon/gripper/no_use/loader(src)
->>>>>>> ed49161d
-
-	var/datum/matter_synth/metal = new /datum/matter_synth/metal()
-	var/datum/matter_synth/plasteel = new /datum/matter_synth/plasteel()
-	var/datum/matter_synth/glass = new /datum/matter_synth/glass()
-	synths += metal
-	synths += plasteel
-	synths += glass
-
-	var/obj/item/stack/material/cyborg/steel/M = new (src)
-	M.synths = list(metal)
-	src.modules += M
-
-	var/obj/item/stack/rods/cyborg/R = new /obj/item/stack/rods/cyborg(src)
-	R.synths = list(metal)
-	src.modules += R
-
-	var/obj/item/stack/material/cyborg/plasteel/S = new (src)
-	S.synths = list(plasteel)
-	src.modules += S
-
-	var/obj/item/stack/material/cyborg/glass/reinforced/RG = new (src)
-	RG.synths = list(metal, glass)
-	src.modules += RG
-
-	..()
-
-/obj/item/weapon/robot_module/engineering/general/New()
-	src.modules += new /obj/item/device/flash(src)
-	src.modules += new /obj/item/borg/sight/meson(src)
-	src.modules += new /obj/item/weapon/extinguisher(src)
-	src.modules += new /obj/item/weapon/weldingtool/largetank(src)
-	src.modules += new /obj/item/weapon/screwdriver(src)
-	src.modules += new /obj/item/weapon/wrench(src)
-	src.modules += new /obj/item/weapon/crowbar(src)
-	src.modules += new /obj/item/weapon/wirecutters(src)
-	src.modules += new /obj/item/device/multitool(src)
-	src.modules += new /obj/item/device/t_scanner(src)
-	src.modules += new /obj/item/device/analyzer(src)
-	src.modules += new /obj/item/taperoll/engineering(src)
-	src.modules += new /obj/item/weapon/gripper(src)
-	src.modules += new /obj/item/device/pipe_painter(src)
-	src.modules += new /obj/item/weapon/inflatable_dispenser(src)
-	src.emag = new /obj/item/borg/stun(src)
-
-	var/datum/matter_synth/metal = new /datum/matter_synth/metal(40000)
-	var/datum/matter_synth/glass = new /datum/matter_synth/glass(40000)
-	var/datum/matter_synth/wire = new /datum/matter_synth/wire()
-	synths += metal
-	synths += glass
-	synths += wire
-
-	var/obj/item/weapon/matter_decompiler/MD = new /obj/item/weapon/matter_decompiler(src)
-	MD.metal = metal
-	MD.glass = glass
-	src.modules += MD
-
-	var/obj/item/stack/material/cyborg/steel/M = new (src)
-	M.synths = list(metal)
-	src.modules += M
-
-	var/obj/item/stack/material/cyborg/glass/G = new (src)
-	G.synths = list(glass)
-	src.modules += G
-
-	var/obj/item/stack/rods/cyborg/R = new /obj/item/stack/rods/cyborg(src)
-	R.synths = list(metal)
-	src.modules += R
-
-	var/obj/item/stack/cable_coil/cyborg/C = new /obj/item/stack/cable_coil/cyborg(src)
-	C.synths = list(wire)
-	src.modules += C
-
-	var/obj/item/stack/tile/floor/cyborg/S = new /obj/item/stack/tile/floor/cyborg(src)
-	S.synths = list(metal)
-	src.modules += S
-
-	var/obj/item/stack/material/cyborg/glass/reinforced/RG = new (src)
-	RG.synths = list(metal, glass)
-	src.modules += RG
-
-	..()
-
-/obj/item/weapon/robot_module/security
-	name = "security robot module"
-	channels = list("Security" = 1)
-	networks = list(NETWORK_SECURITY)
-	subsystems = list(/mob/living/silicon/proc/subsystem_crew_monitor)
-	can_be_pushed = 0
-	supported_upgrades = list(/obj/item/borg/upgrade/tasercooler)
-
-/obj/item/weapon/robot_module/security/general
-	sprites = list(
-					"Basic" = "secborg",
-					"Red Knight" = "Security",
-					"Black Knight" = "securityrobot",
-					"Bloodhound" = "bloodhound",
-					"Bloodhound - Treaded" = "secborg+tread",
-					"Drone" = "drone-sec",
-					"Eyebot" = "eyebot-security"
-				)
-
-/obj/item/weapon/robot_module/security/general/New()
-	src.modules += new /obj/item/device/flash(src)
-	src.modules += new /obj/item/borg/sight/hud/sec(src)
-	src.modules += new /obj/item/weapon/handcuffs/cyborg(src)
-	src.modules += new /obj/item/weapon/melee/baton/robot(src)
-	src.modules += new /obj/item/weapon/gun/energy/taser/mounted/cyborg(src)
-	src.modules += new /obj/item/taperoll/police(src)
-	src.emag = new /obj/item/weapon/gun/energy/laser/mounted(src)
-	..()
-
-/obj/item/weapon/robot_module/security/respawn_consumable(var/mob/living/silicon/robot/R, var/amount)
-	..()
-	var/obj/item/weapon/gun/energy/taser/mounted/cyborg/T = locate() in src.modules
-	if(T.power_supply.charge < T.power_supply.maxcharge)
-		T.power_supply.give(T.charge_cost * amount)
-		T.update_icon()
-	else
-		T.charge_tick = 0
-	var/obj/item/weapon/melee/baton/robot/B = locate() in src.modules
-	if(B && B.bcell)
-		B.bcell.give(amount)
-
-/obj/item/weapon/robot_module/janitor
-	name = "janitorial robot module"
-	channels = list("Service" = 1)
-	sprites = list(
-					"Basic" = "JanBot2",
-					"Mopbot"  = "janitorrobot",
-					"Mop Gear Rex" = "mopgearrex",
-					"Drone" = "drone-janitor",
-					"Eyebot" = "eyebot-janitor"
-					)
-
-/obj/item/weapon/robot_module/janitor/New()
-	src.modules += new /obj/item/device/flash(src)
-	src.modules += new /obj/item/weapon/soap/nanotrasen(src)
-	src.modules += new /obj/item/weapon/storage/bag/trash(src)
-	src.modules += new /obj/item/weapon/mop(src)
-	src.modules += new /obj/item/device/lightreplacer(src)
-	src.emag = new /obj/item/weapon/reagent_containers/spray(src)
-	src.emag.reagents.add_reagent("lube", 250)
-	src.emag.name = "Lube spray"
-	..()
-
-/obj/item/weapon/robot_module/janitor/respawn_consumable(var/mob/living/silicon/robot/R, var/amount)
-	..()
-	var/obj/item/device/lightreplacer/LR = locate() in src.modules
-	LR.Charge(R, amount)
-	if(src.emag)
-		var/obj/item/weapon/reagent_containers/spray/S = src.emag
-		S.reagents.add_reagent("lube", 2 * amount)
-
-/obj/item/weapon/robot_module/clerical
-	name = "service robot module"
-	channels = list("Service" = 1)
-	languages = list(
-					LANGUAGE_SOL_COMMON	= 1,
-					LANGUAGE_UNATHI		= 1,
-					LANGUAGE_SIIK_MAAS	= 1,
-					LANGUAGE_SIIK_TAJR	= 0,
-					LANGUAGE_SKRELLIAN	= 1,
-					LANGUAGE_ROOTSPEAK	= 1,
-					LANGUAGE_TRADEBAND	= 1,
-					LANGUAGE_GUTTER		= 1
-					)
-
-/obj/item/weapon/robot_module/clerical/butler
-	sprites = list(	"Waitress" = "Service",
-					"Kent" = "toiletbot",
-					"Bro" = "Brobot",
-					"Rich" = "maximillion",
-					"Default" = "Service2",
-					"Drone - Service" = "drone-service",
-					"Drone - Hydro" = "drone-hydro",
-					"Eyebot" = "eyebot-standard"
-				  	)
-
-/obj/item/weapon/robot_module/clerical/butler/New()
-	src.modules += new /obj/item/device/flash(src)
-	src.modules += new /obj/item/weapon/gripper/service(src)
-	src.modules += new /obj/item/weapon/reagent_containers/glass/bucket(src)
-	src.modules += new /obj/item/weapon/material/minihoe(src)
-	src.modules += new /obj/item/weapon/material/hatchet(src)
-	src.modules += new /obj/item/device/analyzer/plant_analyzer(src)
-	src.modules += new /obj/item/weapon/storage/bag/plants(src)
-	src.modules += new /obj/item/weapon/robot_harvester(src)
-
-	var/obj/item/weapon/rsf/M = new /obj/item/weapon/rsf(src)
-	M.stored_matter = 30
-	src.modules += M
-
-	src.modules += new /obj/item/weapon/reagent_containers/dropper/industrial(src)
-
-	var/obj/item/weapon/flame/lighter/zippo/L = new /obj/item/weapon/flame/lighter/zippo(src)
-	L.lit = 1
-	src.modules += L
-
-	src.modules += new /obj/item/weapon/tray/robotray(src)
-	src.modules += new /obj/item/weapon/reagent_containers/borghypo/service(src)
-	src.emag = new /obj/item/weapon/reagent_containers/food/drinks/bottle/small/beer(src)
-
-	var/datum/reagents/R = new/datum/reagents(50)
-	src.emag.reagents = R
-	R.my_atom = src.emag
-	R.add_reagent("beer2", 50)
-	src.emag.name = "Mickey Finn's Special Brew"
-	..()
-
-/obj/item/weapon/robot_module/clerical/general
-	name = "clerical robot module"
-	sprites = list(
-					"Waitress" = "Service",
-					"Kent" = "toiletbot",
-					"Bro" = "Brobot",
-					"Rich" = "maximillion",
-					"Default" = "Service2",
-					"Drone" = "drone-service",
-					"Eyebot" = "eyebot-standard"
-					)
-
-/obj/item/weapon/robot_module/clerical/general/New()
-	src.modules += new /obj/item/device/flash(src)
-	src.modules += new /obj/item/weapon/pen/robopen(src)
-	src.modules += new /obj/item/weapon/form_printer(src)
-	src.modules += new /obj/item/weapon/gripper/paperwork(src)
-	src.modules += new /obj/item/weapon/hand_labeler(src)
-	src.emag = new /obj/item/weapon/stamp/denied(src)
-	..()
-
-/obj/item/weapon/robot_module/general/butler/respawn_consumable(var/mob/living/silicon/robot/R, var/amount)
-	..()
-	var/obj/item/weapon/reagent_containers/food/condiment/enzyme/E = locate() in src.modules
-	E.reagents.add_reagent("enzyme", 2 * amount)
-	if(src.emag)
-		var/obj/item/weapon/reagent_containers/food/drinks/bottle/small/beer/B = src.emag
-		B.reagents.add_reagent("beer2", 2 * amount)
-
-/obj/item/weapon/robot_module/miner
-	name = "miner robot module"
-	channels = list("Supply" = 1)
-	networks = list(NETWORK_MINE)
-	sprites = list(
-					"Basic" = "Miner_old",
-					"Advanced Droid" = "droid-miner",
-					"Treadhead" = "Miner",
-					"Drone" = "drone-miner",
-					"Eyebot" = "eyebot-miner"
-				)
-	supported_upgrades = list(/obj/item/borg/upgrade/jetpack)
-
-/obj/item/weapon/robot_module/miner/New()
-	src.modules += new /obj/item/device/flash(src)
-	src.modules += new /obj/item/borg/sight/material(src)
-	src.modules += new /obj/item/weapon/wrench(src)
-	src.modules += new /obj/item/weapon/screwdriver(src)
-	src.modules += new /obj/item/weapon/storage/bag/ore(src)
-	src.modules += new /obj/item/weapon/pickaxe/borgdrill(src)
-	src.modules += new /obj/item/weapon/storage/bag/sheetsnatcher/borg(src)
-	src.modules += new /obj/item/weapon/gripper/miner(src)
-	src.modules += new /obj/item/weapon/mining_scanner(src)
-	src.modules += new /obj/item/weapon/crowbar(src)
-	src.emag = new /obj/item/weapon/pickaxe/plasmacutter(src)
-	..()
-
-/obj/item/weapon/robot_module/research
-	name = "research module"
-	channels = list("Science" = 1)
-	sprites = list(
-					"Droid" = "droid-science",
-					"Drone" = "drone-science",
-					"Eyebot" = "eyebot-science"
-					)
-
-/obj/item/weapon/robot_module/research/New()
-	src.modules += new /obj/item/device/flash(src)
-	src.modules += new /obj/item/weapon/portable_destructive_analyzer(src)
-	src.modules += new /obj/item/weapon/gripper/research(src)
-	src.modules += new /obj/item/weapon/gripper/no_use/loader(src)
-	src.modules += new /obj/item/device/robotanalyzer(src)
-	src.modules += new /obj/item/weapon/card/robot(src)
-	src.modules += new /obj/item/weapon/wrench(src)
-	src.modules += new /obj/item/weapon/screwdriver(src)
-	src.modules += new /obj/item/weapon/crowbar(src)
-	src.modules += new /obj/item/weapon/scalpel(src)
-	src.modules += new /obj/item/weapon/circular_saw(src)
-	src.modules += new /obj/item/weapon/extinguisher/mini(src)
-	src.modules += new /obj/item/weapon/reagent_containers/syringe(src)
-	src.modules += new /obj/item/weapon/reagent_containers/glass/beaker/large(src)
-	src.emag = new /obj/item/weapon/hand_tele(src)
-
-	var/datum/matter_synth/nanite = new /datum/matter_synth/nanite(10000)
-	synths += nanite
-
-	var/obj/item/stack/nanopaste/N = new /obj/item/stack/nanopaste(src)
-	N.uses_charge = 1
-	N.charge_costs = list(1000)
-	N.synths = list(nanite)
-	src.modules += N
-
-	..()
-
-/obj/item/weapon/robot_module/syndicate
-	name = "illegal robot module"
-	languages = list(
-					LANGUAGE_SOL_COMMON = 1,
-					LANGUAGE_TRADEBAND = 1,
-					LANGUAGE_UNATHI = 0,
-					LANGUAGE_SIIK_TAJR = 0,
-					LANGUAGE_SKRELLIAN = 0,
-					LANGUAGE_GUTTER = 1
-					)
-	sprites = list(
-					"Dread" = "securityrobot",
-				)
-	var/id
-
-/obj/item/weapon/robot_module/syndicate/New(var/mob/living/silicon/robot/R)
-	loc = R
-	src.modules += new /obj/item/device/flash(src)
-	src.modules += new /obj/item/weapon/melee/energy/sword(src)
-	src.modules += new /obj/item/weapon/gun/energy/pulse_rifle/destroyer(src)
-	src.modules += new /obj/item/weapon/card/emag(src)
-	var/jetpack = new/obj/item/weapon/tank/jetpack/carbondioxide(src)
-	src.modules += jetpack
-	R.internals = jetpack
-
-	id = R.idcard
-	src.modules += id
-	..()
-
-/obj/item/weapon/robot_module/syndicate/Destroy()
-	src.modules -= id
-	id = null
-	return ..()
-
-/obj/item/weapon/robot_module/security/combat
-	name = "combat robot module"
-	sprites = list("Combat Android" = "droid-combat")
-
-/obj/item/weapon/robot_module/combat/New()
-	src.modules += new /obj/item/device/flash(src)
-	src.modules += new /obj/item/borg/sight/thermal(src)
-	src.modules += new /obj/item/weapon/gun/energy/laser/mounted(src)
-	src.modules += new /obj/item/weapon/pickaxe/plasmacutter(src)
-	src.modules += new /obj/item/borg/combat/shield(src)
-	src.modules += new /obj/item/borg/combat/mobility(src)
-	src.emag = new /obj/item/weapon/gun/energy/lasercannon/mounted(src)
-	..()
-
-/obj/item/weapon/robot_module/drone
-	name = "drone module"
-	no_slip = 1
-	networks = list(NETWORK_ENGINEERING)
-
-/obj/item/weapon/robot_module/drone/New(var/mob/living/silicon/robot/robot)
-	src.modules += new /obj/item/weapon/weldingtool(src)
-	src.modules += new /obj/item/weapon/screwdriver(src)
-	src.modules += new /obj/item/weapon/wrench(src)
-	src.modules += new /obj/item/weapon/crowbar(src)
-	src.modules += new /obj/item/weapon/wirecutters(src)
-	src.modules += new /obj/item/device/multitool(src)
-	src.modules += new /obj/item/device/lightreplacer(src)
-	src.modules += new /obj/item/weapon/gripper(src)
-	src.modules += new /obj/item/weapon/soap(src)
-<<<<<<< HEAD
-	src.modules += new /obj/item/weapon/extinguisher(src)
-
-	robot.internals = new/obj/item/weapon/tank/jetpack/carbondioxide(src)
-	src.modules += robot.internals
-
-=======
-	src.modules += new /obj/item/weapon/gripper/no_use/loader(src)
->>>>>>> ed49161d
-	src.emag = new /obj/item/weapon/pickaxe/plasmacutter(src)
-	src.emag.name = "Plasma Cutter"
-
-	var/datum/matter_synth/metal = new /datum/matter_synth/metal(25000)
-	var/datum/matter_synth/glass = new /datum/matter_synth/glass(25000)
-	var/datum/matter_synth/wood = new /datum/matter_synth/wood(2000)
-	var/datum/matter_synth/plastic = new /datum/matter_synth/plastic(1000)
-	var/datum/matter_synth/wire = new /datum/matter_synth/wire(30)
-	synths += metal
-	synths += glass
-	synths += wood
-	synths += plastic
-	synths += wire
-
-	var/obj/item/weapon/matter_decompiler/MD = new /obj/item/weapon/matter_decompiler(src)
-	MD.metal = metal
-	MD.glass = glass
-	MD.wood = wood
-	MD.plastic = plastic
-	src.modules += MD
-
-	var/obj/item/stack/material/cyborg/steel/M = new (src)
-	M.synths = list(metal)
-	src.modules += M
-
-	var/obj/item/stack/material/cyborg/glass/G = new (src)
-	G.synths = list(glass)
-	src.modules += G
-
-	var/obj/item/stack/rods/cyborg/R = new /obj/item/stack/rods/cyborg(src)
-	R.synths = list(metal)
-	src.modules += R
-
-	var/obj/item/stack/cable_coil/cyborg/C = new /obj/item/stack/cable_coil/cyborg(src)
-	C.synths = list(wire)
-	src.modules += C
-
-	var/obj/item/stack/tile/floor/cyborg/S = new /obj/item/stack/tile/floor/cyborg(src)
-	S.synths = list(metal)
-	src.modules += S
-
-	var/obj/item/stack/material/cyborg/glass/reinforced/RG = new (src)
-	RG.synths = list(metal, glass)
-	src.modules += RG
-
-	var/obj/item/stack/tile/wood/cyborg/WT = new /obj/item/stack/tile/wood/cyborg(src)
-	WT.synths = list(wood)
-	src.modules += WT
-
-	var/obj/item/stack/material/cyborg/wood/W = new (src)
-	W.synths = list(wood)
-	src.modules += W
-
-	var/obj/item/stack/material/cyborg/plastic/P = new (src)
-	P.synths = list(plastic)
-	src.modules += P
-
-	..()
-
-/obj/item/weapon/robot_module/drone/construction
-	name = "construction drone module"
-	channels = list("Engineering" = 1)
-	languages = list()
-
-/obj/item/weapon/robot_module/drone/construction/New()
-	src.modules += new /obj/item/weapon/rcd/borg(src)
-	..()
-
-/obj/item/weapon/robot_module/drone/respawn_consumable(var/mob/living/silicon/robot/R, var/amount)
-	var/obj/item/device/lightreplacer/LR = locate() in src.modules
-	LR.Charge(R, amount)
-	..()
-	return
+var/global/list/robot_modules = list(
+	"Standard"		= /obj/item/weapon/robot_module/standard,
+	"Service" 		= /obj/item/weapon/robot_module/clerical/butler,
+	"Clerical" 		= /obj/item/weapon/robot_module/clerical/general,
+	"Research" 		= /obj/item/weapon/robot_module/research,
+	"Miner" 		= /obj/item/weapon/robot_module/miner,
+	"Crisis" 		= /obj/item/weapon/robot_module/medical/crisis,
+	"Surgeon" 		= /obj/item/weapon/robot_module/medical/surgeon,
+	"Security" 		= /obj/item/weapon/robot_module/security/general,
+	"Combat" 		= /obj/item/weapon/robot_module/security/combat,
+	"Engineering"	= /obj/item/weapon/robot_module/engineering/general,
+	"Construction"	= /obj/item/weapon/robot_module/engineering/construction,
+	"Janitor" 		= /obj/item/weapon/robot_module/janitor
+	)
+
+/obj/item/weapon/robot_module
+	name = "robot module"
+	icon = 'icons/obj/module.dmi'
+	icon_state = "std_module"
+	w_class = 100.0
+	item_state = "electronic"
+	flags = CONDUCT
+	var/channels = list()
+	var/networks = list()
+	var/languages = list(LANGUAGE_SOL_COMMON = 1, LANGUAGE_TRADEBAND = 1, LANGUAGE_UNATHI = 0, LANGUAGE_SIIK_TAJR = 0, LANGUAGE_SKRELLIAN = 0, LANGUAGE_GUTTER = 0)
+	var/sprites = list()
+	var/can_be_pushed = 1
+	var/no_slip = 0
+	var/list/modules = list()
+	var/list/datum/matter_synth/synths = list()
+	var/obj/item/emag = null
+	var/obj/item/borg/upgrade/jetpack = null
+	var/list/subsystems = list()
+	var/list/obj/item/borg/upgrade/supported_upgrades = list()
+
+	// Bookkeeping
+	var/list/original_languages = list()
+	var/list/added_networks = list()
+
+/obj/item/weapon/robot_module/New(var/mob/living/silicon/robot/R)
+	..()
+	R.module = src
+
+	add_camera_networks(R)
+	add_languages(R)
+	add_subsystems(R)
+	apply_status_flags(R)
+
+	if(R.radio)
+		R.radio.recalculateChannels()
+
+	R.set_module_sprites(sprites)
+	R.choose_icon(R.module_sprites.len + 1, R.module_sprites)
+
+	for(var/obj/item/I in modules)
+		I.canremove = 0
+
+/obj/item/weapon/robot_module/proc/Reset(var/mob/living/silicon/robot/R)
+	remove_camera_networks(R)
+	remove_languages(R)
+	remove_subsystems(R)
+	remove_status_flags(R)
+
+	if(R.radio)
+		R.radio.recalculateChannels()
+	R.choose_icon(0, R.set_module_sprites(list("Default" = "robot")))
+
+/obj/item/weapon/robot_module/Destroy()
+	for(var/module in modules)
+		qdel(module)
+	for(var/synth in synths)
+		qdel(synth)
+	modules.Cut()
+	synths.Cut()
+	qdel(emag)
+	qdel(jetpack)
+	emag = null
+	jetpack = null
+	return ..()
+
+/obj/item/weapon/robot_module/emp_act(severity)
+	if(modules)
+		for(var/obj/O in modules)
+			O.emp_act(severity)
+	if(emag)
+		emag.emp_act(severity)
+	if(synths)
+		for(var/datum/matter_synth/S in synths)
+			S.emp_act(severity)
+	..()
+	return
+
+/obj/item/weapon/robot_module/proc/respawn_consumable(var/mob/living/silicon/robot/R, var/rate)
+	var/obj/item/device/flash/F = locate() in src.modules
+	if(F)
+		if(F.broken)
+			F.broken = 0
+			F.times_used = 0
+			F.icon_state = "flash"
+		else if(F.times_used)
+			F.times_used--
+
+	if(!synths || !synths.len)
+		return
+
+	for(var/datum/matter_synth/T in synths)
+		T.add_charge(T.recharge_rate * rate)
+
+/obj/item/weapon/robot_module/proc/rebuild()//Rebuilds the list so it's possible to add/remove items from the module
+	var/list/temp_list = modules
+	modules = list()
+	for(var/obj/O in temp_list)
+		if(O)
+			modules += O
+
+/obj/item/weapon/robot_module/proc/add_languages(var/mob/living/silicon/robot/R)
+	// Stores the languages as they were before receiving the module, and whether they could be synthezized.
+	for(var/datum/language/language_datum in R.languages)
+		original_languages[language_datum] = (language_datum in R.speech_synthesizer_langs)
+
+	for(var/language in languages)
+		R.add_language(language, languages[language])
+
+/obj/item/weapon/robot_module/proc/remove_languages(var/mob/living/silicon/robot/R)
+	// Clear all added languages, whether or not we originally had them.
+	for(var/language in languages)
+		R.remove_language(language)
+
+	// Then add back all the original languages, and the relevant synthezising ability
+	for(var/original_language in original_languages)
+		R.add_language(original_language, original_languages[original_language])
+	original_languages.Cut()
+
+/obj/item/weapon/robot_module/proc/add_camera_networks(var/mob/living/silicon/robot/R)
+	if(R.camera && (NETWORK_ROBOTS in R.camera.network))
+		for(var/network in networks)
+			if(!(network in R.camera.network))
+				R.camera.add_network(network)
+				added_networks |= network
+
+/obj/item/weapon/robot_module/proc/remove_camera_networks(var/mob/living/silicon/robot/R)
+	if(R.camera)
+		R.camera.remove_networks(added_networks)
+	added_networks.Cut()
+
+/obj/item/weapon/robot_module/proc/add_subsystems(var/mob/living/silicon/robot/R)
+	R.verbs |= subsystems
+
+/obj/item/weapon/robot_module/proc/remove_subsystems(var/mob/living/silicon/robot/R)
+	R.verbs -= subsystems
+
+/obj/item/weapon/robot_module/proc/apply_status_flags(var/mob/living/silicon/robot/R)
+	if(!can_be_pushed)
+		R.status_flags &= ~CANPUSH
+
+/obj/item/weapon/robot_module/proc/remove_status_flags(var/mob/living/silicon/robot/R)
+	if(!can_be_pushed)
+		R.status_flags |= CANPUSH
+
+/obj/item/weapon/robot_module/standard
+	name = "standard robot module"
+	sprites = list(	"Basic" = "robot_old",
+					"Android" = "droid",
+					"Default" = "robot",
+					"Drone" = "drone-standard",
+					"Eyebot" = "eyebot-standard"
+				  )
+
+/obj/item/weapon/robot_module/standard/New()
+	src.modules += new /obj/item/device/flash(src)
+	src.modules += new /obj/item/weapon/melee/baton/loaded(src)
+	src.modules += new /obj/item/weapon/extinguisher(src)
+	src.modules += new /obj/item/weapon/wrench(src)
+	src.modules += new /obj/item/weapon/crowbar(src)
+	src.modules += new /obj/item/device/healthanalyzer(src)
+	src.emag = new /obj/item/weapon/melee/energy/sword(src)
+	..()
+
+/obj/item/weapon/robot_module/medical
+	name = "medical robot module"
+	channels = list("Medical" = 1)
+	networks = list(NETWORK_MEDICAL)
+	subsystems = list(/mob/living/silicon/proc/subsystem_crew_monitor)
+	can_be_pushed = 0
+
+/obj/item/weapon/robot_module/medical/surgeon
+	name = "surgeon robot module"
+	sprites = list(
+					"Basic" = "Medbot",
+					"Standard" = "surgeon",
+					"Advanced Droid" = "droid-medical",
+					"Needles" = "medicalrobot",
+					"Drone" = "drone-surgery",
+					"Eyebot" = "eyebot-medical"
+					)
+
+/obj/item/weapon/robot_module/medical/surgeon/New()
+	src.modules += new /obj/item/device/flash(src)
+	src.modules += new /obj/item/device/healthanalyzer(src)
+	src.modules += new /obj/item/weapon/reagent_containers/borghypo/surgeon(src)
+	src.modules += new /obj/item/weapon/scalpel(src)
+	src.modules += new /obj/item/weapon/hemostat(src)
+	src.modules += new /obj/item/weapon/retractor(src)
+	src.modules += new /obj/item/weapon/cautery(src)
+	src.modules += new /obj/item/weapon/bonegel(src)
+	src.modules += new /obj/item/weapon/FixOVein(src)
+	src.modules += new /obj/item/weapon/bonesetter(src)
+	src.modules += new /obj/item/weapon/circular_saw(src)
+	src.modules += new /obj/item/weapon/surgicaldrill(src)
+	src.modules += new /obj/item/weapon/extinguisher/mini(src)
+	src.emag = new /obj/item/weapon/reagent_containers/spray(src)
+	src.emag.reagents.add_reagent("pacid", 250)
+	src.emag.name = "Polyacid spray"
+
+	var/datum/matter_synth/medicine = new /datum/matter_synth/medicine(10000)
+	synths += medicine
+
+	var/obj/item/stack/nanopaste/N = new /obj/item/stack/nanopaste(src)
+	var/obj/item/stack/medical/advanced/bruise_pack/B = new /obj/item/stack/medical/advanced/bruise_pack(src)
+	N.uses_charge = 1
+	N.charge_costs = list(1000)
+	N.synths = list(medicine)
+	B.uses_charge = 1
+	B.charge_costs = list(1000)
+	B.synths = list(medicine)
+	src.modules += N
+	src.modules += B
+
+	..()
+
+/obj/item/weapon/robot_module/medical/surgeon/respawn_consumable(var/mob/living/silicon/robot/R, var/amount)
+	if(src.emag)
+		var/obj/item/weapon/reagent_containers/spray/PS = src.emag
+		PS.reagents.add_reagent("pacid", 2 * amount)
+	..()
+
+/obj/item/weapon/robot_module/medical/crisis
+	name = "crisis robot module"
+	sprites = list(
+					"Basic" = "Medbot",
+					"Standard" = "surgeon",
+					"Advanced Droid" = "droid-medical",
+					"Needles" = "medicalrobot",
+					"Drone - Medical" = "drone-medical",
+					"Drone - Chemistry" = "drone-chemistry",
+					"Eyebot" = "eyebot-medical"
+					)
+
+/obj/item/weapon/robot_module/medical/crisis/New()
+	src.modules += new /obj/item/device/flash(src)
+	src.modules += new /obj/item/borg/sight/hud/med(src)
+	src.modules += new /obj/item/device/healthanalyzer(src)
+	src.modules += new /obj/item/device/reagent_scanner/adv(src)
+	src.modules += new /obj/item/roller_holder(src)
+	src.modules += new /obj/item/weapon/reagent_containers/borghypo/crisis(src)
+	src.modules += new /obj/item/weapon/reagent_containers/glass/beaker/large(src)
+	src.modules += new /obj/item/weapon/reagent_containers/dropper/industrial(src)
+	src.modules += new /obj/item/weapon/reagent_containers/syringe(src)
+	src.modules += new /obj/item/weapon/extinguisher/mini(src)
+	src.modules += new /obj/item/weapon/inflatable_dispenser(src) // Allows usage of inflatables. Since they are basically robotic alternative to EMTs, they should probably have them.
+	src.emag = new /obj/item/weapon/reagent_containers/spray(src)
+	src.emag.reagents.add_reagent("pacid", 250)
+	src.emag.name = "Polyacid spray"
+
+	var/datum/matter_synth/medicine = new /datum/matter_synth/medicine(15000)
+	synths += medicine
+
+	var/obj/item/stack/medical/ointment/O = new /obj/item/stack/medical/ointment(src)
+	var/obj/item/stack/medical/bruise_pack/B = new /obj/item/stack/medical/bruise_pack(src)
+	var/obj/item/stack/medical/splint/S = new /obj/item/stack/medical/splint(src)
+	O.uses_charge = 1
+	O.charge_costs = list(1000)
+	O.synths = list(medicine)
+	B.uses_charge = 1
+	B.charge_costs = list(1000)
+	B.synths = list(medicine)
+	S.uses_charge = 1
+	S.charge_costs = list(1000)
+	S.synths = list(medicine)
+	src.modules += O
+	src.modules += B
+	src.modules += S
+
+	..()
+
+/obj/item/weapon/robot_module/medical/crisis/respawn_consumable(var/mob/living/silicon/robot/R, var/amount)
+	var/obj/item/weapon/reagent_containers/syringe/S = locate() in src.modules
+	if(S.mode == 2)
+		S.reagents.clear_reagents()
+		S.mode = initial(S.mode)
+		S.desc = initial(S.desc)
+		S.update_icon()
+
+	if(src.emag)
+		var/obj/item/weapon/reagent_containers/spray/PS = src.emag
+		PS.reagents.add_reagent("pacid", 2 * amount)
+
+	..()
+
+
+/obj/item/weapon/robot_module/engineering
+	name = "engineering robot module"
+	channels = list("Engineering" = 1)
+	networks = list(NETWORK_ENGINEERING)
+	subsystems = list(/mob/living/silicon/proc/subsystem_power_monitor)
+	sprites = list(
+					"Basic" = "Engineering",
+					"Antique" = "engineerrobot",
+					"Landmate" = "landmate",
+					"Landmate - Treaded" = "engiborg+tread",
+					"Drone" = "drone-engineer",
+					"Eyebot" = "eyebot-engineering"
+					)
+
+/obj/item/weapon/robot_module/engineering/construction
+	name = "construction robot module"
+	no_slip = 1
+
+/obj/item/weapon/robot_module/engineering/construction/New()
+	src.modules += new /obj/item/device/flash(src)
+	src.modules += new /obj/item/borg/sight/meson(src)
+	src.modules += new /obj/item/weapon/extinguisher(src)
+	src.modules += new /obj/item/weapon/rcd/borg(src)
+	src.modules += new /obj/item/weapon/screwdriver(src)
+	src.modules += new /obj/item/weapon/wrench(src)
+	src.modules += new /obj/item/weapon/crowbar(src)
+	src.modules += new /obj/item/weapon/pickaxe/plasmacutter(src)
+	src.modules += new /obj/item/device/pipe_painter(src)
+	src.modules += new /obj/item/weapon/gripper/no_use/loader(src)
+
+	var/datum/matter_synth/metal = new /datum/matter_synth/metal()
+	var/datum/matter_synth/plasteel = new /datum/matter_synth/plasteel()
+	var/datum/matter_synth/glass = new /datum/matter_synth/glass()
+	synths += metal
+	synths += plasteel
+	synths += glass
+
+	var/obj/item/stack/material/cyborg/steel/M = new (src)
+	M.synths = list(metal)
+	src.modules += M
+
+	var/obj/item/stack/rods/cyborg/R = new /obj/item/stack/rods/cyborg(src)
+	R.synths = list(metal)
+	src.modules += R
+
+	var/obj/item/stack/material/cyborg/plasteel/S = new (src)
+	S.synths = list(plasteel)
+	src.modules += S
+
+	var/obj/item/stack/material/cyborg/glass/reinforced/RG = new (src)
+	RG.synths = list(metal, glass)
+	src.modules += RG
+
+	..()
+
+/obj/item/weapon/robot_module/engineering/general/New()
+	src.modules += new /obj/item/device/flash(src)
+	src.modules += new /obj/item/borg/sight/meson(src)
+	src.modules += new /obj/item/weapon/extinguisher(src)
+	src.modules += new /obj/item/weapon/weldingtool/largetank(src)
+	src.modules += new /obj/item/weapon/screwdriver(src)
+	src.modules += new /obj/item/weapon/wrench(src)
+	src.modules += new /obj/item/weapon/crowbar(src)
+	src.modules += new /obj/item/weapon/wirecutters(src)
+	src.modules += new /obj/item/device/multitool(src)
+	src.modules += new /obj/item/device/t_scanner(src)
+	src.modules += new /obj/item/device/analyzer(src)
+	src.modules += new /obj/item/taperoll/engineering(src)
+	src.modules += new /obj/item/weapon/gripper(src)
+	src.modules += new /obj/item/device/pipe_painter(src)
+	src.modules += new /obj/item/weapon/inflatable_dispenser(src)
+	src.emag = new /obj/item/borg/stun(src)
+
+	var/datum/matter_synth/metal = new /datum/matter_synth/metal(40000)
+	var/datum/matter_synth/glass = new /datum/matter_synth/glass(40000)
+	var/datum/matter_synth/wire = new /datum/matter_synth/wire()
+	synths += metal
+	synths += glass
+	synths += wire
+
+	var/obj/item/weapon/matter_decompiler/MD = new /obj/item/weapon/matter_decompiler(src)
+	MD.metal = metal
+	MD.glass = glass
+	src.modules += MD
+
+	var/obj/item/stack/material/cyborg/steel/M = new (src)
+	M.synths = list(metal)
+	src.modules += M
+
+	var/obj/item/stack/material/cyborg/glass/G = new (src)
+	G.synths = list(glass)
+	src.modules += G
+
+	var/obj/item/stack/rods/cyborg/R = new /obj/item/stack/rods/cyborg(src)
+	R.synths = list(metal)
+	src.modules += R
+
+	var/obj/item/stack/cable_coil/cyborg/C = new /obj/item/stack/cable_coil/cyborg(src)
+	C.synths = list(wire)
+	src.modules += C
+
+	var/obj/item/stack/tile/floor/cyborg/S = new /obj/item/stack/tile/floor/cyborg(src)
+	S.synths = list(metal)
+	src.modules += S
+
+	var/obj/item/stack/material/cyborg/glass/reinforced/RG = new (src)
+	RG.synths = list(metal, glass)
+	src.modules += RG
+
+	..()
+
+/obj/item/weapon/robot_module/security
+	name = "security robot module"
+	channels = list("Security" = 1)
+	networks = list(NETWORK_SECURITY)
+	subsystems = list(/mob/living/silicon/proc/subsystem_crew_monitor)
+	can_be_pushed = 0
+	supported_upgrades = list(/obj/item/borg/upgrade/tasercooler)
+
+/obj/item/weapon/robot_module/security/general
+	sprites = list(
+					"Basic" = "secborg",
+					"Red Knight" = "Security",
+					"Black Knight" = "securityrobot",
+					"Bloodhound" = "bloodhound",
+					"Bloodhound - Treaded" = "secborg+tread",
+					"Drone" = "drone-sec",
+					"Eyebot" = "eyebot-security"
+				)
+
+/obj/item/weapon/robot_module/security/general/New()
+	src.modules += new /obj/item/device/flash(src)
+	src.modules += new /obj/item/borg/sight/hud/sec(src)
+	src.modules += new /obj/item/weapon/handcuffs/cyborg(src)
+	src.modules += new /obj/item/weapon/melee/baton/robot(src)
+	src.modules += new /obj/item/weapon/gun/energy/taser/mounted/cyborg(src)
+	src.modules += new /obj/item/taperoll/police(src)
+	src.emag = new /obj/item/weapon/gun/energy/laser/mounted(src)
+	..()
+
+/obj/item/weapon/robot_module/security/respawn_consumable(var/mob/living/silicon/robot/R, var/amount)
+	..()
+	var/obj/item/weapon/gun/energy/taser/mounted/cyborg/T = locate() in src.modules
+	if(T.power_supply.charge < T.power_supply.maxcharge)
+		T.power_supply.give(T.charge_cost * amount)
+		T.update_icon()
+	else
+		T.charge_tick = 0
+	var/obj/item/weapon/melee/baton/robot/B = locate() in src.modules
+	if(B && B.bcell)
+		B.bcell.give(amount)
+
+/obj/item/weapon/robot_module/janitor
+	name = "janitorial robot module"
+	channels = list("Service" = 1)
+	sprites = list(
+					"Basic" = "JanBot2",
+					"Mopbot"  = "janitorrobot",
+					"Mop Gear Rex" = "mopgearrex",
+					"Drone" = "drone-janitor",
+					"Eyebot" = "eyebot-janitor"
+					)
+
+/obj/item/weapon/robot_module/janitor/New()
+	src.modules += new /obj/item/device/flash(src)
+	src.modules += new /obj/item/weapon/soap/nanotrasen(src)
+	src.modules += new /obj/item/weapon/storage/bag/trash(src)
+	src.modules += new /obj/item/weapon/mop(src)
+	src.modules += new /obj/item/device/lightreplacer(src)
+	src.emag = new /obj/item/weapon/reagent_containers/spray(src)
+	src.emag.reagents.add_reagent("lube", 250)
+	src.emag.name = "Lube spray"
+	..()
+
+/obj/item/weapon/robot_module/janitor/respawn_consumable(var/mob/living/silicon/robot/R, var/amount)
+	..()
+	var/obj/item/device/lightreplacer/LR = locate() in src.modules
+	LR.Charge(R, amount)
+	if(src.emag)
+		var/obj/item/weapon/reagent_containers/spray/S = src.emag
+		S.reagents.add_reagent("lube", 2 * amount)
+
+/obj/item/weapon/robot_module/clerical
+	name = "service robot module"
+	channels = list("Service" = 1)
+	languages = list(
+					LANGUAGE_SOL_COMMON	= 1,
+					LANGUAGE_UNATHI		= 1,
+					LANGUAGE_SIIK_MAAS	= 1,
+					LANGUAGE_SIIK_TAJR	= 0,
+					LANGUAGE_SKRELLIAN	= 1,
+					LANGUAGE_ROOTSPEAK	= 1,
+					LANGUAGE_TRADEBAND	= 1,
+					LANGUAGE_GUTTER		= 1
+					)
+
+/obj/item/weapon/robot_module/clerical/butler
+	sprites = list(	"Waitress" = "Service",
+					"Kent" = "toiletbot",
+					"Bro" = "Brobot",
+					"Rich" = "maximillion",
+					"Default" = "Service2",
+					"Drone - Service" = "drone-service",
+					"Drone - Hydro" = "drone-hydro",
+					"Eyebot" = "eyebot-standard"
+				  	)
+
+/obj/item/weapon/robot_module/clerical/butler/New()
+	src.modules += new /obj/item/device/flash(src)
+	src.modules += new /obj/item/weapon/gripper/service(src)
+	src.modules += new /obj/item/weapon/reagent_containers/glass/bucket(src)
+	src.modules += new /obj/item/weapon/material/minihoe(src)
+	src.modules += new /obj/item/weapon/material/hatchet(src)
+	src.modules += new /obj/item/device/analyzer/plant_analyzer(src)
+	src.modules += new /obj/item/weapon/storage/bag/plants(src)
+	src.modules += new /obj/item/weapon/robot_harvester(src)
+
+	var/obj/item/weapon/rsf/M = new /obj/item/weapon/rsf(src)
+	M.stored_matter = 30
+	src.modules += M
+
+	src.modules += new /obj/item/weapon/reagent_containers/dropper/industrial(src)
+
+	var/obj/item/weapon/flame/lighter/zippo/L = new /obj/item/weapon/flame/lighter/zippo(src)
+	L.lit = 1
+	src.modules += L
+
+	src.modules += new /obj/item/weapon/tray/robotray(src)
+	src.modules += new /obj/item/weapon/reagent_containers/borghypo/service(src)
+	src.emag = new /obj/item/weapon/reagent_containers/food/drinks/bottle/small/beer(src)
+
+	var/datum/reagents/R = new/datum/reagents(50)
+	src.emag.reagents = R
+	R.my_atom = src.emag
+	R.add_reagent("beer2", 50)
+	src.emag.name = "Mickey Finn's Special Brew"
+	..()
+
+/obj/item/weapon/robot_module/clerical/general
+	name = "clerical robot module"
+	sprites = list(
+					"Waitress" = "Service",
+					"Kent" = "toiletbot",
+					"Bro" = "Brobot",
+					"Rich" = "maximillion",
+					"Default" = "Service2",
+					"Drone" = "drone-service",
+					"Eyebot" = "eyebot-standard"
+					)
+
+/obj/item/weapon/robot_module/clerical/general/New()
+	src.modules += new /obj/item/device/flash(src)
+	src.modules += new /obj/item/weapon/pen/robopen(src)
+	src.modules += new /obj/item/weapon/form_printer(src)
+	src.modules += new /obj/item/weapon/gripper/paperwork(src)
+	src.modules += new /obj/item/weapon/hand_labeler(src)
+	src.emag = new /obj/item/weapon/stamp/denied(src)
+	..()
+
+/obj/item/weapon/robot_module/general/butler/respawn_consumable(var/mob/living/silicon/robot/R, var/amount)
+	..()
+	var/obj/item/weapon/reagent_containers/food/condiment/enzyme/E = locate() in src.modules
+	E.reagents.add_reagent("enzyme", 2 * amount)
+	if(src.emag)
+		var/obj/item/weapon/reagent_containers/food/drinks/bottle/small/beer/B = src.emag
+		B.reagents.add_reagent("beer2", 2 * amount)
+
+/obj/item/weapon/robot_module/miner
+	name = "miner robot module"
+	channels = list("Supply" = 1)
+	networks = list(NETWORK_MINE)
+	sprites = list(
+					"Basic" = "Miner_old",
+					"Advanced Droid" = "droid-miner",
+					"Treadhead" = "Miner",
+					"Drone" = "drone-miner",
+					"Eyebot" = "eyebot-miner"
+				)
+	supported_upgrades = list(/obj/item/borg/upgrade/jetpack)
+
+/obj/item/weapon/robot_module/miner/New()
+	src.modules += new /obj/item/device/flash(src)
+	src.modules += new /obj/item/borg/sight/material(src)
+	src.modules += new /obj/item/weapon/wrench(src)
+	src.modules += new /obj/item/weapon/screwdriver(src)
+	src.modules += new /obj/item/weapon/storage/bag/ore(src)
+	src.modules += new /obj/item/weapon/pickaxe/borgdrill(src)
+	src.modules += new /obj/item/weapon/storage/bag/sheetsnatcher/borg(src)
+	src.modules += new /obj/item/weapon/gripper/miner(src)
+	src.modules += new /obj/item/weapon/mining_scanner(src)
+	src.modules += new /obj/item/weapon/crowbar(src)
+	src.emag = new /obj/item/weapon/pickaxe/plasmacutter(src)
+	..()
+
+/obj/item/weapon/robot_module/research
+	name = "research module"
+	channels = list("Science" = 1)
+	sprites = list(
+					"Droid" = "droid-science",
+					"Drone" = "drone-science",
+					"Eyebot" = "eyebot-science"
+					)
+
+/obj/item/weapon/robot_module/research/New()
+	src.modules += new /obj/item/device/flash(src)
+	src.modules += new /obj/item/weapon/portable_destructive_analyzer(src)
+	src.modules += new /obj/item/weapon/gripper/research(src)
+	src.modules += new /obj/item/weapon/gripper/no_use/loader(src)
+	src.modules += new /obj/item/device/robotanalyzer(src)
+	src.modules += new /obj/item/weapon/card/robot(src)
+	src.modules += new /obj/item/weapon/wrench(src)
+	src.modules += new /obj/item/weapon/screwdriver(src)
+	src.modules += new /obj/item/weapon/crowbar(src)
+	src.modules += new /obj/item/weapon/scalpel(src)
+	src.modules += new /obj/item/weapon/circular_saw(src)
+	src.modules += new /obj/item/weapon/extinguisher/mini(src)
+	src.modules += new /obj/item/weapon/reagent_containers/syringe(src)
+	src.modules += new /obj/item/weapon/reagent_containers/glass/beaker/large(src)
+	src.emag = new /obj/item/weapon/hand_tele(src)
+
+	var/datum/matter_synth/nanite = new /datum/matter_synth/nanite(10000)
+	synths += nanite
+
+	var/obj/item/stack/nanopaste/N = new /obj/item/stack/nanopaste(src)
+	N.uses_charge = 1
+	N.charge_costs = list(1000)
+	N.synths = list(nanite)
+	src.modules += N
+
+	..()
+
+/obj/item/weapon/robot_module/syndicate
+	name = "illegal robot module"
+	languages = list(
+					LANGUAGE_SOL_COMMON = 1,
+					LANGUAGE_TRADEBAND = 1,
+					LANGUAGE_UNATHI = 0,
+					LANGUAGE_SIIK_TAJR = 0,
+					LANGUAGE_SKRELLIAN = 0,
+					LANGUAGE_GUTTER = 1
+					)
+	sprites = list(
+					"Dread" = "securityrobot",
+				)
+	var/id
+
+/obj/item/weapon/robot_module/syndicate/New(var/mob/living/silicon/robot/R)
+	loc = R
+	src.modules += new /obj/item/device/flash(src)
+	src.modules += new /obj/item/weapon/melee/energy/sword(src)
+	src.modules += new /obj/item/weapon/gun/energy/pulse_rifle/destroyer(src)
+	src.modules += new /obj/item/weapon/card/emag(src)
+	var/jetpack = new/obj/item/weapon/tank/jetpack/carbondioxide(src)
+	src.modules += jetpack
+	R.internals = jetpack
+
+	id = R.idcard
+	src.modules += id
+	..()
+
+/obj/item/weapon/robot_module/syndicate/Destroy()
+	src.modules -= id
+	id = null
+	return ..()
+
+/obj/item/weapon/robot_module/security/combat
+	name = "combat robot module"
+	sprites = list("Combat Android" = "droid-combat")
+
+/obj/item/weapon/robot_module/combat/New()
+	src.modules += new /obj/item/device/flash(src)
+	src.modules += new /obj/item/borg/sight/thermal(src)
+	src.modules += new /obj/item/weapon/gun/energy/laser/mounted(src)
+	src.modules += new /obj/item/weapon/pickaxe/plasmacutter(src)
+	src.modules += new /obj/item/borg/combat/shield(src)
+	src.modules += new /obj/item/borg/combat/mobility(src)
+	src.emag = new /obj/item/weapon/gun/energy/lasercannon/mounted(src)
+	..()
+
+/obj/item/weapon/robot_module/drone
+	name = "drone module"
+	no_slip = 1
+	networks = list(NETWORK_ENGINEERING)
+
+/obj/item/weapon/robot_module/drone/New(var/mob/living/silicon/robot/robot)
+	src.modules += new /obj/item/weapon/weldingtool(src)
+	src.modules += new /obj/item/weapon/screwdriver(src)
+	src.modules += new /obj/item/weapon/wrench(src)
+	src.modules += new /obj/item/weapon/crowbar(src)
+	src.modules += new /obj/item/weapon/wirecutters(src)
+	src.modules += new /obj/item/device/multitool(src)
+	src.modules += new /obj/item/device/lightreplacer(src)
+	src.modules += new /obj/item/weapon/gripper(src)
+	src.modules += new /obj/item/weapon/soap(src)
+	src.modules += new /obj/item/weapon/gripper/no_use/loader(src)
+	src.modules += new /obj/item/weapon/extinguisher(src)
+
+	robot.internals = new/obj/item/weapon/tank/jetpack/carbondioxide(src)
+	src.modules += robot.internals
+
+	src.emag = new /obj/item/weapon/pickaxe/plasmacutter(src)
+	src.emag.name = "Plasma Cutter"
+
+	var/datum/matter_synth/metal = new /datum/matter_synth/metal(25000)
+	var/datum/matter_synth/glass = new /datum/matter_synth/glass(25000)
+	var/datum/matter_synth/wood = new /datum/matter_synth/wood(2000)
+	var/datum/matter_synth/plastic = new /datum/matter_synth/plastic(1000)
+	var/datum/matter_synth/wire = new /datum/matter_synth/wire(30)
+	synths += metal
+	synths += glass
+	synths += wood
+	synths += plastic
+	synths += wire
+
+	var/obj/item/weapon/matter_decompiler/MD = new /obj/item/weapon/matter_decompiler(src)
+	MD.metal = metal
+	MD.glass = glass
+	MD.wood = wood
+	MD.plastic = plastic
+	src.modules += MD
+
+	var/obj/item/stack/material/cyborg/steel/M = new (src)
+	M.synths = list(metal)
+	src.modules += M
+
+	var/obj/item/stack/material/cyborg/glass/G = new (src)
+	G.synths = list(glass)
+	src.modules += G
+
+	var/obj/item/stack/rods/cyborg/R = new /obj/item/stack/rods/cyborg(src)
+	R.synths = list(metal)
+	src.modules += R
+
+	var/obj/item/stack/cable_coil/cyborg/C = new /obj/item/stack/cable_coil/cyborg(src)
+	C.synths = list(wire)
+	src.modules += C
+
+	var/obj/item/stack/tile/floor/cyborg/S = new /obj/item/stack/tile/floor/cyborg(src)
+	S.synths = list(metal)
+	src.modules += S
+
+	var/obj/item/stack/material/cyborg/glass/reinforced/RG = new (src)
+	RG.synths = list(metal, glass)
+	src.modules += RG
+
+	var/obj/item/stack/tile/wood/cyborg/WT = new /obj/item/stack/tile/wood/cyborg(src)
+	WT.synths = list(wood)
+	src.modules += WT
+
+	var/obj/item/stack/material/cyborg/wood/W = new (src)
+	W.synths = list(wood)
+	src.modules += W
+
+	var/obj/item/stack/material/cyborg/plastic/P = new (src)
+	P.synths = list(plastic)
+	src.modules += P
+
+	..()
+
+/obj/item/weapon/robot_module/drone/construction
+	name = "construction drone module"
+	channels = list("Engineering" = 1)
+	languages = list()
+
+/obj/item/weapon/robot_module/drone/construction/New()
+	src.modules += new /obj/item/weapon/rcd/borg(src)
+	..()
+
+/obj/item/weapon/robot_module/drone/respawn_consumable(var/mob/living/silicon/robot/R, var/amount)
+	var/obj/item/device/lightreplacer/LR = locate() in src.modules
+	LR.Charge(R, amount)
+	..()
+	return