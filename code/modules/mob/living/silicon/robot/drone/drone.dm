--- conflicted
+++ resolved
@@ -100,44 +100,6 @@
 		user << "<span class='danger'>\The [src] is hermetically sealed. You can't open the case.</span>"
 		return
 
-<<<<<<< HEAD
-=======
-	else if (istype(W, /obj/item/weapon/card/emag))
-
-		if(!client || stat == 2)
-			user << "<span class='danger'>There's not much point subverting this heap of junk.</span>"
-			return
-
-		if(emagged)
-			src << "<span class='danger'>\The [user] attempts to load subversive software into you, but your hacked subroutines ignore the attempt.</span>"
-			user << "<span class='danger'>You attempt to subvert [src], but the sequencer has no effect.</span>"
-			return
-
-		user << "<span class='danger'>You swipe the sequencer across [src]'s interface and watch its eyes flicker.</span>"
-		src << "<span class='danger'>You feel a sudden burst of malware loaded into your execute-as-root buffer. Your tiny brain methodically parses, loads and executes the script.</span>"
-
-		var/obj/item/weapon/card/emag/emag = W
-		emag.uses--
-
-		message_admins("[key_name_admin(user)] emagged drone [key_name_admin(src)].  Laws overridden.")
-		log_game("[key_name(user)] emagged drone [key_name(src)].  Laws overridden.")
-		var/time = time2text(world.realtime,"hh:mm:ss")
-		lawchanges.Add("[time] <B>:</B> [user.name]([user.key]) emagged [name]([key])")
-
-		emagged = 1
-		lawupdate = 0
-		connected_ai = null
-		clear_supplied_laws()
-		clear_inherent_laws()
-		laws = new /datum/ai_laws/syndicate_override
-		set_zeroth_law("Only [user] and people \he designates as being such are operatives.")
-
-		src << "<b>Obey these laws:</b>"
-		laws.show_laws(src)
-		src << "<span class='danger'>ALERT: [user] is your new master. Obey \his commands and your new laws.</span>"
-		return
-
->>>>>>> 7b1656f4
 	else if (istype(W, /obj/item/weapon/card/id)||istype(W, /obj/item/device/pda))
 
 		if(stat == 2)
@@ -198,11 +160,11 @@
 	clear_supplied_laws()
 	clear_inherent_laws()
 	laws = new /datum/ai_laws/syndicate_override
-	set_zeroth_law("Only [user.real_name] and people he designates as being such are operatives.")
+	set_zeroth_law("Only [user.real_name] and people \he designates as being such are operatives.")
 
 	src << "<b>Obey these laws:</b>"
 	laws.show_laws(src)
-	src << "<span class='danger'>ALERT: [user.real_name] is your new master. Obey your new laws and his commands.</span>"
+	src << "<span class='danger'>ALERT: [user.real_name] is your new master. Obey your new laws and \his commands.</span>"
 	return 1
 
 //DRONE LIFE/DEATH
