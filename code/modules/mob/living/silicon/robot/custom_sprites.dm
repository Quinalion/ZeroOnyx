
//list(ckey = real_name,)
//Since the ckey is used as the icon_state, the current system will only permit a single custom robot sprite per ckey.
//While it might be possible for a ckey to use that custom sprite for several real_names, it seems rather pointless to support it.
var/list/robot_custom_icons

/hook/startup/proc/load_robot_custom_sprites()
	var/config_file = file2text("config/custom_sprites.txt")
	var/list/lines = text2list(config_file, "\n")

	robot_custom_icons = list()
	for(var/line in lines)
		//split entry into ckey and real_name
		var/split_idx = findtext(line, "-") //this works if ckey cannot contain dashes, and findtext starts from the beginning
		if(!split_idx || split_idx == length(line))
			continue //bad entry

		var/ckey = copytext(line, 1, split_idx)
		var/real_name = copytext(line, split_idx+1)

		robot_custom_icons[ckey] = real_name
	return 1

/mob/living/silicon/robot/proc/set_custom_sprite()
	var/rname = robot_custom_icons[ckey]
	if(rname && rname == real_name)
		custom_sprite = 1
<<<<<<< HEAD
		icon = 'icons/mob/custom_synthetic.dmi'
=======
		icon = CUSTOM_ITEM_ROBOT
>>>>>>> 237066a5
		if(icon_state == "robot")
			icon_state = "[ckey]-Standard"<|MERGE_RESOLUTION|>--- conflicted
+++ resolved
@@ -25,10 +25,6 @@
 	var/rname = robot_custom_icons[ckey]
 	if(rname && rname == real_name)
 		custom_sprite = 1
-<<<<<<< HEAD
-		icon = 'icons/mob/custom_synthetic.dmi'
-=======
 		icon = CUSTOM_ITEM_ROBOT
->>>>>>> 237066a5
 		if(icon_state == "robot")
 			icon_state = "[ckey]-Standard"