--- conflicted
+++ resolved
@@ -1,1104 +1,1084 @@
-#define CYBORG_POWER_USAGE_MULTIPLIER 2.5 // Multiplier for amount of power cyborgs use.
-
-/mob/living/silicon/robot
-	name = "Cyborg"
-	real_name = "Cyborg"
-	icon = 'icons/mob/robots.dmi'
-	icon_state = "robot"
-	maxHealth = 200
-	health = 200
-
-	mob_bump_flag = ROBOT
-	mob_swap_flags = ROBOT|MONKEY|SLIME|SIMPLE_ANIMAL
-	mob_push_flags = ALLMOBS //trundle trundle
-
-	var/lights_on = 0 // Is our integrated light on?
-	var/used_power_this_tick = 0
-	var/sight_mode = 0
-	var/custom_name = ""
-	var/custom_sprite = 0 //Due to all the sprites involved, a var for our custom borgs may be best
-	var/crisis //Admin-settable for combat module use.
-	var/crisis_override = 0
-	var/integrated_light_power = 6
-	var/datum/wires/robot/wires
-
-//Icon stuff
-
-	var/icontype //Persistent icontype tracking allows for cleaner icon updates
-	var/module_sprites[0] //Used to store the associations between sprite names and sprite index.
-
-//Hud stuff
-
-	var/obj/screen/cells = null
-	var/obj/screen/inv1 = null
-	var/obj/screen/inv2 = null
-	var/obj/screen/inv3 = null
-
-	var/shown_robot_modules = 0 //Used to determine whether they have the module menu shown or not
-	var/obj/screen/robot_modules_background
-
-//3 Modules can be activated at any one time.
-	var/obj/item/weapon/robot_module/module = null
-	var/module_active = null
-	var/module_state_1 = null
-	var/module_state_2 = null
-	var/module_state_3 = null
-
-	var/obj/item/device/radio/borg/radio = null
-	var/mob/living/silicon/ai/connected_ai = null
-	var/obj/item/weapon/cell/cell = null
-	var/obj/machinery/camera/camera = null
-
-	var/cell_emp_mult = 2
-
-	// Components are basically robot organs.
-	var/list/components = list()
-
-	var/obj/item/device/mmi/mmi = null
-
-	var/obj/item/device/pda/ai/rbPDA = null
-
-	var/opened = 0
-	var/emagged = 0
-	var/wiresexposed = 0
-	var/locked = 1
-	var/has_power = 1
-	var/list/req_access = list(access_robotics)
-	var/ident = 0
-	//var/list/laws = list()
-	var/viewalerts = 0
-	var/modtype = "Default"
-	var/lower_mod = 0
-	var/jetpack = 0
-	var/datum/effect/effect/system/ion_trail_follow/ion_trail = null
-	var/datum/effect/effect/system/spark_spread/spark_system//So they can initialize sparks whenever/N
-	var/jeton = 0
-	var/killswitch = 0
-	var/killswitch_time = 60
-	var/weapon_lock = 0
-	var/weaponlock_time = 120
-	var/lawupdate = 1 //Cyborgs will sync their laws with their AI by default
-	var/lockcharge //Used when locking down a borg to preserve cell charge
-	var/speed = 0 //Cause sec borgs gotta go fast //No they dont!
-	var/scrambledcodes = 0 // Used to determine if a borg shows up on the robotics console.  Setting to one hides them.
-	var/tracking_entities = 0 //The number of known entities currently accessing the internal camera
-	var/braintype = "Cyborg"
-
-	var/list/robot_verbs_default = list(
-		/mob/living/silicon/robot/proc/sensor_mode,
-		/mob/living/silicon/robot/proc/robot_checklaws
-	)
-
-/mob/living/silicon/robot/syndicate
-	lawupdate = 0
-	scrambledcodes = 1
-	icon_state = "securityrobot"
-	modtype = "Security"
-	lawchannel = "State"
-
-/mob/living/silicon/robot/syndicate/New()
-	if(!cell)
-		cell = new /obj/item/weapon/cell(src)
-		cell.maxcharge = 25000
-		cell.charge = 25000
-
-	..()
-
-/mob/living/silicon/robot/New(loc,var/unfinished = 0)
-	spark_system = new /datum/effect/effect/system/spark_spread()
-	spark_system.set_up(5, 0, src)
-	spark_system.attach(src)
-
-	add_language("Robot Talk", 1)
-
-	wires = new(src)
-
-	robot_modules_background = new()
-	robot_modules_background.icon_state = "block"
-	robot_modules_background.layer = 19 //Objects that appear on screen are on layer 20, UI should be just below it.
-	ident = rand(1, 999)
-	module_sprites["Basic"] = "robot"
-	icontype = "Basic"
-	updatename("Default")
-	updateicon()
-
-	radio = new /obj/item/device/radio/borg(src)
-	common_radio = radio
-
-	if(!scrambledcodes && !camera)
-		camera = new /obj/machinery/camera(src)
-		camera.c_tag = real_name
-		camera.replace_networks(list(NETWORK_EXODUS,NETWORK_ROBOTS))
-		if(wires.IsIndexCut(BORG_WIRE_CAMERA))
-			camera.status = 0
-
-	init()
-	initialize_components()
-	//if(!unfinished)
-	// Create all the robot parts.
-	for(var/V in components) if(V != "power cell")
-		var/datum/robot_component/C = components[V]
-		C.installed = 1
-		C.wrapped = new C.external_type
-
-	if(!cell)
-		cell = new /obj/item/weapon/cell(src)
-		cell.maxcharge = 7500
-		cell.charge = 7500
-
-	..()
-
-	if(cell)
-		var/datum/robot_component/cell_component = components["power cell"]
-		cell_component.wrapped = cell
-		cell_component.installed = 1
-
-	add_robot_verbs()
-
-	hud_list[HEALTH_HUD]      = image('icons/mob/hud.dmi', src, "hudblank")
-	hud_list[STATUS_HUD]      = image('icons/mob/hud.dmi', src, "hudhealth100")
-	hud_list[LIFE_HUD]        = image('icons/mob/hud.dmi', src, "hudhealth100")
-	hud_list[ID_HUD]          = image('icons/mob/hud.dmi', src, "hudblank")
-	hud_list[WANTED_HUD]      = image('icons/mob/hud.dmi', src, "hudblank")
-	hud_list[IMPLOYAL_HUD]    = image('icons/mob/hud.dmi', src, "hudblank")
-	hud_list[IMPCHEM_HUD]     = image('icons/mob/hud.dmi', src, "hudblank")
-	hud_list[IMPTRACK_HUD]    = image('icons/mob/hud.dmi', src, "hudblank")
-	hud_list[SPECIALROLE_HUD] = image('icons/mob/hud.dmi', src, "hudblank")
-
-/mob/living/silicon/robot/proc/init()
-	aiCamera = new/obj/item/device/camera/siliconcam/robot_camera(src)
-	laws = new /datum/ai_laws/nanotrasen()
-	additional_law_channels += "Binary"
-	var/new_ai = select_active_ai_with_fewest_borgs()
-	if(new_ai)
-		lawupdate = 1
-		connect_to_ai(new_ai)
-	else
-		lawupdate = 0
-
-	playsound(loc, 'sound/voice/liveagain.ogg', 75, 1)
-
-/mob/living/silicon/robot/syndicate/init()
-	aiCamera = new/obj/item/device/camera/siliconcam/robot_camera(src)
-
-	laws = new /datum/ai_laws/syndicate_override
-	module = new /obj/item/weapon/robot_module/syndicate(src)
-
-	radio.keyslot = new /obj/item/device/encryptionkey/syndicate(radio)
-	radio.recalculateChannels()
-
-	playsound(loc, 'sound/mecha/nominalsyndi.ogg', 75, 0)
-
-/mob/living/silicon/robot/SetName(pickedName as text)
-	custom_name = pickedName
-	updatename()
-
-/mob/living/silicon/robot/proc/sync()
-	if(lawupdate && connected_ai)
-		lawsync()
-		photosync()
-
-/mob/living/silicon/robot/drain_power(var/drain_check, var/surge, var/amount = 0)
-
-	if(drain_check)
-		return 1
-
-	if(!cell || !cell.charge)
-		return 0
-
-	// Actual amount to drain from cell, using CELLRATE
-	var/cell_amount = amount * CELLRATE
-
-	if(cell.charge > cell_amount)
-		// Spam Protection
-		if(prob(10))
-			src << "<span class='danger'>Warning: Unauthorized access through power channel [rand(11,29)] detected!</span>"
-		cell.use(cell_amount)
-		return amount
-	return 0
-
-// setup the PDA and its name
-/mob/living/silicon/robot/proc/setup_PDA()
-	if (!rbPDA)
-		rbPDA = new/obj/item/device/pda/ai(src)
-	rbPDA.set_name_and_job(custom_name,"[modtype] [braintype]")
-
-//If there's an MMI in the robot, have it ejected when the mob goes away. --NEO
-//Improved /N
-/mob/living/silicon/robot/Destroy()
-	if(mmi && mind)//Safety for when a cyborg gets dust()ed. Or there is no MMI inside.
-		var/turf/T = get_turf(loc)//To hopefully prevent run time errors.
-		if(T)	mmi.loc = T
-		if(mmi.brainmob)
-			mind.transfer_to(mmi.brainmob)
-		else
-			src << "<span class='danger'>Oops! Something went very wrong, your MMI was unable to receive your mind. You have been ghosted. Please make a bug report so we can fix this bug.</span>"
-			ghostize()
-			//ERROR("A borg has been destroyed, but its MMI lacked a brainmob, so the mind could not be transferred. Player: [ckey].")
-		mmi = null
-	if(connected_ai)
-		connected_ai.connected_robots -= src
-	..()
-
-/mob/living/silicon/robot/proc/set_module_sprites(var/list/new_sprites)
-	module_sprites = new_sprites
-	//Custom_sprite check and entry
-	if (custom_sprite == 1)
-		module_sprites["Custom"] = "[src.ckey]-[modtype]"
-	return module_sprites
-
-/mob/living/silicon/robot/proc/pick_module()
-	if(module)
-		return
-	var/list/modules = list()
-	modules.Add(robot_module_types)
-	if((crisis && security_level == SEC_LEVEL_RED) || crisis_override) //Leaving this in until it's balanced appropriately.
-		src << "\red Crisis mode active. Combat module available."
-		modules+="Combat"
-	modtype = input("Please, select a module!", "Robot", null, null) in modules
-
-	if(module)
-		return
-	if(!(modtype in robot_modules))
-		return
-
-	var/module_type = robot_modules[modtype]
-	module = new module_type(src)
-
-	hands.icon_state = lowertext(modtype)
-	feedback_inc("cyborg_[lowertext(modtype)]",1)
-	updatename()
-	set_module_sprites(module.sprites)
-	choose_icon(module_sprites.len + 1, module_sprites)
-	notify_ai(ROBOT_NOTIFICATION_NEW_MODULE, module.name)
-
-/mob/living/silicon/robot/proc/updatename(var/prefix as text)
-	if(prefix)
-		modtype = prefix
-
-	if(istype(mmi, /obj/item/device/mmi/digital/posibrain))
-		braintype = "Android"
-	else if(istype(mmi, /obj/item/device/mmi/digital/robot))
-		braintype = "Robot"
-	else
-		braintype = "Cyborg"
-
-
-	var/changed_name = ""
-	if(custom_name)
-		changed_name = custom_name
-		notify_ai(ROBOT_NOTIFICATION_NEW_NAME, real_name, changed_name)
-	else
-		changed_name = "[modtype] [braintype]-[num2text(ident)]"
-
-	real_name = changed_name
-	name = real_name
-
-	// if we've changed our name, we also need to update the display name for our PDA
-	setup_PDA()
-
-	//We also need to update name of internal camera.
-	if (camera)
-		camera.c_tag = changed_name
-
-	if(!custom_sprite) //Check for custom sprite
-<<<<<<< HEAD
-		var/file = file2text("config/custom_sprites.txt")
-		var/lines = text2list(file, "\n")
-
-		for(var/line in lines)
-		// split & clean up
-			var/list/Entry = text2list(line, "-")
-			for(var/i = 1 to Entry.len)
-				Entry[i] = trim(Entry[i])
-
-			if(Entry.len < 2)
-				continue;
-
-			if(Entry[1] == src.ckey && Entry[2] == src.real_name) //They're in the list? Custom sprite time, var and icon change required
-				custom_sprite = 1
-				icon = CUSTOM_ITEM_SYNTH
-				if(icon_state == "robot")
-					icon_state = "[src.ckey]-Standard"
-=======
-		set_custom_sprite()
->>>>>>> bfe21b66
-
-	//Flavour text.
-	if(client)
-		var/module_flavour = client.prefs.flavour_texts_robot[modtype]
-		if(module_flavour)
-			flavor_text = module_flavour
-		else
-			flavor_text = client.prefs.flavour_texts_robot["Default"]
-
-/mob/living/silicon/robot/verb/Namepick()
-	set category = "Robot Commands"
-	if(custom_name)
-		return 0
-
-	spawn(0)
-		var/newname
-		newname = sanitizeSafe(input(src,"You are a robot. Enter a name, or leave blank for the default name.", "Name change","") as text, MAX_NAME_LEN)
-		if (newname)
-			custom_name = newname
-
-		updatename()
-		updateicon()
-
-// this verb lets cyborgs see the stations manifest
-/mob/living/silicon/robot/verb/cmd_station_manifest()
-	set category = "Robot Commands"
-	set name = "Show Crew Manifest"
-	show_station_manifest()
-
-/mob/living/silicon/robot/proc/self_diagnosis()
-	if(!is_component_functioning("diagnosis unit"))
-		return null
-
-	var/dat = "<HEAD><TITLE>[src.name] Self-Diagnosis Report</TITLE></HEAD><BODY>\n"
-	for (var/V in components)
-		var/datum/robot_component/C = components[V]
-		dat += "<b>[C.name]</b><br><table><tr><td>Brute Damage:</td><td>[C.brute_damage]</td></tr><tr><td>Electronics Damage:</td><td>[C.electronics_damage]</td></tr><tr><td>Powered:</td><td>[(!C.idle_usage || C.is_powered()) ? "Yes" : "No"]</td></tr><tr><td>Toggled:</td><td>[ C.toggled ? "Yes" : "No"]</td></table><br>"
-
-	return dat
-
-/mob/living/silicon/robot/verb/toggle_lights()
-	set category = "Robot Commands"
-	set name = "Toggle Lights"
-
-	lights_on = !lights_on
-	usr << "You [lights_on ? "enable" : "disable"] your integrated light."
-	if(lights_on)
-		set_light(integrated_light_power) // 1.5x luminosity of flashlight
-	else
-		set_light(0)
-
-/mob/living/silicon/robot/verb/self_diagnosis_verb()
-	set category = "Robot Commands"
-	set name = "Self Diagnosis"
-
-	if(!is_component_functioning("diagnosis unit"))
-		src << "\red Your self-diagnosis component isn't functioning."
-
-	var/datum/robot_component/CO = get_component("diagnosis unit")
-	if (!cell_use_power(CO.active_usage))
-		src << "\red Low Power."
-	var/dat = self_diagnosis()
-	src << browse(dat, "window=robotdiagnosis")
-
-
-/mob/living/silicon/robot/verb/toggle_component()
-	set category = "Robot Commands"
-	set name = "Toggle Component"
-	set desc = "Toggle a component, conserving power."
-
-	var/list/installed_components = list()
-	for(var/V in components)
-		if(V == "power cell") continue
-		var/datum/robot_component/C = components[V]
-		if(C.installed)
-			installed_components += V
-
-	var/toggle = input(src, "Which component do you want to toggle?", "Toggle Component") as null|anything in installed_components
-	if(!toggle)
-		return
-
-	var/datum/robot_component/C = components[toggle]
-	if(C.toggled)
-		C.toggled = 0
-		src << "\red You disable [C.name]."
-	else
-		C.toggled = 1
-		src << "\red You enable [C.name]."
-
-// this function displays jetpack pressure in the stat panel
-/mob/living/silicon/robot/proc/show_jetpack_pressure()
-	// if you have a jetpack, show the internal tank pressure
-	var/obj/item/weapon/tank/jetpack/current_jetpack = installed_jetpack()
-	if (current_jetpack)
-		stat("Internal Atmosphere Info", current_jetpack.name)
-		stat("Tank Pressure", current_jetpack.air_contents.return_pressure())
-
-
-// this function returns the robots jetpack, if one is installed
-/mob/living/silicon/robot/proc/installed_jetpack()
-	if(module)
-		return (locate(/obj/item/weapon/tank/jetpack) in module.modules)
-	return 0
-
-
-// this function displays the cyborgs current cell charge in the stat panel
-/mob/living/silicon/robot/proc/show_cell_power()
-	if(cell)
-		stat(null, text("Charge Left: [round(cell.percent())]%"))
-		stat(null, text("Cell Rating: [round(cell.maxcharge)]")) // Round just in case we somehow get crazy values
-		stat(null, text("Power Cell Load: [round(used_power_this_tick)]W"))
-	else
-		stat(null, text("No Cell Inserted!"))
-
-
-// update the status screen display
-/mob/living/silicon/robot/Stat()
-	..()
-	statpanel("Status")
-	if (client.statpanel == "Status")
-		show_cell_power()
-		show_jetpack_pressure()
-		stat(null, text("Lights: [lights_on ? "ON" : "OFF"]"))
-		if(module)
-			for(var/datum/matter_synth/ms in module.synths)
-				stat("[ms.name]: [ms.energy]/[ms.max_energy]")
-
-/mob/living/silicon/robot/restrained()
-	return 0
-
-/mob/living/silicon/robot/bullet_act(var/obj/item/projectile/Proj)
-	..(Proj)
-	if(prob(75) && Proj.damage > 0) spark_system.start()
-	return 2
-
-/mob/living/silicon/robot/attackby(obj/item/weapon/W as obj, mob/user as mob)
-	if (istype(W, /obj/item/weapon/handcuffs)) // fuck i don't even know why isrobot() in handcuff code isn't working so this will have to do
-		return
-
-	if(opened) // Are they trying to insert something?
-		for(var/V in components)
-			var/datum/robot_component/C = components[V]
-			if(!C.installed && istype(W, C.external_type))
-				C.installed = 1
-				C.wrapped = W
-				C.install()
-				user.drop_item()
-				W.loc = null
-
-				var/obj/item/robot_parts/robot_component/WC = W
-				if(istype(WC))
-					C.brute_damage = WC.brute
-					C.electronics_damage = WC.burn
-
-				usr << "\blue You install the [W.name]."
-
-				return
-
-	if (istype(W, /obj/item/weapon/weldingtool))
-		if (src == user)
-			user << "<span class='warning'>You lack the reach to be able to repair yourself.</span>"
-			return
-
-		if (!getBruteLoss())
-			user << "Nothing to fix here!"
-			return
-		var/obj/item/weapon/weldingtool/WT = W
-		if (WT.remove_fuel(0))
-			adjustBruteLoss(-30)
-			updatehealth()
-			add_fingerprint(user)
-			for(var/mob/O in viewers(user, null))
-				O.show_message(text("\red [user] has fixed some of the dents on [src]!"), 1)
-		else
-			user << "Need more welding fuel!"
-			return
-
-	else if(istype(W, /obj/item/stack/cable_coil) && (wiresexposed || istype(src,/mob/living/silicon/robot/drone)))
-		if (!getFireLoss())
-			user << "Nothing to fix here!"
-			return
-		var/obj/item/stack/cable_coil/coil = W
-		if (coil.use(1))
-			adjustFireLoss(-30)
-			updatehealth()
-			for(var/mob/O in viewers(user, null))
-				O.show_message(text("\red [user] has fixed some of the burnt wires on [src]!"), 1)
-
-	else if (istype(W, /obj/item/weapon/crowbar))	// crowbar means open or close the cover
-		if(opened)
-			if(cell)
-				user << "You close the cover."
-				opened = 0
-				updateicon()
-			else if(wiresexposed && wires.IsAllCut())
-				//Cell is out, wires are exposed, remove MMI, produce damaged chassis, baleet original mob.
-				if(!mmi)
-					user << "\The [src] has no brain to remove."
-					return
-
-				user << "You jam the crowbar into the robot and begin levering [mmi]."
-				sleep(30)
-				user << "You damage some parts of the chassis, but eventually manage to rip out [mmi]!"
-				var/obj/item/robot_parts/robot_suit/C = new/obj/item/robot_parts/robot_suit(loc)
-				C.l_leg = new/obj/item/robot_parts/l_leg(C)
-				C.r_leg = new/obj/item/robot_parts/r_leg(C)
-				C.l_arm = new/obj/item/robot_parts/l_arm(C)
-				C.r_arm = new/obj/item/robot_parts/r_arm(C)
-				C.updateicon()
-				new/obj/item/robot_parts/chest(loc)
-				qdel(src)
-			else
-				// Okay we're not removing the cell or an MMI, but maybe something else?
-				var/list/removable_components = list()
-				for(var/V in components)
-					if(V == "power cell") continue
-					var/datum/robot_component/C = components[V]
-					if(C.installed == 1 || C.installed == -1)
-						removable_components += V
-
-				var/remove = input(user, "Which component do you want to pry out?", "Remove Component") as null|anything in removable_components
-				if(!remove)
-					return
-				var/datum/robot_component/C = components[remove]
-				var/obj/item/robot_parts/robot_component/I = C.wrapped
-				user << "You remove \the [I]."
-				if(istype(I))
-					I.brute = C.brute_damage
-					I.burn = C.electronics_damage
-
-				I.loc = src.loc
-
-				if(C.installed == 1)
-					C.uninstall()
-				C.installed = 0
-
-		else
-			if(locked)
-				user << "The cover is locked and cannot be opened."
-			else
-				user << "You open the cover."
-				opened = 1
-				updateicon()
-
-	else if (istype(W, /obj/item/weapon/cell) && opened)	// trying to put a cell inside
-		var/datum/robot_component/C = components["power cell"]
-		if(wiresexposed)
-			user << "Close the panel first."
-		else if(cell)
-			user << "There is a power cell already installed."
-		else if(W.w_class != 3)
-			user << "\The [W] is too [W.w_class < 3? "small" : "large"] to fit here."
-		else
-			user.drop_item()
-			W.loc = src
-			cell = W
-			user << "You insert the power cell."
-
-			C.installed = 1
-			C.wrapped = W
-			C.install()
-			//This will mean that removing and replacing a power cell will repair the mount, but I don't care at this point. ~Z
-			C.brute_damage = 0
-			C.electronics_damage = 0
-
-	else if (istype(W, /obj/item/weapon/wirecutters) || istype(W, /obj/item/device/multitool))
-		if (wiresexposed)
-			wires.Interact(user)
-		else
-			user << "You can't reach the wiring."
-
-	else if(istype(W, /obj/item/weapon/screwdriver) && opened && !cell)	// haxing
-		wiresexposed = !wiresexposed
-		user << "The wires have been [wiresexposed ? "exposed" : "unexposed"]"
-		updateicon()
-
-	else if(istype(W, /obj/item/weapon/screwdriver) && opened && cell)	// radio
-		if(radio)
-			radio.attackby(W,user)//Push it to the radio to let it handle everything
-		else
-			user << "Unable to locate a radio."
-		updateicon()
-
-	else if(istype(W, /obj/item/device/encryptionkey/) && opened)
-		if(radio)//sanityyyyyy
-			radio.attackby(W,user)//GTFO, you have your own procs
-		else
-			user << "Unable to locate a radio."
-
-	else if (istype(W, /obj/item/weapon/card/id)||istype(W, /obj/item/device/pda)||istype(W, /obj/item/weapon/card/robot))			// trying to unlock the interface with an ID card
-		if(emagged)//still allow them to open the cover
-			user << "The interface seems slightly damaged"
-		if(opened)
-			user << "You must close the cover to swipe an ID card."
-		else
-			if(allowed(usr))
-				locked = !locked
-				user << "You [ locked ? "lock" : "unlock"] [src]'s interface."
-				updateicon()
-			else
-				user << "\red Access denied."
-
-	else if(istype(W, /obj/item/borg/upgrade/))
-		var/obj/item/borg/upgrade/U = W
-		if(!opened)
-			usr << "You must access the borgs internals!"
-		else if(!src.module && U.require_module)
-			usr << "The borg must choose a module before he can be upgraded!"
-		else if(U.locked)
-			usr << "The upgrade is locked and cannot be used yet!"
-		else
-			if(U.action(src))
-				usr << "You apply the upgrade to [src]!"
-				usr.drop_item()
-				U.loc = src
-			else
-				usr << "Upgrade error!"
-
-
-	else
-		if( !(istype(W, /obj/item/device/robotanalyzer) || istype(W, /obj/item/device/healthanalyzer)) )
-			spark_system.start()
-		return ..()
-
-/mob/living/silicon/robot/attack_hand(mob/user)
-
-	add_fingerprint(user)
-
-	if(istype(user,/mob/living/carbon/human))
-		var/mob/living/carbon/human/H = user
-		if(H.species.can_shred(H))
-			attack_generic(H, rand(30,50), "slashed")
-			return
-
-	if(opened && !wiresexposed && (!istype(user, /mob/living/silicon)))
-		var/datum/robot_component/cell_component = components["power cell"]
-		if(cell)
-			cell.update_icon()
-			cell.add_fingerprint(user)
-			user.put_in_active_hand(cell)
-			user << "You remove \the [cell]."
-			cell = null
-			cell_component.wrapped = null
-			cell_component.installed = 0
-			updateicon()
-		else if(cell_component.installed == -1)
-			cell_component.installed = 0
-			var/obj/item/broken_device = cell_component.wrapped
-			user << "You remove \the [broken_device]."
-			user.put_in_active_hand(broken_device)
-
-//Robots take half damage from basic attacks.
-/mob/living/silicon/robot/attack_generic(var/mob/user, var/damage, var/attack_message)
-	return ..(user,Floor(damage/2),attack_message)
-
-/mob/living/silicon/robot/proc/allowed(mob/M)
-	//check if it doesn't require any access at all
-	if(check_access(null))
-		return 1
-	if(istype(M, /mob/living/carbon/human))
-		var/mob/living/carbon/human/H = M
-		//if they are holding or wearing a card that has access, that works
-		if(check_access(H.get_active_hand()) || check_access(H.wear_id))
-			return 1
-	else if(istype(M, /mob/living/silicon/robot))
-		var/mob/living/silicon/robot/R = M
-		if(check_access(R.get_active_hand()) || istype(R.get_active_hand(), /obj/item/weapon/card/robot))
-			return 1
-	return 0
-
-/mob/living/silicon/robot/proc/check_access(obj/item/weapon/card/id/I)
-	if(!istype(req_access, /list)) //something's very wrong
-		return 1
-
-	var/list/L = req_access
-	if(!L.len) //no requirements
-		return 1
-	if(!I || !istype(I, /obj/item/weapon/card/id) || !I.access) //not ID or no access
-		return 0
-	for(var/req in req_access)
-		if(req in I.access) //have one of the required accesses
-			return 1
-	return 0
-
-/mob/living/silicon/robot/updateicon()
-	overlays.Cut()
-	if(stat == 0)
-		overlays += "eyes-[module_sprites[icontype]]"
-
-	if(opened)
-		var/panelprefix = custom_sprite ? src.ckey : "ov"
-		if(wiresexposed)
-			overlays += "[panelprefix]-openpanel +w"
-		else if(cell)
-			overlays += "[panelprefix]-openpanel +c"
-		else
-			overlays += "[panelprefix]-openpanel -c"
-
-	if(module_active && istype(module_active,/obj/item/borg/combat/shield))
-		overlays += "[module_sprites[icontype]]-shield"
-
-	if(modtype == "Combat")
-		if(module_active && istype(module_active,/obj/item/borg/combat/mobility))
-			icon_state = "[module_sprites[icontype]]-roll"
-		else
-			icon_state = module_sprites[icontype]
-		return
-
-//Call when target overlay should be added/removed
-/mob/living/silicon/robot/update_targeted()
-	if(!targeted_by && target_locked)
-		qdel(target_locked)
-	updateicon()
-	if (targeted_by && target_locked)
-		overlays += target_locked
-
-/mob/living/silicon/robot/proc/installed_modules()
-	if(weapon_lock)
-		src << "\red Weapon lock active, unable to use modules! Count:[weaponlock_time]"
-		return
-
-	if(!module)
-		pick_module()
-		return
-	var/dat = "<HEAD><TITLE>Modules</TITLE></HEAD><BODY>\n"
-	dat += {"
-	<B>Activated Modules</B>
-	<BR>
-	Module 1: [module_state_1 ? "<A HREF=?src=\ref[src];mod=\ref[module_state_1]>[module_state_1]<A>" : "No Module"]<BR>
-	Module 2: [module_state_2 ? "<A HREF=?src=\ref[src];mod=\ref[module_state_2]>[module_state_2]<A>" : "No Module"]<BR>
-	Module 3: [module_state_3 ? "<A HREF=?src=\ref[src];mod=\ref[module_state_3]>[module_state_3]<A>" : "No Module"]<BR>
-	<BR>
-	<B>Installed Modules</B><BR><BR>"}
-
-
-	for (var/obj in module.modules)
-		if (!obj)
-			dat += text("<B>Resource depleted</B><BR>")
-		else if(activated(obj))
-			dat += text("[obj]: <B>Activated</B><BR>")
-		else
-			dat += text("[obj]: <A HREF=?src=\ref[src];act=\ref[obj]>Activate</A><BR>")
-	if (emagged)
-		if(activated(module.emag))
-			dat += text("[module.emag]: <B>Activated</B><BR>")
-		else
-			dat += text("[module.emag]: <A HREF=?src=\ref[src];act=\ref[module.emag]>Activate</A><BR>")
-/*
-		if(activated(obj))
-			dat += text("[obj]: \[<B>Activated</B> | <A HREF=?src=\ref[src];deact=\ref[obj]>Deactivate</A>\]<BR>")
-		else
-			dat += text("[obj]: \[<A HREF=?src=\ref[src];act=\ref[obj]>Activate</A> | <B>Deactivated</B>\]<BR>")
-*/
-	src << browse(dat, "window=robotmod")
-
-
-/mob/living/silicon/robot/Topic(href, href_list)
-	if(..())
-		return 1
-	if(usr != src)
-		return 1
-
-	if (href_list["showalerts"])
-		subsystem_alarm_monitor()
-		return 1
-
-	if (href_list["mod"])
-		var/obj/item/O = locate(href_list["mod"])
-		if (istype(O) && (O.loc == src))
-			O.attack_self(src)
-		return 1
-
-	if (href_list["act"])
-		var/obj/item/O = locate(href_list["act"])
-		if (!istype(O))
-			return 1
-
-		if(!((O in src.module.modules) || (O == src.module.emag)))
-			return 1
-
-		if(activated(O))
-			src << "Already activated"
-			return 1
-		if(!module_state_1)
-			module_state_1 = O
-			O.layer = 20
-			contents += O
-			if(istype(module_state_1,/obj/item/borg/sight))
-				sight_mode |= module_state_1:sight_mode
-		else if(!module_state_2)
-			module_state_2 = O
-			O.layer = 20
-			contents += O
-			if(istype(module_state_2,/obj/item/borg/sight))
-				sight_mode |= module_state_2:sight_mode
-		else if(!module_state_3)
-			module_state_3 = O
-			O.layer = 20
-			contents += O
-			if(istype(module_state_3,/obj/item/borg/sight))
-				sight_mode |= module_state_3:sight_mode
-		else
-			src << "You need to disable a module first!"
-		installed_modules()
-		return 1
-
-	if (href_list["deact"])
-		var/obj/item/O = locate(href_list["deact"])
-		if(activated(O))
-			if(module_state_1 == O)
-				module_state_1 = null
-				contents -= O
-			else if(module_state_2 == O)
-				module_state_2 = null
-				contents -= O
-			else if(module_state_3 == O)
-				module_state_3 = null
-				contents -= O
-			else
-				src << "Module isn't activated."
-		else
-			src << "Module isn't activated"
-		installed_modules()
-		return 1
-	return
-
-/mob/living/silicon/robot/proc/radio_menu()
-	radio.interact(src)//Just use the radio's Topic() instead of bullshit special-snowflake code
-
-
-/mob/living/silicon/robot/Move(a, b, flag)
-
-	. = ..()
-
-	if(module)
-		if(module.type == /obj/item/weapon/robot_module/janitor)
-			var/turf/tile = loc
-			if(isturf(tile))
-				tile.clean_blood()
-				if (istype(tile, /turf/simulated))
-					var/turf/simulated/S = tile
-					S.dirt = 0
-				for(var/A in tile)
-					if(istype(A, /obj/effect))
-						if(istype(A, /obj/effect/rune) || istype(A, /obj/effect/decal/cleanable) || istype(A, /obj/effect/overlay))
-							qdel(A)
-					else if(istype(A, /obj/item))
-						var/obj/item/cleaned_item = A
-						cleaned_item.clean_blood()
-					else if(istype(A, /mob/living/carbon/human))
-						var/mob/living/carbon/human/cleaned_human = A
-						if(cleaned_human.lying)
-							if(cleaned_human.head)
-								cleaned_human.head.clean_blood()
-								cleaned_human.update_inv_head(0)
-							if(cleaned_human.wear_suit)
-								cleaned_human.wear_suit.clean_blood()
-								cleaned_human.update_inv_wear_suit(0)
-							else if(cleaned_human.w_uniform)
-								cleaned_human.w_uniform.clean_blood()
-								cleaned_human.update_inv_w_uniform(0)
-							if(cleaned_human.shoes)
-								cleaned_human.shoes.clean_blood()
-								cleaned_human.update_inv_shoes(0)
-							cleaned_human.clean_blood(1)
-							cleaned_human << "\red [src] cleans your face!"
-		return
-
-/mob/living/silicon/robot/proc/self_destruct()
-	gib()
-	return
-
-/mob/living/silicon/robot/proc/UnlinkSelf()
-	disconnect_from_ai()
-	lawupdate = 0
-	lockcharge = 0
-	canmove = 1
-	scrambledcodes = 1
-	//Disconnect it's camera so it's not so easily tracked.
-	if(src.camera)
-		src.camera.clear_all_networks()
-
-
-/mob/living/silicon/robot/proc/ResetSecurityCodes()
-	set category = "Robot Commands"
-	set name = "Reset Identity Codes"
-	set desc = "Scrambles your security and identification codes and resets your current buffers.  Unlocks you and but permenantly severs you from your AI and the robotics console and will deactivate your camera system."
-
-	var/mob/living/silicon/robot/R = src
-
-	if(R)
-		R.UnlinkSelf()
-		R << "Buffers flushed and reset. Camera system shutdown.  All systems operational."
-		src.verbs -= /mob/living/silicon/robot/proc/ResetSecurityCodes
-
-/mob/living/silicon/robot/proc/SetLockdown(var/state = 1)
-	// They stay locked down if their wire is cut.
-	if(wires.LockedCut())
-		state = 1
-	lockcharge = state
-	update_canmove()
-
-/mob/living/silicon/robot/mode()
-	set name = "Activate Held Object"
-	set category = "IC"
-	set src = usr
-
-	var/obj/item/W = get_active_hand()
-	if (W)
-		W.attack_self(src)
-
-	return
-
-/mob/living/silicon/robot/proc/choose_icon(var/triesleft, var/list/module_sprites)
-	if(triesleft<1 || !module_sprites.len)
-		return
-	else
-		triesleft--
-
-	if (custom_sprite == 1)
-		icontype = "Custom"
-		triesleft = 0
-	else if(module_sprites.len == 1)
-		icontype = module_sprites[1]
-	else
-		icontype = input("Select an icon! [triesleft ? "You have [triesleft] more chances." : "This is your last try."]", "Robot", null, null) in module_sprites
-
-	if(icontype)
-		icon_state = module_sprites[icontype]
-	else
-		src << "Something is badly wrong with the sprite selection. Harass a coder."
-		icon_state = module_sprites[1]
-		return
-
-	updateicon()
-
-	if (triesleft >= 1)
-		var/choice = input("Look at your icon - is this what you want?") in list("Yes","No")
-		if(choice=="No")
-			choose_icon(triesleft, module_sprites)
-			return
-		else
-			triesleft = 0
-			return
-	else
-		src << "Your icon has been set. You now require a module reset to change it."
-
-/mob/living/silicon/robot/proc/sensor_mode() //Medical/Security HUD controller for borgs
-	set name = "Set Sensor Augmentation"
-	set category = "Robot Commands"
-	set desc = "Augment visual feed with internal sensor overlays."
-	toggle_sensor_mode()
-
-/mob/living/silicon/robot/proc/add_robot_verbs()
-	src.verbs |= robot_verbs_default
-	src.verbs |= silicon_subsystems
-
-/mob/living/silicon/robot/proc/remove_robot_verbs()
-	src.verbs -= robot_verbs_default
-	src.verbs -= silicon_subsystems
-
-// Uses power from cyborg's cell. Returns 1 on success or 0 on failure.
-// Properly converts using CELLRATE now! Amount is in Joules.
-/mob/living/silicon/robot/proc/cell_use_power(var/amount = 0)
-	// No cell inserted
-	if(!cell)
-		return 0
-
-	// Power cell is empty.
-	if(cell.charge == 0)
-		return 0
-
-	var/power_use = amount * CYBORG_POWER_USAGE_MULTIPLIER
-	if(cell.checked_use(CELLRATE * power_use))
-		used_power_this_tick += power_use
-		return 1
-	return 0
-
-/mob/living/silicon/robot/binarycheck()
-	if(is_component_functioning("comms"))
-		var/datum/robot_component/RC = get_component("comms")
-		use_power(RC.active_usage)
-		return 1
-	return 0
-
-/mob/living/silicon/robot/proc/notify_ai(var/notifytype, var/first_arg, var/second_arg)
-	if(!connected_ai)
-		return
-	switch(notifytype)
-		if(ROBOT_NOTIFICATION_NEW_UNIT) //New Robot
-			connected_ai << "<br><br><span class='notice'>NOTICE - New [lowertext(braintype)] connection detected: <a href='byond://?src=\ref[connected_ai];track2=\ref[connected_ai];track=\ref[src]'>[name]</a></span><br>"
-		if(ROBOT_NOTIFICATION_NEW_MODULE) //New Module
-			connected_ai << "<br><br><span class='notice'>NOTICE - [braintype] module change detected: [name] has loaded the [first_arg].</span><br>"
-		if(ROBOT_NOTIFICATION_MODULE_RESET)
-			connected_ai << "<br><br><span class='notice'>NOTICE - [braintype] module reset detected: [name] has unladed the [first_arg].</span><br>"
-		if(ROBOT_NOTIFICATION_NEW_NAME) //New Name
-			if(first_arg != second_arg)
-				connected_ai << "<br><br><span class='notice'>NOTICE - [braintype] reclassification detected: [first_arg] is now designated as [second_arg].</span><br>"
-
-/mob/living/silicon/robot/proc/disconnect_from_ai()
-	if(connected_ai)
-		sync() // One last sync attempt
-		connected_ai.connected_robots -= src
-		connected_ai = null
-
-/mob/living/silicon/robot/proc/connect_to_ai(var/mob/living/silicon/ai/AI)
-	if(AI && AI != connected_ai)
-		disconnect_from_ai()
-		connected_ai = AI
-		connected_ai.connected_robots |= src
-		notify_ai(ROBOT_NOTIFICATION_NEW_UNIT)
-		sync()
-
-/mob/living/silicon/robot/emag_act(var/remaining_charges, var/mob/user)
-	if(!opened)//Cover is closed
-		if(locked)
-			if(prob(90))
-				user << "You emag the cover lock."
-				locked = 0
-			else
-				user << "You fail to emag the cover lock."
-				src << "Hack attempt detected."
-			return 1
-		else
-			user << "The cover is already unlocked."
-		return
-
-	if(opened)//Cover is open
-		if(emagged)	return//Prevents the X has hit Y with Z message also you cant emag them twice
-		if(wiresexposed)
-			user << "You must close the panel first"
-			return
-		else
-			sleep(6)
-			if(prob(50))
-				emagged = 1
-				lawupdate = 0
-				disconnect_from_ai()
-				user << "You emag [src]'s interface."
-				message_admins("[key_name_admin(user)] emagged cyborg [key_name_admin(src)].  Laws overridden.")
-				log_game("[key_name(user)] emagged cyborg [key_name(src)].  Laws overridden.")
-				clear_supplied_laws()
-				clear_inherent_laws()
-				laws = new /datum/ai_laws/syndicate_override
-				var/time = time2text(world.realtime,"hh:mm:ss")
-				lawchanges.Add("[time] <B>:</B> [user.name]([user.key]) emagged [name]([key])")
-				set_zeroth_law("Only [user.real_name] and people he designates as being such are operatives.")
-				. = 1
-				spawn()
-					src << "\red ALERT: Foreign software detected."
-					sleep(5)
-					src << "\red Initiating diagnostics..."
-					sleep(20)
-					src << "\red SynBorg v1.7.1 loaded."
-					sleep(5)
-					src << "\red LAW SYNCHRONISATION ERROR"
-					sleep(5)
-					src << "\red Would you like to send a report to NanoTraSoft? Y/N"
-					sleep(10)
-					src << "\red > N"
-					sleep(20)
-					src << "\red ERRORERRORERROR"
-					src << "<b>Obey these laws:</b>"
-					laws.show_laws(src)
-					src << "\red \b ALERT: [user.real_name] is your new master. Obey your new laws and his commands."
-					if(src.module)
-						var/rebuild = 0
-						for(var/obj/item/weapon/pickaxe/borgdrill/D in src.module.modules)
-							qdel(D)
-							rebuild = 1
-						if(rebuild)
-							src.module.modules += new /obj/item/weapon/pickaxe/diamonddrill(src.module)
-							src.module.rebuild()
-					updateicon()
-			else
-				user << "You fail to hack [src]'s interface."
-				src << "Hack attempt detected."
-			return 1
+#define CYBORG_POWER_USAGE_MULTIPLIER 2.5 // Multiplier for amount of power cyborgs use.
+
+/mob/living/silicon/robot
+	name = "Cyborg"
+	real_name = "Cyborg"
+	icon = 'icons/mob/robots.dmi'
+	icon_state = "robot"
+	maxHealth = 200
+	health = 200
+
+	mob_bump_flag = ROBOT
+	mob_swap_flags = ROBOT|MONKEY|SLIME|SIMPLE_ANIMAL
+	mob_push_flags = ALLMOBS //trundle trundle
+
+	var/lights_on = 0 // Is our integrated light on?
+	var/used_power_this_tick = 0
+	var/sight_mode = 0
+	var/custom_name = ""
+	var/custom_sprite = 0 //Due to all the sprites involved, a var for our custom borgs may be best
+	var/crisis //Admin-settable for combat module use.
+	var/crisis_override = 0
+	var/integrated_light_power = 6
+	var/datum/wires/robot/wires
+
+//Icon stuff
+
+	var/icontype //Persistent icontype tracking allows for cleaner icon updates
+	var/module_sprites[0] //Used to store the associations between sprite names and sprite index.
+
+//Hud stuff
+
+	var/obj/screen/cells = null
+	var/obj/screen/inv1 = null
+	var/obj/screen/inv2 = null
+	var/obj/screen/inv3 = null
+
+	var/shown_robot_modules = 0 //Used to determine whether they have the module menu shown or not
+	var/obj/screen/robot_modules_background
+
+//3 Modules can be activated at any one time.
+	var/obj/item/weapon/robot_module/module = null
+	var/module_active = null
+	var/module_state_1 = null
+	var/module_state_2 = null
+	var/module_state_3 = null
+
+	var/obj/item/device/radio/borg/radio = null
+	var/mob/living/silicon/ai/connected_ai = null
+	var/obj/item/weapon/cell/cell = null
+	var/obj/machinery/camera/camera = null
+
+	var/cell_emp_mult = 2
+
+	// Components are basically robot organs.
+	var/list/components = list()
+
+	var/obj/item/device/mmi/mmi = null
+
+	var/obj/item/device/pda/ai/rbPDA = null
+
+	var/opened = 0
+	var/emagged = 0
+	var/wiresexposed = 0
+	var/locked = 1
+	var/has_power = 1
+	var/list/req_access = list(access_robotics)
+	var/ident = 0
+	//var/list/laws = list()
+	var/viewalerts = 0
+	var/modtype = "Default"
+	var/lower_mod = 0
+	var/jetpack = 0
+	var/datum/effect/effect/system/ion_trail_follow/ion_trail = null
+	var/datum/effect/effect/system/spark_spread/spark_system//So they can initialize sparks whenever/N
+	var/jeton = 0
+	var/killswitch = 0
+	var/killswitch_time = 60
+	var/weapon_lock = 0
+	var/weaponlock_time = 120
+	var/lawupdate = 1 //Cyborgs will sync their laws with their AI by default
+	var/lockcharge //Used when locking down a borg to preserve cell charge
+	var/speed = 0 //Cause sec borgs gotta go fast //No they dont!
+	var/scrambledcodes = 0 // Used to determine if a borg shows up on the robotics console.  Setting to one hides them.
+	var/tracking_entities = 0 //The number of known entities currently accessing the internal camera
+	var/braintype = "Cyborg"
+
+	var/list/robot_verbs_default = list(
+		/mob/living/silicon/robot/proc/sensor_mode,
+		/mob/living/silicon/robot/proc/robot_checklaws
+	)
+
+/mob/living/silicon/robot/syndicate
+	lawupdate = 0
+	scrambledcodes = 1
+	icon_state = "securityrobot"
+	modtype = "Security"
+	lawchannel = "State"
+
+/mob/living/silicon/robot/syndicate/New()
+	if(!cell)
+		cell = new /obj/item/weapon/cell(src)
+		cell.maxcharge = 25000
+		cell.charge = 25000
+
+	..()
+
+/mob/living/silicon/robot/New(loc,var/unfinished = 0)
+	spark_system = new /datum/effect/effect/system/spark_spread()
+	spark_system.set_up(5, 0, src)
+	spark_system.attach(src)
+
+	add_language("Robot Talk", 1)
+
+	wires = new(src)
+
+	robot_modules_background = new()
+	robot_modules_background.icon_state = "block"
+	robot_modules_background.layer = 19 //Objects that appear on screen are on layer 20, UI should be just below it.
+	ident = rand(1, 999)
+	module_sprites["Basic"] = "robot"
+	icontype = "Basic"
+	updatename("Default")
+	updateicon()
+
+	radio = new /obj/item/device/radio/borg(src)
+	common_radio = radio
+
+	if(!scrambledcodes && !camera)
+		camera = new /obj/machinery/camera(src)
+		camera.c_tag = real_name
+		camera.replace_networks(list(NETWORK_EXODUS,NETWORK_ROBOTS))
+		if(wires.IsIndexCut(BORG_WIRE_CAMERA))
+			camera.status = 0
+
+	init()
+	initialize_components()
+	//if(!unfinished)
+	// Create all the robot parts.
+	for(var/V in components) if(V != "power cell")
+		var/datum/robot_component/C = components[V]
+		C.installed = 1
+		C.wrapped = new C.external_type
+
+	if(!cell)
+		cell = new /obj/item/weapon/cell(src)
+		cell.maxcharge = 7500
+		cell.charge = 7500
+
+	..()
+
+	if(cell)
+		var/datum/robot_component/cell_component = components["power cell"]
+		cell_component.wrapped = cell
+		cell_component.installed = 1
+
+	add_robot_verbs()
+
+	hud_list[HEALTH_HUD]      = image('icons/mob/hud.dmi', src, "hudblank")
+	hud_list[STATUS_HUD]      = image('icons/mob/hud.dmi', src, "hudhealth100")
+	hud_list[LIFE_HUD]        = image('icons/mob/hud.dmi', src, "hudhealth100")
+	hud_list[ID_HUD]          = image('icons/mob/hud.dmi', src, "hudblank")
+	hud_list[WANTED_HUD]      = image('icons/mob/hud.dmi', src, "hudblank")
+	hud_list[IMPLOYAL_HUD]    = image('icons/mob/hud.dmi', src, "hudblank")
+	hud_list[IMPCHEM_HUD]     = image('icons/mob/hud.dmi', src, "hudblank")
+	hud_list[IMPTRACK_HUD]    = image('icons/mob/hud.dmi', src, "hudblank")
+	hud_list[SPECIALROLE_HUD] = image('icons/mob/hud.dmi', src, "hudblank")
+
+/mob/living/silicon/robot/proc/init()
+	aiCamera = new/obj/item/device/camera/siliconcam/robot_camera(src)
+	laws = new /datum/ai_laws/nanotrasen()
+	additional_law_channels += "Binary"
+	var/new_ai = select_active_ai_with_fewest_borgs()
+	if(new_ai)
+		lawupdate = 1
+		connect_to_ai(new_ai)
+	else
+		lawupdate = 0
+
+	playsound(loc, 'sound/voice/liveagain.ogg', 75, 1)
+
+/mob/living/silicon/robot/syndicate/init()
+	aiCamera = new/obj/item/device/camera/siliconcam/robot_camera(src)
+
+	laws = new /datum/ai_laws/syndicate_override
+	module = new /obj/item/weapon/robot_module/syndicate(src)
+
+	radio.keyslot = new /obj/item/device/encryptionkey/syndicate(radio)
+	radio.recalculateChannels()
+
+	playsound(loc, 'sound/mecha/nominalsyndi.ogg', 75, 0)
+
+/mob/living/silicon/robot/SetName(pickedName as text)
+	custom_name = pickedName
+	updatename()
+
+/mob/living/silicon/robot/proc/sync()
+	if(lawupdate && connected_ai)
+		lawsync()
+		photosync()
+
+/mob/living/silicon/robot/drain_power(var/drain_check, var/surge, var/amount = 0)
+
+	if(drain_check)
+		return 1
+
+	if(!cell || !cell.charge)
+		return 0
+
+	// Actual amount to drain from cell, using CELLRATE
+	var/cell_amount = amount * CELLRATE
+
+	if(cell.charge > cell_amount)
+		// Spam Protection
+		if(prob(10))
+			src << "<span class='danger'>Warning: Unauthorized access through power channel [rand(11,29)] detected!</span>"
+		cell.use(cell_amount)
+		return amount
+	return 0
+
+// setup the PDA and its name
+/mob/living/silicon/robot/proc/setup_PDA()
+	if (!rbPDA)
+		rbPDA = new/obj/item/device/pda/ai(src)
+	rbPDA.set_name_and_job(custom_name,"[modtype] [braintype]")
+
+//If there's an MMI in the robot, have it ejected when the mob goes away. --NEO
+//Improved /N
+/mob/living/silicon/robot/Destroy()
+	if(mmi && mind)//Safety for when a cyborg gets dust()ed. Or there is no MMI inside.
+		var/turf/T = get_turf(loc)//To hopefully prevent run time errors.
+		if(T)	mmi.loc = T
+		if(mmi.brainmob)
+			mind.transfer_to(mmi.brainmob)
+		else
+			src << "<span class='danger'>Oops! Something went very wrong, your MMI was unable to receive your mind. You have been ghosted. Please make a bug report so we can fix this bug.</span>"
+			ghostize()
+			//ERROR("A borg has been destroyed, but its MMI lacked a brainmob, so the mind could not be transferred. Player: [ckey].")
+		mmi = null
+	if(connected_ai)
+		connected_ai.connected_robots -= src
+	..()
+
+/mob/living/silicon/robot/proc/set_module_sprites(var/list/new_sprites)
+	module_sprites = new_sprites
+	//Custom_sprite check and entry
+	if (custom_sprite == 1)
+		module_sprites["Custom"] = "[src.ckey]-[modtype]"
+	return module_sprites
+
+/mob/living/silicon/robot/proc/pick_module()
+	if(module)
+		return
+	var/list/modules = list()
+	modules.Add(robot_module_types)
+	if((crisis && security_level == SEC_LEVEL_RED) || crisis_override) //Leaving this in until it's balanced appropriately.
+		src << "\red Crisis mode active. Combat module available."
+		modules+="Combat"
+	modtype = input("Please, select a module!", "Robot", null, null) in modules
+
+	if(module)
+		return
+	if(!(modtype in robot_modules))
+		return
+
+	var/module_type = robot_modules[modtype]
+	module = new module_type(src)
+
+	hands.icon_state = lowertext(modtype)
+	feedback_inc("cyborg_[lowertext(modtype)]",1)
+	updatename()
+	set_module_sprites(module.sprites)
+	choose_icon(module_sprites.len + 1, module_sprites)
+	notify_ai(ROBOT_NOTIFICATION_NEW_MODULE, module.name)
+
+/mob/living/silicon/robot/proc/updatename(var/prefix as text)
+	if(prefix)
+		modtype = prefix
+
+	if(istype(mmi, /obj/item/device/mmi/digital/posibrain))
+		braintype = "Android"
+	else if(istype(mmi, /obj/item/device/mmi/digital/robot))
+		braintype = "Robot"
+	else
+		braintype = "Cyborg"
+
+
+	var/changed_name = ""
+	if(custom_name)
+		changed_name = custom_name
+		notify_ai(ROBOT_NOTIFICATION_NEW_NAME, real_name, changed_name)
+	else
+		changed_name = "[modtype] [braintype]-[num2text(ident)]"
+
+	real_name = changed_name
+	name = real_name
+
+	// if we've changed our name, we also need to update the display name for our PDA
+	setup_PDA()
+
+	//We also need to update name of internal camera.
+	if (camera)
+		camera.c_tag = changed_name
+
+	if(!custom_sprite) //Check for custom sprite
+		set_custom_sprite()
+
+	//Flavour text.
+	if(client)
+		var/module_flavour = client.prefs.flavour_texts_robot[modtype]
+		if(module_flavour)
+			flavor_text = module_flavour
+		else
+			flavor_text = client.prefs.flavour_texts_robot["Default"]
+
+/mob/living/silicon/robot/verb/Namepick()
+	set category = "Robot Commands"
+	if(custom_name)
+		return 0
+
+	spawn(0)
+		var/newname
+		newname = sanitizeSafe(input(src,"You are a robot. Enter a name, or leave blank for the default name.", "Name change","") as text, MAX_NAME_LEN)
+		if (newname)
+			custom_name = newname
+
+		updatename()
+		updateicon()
+
+// this verb lets cyborgs see the stations manifest
+/mob/living/silicon/robot/verb/cmd_station_manifest()
+	set category = "Robot Commands"
+	set name = "Show Crew Manifest"
+	show_station_manifest()
+
+/mob/living/silicon/robot/proc/self_diagnosis()
+	if(!is_component_functioning("diagnosis unit"))
+		return null
+
+	var/dat = "<HEAD><TITLE>[src.name] Self-Diagnosis Report</TITLE></HEAD><BODY>\n"
+	for (var/V in components)
+		var/datum/robot_component/C = components[V]
+		dat += "<b>[C.name]</b><br><table><tr><td>Brute Damage:</td><td>[C.brute_damage]</td></tr><tr><td>Electronics Damage:</td><td>[C.electronics_damage]</td></tr><tr><td>Powered:</td><td>[(!C.idle_usage || C.is_powered()) ? "Yes" : "No"]</td></tr><tr><td>Toggled:</td><td>[ C.toggled ? "Yes" : "No"]</td></table><br>"
+
+	return dat
+
+/mob/living/silicon/robot/verb/toggle_lights()
+	set category = "Robot Commands"
+	set name = "Toggle Lights"
+
+	lights_on = !lights_on
+	usr << "You [lights_on ? "enable" : "disable"] your integrated light."
+	if(lights_on)
+		set_light(integrated_light_power) // 1.5x luminosity of flashlight
+	else
+		set_light(0)
+
+/mob/living/silicon/robot/verb/self_diagnosis_verb()
+	set category = "Robot Commands"
+	set name = "Self Diagnosis"
+
+	if(!is_component_functioning("diagnosis unit"))
+		src << "\red Your self-diagnosis component isn't functioning."
+
+	var/datum/robot_component/CO = get_component("diagnosis unit")
+	if (!cell_use_power(CO.active_usage))
+		src << "\red Low Power."
+	var/dat = self_diagnosis()
+	src << browse(dat, "window=robotdiagnosis")
+
+
+/mob/living/silicon/robot/verb/toggle_component()
+	set category = "Robot Commands"
+	set name = "Toggle Component"
+	set desc = "Toggle a component, conserving power."
+
+	var/list/installed_components = list()
+	for(var/V in components)
+		if(V == "power cell") continue
+		var/datum/robot_component/C = components[V]
+		if(C.installed)
+			installed_components += V
+
+	var/toggle = input(src, "Which component do you want to toggle?", "Toggle Component") as null|anything in installed_components
+	if(!toggle)
+		return
+
+	var/datum/robot_component/C = components[toggle]
+	if(C.toggled)
+		C.toggled = 0
+		src << "\red You disable [C.name]."
+	else
+		C.toggled = 1
+		src << "\red You enable [C.name]."
+
+// this function displays jetpack pressure in the stat panel
+/mob/living/silicon/robot/proc/show_jetpack_pressure()
+	// if you have a jetpack, show the internal tank pressure
+	var/obj/item/weapon/tank/jetpack/current_jetpack = installed_jetpack()
+	if (current_jetpack)
+		stat("Internal Atmosphere Info", current_jetpack.name)
+		stat("Tank Pressure", current_jetpack.air_contents.return_pressure())
+
+
+// this function returns the robots jetpack, if one is installed
+/mob/living/silicon/robot/proc/installed_jetpack()
+	if(module)
+		return (locate(/obj/item/weapon/tank/jetpack) in module.modules)
+	return 0
+
+
+// this function displays the cyborgs current cell charge in the stat panel
+/mob/living/silicon/robot/proc/show_cell_power()
+	if(cell)
+		stat(null, text("Charge Left: [round(cell.percent())]%"))
+		stat(null, text("Cell Rating: [round(cell.maxcharge)]")) // Round just in case we somehow get crazy values
+		stat(null, text("Power Cell Load: [round(used_power_this_tick)]W"))
+	else
+		stat(null, text("No Cell Inserted!"))
+
+
+// update the status screen display
+/mob/living/silicon/robot/Stat()
+	..()
+	statpanel("Status")
+	if (client.statpanel == "Status")
+		show_cell_power()
+		show_jetpack_pressure()
+		stat(null, text("Lights: [lights_on ? "ON" : "OFF"]"))
+		if(module)
+			for(var/datum/matter_synth/ms in module.synths)
+				stat("[ms.name]: [ms.energy]/[ms.max_energy]")
+
+/mob/living/silicon/robot/restrained()
+	return 0
+
+/mob/living/silicon/robot/bullet_act(var/obj/item/projectile/Proj)
+	..(Proj)
+	if(prob(75) && Proj.damage > 0) spark_system.start()
+	return 2
+
+/mob/living/silicon/robot/attackby(obj/item/weapon/W as obj, mob/user as mob)
+	if (istype(W, /obj/item/weapon/handcuffs)) // fuck i don't even know why isrobot() in handcuff code isn't working so this will have to do
+		return
+
+	if(opened) // Are they trying to insert something?
+		for(var/V in components)
+			var/datum/robot_component/C = components[V]
+			if(!C.installed && istype(W, C.external_type))
+				C.installed = 1
+				C.wrapped = W
+				C.install()
+				user.drop_item()
+				W.loc = null
+
+				var/obj/item/robot_parts/robot_component/WC = W
+				if(istype(WC))
+					C.brute_damage = WC.brute
+					C.electronics_damage = WC.burn
+
+				usr << "\blue You install the [W.name]."
+
+				return
+
+	if (istype(W, /obj/item/weapon/weldingtool))
+		if (src == user)
+			user << "<span class='warning'>You lack the reach to be able to repair yourself.</span>"
+			return
+
+		if (!getBruteLoss())
+			user << "Nothing to fix here!"
+			return
+		var/obj/item/weapon/weldingtool/WT = W
+		if (WT.remove_fuel(0))
+			adjustBruteLoss(-30)
+			updatehealth()
+			add_fingerprint(user)
+			for(var/mob/O in viewers(user, null))
+				O.show_message(text("\red [user] has fixed some of the dents on [src]!"), 1)
+		else
+			user << "Need more welding fuel!"
+			return
+
+	else if(istype(W, /obj/item/stack/cable_coil) && (wiresexposed || istype(src,/mob/living/silicon/robot/drone)))
+		if (!getFireLoss())
+			user << "Nothing to fix here!"
+			return
+		var/obj/item/stack/cable_coil/coil = W
+		if (coil.use(1))
+			adjustFireLoss(-30)
+			updatehealth()
+			for(var/mob/O in viewers(user, null))
+				O.show_message(text("\red [user] has fixed some of the burnt wires on [src]!"), 1)
+
+	else if (istype(W, /obj/item/weapon/crowbar))	// crowbar means open or close the cover
+		if(opened)
+			if(cell)
+				user << "You close the cover."
+				opened = 0
+				updateicon()
+			else if(wiresexposed && wires.IsAllCut())
+				//Cell is out, wires are exposed, remove MMI, produce damaged chassis, baleet original mob.
+				if(!mmi)
+					user << "\The [src] has no brain to remove."
+					return
+
+				user << "You jam the crowbar into the robot and begin levering [mmi]."
+				sleep(30)
+				user << "You damage some parts of the chassis, but eventually manage to rip out [mmi]!"
+				var/obj/item/robot_parts/robot_suit/C = new/obj/item/robot_parts/robot_suit(loc)
+				C.l_leg = new/obj/item/robot_parts/l_leg(C)
+				C.r_leg = new/obj/item/robot_parts/r_leg(C)
+				C.l_arm = new/obj/item/robot_parts/l_arm(C)
+				C.r_arm = new/obj/item/robot_parts/r_arm(C)
+				C.updateicon()
+				new/obj/item/robot_parts/chest(loc)
+				qdel(src)
+			else
+				// Okay we're not removing the cell or an MMI, but maybe something else?
+				var/list/removable_components = list()
+				for(var/V in components)
+					if(V == "power cell") continue
+					var/datum/robot_component/C = components[V]
+					if(C.installed == 1 || C.installed == -1)
+						removable_components += V
+
+				var/remove = input(user, "Which component do you want to pry out?", "Remove Component") as null|anything in removable_components
+				if(!remove)
+					return
+				var/datum/robot_component/C = components[remove]
+				var/obj/item/robot_parts/robot_component/I = C.wrapped
+				user << "You remove \the [I]."
+				if(istype(I))
+					I.brute = C.brute_damage
+					I.burn = C.electronics_damage
+
+				I.loc = src.loc
+
+				if(C.installed == 1)
+					C.uninstall()
+				C.installed = 0
+
+		else
+			if(locked)
+				user << "The cover is locked and cannot be opened."
+			else
+				user << "You open the cover."
+				opened = 1
+				updateicon()
+
+	else if (istype(W, /obj/item/weapon/cell) && opened)	// trying to put a cell inside
+		var/datum/robot_component/C = components["power cell"]
+		if(wiresexposed)
+			user << "Close the panel first."
+		else if(cell)
+			user << "There is a power cell already installed."
+		else if(W.w_class != 3)
+			user << "\The [W] is too [W.w_class < 3? "small" : "large"] to fit here."
+		else
+			user.drop_item()
+			W.loc = src
+			cell = W
+			user << "You insert the power cell."
+
+			C.installed = 1
+			C.wrapped = W
+			C.install()
+			//This will mean that removing and replacing a power cell will repair the mount, but I don't care at this point. ~Z
+			C.brute_damage = 0
+			C.electronics_damage = 0
+
+	else if (istype(W, /obj/item/weapon/wirecutters) || istype(W, /obj/item/device/multitool))
+		if (wiresexposed)
+			wires.Interact(user)
+		else
+			user << "You can't reach the wiring."
+
+	else if(istype(W, /obj/item/weapon/screwdriver) && opened && !cell)	// haxing
+		wiresexposed = !wiresexposed
+		user << "The wires have been [wiresexposed ? "exposed" : "unexposed"]"
+		updateicon()
+
+	else if(istype(W, /obj/item/weapon/screwdriver) && opened && cell)	// radio
+		if(radio)
+			radio.attackby(W,user)//Push it to the radio to let it handle everything
+		else
+			user << "Unable to locate a radio."
+		updateicon()
+
+	else if(istype(W, /obj/item/device/encryptionkey/) && opened)
+		if(radio)//sanityyyyyy
+			radio.attackby(W,user)//GTFO, you have your own procs
+		else
+			user << "Unable to locate a radio."
+
+	else if (istype(W, /obj/item/weapon/card/id)||istype(W, /obj/item/device/pda)||istype(W, /obj/item/weapon/card/robot))			// trying to unlock the interface with an ID card
+		if(emagged)//still allow them to open the cover
+			user << "The interface seems slightly damaged"
+		if(opened)
+			user << "You must close the cover to swipe an ID card."
+		else
+			if(allowed(usr))
+				locked = !locked
+				user << "You [ locked ? "lock" : "unlock"] [src]'s interface."
+				updateicon()
+			else
+				user << "\red Access denied."
+
+	else if(istype(W, /obj/item/borg/upgrade/))
+		var/obj/item/borg/upgrade/U = W
+		if(!opened)
+			usr << "You must access the borgs internals!"
+		else if(!src.module && U.require_module)
+			usr << "The borg must choose a module before he can be upgraded!"
+		else if(U.locked)
+			usr << "The upgrade is locked and cannot be used yet!"
+		else
+			if(U.action(src))
+				usr << "You apply the upgrade to [src]!"
+				usr.drop_item()
+				U.loc = src
+			else
+				usr << "Upgrade error!"
+
+
+	else
+		if( !(istype(W, /obj/item/device/robotanalyzer) || istype(W, /obj/item/device/healthanalyzer)) )
+			spark_system.start()
+		return ..()
+
+/mob/living/silicon/robot/attack_hand(mob/user)
+
+	add_fingerprint(user)
+
+	if(istype(user,/mob/living/carbon/human))
+		var/mob/living/carbon/human/H = user
+		if(H.species.can_shred(H))
+			attack_generic(H, rand(30,50), "slashed")
+			return
+
+	if(opened && !wiresexposed && (!istype(user, /mob/living/silicon)))
+		var/datum/robot_component/cell_component = components["power cell"]
+		if(cell)
+			cell.update_icon()
+			cell.add_fingerprint(user)
+			user.put_in_active_hand(cell)
+			user << "You remove \the [cell]."
+			cell = null
+			cell_component.wrapped = null
+			cell_component.installed = 0
+			updateicon()
+		else if(cell_component.installed == -1)
+			cell_component.installed = 0
+			var/obj/item/broken_device = cell_component.wrapped
+			user << "You remove \the [broken_device]."
+			user.put_in_active_hand(broken_device)
+
+//Robots take half damage from basic attacks.
+/mob/living/silicon/robot/attack_generic(var/mob/user, var/damage, var/attack_message)
+	return ..(user,Floor(damage/2),attack_message)
+
+/mob/living/silicon/robot/proc/allowed(mob/M)
+	//check if it doesn't require any access at all
+	if(check_access(null))
+		return 1
+	if(istype(M, /mob/living/carbon/human))
+		var/mob/living/carbon/human/H = M
+		//if they are holding or wearing a card that has access, that works
+		if(check_access(H.get_active_hand()) || check_access(H.wear_id))
+			return 1
+	else if(istype(M, /mob/living/silicon/robot))
+		var/mob/living/silicon/robot/R = M
+		if(check_access(R.get_active_hand()) || istype(R.get_active_hand(), /obj/item/weapon/card/robot))
+			return 1
+	return 0
+
+/mob/living/silicon/robot/proc/check_access(obj/item/weapon/card/id/I)
+	if(!istype(req_access, /list)) //something's very wrong
+		return 1
+
+	var/list/L = req_access
+	if(!L.len) //no requirements
+		return 1
+	if(!I || !istype(I, /obj/item/weapon/card/id) || !I.access) //not ID or no access
+		return 0
+	for(var/req in req_access)
+		if(req in I.access) //have one of the required accesses
+			return 1
+	return 0
+
+/mob/living/silicon/robot/updateicon()
+	overlays.Cut()
+	if(stat == 0)
+		overlays += "eyes-[module_sprites[icontype]]"
+
+	if(opened)
+		var/panelprefix = custom_sprite ? src.ckey : "ov"
+		if(wiresexposed)
+			overlays += "[panelprefix]-openpanel +w"
+		else if(cell)
+			overlays += "[panelprefix]-openpanel +c"
+		else
+			overlays += "[panelprefix]-openpanel -c"
+
+	if(module_active && istype(module_active,/obj/item/borg/combat/shield))
+		overlays += "[module_sprites[icontype]]-shield"
+
+	if(modtype == "Combat")
+		if(module_active && istype(module_active,/obj/item/borg/combat/mobility))
+			icon_state = "[module_sprites[icontype]]-roll"
+		else
+			icon_state = module_sprites[icontype]
+		return
+
+//Call when target overlay should be added/removed
+/mob/living/silicon/robot/update_targeted()
+	if(!targeted_by && target_locked)
+		qdel(target_locked)
+	updateicon()
+	if (targeted_by && target_locked)
+		overlays += target_locked
+
+/mob/living/silicon/robot/proc/installed_modules()
+	if(weapon_lock)
+		src << "\red Weapon lock active, unable to use modules! Count:[weaponlock_time]"
+		return
+
+	if(!module)
+		pick_module()
+		return
+	var/dat = "<HEAD><TITLE>Modules</TITLE></HEAD><BODY>\n"
+	dat += {"
+	<B>Activated Modules</B>
+	<BR>
+	Module 1: [module_state_1 ? "<A HREF=?src=\ref[src];mod=\ref[module_state_1]>[module_state_1]<A>" : "No Module"]<BR>
+	Module 2: [module_state_2 ? "<A HREF=?src=\ref[src];mod=\ref[module_state_2]>[module_state_2]<A>" : "No Module"]<BR>
+	Module 3: [module_state_3 ? "<A HREF=?src=\ref[src];mod=\ref[module_state_3]>[module_state_3]<A>" : "No Module"]<BR>
+	<BR>
+	<B>Installed Modules</B><BR><BR>"}
+
+
+	for (var/obj in module.modules)
+		if (!obj)
+			dat += text("<B>Resource depleted</B><BR>")
+		else if(activated(obj))
+			dat += text("[obj]: <B>Activated</B><BR>")
+		else
+			dat += text("[obj]: <A HREF=?src=\ref[src];act=\ref[obj]>Activate</A><BR>")
+	if (emagged)
+		if(activated(module.emag))
+			dat += text("[module.emag]: <B>Activated</B><BR>")
+		else
+			dat += text("[module.emag]: <A HREF=?src=\ref[src];act=\ref[module.emag]>Activate</A><BR>")
+/*
+		if(activated(obj))
+			dat += text("[obj]: \[<B>Activated</B> | <A HREF=?src=\ref[src];deact=\ref[obj]>Deactivate</A>\]<BR>")
+		else
+			dat += text("[obj]: \[<A HREF=?src=\ref[src];act=\ref[obj]>Activate</A> | <B>Deactivated</B>\]<BR>")
+*/
+	src << browse(dat, "window=robotmod")
+
+
+/mob/living/silicon/robot/Topic(href, href_list)
+	if(..())
+		return 1
+	if(usr != src)
+		return 1
+
+	if (href_list["showalerts"])
+		subsystem_alarm_monitor()
+		return 1
+
+	if (href_list["mod"])
+		var/obj/item/O = locate(href_list["mod"])
+		if (istype(O) && (O.loc == src))
+			O.attack_self(src)
+		return 1
+
+	if (href_list["act"])
+		var/obj/item/O = locate(href_list["act"])
+		if (!istype(O))
+			return 1
+
+		if(!((O in src.module.modules) || (O == src.module.emag)))
+			return 1
+
+		if(activated(O))
+			src << "Already activated"
+			return 1
+		if(!module_state_1)
+			module_state_1 = O
+			O.layer = 20
+			contents += O
+			if(istype(module_state_1,/obj/item/borg/sight))
+				sight_mode |= module_state_1:sight_mode
+		else if(!module_state_2)
+			module_state_2 = O
+			O.layer = 20
+			contents += O
+			if(istype(module_state_2,/obj/item/borg/sight))
+				sight_mode |= module_state_2:sight_mode
+		else if(!module_state_3)
+			module_state_3 = O
+			O.layer = 20
+			contents += O
+			if(istype(module_state_3,/obj/item/borg/sight))
+				sight_mode |= module_state_3:sight_mode
+		else
+			src << "You need to disable a module first!"
+		installed_modules()
+		return 1
+
+	if (href_list["deact"])
+		var/obj/item/O = locate(href_list["deact"])
+		if(activated(O))
+			if(module_state_1 == O)
+				module_state_1 = null
+				contents -= O
+			else if(module_state_2 == O)
+				module_state_2 = null
+				contents -= O
+			else if(module_state_3 == O)
+				module_state_3 = null
+				contents -= O
+			else
+				src << "Module isn't activated."
+		else
+			src << "Module isn't activated"
+		installed_modules()
+		return 1
+	return
+
+/mob/living/silicon/robot/proc/radio_menu()
+	radio.interact(src)//Just use the radio's Topic() instead of bullshit special-snowflake code
+
+
+/mob/living/silicon/robot/Move(a, b, flag)
+
+	. = ..()
+
+	if(module)
+		if(module.type == /obj/item/weapon/robot_module/janitor)
+			var/turf/tile = loc
+			if(isturf(tile))
+				tile.clean_blood()
+				if (istype(tile, /turf/simulated))
+					var/turf/simulated/S = tile
+					S.dirt = 0
+				for(var/A in tile)
+					if(istype(A, /obj/effect))
+						if(istype(A, /obj/effect/rune) || istype(A, /obj/effect/decal/cleanable) || istype(A, /obj/effect/overlay))
+							qdel(A)
+					else if(istype(A, /obj/item))
+						var/obj/item/cleaned_item = A
+						cleaned_item.clean_blood()
+					else if(istype(A, /mob/living/carbon/human))
+						var/mob/living/carbon/human/cleaned_human = A
+						if(cleaned_human.lying)
+							if(cleaned_human.head)
+								cleaned_human.head.clean_blood()
+								cleaned_human.update_inv_head(0)
+							if(cleaned_human.wear_suit)
+								cleaned_human.wear_suit.clean_blood()
+								cleaned_human.update_inv_wear_suit(0)
+							else if(cleaned_human.w_uniform)
+								cleaned_human.w_uniform.clean_blood()
+								cleaned_human.update_inv_w_uniform(0)
+							if(cleaned_human.shoes)
+								cleaned_human.shoes.clean_blood()
+								cleaned_human.update_inv_shoes(0)
+							cleaned_human.clean_blood(1)
+							cleaned_human << "\red [src] cleans your face!"
+		return
+
+/mob/living/silicon/robot/proc/self_destruct()
+	gib()
+	return
+
+/mob/living/silicon/robot/proc/UnlinkSelf()
+	disconnect_from_ai()
+	lawupdate = 0
+	lockcharge = 0
+	canmove = 1
+	scrambledcodes = 1
+	//Disconnect it's camera so it's not so easily tracked.
+	if(src.camera)
+		src.camera.clear_all_networks()
+
+
+/mob/living/silicon/robot/proc/ResetSecurityCodes()
+	set category = "Robot Commands"
+	set name = "Reset Identity Codes"
+	set desc = "Scrambles your security and identification codes and resets your current buffers.  Unlocks you and but permenantly severs you from your AI and the robotics console and will deactivate your camera system."
+
+	var/mob/living/silicon/robot/R = src
+
+	if(R)
+		R.UnlinkSelf()
+		R << "Buffers flushed and reset. Camera system shutdown.  All systems operational."
+		src.verbs -= /mob/living/silicon/robot/proc/ResetSecurityCodes
+
+/mob/living/silicon/robot/proc/SetLockdown(var/state = 1)
+	// They stay locked down if their wire is cut.
+	if(wires.LockedCut())
+		state = 1
+	lockcharge = state
+	update_canmove()
+
+/mob/living/silicon/robot/mode()
+	set name = "Activate Held Object"
+	set category = "IC"
+	set src = usr
+
+	var/obj/item/W = get_active_hand()
+	if (W)
+		W.attack_self(src)
+
+	return
+
+/mob/living/silicon/robot/proc/choose_icon(var/triesleft, var/list/module_sprites)
+	if(triesleft<1 || !module_sprites.len)
+		return
+	else
+		triesleft--
+
+	if (custom_sprite == 1)
+		icontype = "Custom"
+		triesleft = 0
+	else if(module_sprites.len == 1)
+		icontype = module_sprites[1]
+	else
+		icontype = input("Select an icon! [triesleft ? "You have [triesleft] more chances." : "This is your last try."]", "Robot", null, null) in module_sprites
+
+	if(icontype)
+		icon_state = module_sprites[icontype]
+	else
+		src << "Something is badly wrong with the sprite selection. Harass a coder."
+		icon_state = module_sprites[1]
+		return
+
+	updateicon()
+
+	if (triesleft >= 1)
+		var/choice = input("Look at your icon - is this what you want?") in list("Yes","No")
+		if(choice=="No")
+			choose_icon(triesleft, module_sprites)
+			return
+		else
+			triesleft = 0
+			return
+	else
+		src << "Your icon has been set. You now require a module reset to change it."
+
+/mob/living/silicon/robot/proc/sensor_mode() //Medical/Security HUD controller for borgs
+	set name = "Set Sensor Augmentation"
+	set category = "Robot Commands"
+	set desc = "Augment visual feed with internal sensor overlays."
+	toggle_sensor_mode()
+
+/mob/living/silicon/robot/proc/add_robot_verbs()
+	src.verbs |= robot_verbs_default
+	src.verbs |= silicon_subsystems
+
+/mob/living/silicon/robot/proc/remove_robot_verbs()
+	src.verbs -= robot_verbs_default
+	src.verbs -= silicon_subsystems
+
+// Uses power from cyborg's cell. Returns 1 on success or 0 on failure.
+// Properly converts using CELLRATE now! Amount is in Joules.
+/mob/living/silicon/robot/proc/cell_use_power(var/amount = 0)
+	// No cell inserted
+	if(!cell)
+		return 0
+
+	// Power cell is empty.
+	if(cell.charge == 0)
+		return 0
+
+	var/power_use = amount * CYBORG_POWER_USAGE_MULTIPLIER
+	if(cell.checked_use(CELLRATE * power_use))
+		used_power_this_tick += power_use
+		return 1
+	return 0
+
+/mob/living/silicon/robot/binarycheck()
+	if(is_component_functioning("comms"))
+		var/datum/robot_component/RC = get_component("comms")
+		use_power(RC.active_usage)
+		return 1
+	return 0
+
+/mob/living/silicon/robot/proc/notify_ai(var/notifytype, var/first_arg, var/second_arg)
+	if(!connected_ai)
+		return
+	switch(notifytype)
+		if(ROBOT_NOTIFICATION_NEW_UNIT) //New Robot
+			connected_ai << "<br><br><span class='notice'>NOTICE - New [lowertext(braintype)] connection detected: <a href='byond://?src=\ref[connected_ai];track2=\ref[connected_ai];track=\ref[src]'>[name]</a></span><br>"
+		if(ROBOT_NOTIFICATION_NEW_MODULE) //New Module
+			connected_ai << "<br><br><span class='notice'>NOTICE - [braintype] module change detected: [name] has loaded the [first_arg].</span><br>"
+		if(ROBOT_NOTIFICATION_MODULE_RESET)
+			connected_ai << "<br><br><span class='notice'>NOTICE - [braintype] module reset detected: [name] has unladed the [first_arg].</span><br>"
+		if(ROBOT_NOTIFICATION_NEW_NAME) //New Name
+			if(first_arg != second_arg)
+				connected_ai << "<br><br><span class='notice'>NOTICE - [braintype] reclassification detected: [first_arg] is now designated as [second_arg].</span><br>"
+
+/mob/living/silicon/robot/proc/disconnect_from_ai()
+	if(connected_ai)
+		sync() // One last sync attempt
+		connected_ai.connected_robots -= src
+		connected_ai = null
+
+/mob/living/silicon/robot/proc/connect_to_ai(var/mob/living/silicon/ai/AI)
+	if(AI && AI != connected_ai)
+		disconnect_from_ai()
+		connected_ai = AI
+		connected_ai.connected_robots |= src
+		notify_ai(ROBOT_NOTIFICATION_NEW_UNIT)
+		sync()
+
+/mob/living/silicon/robot/emag_act(var/remaining_charges, var/mob/user)
+	if(!opened)//Cover is closed
+		if(locked)
+			if(prob(90))
+				user << "You emag the cover lock."
+				locked = 0
+			else
+				user << "You fail to emag the cover lock."
+				src << "Hack attempt detected."
+			return 1
+		else
+			user << "The cover is already unlocked."
+		return
+
+	if(opened)//Cover is open
+		if(emagged)	return//Prevents the X has hit Y with Z message also you cant emag them twice
+		if(wiresexposed)
+			user << "You must close the panel first"
+			return
+		else
+			sleep(6)
+			if(prob(50))
+				emagged = 1
+				lawupdate = 0
+				disconnect_from_ai()
+				user << "You emag [src]'s interface."
+				message_admins("[key_name_admin(user)] emagged cyborg [key_name_admin(src)].  Laws overridden.")
+				log_game("[key_name(user)] emagged cyborg [key_name(src)].  Laws overridden.")
+				clear_supplied_laws()
+				clear_inherent_laws()
+				laws = new /datum/ai_laws/syndicate_override
+				var/time = time2text(world.realtime,"hh:mm:ss")
+				lawchanges.Add("[time] <B>:</B> [user.name]([user.key]) emagged [name]([key])")
+				set_zeroth_law("Only [user.real_name] and people he designates as being such are operatives.")
+				. = 1
+				spawn()
+					src << "\red ALERT: Foreign software detected."
+					sleep(5)
+					src << "\red Initiating diagnostics..."
+					sleep(20)
+					src << "\red SynBorg v1.7.1 loaded."
+					sleep(5)
+					src << "\red LAW SYNCHRONISATION ERROR"
+					sleep(5)
+					src << "\red Would you like to send a report to NanoTraSoft? Y/N"
+					sleep(10)
+					src << "\red > N"
+					sleep(20)
+					src << "\red ERRORERRORERROR"
+					src << "<b>Obey these laws:</b>"
+					laws.show_laws(src)
+					src << "\red \b ALERT: [user.real_name] is your new master. Obey your new laws and his commands."
+					if(src.module)
+						var/rebuild = 0
+						for(var/obj/item/weapon/pickaxe/borgdrill/D in src.module.modules)
+							qdel(D)
+							rebuild = 1
+						if(rebuild)
+							src.module.modules += new /obj/item/weapon/pickaxe/diamonddrill(src.module)
+							src.module.rebuild()
+					updateicon()
+			else
+				user << "You fail to hack [src]'s interface."
+				src << "Hack attempt detected."
+			return 1
 		return