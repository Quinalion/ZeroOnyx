--- conflicted
+++ resolved
@@ -574,15 +574,10 @@
 	set category = "IC"
 
 	if(can_resist())
-<<<<<<< HEAD
 		setClickCooldown(20)
-		process_resist()
-=======
-		next_move = world.time + 20
 		resist_grab()
 		if(!weakened && !restrained())
 			process_resist()
->>>>>>> 777d5b7c
 
 /mob/living/proc/can_resist()
 	//need to allow !canmove, or otherwise neck grabs can't be resisted
