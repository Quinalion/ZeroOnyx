--- conflicted
+++ resolved
@@ -107,13 +107,9 @@
 	space_chance = 10
 
 /datum/language/machine/get_random_name()
-	var/new_name
 	if(prob(70))
-<<<<<<< HEAD
-		new_name = "[pick(list("PBU","HIU","SINA","ARMA","OSI"))]-[rand(100, 999)]"
-	else
-		new_name = pick(ai_names)
-	return new_name
+		return "[pick(list("PBU","HIU","SINA","ARMA","OSI"))]-[rand(100, 999)]"
+	return pick(ai_names)
 
 /datum/language/resomi
 	name = "Resomi"
@@ -133,11 +129,6 @@
 
 /datum/language/resomi/get_random_name(gender)
 	return ..(gender, 1, 4, 1.5)
-=======
-		return "[pick(list("PBU","HIU","SINA","ARMA","OSI"))]-[rand(100, 999)]"
-	else
-		return pick(ai_names)
->>>>>>> aa90dc2f
 
 //Syllable Lists
 /*
