/mob/Destroy()//This makes sure that mobs with clients/keys are not just deleted from the game.
	mob_list -= src
	dead_mob_list -= src
	living_mob_list -= src
	qdel(hud_used)
	if(mind && mind.current == src)
		spellremove(src)
	for(var/infection in viruses)
		qdel(infection)
	ghostize()
	..()

/mob/New()
	mob_list += src
	if(stat == DEAD)
		dead_mob_list += src
	else
		living_mob_list += src
	..()

/mob/proc/show_message(msg, type, alt, alt_type)//Message, type of message (1 or 2), alternative message, alt message type (1 or 2)

	if(!client)	return

	if (type)
		if(type & 1 && (sdisabilities & BLIND || blinded || paralysis) )//Vision related
			if (!( alt ))
				return
			else
				msg = alt
				type = alt_type
		if (type & 2 && (sdisabilities & DEAF || ear_deaf))//Hearing related
			if (!( alt ))
				return
			else
				msg = alt
				type = alt_type
				if ((type & 1 && sdisabilities & BLIND))
					return
	// Added voice muffling for Issue 41.
	if(stat == UNCONSCIOUS || sleeping > 0)
		src << "<I>... You can almost hear someone talking ...</I>"
	else
		src << msg
	return

// Show a message to all mobs and objects in sight of this one
// This would be for visible actions by the src mob
// message is the message output to anyone who can see e.g. "[src] does something!"
// self_message (optional) is what the src mob sees  e.g. "You do something!"
// blind_message (optional) is what blind people will hear e.g. "You hear something!"

/mob/visible_message(var/message, var/self_message, var/blind_message)

	var/list/see = get_mobs_or_objects_in_view(world.view,src) | viewers(get_turf(src), null)

	for(var/I in see)
		if(isobj(I))
			spawn(0)
				if(I) //It's possible that it could be deleted in the meantime.
					var/obj/O = I
					O.show_message( message, 1, blind_message, 2)
		else if(ismob(I))
			var/mob/M = I
			if(self_message && M==src)
				M.show_message( self_message, 1, blind_message, 2)
			else if(M.see_invisible >= invisibility) // Cannot view the invisible
				M.show_message( message, 1, blind_message, 2)
			else if (blind_message)
				M.show_message(blind_message, 2)

// Returns an amount of power drawn from the object (-1 if it's not viable).
// If drain_check is set it will not actually drain power, just return a value.
// If surge is set, it will destroy/damage the recipient and not return any power.
// Not sure where to define this, so it can sit here for the rest of time.
/atom/proc/drain_power(var/drain_check,var/surge, var/amount = 0)
	return -1

// Show a message to all mobs and objects in earshot of this one
// This would be for audible actions by the src mob
// message is the message output to anyone who can hear.
// self_message (optional) is what the src mob hears.
// deaf_message (optional) is what deaf people will see.
// hearing_distance (optional) is the range, how many tiles away the message can be heard.
/mob/audible_message(var/message, var/deaf_message, var/hearing_distance, var/self_message)

	var/range = world.view
	if(hearing_distance)
		range = hearing_distance
	var/list/hear = get_mobs_or_objects_in_view(range,src)

	for(var/I in hear)
		if(isobj(I))
			spawn(0)
				if(I) //It's possible that it could be deleted in the meantime.
					var/obj/O = I
					O.show_message( message, 2, deaf_message, 1)
		else if(ismob(I))
			var/mob/M = I
			var/msg = message
			if(self_message && M==src)
				msg = self_message
			M.show_message( msg, 2, deaf_message, 1)


/mob/proc/findname(msg)
	for(var/mob/M in mob_list)
		if (M.real_name == text("[]", msg))
			return M
	return 0

/mob/proc/movement_delay()
	return 0

/mob/proc/Life()
//	if(organStructure)
//		organStructure.ProcessOrgans()
	//handle_typing_indicator() //You said the typing indicator would be fine. The test determined that was a lie.
	return

/mob/proc/incapacitated()
	return

/mob/proc/restrained()
	return

/mob/proc/reset_view(atom/A)
	if (client)
		if (istype(A, /atom/movable))
			client.perspective = EYE_PERSPECTIVE
			client.eye = A
		else
			if (isturf(loc))
				client.eye = client.mob
				client.perspective = MOB_PERSPECTIVE
			else
				client.perspective = EYE_PERSPECTIVE
				client.eye = loc
	return


/mob/proc/show_inv(mob/user as mob)
	user.set_machine(src)
	var/dat = {"
	<B><HR><FONT size=3>[name]</FONT></B>
	<BR><HR>
	<BR><B>Head(Mask):</B> <A href='?src=\ref[src];item=mask'>[(wear_mask ? wear_mask : "Nothing")]</A>
	<BR><B>Left Hand:</B> <A href='?src=\ref[src];item=l_hand'>[(l_hand ? l_hand  : "Nothing")]</A>
	<BR><B>Right Hand:</B> <A href='?src=\ref[src];item=r_hand'>[(r_hand ? r_hand : "Nothing")]</A>
	<BR><B>Back:</B> <A href='?src=\ref[src];item=back'>[(back ? back : "Nothing")]</A> [((istype(wear_mask, /obj/item/clothing/mask) && istype(back, /obj/item/weapon/tank) && !( internal )) ? text(" <A href='?src=\ref[];item=internal'>Set Internal</A>", src) : "")]
	<BR>[(internal ? text("<A href='?src=\ref[src];item=internal'>Remove Internal</A>") : "")]
	<BR><A href='?src=\ref[src];item=pockets'>Empty Pockets</A>
	<BR><A href='?src=\ref[user];refresh=1'>Refresh</A>
	<BR><A href='?src=\ref[user];mach_close=mob[name]'>Close</A>
	<BR>"}
	user << browse(dat, text("window=mob[];size=325x500", name))
	onclose(user, "mob[name]")
	return

//mob verbs are faster than object verbs. See http://www.byond.com/forum/?post=1326139&page=2#comment8198716 for why this isn't atom/verb/examine()
/mob/verb/examinate(atom/A as mob|obj|turf in view())
	set name = "Examine"
	set category = "IC"

	if((is_blind(src) || usr.stat) && !isobserver(src))
		src << "<span class='notice'>Something is there but you can't see it.</span>"
		return 1

	face_atom(A)
	A.examine(src)

/mob/verb/pointed(atom/A as mob|obj|turf in view())
	set name = "Point To"
	set category = "Object"

	if(!src || !isturf(src.loc) || !(A in view(src.loc)))
		return 0
	if(istype(A, /obj/effect/decal/point))
		return 0

	var/tile = get_turf(A)
	if (!tile)
		return 0

	var/obj/P = new /obj/effect/decal/point(tile)
	P.invisibility = invisibility
	spawn (20)
		if(P)
			qdel(P)	// qdel

	face_atom(A)
	return 1


/mob/proc/ret_grab(obj/effect/list_container/mobl/L as obj, flag)
	if ((!( istype(l_hand, /obj/item/weapon/grab) ) && !( istype(r_hand, /obj/item/weapon/grab) )))
		if (!( L ))
			return null
		else
			return L.container
	else
		if (!( L ))
			L = new /obj/effect/list_container/mobl( null )
			L.container += src
			L.master = src
		if (istype(l_hand, /obj/item/weapon/grab))
			var/obj/item/weapon/grab/G = l_hand
			if (!( L.container.Find(G.affecting) ))
				L.container += G.affecting
				if (G.affecting)
					G.affecting.ret_grab(L, 1)
		if (istype(r_hand, /obj/item/weapon/grab))
			var/obj/item/weapon/grab/G = r_hand
			if (!( L.container.Find(G.affecting) ))
				L.container += G.affecting
				if (G.affecting)
					G.affecting.ret_grab(L, 1)
		if (!( flag ))
			if (L.master == src)
				var/list/temp = list(  )
				temp += L.container
				//L = null
				qdel(L)
				return temp
			else
				return L.container
	return

/mob/verb/mode()
	set name = "Activate Held Object"
	set category = "Object"
	set src = usr

	if(istype(loc,/obj/mecha)) return

	if(hand)
		var/obj/item/W = l_hand
		if (W)
			W.attack_self(src)
			update_inv_l_hand()
	else
		var/obj/item/W = r_hand
		if (W)
			W.attack_self(src)
			update_inv_r_hand()
	if(next_move < world.time)
		next_move = world.time + 2
	return

/*
/mob/verb/dump_source()

	var/master = "<PRE>"
	for(var/t in typesof(/area))
		master += text("[]\n", t)
		//Foreach goto(26)
	src << browse(master)
	return
*/

/mob/verb/memory()
	set name = "Notes"
	set category = "IC"
	if(mind)
		mind.show_memory(src)
	else
		src << "The game appears to have misplaced your mind datum, so we can't show you your notes."

/mob/verb/add_memory(msg as message)
	set name = "Add Note"
	set category = "IC"

	msg = sanitize(msg)

	if(mind)
		mind.store_memory(msg)
	else
		src << "The game appears to have misplaced your mind datum, so we can't show you your notes."

/mob/proc/store_memory(msg as message, popup, sane = 1)
	msg = copytext(msg, 1, MAX_MESSAGE_LEN)

	if (sane)
		msg = sanitize(msg)

	if (length(memory) == 0)
		memory += msg
	else
		memory += "<BR>[msg]"

	if (popup)
		memory()

/mob/proc/update_flavor_text()
	set src in usr
	if(usr != src)
		usr << "No."
	var/msg = sanitize(input(usr,"Set the flavor text in your 'examine' verb. Can also be used for OOC notes about your character.","Flavor Text",html_decode(flavor_text)) as message|null, extra = 0)

	if(msg != null)
		flavor_text = msg

/mob/proc/warn_flavor_changed()
	if(flavor_text && flavor_text != "") // don't spam people that don't use it!
		src << "<h2 class='alert'>OOC Warning:</h2>"
		src << "<span class='alert'>Your flavor text is likely out of date! <a href='byond://?src=\ref[src];flavor_change=1'>Change</a></span>"

/mob/proc/print_flavor_text()
	if (flavor_text && flavor_text != "")
		var/msg = replacetext(flavor_text, "\n", " ")
		if(lentext(msg) <= 40)
			return "\blue [msg]"
		else
			return "\blue [copytext_preserve_html(msg, 1, 37)]... <a href='byond://?src=\ref[src];flavor_more=1'>More...</a>"

/*
/mob/verb/help()
	set name = "Help"
	src << browse('html/help.html', "window=help")
	return
*/

/mob/verb/abandon_mob()
	set name = "Respawn"
	set category = "OOC"

	if (!( config.abandon_allowed ))
		usr << "<span class='notice'>Respawn is disabled.</span>"
		return
	if ((stat != 2 || !( ticker )))
		usr << "<span class='notice'><B>You must be dead to use this!</B></span>"
		return
	if (ticker.mode.deny_respawn) //BS12 EDIT
		usr << "<span class='notice'>Respawn is disabled for this roundtype.</span>"
		return
	else
		var/deathtime = world.time - src.timeofdeath
		if(istype(src,/mob/dead/observer))
			var/mob/dead/observer/G = src
			if(G.has_enabled_antagHUD == 1 && config.antag_hud_restricted)
				usr << "\blue <B>Upon using the antagHUD you forfeighted the ability to join the round.</B>"
				return
		var/deathtimeminutes = round(deathtime / 600)
		var/pluralcheck = "minute"
		if(deathtimeminutes == 0)
			pluralcheck = ""
		else if(deathtimeminutes == 1)
			pluralcheck = " [deathtimeminutes] minute and"
		else if(deathtimeminutes > 1)
			pluralcheck = " [deathtimeminutes] minutes and"
		var/deathtimeseconds = round((deathtime - deathtimeminutes * 600) / 10,1)
		usr << "You have been dead for[pluralcheck] [deathtimeseconds] seconds."

		if (deathtime < 18000)
			usr << "You must wait 30 minutes to respawn!"
			return
		else
			usr << "You can respawn now, enjoy your new life!"

	log_game("[usr.name]/[usr.key] used abandon mob.")

	usr << "\blue <B>Make sure to play a different character, and please roleplay correctly!</B>"

	if(!client)
		log_game("[usr.key] AM failed due to disconnect.")
		return
	client.screen.Cut()
	if(!client)
		log_game("[usr.key] AM failed due to disconnect.")
		return

	announce_ghost_joinleave(client, 0)

	var/mob/new_player/M = new /mob/new_player()
	if(!client)
		log_game("[usr.key] AM failed due to disconnect.")
		qdel(M)
		return

	M.key = key
	if(M.mind)
		M.mind.reset()
	return

/client/verb/changes()
	set name = "Changelog"
	set category = "OOC"
	getFiles(
		'html/88x31.png',
		'html/bug-minus.png',
		'html/cross-circle.png',
		'html/hard-hat-exclamation.png',
		'html/image-minus.png',
		'html/image-plus.png',
		'html/map-pencil.png',
		'html/music-minus.png',
		'html/music-plus.png',
		'html/tick-circle.png',
		'html/wrench-screwdriver.png',
		'html/spell-check.png',
		'html/burn-exclamation.png',
		'html/chevron.png',
		'html/chevron-expand.png',
		'html/changelog.css',
		'html/changelog.js',
		'html/changelog.html'
		)
	src << browse('html/changelog.html', "window=changes;size=675x650")
	if(prefs.lastchangelog != changelog_hash)
		prefs.lastchangelog = changelog_hash
		prefs.save_preferences()
		winset(src, "rpane.changelog", "background-color=none;font-style=;")

/mob/verb/observe()
	set name = "Observe"
	set category = "OOC"
	var/is_admin = 0

	if(client.holder && (client.holder.rights & R_ADMIN))
		is_admin = 1
	else if(stat != DEAD || istype(src, /mob/new_player))
		usr << "\blue You must be observing to use this!"
		return

	if(is_admin && stat == DEAD)
		is_admin = 0

	var/list/names = list()
	var/list/namecounts = list()
	var/list/creatures = list()

	for(var/obj/O in world)				//EWWWWWWWWWWWWWWWWWWWWWWWW ~needs to be optimised
		if(!O.loc)
			continue
		if(istype(O, /obj/item/weapon/disk/nuclear))
			var/name = "Nuclear Disk"
			if (names.Find(name))
				namecounts[name]++
				name = "[name] ([namecounts[name]])"
			else
				names.Add(name)
				namecounts[name] = 1
			creatures[name] = O

		if(istype(O, /obj/singularity))
			var/name = "Singularity"
			if (names.Find(name))
				namecounts[name]++
				name = "[name] ([namecounts[name]])"
			else
				names.Add(name)
				namecounts[name] = 1
			creatures[name] = O

		if(istype(O, /obj/machinery/bot))
			var/name = "BOT: [O.name]"
			if (names.Find(name))
				namecounts[name]++
				name = "[name] ([namecounts[name]])"
			else
				names.Add(name)
				namecounts[name] = 1
			creatures[name] = O


	for(var/mob/M in sortAtom(mob_list))
		var/name = M.name
		if (names.Find(name))
			namecounts[name]++
			name = "[name] ([namecounts[name]])"
		else
			names.Add(name)
			namecounts[name] = 1

		creatures[name] = M


	client.perspective = EYE_PERSPECTIVE

	var/eye_name = null

	var/ok = "[is_admin ? "Admin Observe" : "Observe"]"
	eye_name = input("Please, select a player!", ok, null, null) as null|anything in creatures

	if (!eye_name)
		return

	var/mob/mob_eye = creatures[eye_name]

	if(client && mob_eye)
		client.eye = mob_eye
		if (is_admin)
			client.adminobs = 1
			if(mob_eye == client.mob || client.eye == client.mob)
				client.adminobs = 0

/mob/verb/cancel_camera()
	set name = "Cancel Camera View"
	set category = "OOC"
	unset_machine()
	reset_view(null)

/mob/Topic(href, href_list)
	if(href_list["mach_close"])
		var/t1 = text("window=[href_list["mach_close"]]")
		unset_machine()
		src << browse(null, t1)

	if(href_list["flavor_more"])
		usr << browse(text("<HTML><HEAD><TITLE>[]</TITLE></HEAD><BODY><TT>[]</TT></BODY></HTML>", name, replacetext(flavor_text, "\n", "<BR>")), text("window=[];size=500x200", name))
		onclose(usr, "[name]")
	if(href_list["flavor_change"])
		update_flavor_text()
//	..()
	return


/mob/proc/pull_damage()
	if(ishuman(src))
		var/mob/living/carbon/human/H = src
		if(H.health - H.halloss <= config.health_threshold_softcrit)
			for(var/name in H.organs_by_name)
				var/obj/item/organ/external/e = H.organs_by_name[name]
				if(e && H.lying)
					if(((e.status & ORGAN_BROKEN && !(e.status & ORGAN_SPLINTED)) || e.status & ORGAN_BLEEDING) && (H.getBruteLoss() + H.getFireLoss() >= 100))
						return 1
						break
		return 0

/mob/MouseDrop(mob/M as mob)
	..()
	if(M != usr) return
	if(usr == src) return
	if(!Adjacent(usr)) return
	if(istype(M,/mob/living/silicon/ai)) return
	show_inv(usr)


/mob/verb/stop_pulling()

	set name = "Stop Pulling"
	set category = "IC"

	if(pulling)
		pulling.pulledby = null
		pulling = null
		if(pullin)
			pullin.icon_state = "pull0"

/mob/proc/start_pulling(var/atom/movable/AM)
	if ( !AM || !usr || src==AM || !isturf(src.loc) )	//if there's no person pulling OR the person is pulling themself OR the object being pulled is inside something: abort!
		return

	if (AM.anchored)
		usr << "<span class='notice'>It won't budge!</span>"
		return

	var/mob/M = AM
	if(ismob(AM))
		if(!iscarbon(src))
			M.LAssailant = null
		else
			M.LAssailant = usr

	if(pulling)
		var/pulling_old = pulling
		stop_pulling()
		// Are we pulling the same thing twice? Just stop pulling.
		if(pulling_old == AM)
			return

	src.pulling = AM
	AM.pulledby = src

	if(pullin)
		pullin.icon_state = "pull1"

	if(ishuman(AM))
		var/mob/living/carbon/human/H = AM
		if(H.pull_damage())
			src << "\red <B>Pulling \the [H] in their current condition would probably be a bad idea.</B>"

	//Attempted fix for people flying away through space when cuffed and dragged.
	if(ismob(AM))
		var/mob/pulled = AM
		pulled.inertia_dir = 0

/mob/proc/can_use_hands()
	return

/mob/proc/is_active()
	return (0 >= usr.stat)

/mob/proc/is_dead()
	return stat == DEAD

/mob/proc/is_mechanical()
	if(mind && (mind.assigned_role == "Cyborg" || mind.assigned_role == "AI"))
		return 1
	return istype(src, /mob/living/silicon) || get_species() == "Machine"

/mob/proc/is_ready()
	return client && !!mind

/mob/proc/get_gender()
	return gender

/mob/proc/see(message)
	if(!is_active())
		return 0
	src << message
	return 1

/mob/proc/show_viewers(message)
	for(var/mob/M in viewers())
		M.see(message)

/mob/Stat()
	..()

	if(client && client.holder)
		if(statpanel("Status"))
			statpanel("Status","Location:","([x], [y], [z])")
			statpanel("Status","CPU:","[world.cpu]")
			statpanel("Status","Instances:","[world.contents.len]")
		if(statpanel("Status") && processScheduler && processScheduler.getIsRunning())
			for(var/datum/controller/process/P in processScheduler.processes)
				statpanel("Status",P.getStatName(), P.getTickTime())
		else
			statpanel("Status","processScheduler is not running.")

	if(listed_turf && client)
		if(!TurfAdjacent(listed_turf))
			listed_turf = null
		else
			statpanel(listed_turf.name, null, listed_turf)
			for(var/atom/A in listed_turf)
				if(!A.mouse_opacity)
					continue
				if(A.invisibility > see_invisible)
					continue
				if(is_type_in_list(A, shouldnt_see))
					continue
				statpanel(listed_turf.name, null, A)

// facing verbs
/mob/proc/canface()
	if(!canmove)						return 0
	if(stat)							return 0
	if(anchored)						return 0
	if(transforming)						return 0
	return 1

//Updates canmove, lying and icons. Could perhaps do with a rename but I can't think of anything to describe it.
/mob/proc/update_canmove()
	if(istype(buckled, /obj/vehicle))
		var/obj/vehicle/V = buckled
		if(stat || weakened || paralysis || resting || sleeping || (status_flags & FAKEDEATH))
			lying = 1
			canmove = 0
			pixel_y = V.mob_offset_y - 5
		else
			if(buckled.buckle_lying != -1) lying = buckled.buckle_lying
			canmove = 1
			pixel_y = V.mob_offset_y
	else if(buckled)
		anchored = 1
		canmove = 0
		if(istype(buckled))
			if(buckled.buckle_lying != -1)
				lying = buckled.buckle_lying
			if(buckled.buckle_movable)
				anchored = 0
				canmove = 1

	else if( stat || weakened || paralysis || resting || sleeping || (status_flags & FAKEDEATH))
		lying = 1
		canmove = 0
	else if(stunned)
		canmove = 0
	else if(captured)
		anchored = 1
		canmove = 0
		lying = 0
	else
		lying = 0
		canmove = 1

	if(lying)
		density = 0
		drop_l_hand()
		drop_r_hand()
	else
		density = 1

	for(var/obj/item/weapon/grab/G in grabbed_by)
		if(G.state >= GRAB_AGGRESSIVE)
			canmove = 0
			break

	//Temporarily moved here from the various life() procs
	//I'm fixing stuff incrementally so this will likely find a better home.
	//It just makes sense for now. ~Carn
	if( update_icon )	//forces a full overlay update
		update_icon = 0
		regenerate_icons()
	else if( lying != lying_prev )
		update_icons()

	return canmove


/mob/proc/facedir(var/ndir)
	if(!canface() || client.moving || world.time < client.move_delay)
		return 0
	set_dir(ndir)
	if(buckled && buckled.buckle_movable)
		buckled.set_dir(ndir)
	client.move_delay += movement_delay()
	return 1


/mob/verb/eastface()
	set hidden = 1
	return facedir(EAST)


/mob/verb/westface()
	set hidden = 1
	return facedir(WEST)


/mob/verb/northface()
	set hidden = 1
	return facedir(NORTH)


/mob/verb/southface()
	set hidden = 1
	return facedir(SOUTH)


//This might need a rename but it should replace the can this mob use things check
/mob/proc/IsAdvancedToolUser()
	return 0

/mob/proc/Stun(amount)
	if(status_flags & CANSTUN)
		facing_dir = null
		stunned = max(max(stunned,amount),0) //can't go below 0, getting a low amount of stun doesn't lower your current stun
	return

/mob/proc/SetStunned(amount) //if you REALLY need to set stun to a set amount without the whole "can't go below current stunned"
	if(status_flags & CANSTUN)
		stunned = max(amount,0)
	return

/mob/proc/AdjustStunned(amount)
	if(status_flags & CANSTUN)
		stunned = max(stunned + amount,0)
	return

/mob/proc/Weaken(amount)
	if(status_flags & CANWEAKEN)
		facing_dir = null
		weakened = max(max(weakened,amount),0)
		update_canmove()	//updates lying, canmove and icons
	return

/mob/proc/SetWeakened(amount)
	if(status_flags & CANWEAKEN)
		weakened = max(amount,0)
		update_canmove()	//updates lying, canmove and icons
	return

/mob/proc/AdjustWeakened(amount)
	if(status_flags & CANWEAKEN)
		weakened = max(weakened + amount,0)
		update_canmove()	//updates lying, canmove and icons
	return

/mob/proc/Paralyse(amount)
	if(status_flags & CANPARALYSE)
		facing_dir = null
		paralysis = max(max(paralysis,amount),0)
	return

/mob/proc/SetParalysis(amount)
	if(status_flags & CANPARALYSE)
		paralysis = max(amount,0)
	return

/mob/proc/AdjustParalysis(amount)
	if(status_flags & CANPARALYSE)
		paralysis = max(paralysis + amount,0)
	return

/mob/proc/Sleeping(amount)
	facing_dir = null
	sleeping = max(max(sleeping,amount),0)
	return

/mob/proc/SetSleeping(amount)
	sleeping = max(amount,0)
	return

/mob/proc/AdjustSleeping(amount)
	sleeping = max(sleeping + amount,0)
	return

/mob/proc/Resting(amount)
	facing_dir = null
	resting = max(max(resting,amount),0)
	return

/mob/proc/SetResting(amount)
	resting = max(amount,0)
	return

/mob/proc/AdjustResting(amount)
	resting = max(resting + amount,0)
	return

/mob/proc/get_species()
	return ""

/mob/proc/flash_weak_pain()
	flick("weak_pain",pain)

/mob/proc/get_visible_implants(var/class = 0)
	var/list/visible_implants = list()
	for(var/obj/item/O in embedded)
		if(O.w_class > class)
			visible_implants += O
	return visible_implants

mob/proc/yank_out_object()
	set category = "Object"
	set name = "Yank out object"
	set desc = "Remove an embedded item at the cost of bleeding and pain."
	set src in view(1)

	if(!isliving(usr) || usr.next_move > world.time)
		return
	usr.next_move = world.time + 20

	if(usr.stat == 1)
		usr << "You are unconcious and cannot do that!"
		return

	if(usr.restrained())
		usr << "You are restrained and cannot do that!"
		return

	var/mob/S = src
	var/mob/U = usr
	var/list/valid_objects = list()
	var/self = null

	if(S == U)
		self = 1 // Removing object from yourself.

	valid_objects = get_visible_implants(0)
	if(!valid_objects.len)
		if(self)
			src << "You have nothing stuck in your body that is large enough to remove."
		else
			U << "[src] has nothing stuck in their wounds that is large enough to remove."
		return

	var/obj/item/weapon/selection = input("What do you want to yank out?", "Embedded objects") in valid_objects

	if(self)
		src << "<span class='warning'>You attempt to get a good grip on [selection] in your body.</span>"
	else
		U << "<span class='warning'>You attempt to get a good grip on [selection] in [S]'s body.</span>"

	if(!do_after(U, 30))
		return
	if(!selection || !S || !U)
		return

	if(self)
		visible_message("<span class='warning'><b>[src] rips [selection] out of their body.</b></span>","<span class='warning'><b>You rip [selection] out of your body.</b></span>")
	else
		visible_message("<span class='warning'><b>[usr] rips [selection] out of [src]'s body.</b></span>","<span class='warning'><b>[usr] rips [selection] out of your body.</b></span>")
	valid_objects = get_visible_implants(0)
	if(valid_objects.len == 1) //Yanking out last object - removing verb.
		src.verbs -= /mob/proc/yank_out_object

	if(ishuman(src))
		var/mob/living/carbon/human/H = src
		var/obj/item/organ/external/affected

		for(var/obj/item/organ/external/organ in H.organs) //Grab the organ holding the implant.
			for(var/obj/item/O in organ.implants)
				if(O == selection)
					affected = organ

		affected.implants -= selection
		H.shock_stage+=20
		affected.take_damage((selection.w_class * 3), 0, 0, 1, "Embedded object extraction")

		if(prob(selection.w_class * 5)) //I'M SO ANEMIC I COULD JUST -DIE-.
			var/datum/wound/internal_bleeding/I = new (min(selection.w_class * 5, 15))
			affected.wounds += I
			H.custom_pain("Something tears wetly in your [affected] as [selection] is pulled free!", 1)

		if (ishuman(U))
			var/mob/living/carbon/human/human_user = U
			human_user.bloody_hands(H)

	selection.loc = get_turf(src)
	if(!(U.l_hand && U.r_hand))
		U.put_in_hands(selection)

	for(var/obj/item/weapon/O in pinned)
		if(O == selection)
			pinned -= O
		if(!pinned.len)
			anchored = 0
	return 1

/mob/living/proc/handle_statuses()
	handle_stunned()
	handle_weakened()
	handle_stuttering()
	handle_silent()
	handle_drugged()
	handle_slurring()

/mob/living/proc/handle_stunned()
	if(stunned)
		AdjustStunned(-1)
	return stunned

/mob/living/proc/handle_weakened()
	if(weakened)
		weakened = max(weakened-1,0)	//before you get mad Rockdtben: I done this so update_canmove isn't called multiple times
	return weakened

/mob/living/proc/handle_stuttering()
	if(stuttering)
		stuttering = max(stuttering-1, 0)
	return stuttering

/mob/living/proc/handle_silent()
	if(silent)
		silent = max(silent-1, 0)
	return silent

/mob/living/proc/handle_drugged()
	if(druggy)
		druggy = max(druggy-1, 0)
	return druggy

/mob/living/proc/handle_slurring()
	if(slurring)
		slurring = max(slurring-1, 0)
	return slurring

/mob/living/proc/handle_paralysed() // Currently only used by simple_animal.dm, treated as a special case in other mobs
	if(paralysis)
		AdjustParalysis(-1)
	return paralysis

//Check for brain worms in head.
/mob/proc/has_brain_worms()

	for(var/I in contents)
		if(istype(I,/mob/living/simple_animal/borer))
			return I

	return 0

/mob/proc/updateicon()
	return

/mob/verb/face_direction()

	set name = "Face Direction"
	set category = "IC"
	set src = usr

	set_face_dir()

	if(!facing_dir)
		usr << "You are now not facing anything."
	else
		usr << "You are now facing [dir2text(facing_dir)]."

/mob/proc/set_face_dir(var/newdir)
	if(newdir == facing_dir)
		facing_dir = null
	else if(newdir)
		set_dir(newdir)
		facing_dir = newdir
	else if(facing_dir)
		facing_dir = null
	else
		set_dir(dir)
		facing_dir = dir

/mob/set_dir()
	if(facing_dir)
		if(!canface() || lying || buckled || restrained())
			facing_dir = null
		else if(dir != facing_dir)
			return ..(facing_dir)
	else
		return ..()

/mob/verb/northfaceperm()
	set hidden = 1
	set_face_dir(NORTH)

/mob/verb/southfaceperm()
	set hidden = 1
	set_face_dir(SOUTH)

/mob/verb/eastfaceperm()
	set hidden = 1
	set_face_dir(EAST)

/mob/verb/westfaceperm()
	set hidden = 1
	set_face_dir(WEST)

<<<<<<< HEAD
/mob/proc/adjustEarDamage()
	return

/mob/proc/setEarDamage()
	return

=======
//Throwing stuff

/mob/proc/toggle_throw_mode()
	if (src.in_throw_mode)
		throw_mode_off()
	else
		throw_mode_on()

/mob/proc/throw_mode_off()
	src.in_throw_mode = 0
	if(src.throw_icon) //in case we don't have the HUD and we use the hotkey
		src.throw_icon.icon_state = "act_throw_off"

/mob/proc/throw_mode_on()
	src.in_throw_mode = 1
	if(src.throw_icon)
		src.throw_icon.icon_state = "act_throw_on"
>>>>>>> bfe21b66
<|MERGE_RESOLUTION|>--- conflicted
+++ resolved
@@ -1,1054 +1,1051 @@
-/mob/Destroy()//This makes sure that mobs with clients/keys are not just deleted from the game.
-	mob_list -= src
-	dead_mob_list -= src
-	living_mob_list -= src
-	qdel(hud_used)
-	if(mind && mind.current == src)
-		spellremove(src)
-	for(var/infection in viruses)
-		qdel(infection)
-	ghostize()
-	..()
-
-/mob/New()
-	mob_list += src
-	if(stat == DEAD)
-		dead_mob_list += src
-	else
-		living_mob_list += src
-	..()
-
-/mob/proc/show_message(msg, type, alt, alt_type)//Message, type of message (1 or 2), alternative message, alt message type (1 or 2)
-
-	if(!client)	return
-
-	if (type)
-		if(type & 1 && (sdisabilities & BLIND || blinded || paralysis) )//Vision related
-			if (!( alt ))
-				return
-			else
-				msg = alt
-				type = alt_type
-		if (type & 2 && (sdisabilities & DEAF || ear_deaf))//Hearing related
-			if (!( alt ))
-				return
-			else
-				msg = alt
-				type = alt_type
-				if ((type & 1 && sdisabilities & BLIND))
-					return
-	// Added voice muffling for Issue 41.
-	if(stat == UNCONSCIOUS || sleeping > 0)
-		src << "<I>... You can almost hear someone talking ...</I>"
-	else
-		src << msg
-	return
-
-// Show a message to all mobs and objects in sight of this one
-// This would be for visible actions by the src mob
-// message is the message output to anyone who can see e.g. "[src] does something!"
-// self_message (optional) is what the src mob sees  e.g. "You do something!"
-// blind_message (optional) is what blind people will hear e.g. "You hear something!"
-
-/mob/visible_message(var/message, var/self_message, var/blind_message)
-
-	var/list/see = get_mobs_or_objects_in_view(world.view,src) | viewers(get_turf(src), null)
-
-	for(var/I in see)
-		if(isobj(I))
-			spawn(0)
-				if(I) //It's possible that it could be deleted in the meantime.
-					var/obj/O = I
-					O.show_message( message, 1, blind_message, 2)
-		else if(ismob(I))
-			var/mob/M = I
-			if(self_message && M==src)
-				M.show_message( self_message, 1, blind_message, 2)
-			else if(M.see_invisible >= invisibility) // Cannot view the invisible
-				M.show_message( message, 1, blind_message, 2)
-			else if (blind_message)
-				M.show_message(blind_message, 2)
-
-// Returns an amount of power drawn from the object (-1 if it's not viable).
-// If drain_check is set it will not actually drain power, just return a value.
-// If surge is set, it will destroy/damage the recipient and not return any power.
-// Not sure where to define this, so it can sit here for the rest of time.
-/atom/proc/drain_power(var/drain_check,var/surge, var/amount = 0)
-	return -1
-
-// Show a message to all mobs and objects in earshot of this one
-// This would be for audible actions by the src mob
-// message is the message output to anyone who can hear.
-// self_message (optional) is what the src mob hears.
-// deaf_message (optional) is what deaf people will see.
-// hearing_distance (optional) is the range, how many tiles away the message can be heard.
-/mob/audible_message(var/message, var/deaf_message, var/hearing_distance, var/self_message)
-
-	var/range = world.view
-	if(hearing_distance)
-		range = hearing_distance
-	var/list/hear = get_mobs_or_objects_in_view(range,src)
-
-	for(var/I in hear)
-		if(isobj(I))
-			spawn(0)
-				if(I) //It's possible that it could be deleted in the meantime.
-					var/obj/O = I
-					O.show_message( message, 2, deaf_message, 1)
-		else if(ismob(I))
-			var/mob/M = I
-			var/msg = message
-			if(self_message && M==src)
-				msg = self_message
-			M.show_message( msg, 2, deaf_message, 1)
-
-
-/mob/proc/findname(msg)
-	for(var/mob/M in mob_list)
-		if (M.real_name == text("[]", msg))
-			return M
-	return 0
-
-/mob/proc/movement_delay()
-	return 0
-
-/mob/proc/Life()
-//	if(organStructure)
-//		organStructure.ProcessOrgans()
-	//handle_typing_indicator() //You said the typing indicator would be fine. The test determined that was a lie.
-	return
-
-/mob/proc/incapacitated()
-	return
-
-/mob/proc/restrained()
-	return
-
-/mob/proc/reset_view(atom/A)
-	if (client)
-		if (istype(A, /atom/movable))
-			client.perspective = EYE_PERSPECTIVE
-			client.eye = A
-		else
-			if (isturf(loc))
-				client.eye = client.mob
-				client.perspective = MOB_PERSPECTIVE
-			else
-				client.perspective = EYE_PERSPECTIVE
-				client.eye = loc
-	return
-
-
-/mob/proc/show_inv(mob/user as mob)
-	user.set_machine(src)
-	var/dat = {"
-	<B><HR><FONT size=3>[name]</FONT></B>
-	<BR><HR>
-	<BR><B>Head(Mask):</B> <A href='?src=\ref[src];item=mask'>[(wear_mask ? wear_mask : "Nothing")]</A>
-	<BR><B>Left Hand:</B> <A href='?src=\ref[src];item=l_hand'>[(l_hand ? l_hand  : "Nothing")]</A>
-	<BR><B>Right Hand:</B> <A href='?src=\ref[src];item=r_hand'>[(r_hand ? r_hand : "Nothing")]</A>
-	<BR><B>Back:</B> <A href='?src=\ref[src];item=back'>[(back ? back : "Nothing")]</A> [((istype(wear_mask, /obj/item/clothing/mask) && istype(back, /obj/item/weapon/tank) && !( internal )) ? text(" <A href='?src=\ref[];item=internal'>Set Internal</A>", src) : "")]
-	<BR>[(internal ? text("<A href='?src=\ref[src];item=internal'>Remove Internal</A>") : "")]
-	<BR><A href='?src=\ref[src];item=pockets'>Empty Pockets</A>
-	<BR><A href='?src=\ref[user];refresh=1'>Refresh</A>
-	<BR><A href='?src=\ref[user];mach_close=mob[name]'>Close</A>
-	<BR>"}
-	user << browse(dat, text("window=mob[];size=325x500", name))
-	onclose(user, "mob[name]")
-	return
-
-//mob verbs are faster than object verbs. See http://www.byond.com/forum/?post=1326139&page=2#comment8198716 for why this isn't atom/verb/examine()
-/mob/verb/examinate(atom/A as mob|obj|turf in view())
-	set name = "Examine"
-	set category = "IC"
-
-	if((is_blind(src) || usr.stat) && !isobserver(src))
-		src << "<span class='notice'>Something is there but you can't see it.</span>"
-		return 1
-
-	face_atom(A)
-	A.examine(src)
-
-/mob/verb/pointed(atom/A as mob|obj|turf in view())
-	set name = "Point To"
-	set category = "Object"
-
-	if(!src || !isturf(src.loc) || !(A in view(src.loc)))
-		return 0
-	if(istype(A, /obj/effect/decal/point))
-		return 0
-
-	var/tile = get_turf(A)
-	if (!tile)
-		return 0
-
-	var/obj/P = new /obj/effect/decal/point(tile)
-	P.invisibility = invisibility
-	spawn (20)
-		if(P)
-			qdel(P)	// qdel
-
-	face_atom(A)
-	return 1
-
-
-/mob/proc/ret_grab(obj/effect/list_container/mobl/L as obj, flag)
-	if ((!( istype(l_hand, /obj/item/weapon/grab) ) && !( istype(r_hand, /obj/item/weapon/grab) )))
-		if (!( L ))
-			return null
-		else
-			return L.container
-	else
-		if (!( L ))
-			L = new /obj/effect/list_container/mobl( null )
-			L.container += src
-			L.master = src
-		if (istype(l_hand, /obj/item/weapon/grab))
-			var/obj/item/weapon/grab/G = l_hand
-			if (!( L.container.Find(G.affecting) ))
-				L.container += G.affecting
-				if (G.affecting)
-					G.affecting.ret_grab(L, 1)
-		if (istype(r_hand, /obj/item/weapon/grab))
-			var/obj/item/weapon/grab/G = r_hand
-			if (!( L.container.Find(G.affecting) ))
-				L.container += G.affecting
-				if (G.affecting)
-					G.affecting.ret_grab(L, 1)
-		if (!( flag ))
-			if (L.master == src)
-				var/list/temp = list(  )
-				temp += L.container
-				//L = null
-				qdel(L)
-				return temp
-			else
-				return L.container
-	return
-
-/mob/verb/mode()
-	set name = "Activate Held Object"
-	set category = "Object"
-	set src = usr
-
-	if(istype(loc,/obj/mecha)) return
-
-	if(hand)
-		var/obj/item/W = l_hand
-		if (W)
-			W.attack_self(src)
-			update_inv_l_hand()
-	else
-		var/obj/item/W = r_hand
-		if (W)
-			W.attack_self(src)
-			update_inv_r_hand()
-	if(next_move < world.time)
-		next_move = world.time + 2
-	return
-
-/*
-/mob/verb/dump_source()
-
-	var/master = "<PRE>"
-	for(var/t in typesof(/area))
-		master += text("[]\n", t)
-		//Foreach goto(26)
-	src << browse(master)
-	return
-*/
-
-/mob/verb/memory()
-	set name = "Notes"
-	set category = "IC"
-	if(mind)
-		mind.show_memory(src)
-	else
-		src << "The game appears to have misplaced your mind datum, so we can't show you your notes."
-
-/mob/verb/add_memory(msg as message)
-	set name = "Add Note"
-	set category = "IC"
-
-	msg = sanitize(msg)
-
-	if(mind)
-		mind.store_memory(msg)
-	else
-		src << "The game appears to have misplaced your mind datum, so we can't show you your notes."
-
-/mob/proc/store_memory(msg as message, popup, sane = 1)
-	msg = copytext(msg, 1, MAX_MESSAGE_LEN)
-
-	if (sane)
-		msg = sanitize(msg)
-
-	if (length(memory) == 0)
-		memory += msg
-	else
-		memory += "<BR>[msg]"
-
-	if (popup)
-		memory()
-
-/mob/proc/update_flavor_text()
-	set src in usr
-	if(usr != src)
-		usr << "No."
-	var/msg = sanitize(input(usr,"Set the flavor text in your 'examine' verb. Can also be used for OOC notes about your character.","Flavor Text",html_decode(flavor_text)) as message|null, extra = 0)
-
-	if(msg != null)
-		flavor_text = msg
-
-/mob/proc/warn_flavor_changed()
-	if(flavor_text && flavor_text != "") // don't spam people that don't use it!
-		src << "<h2 class='alert'>OOC Warning:</h2>"
-		src << "<span class='alert'>Your flavor text is likely out of date! <a href='byond://?src=\ref[src];flavor_change=1'>Change</a></span>"
-
-/mob/proc/print_flavor_text()
-	if (flavor_text && flavor_text != "")
-		var/msg = replacetext(flavor_text, "\n", " ")
-		if(lentext(msg) <= 40)
-			return "\blue [msg]"
-		else
-			return "\blue [copytext_preserve_html(msg, 1, 37)]... <a href='byond://?src=\ref[src];flavor_more=1'>More...</a>"
-
-/*
-/mob/verb/help()
-	set name = "Help"
-	src << browse('html/help.html', "window=help")
-	return
-*/
-
-/mob/verb/abandon_mob()
-	set name = "Respawn"
-	set category = "OOC"
-
-	if (!( config.abandon_allowed ))
-		usr << "<span class='notice'>Respawn is disabled.</span>"
-		return
-	if ((stat != 2 || !( ticker )))
-		usr << "<span class='notice'><B>You must be dead to use this!</B></span>"
-		return
-	if (ticker.mode.deny_respawn) //BS12 EDIT
-		usr << "<span class='notice'>Respawn is disabled for this roundtype.</span>"
-		return
-	else
-		var/deathtime = world.time - src.timeofdeath
-		if(istype(src,/mob/dead/observer))
-			var/mob/dead/observer/G = src
-			if(G.has_enabled_antagHUD == 1 && config.antag_hud_restricted)
-				usr << "\blue <B>Upon using the antagHUD you forfeighted the ability to join the round.</B>"
-				return
-		var/deathtimeminutes = round(deathtime / 600)
-		var/pluralcheck = "minute"
-		if(deathtimeminutes == 0)
-			pluralcheck = ""
-		else if(deathtimeminutes == 1)
-			pluralcheck = " [deathtimeminutes] minute and"
-		else if(deathtimeminutes > 1)
-			pluralcheck = " [deathtimeminutes] minutes and"
-		var/deathtimeseconds = round((deathtime - deathtimeminutes * 600) / 10,1)
-		usr << "You have been dead for[pluralcheck] [deathtimeseconds] seconds."
-
-		if (deathtime < 18000)
-			usr << "You must wait 30 minutes to respawn!"
-			return
-		else
-			usr << "You can respawn now, enjoy your new life!"
-
-	log_game("[usr.name]/[usr.key] used abandon mob.")
-
-	usr << "\blue <B>Make sure to play a different character, and please roleplay correctly!</B>"
-
-	if(!client)
-		log_game("[usr.key] AM failed due to disconnect.")
-		return
-	client.screen.Cut()
-	if(!client)
-		log_game("[usr.key] AM failed due to disconnect.")
-		return
-
-	announce_ghost_joinleave(client, 0)
-
-	var/mob/new_player/M = new /mob/new_player()
-	if(!client)
-		log_game("[usr.key] AM failed due to disconnect.")
-		qdel(M)
-		return
-
-	M.key = key
-	if(M.mind)
-		M.mind.reset()
-	return
-
-/client/verb/changes()
-	set name = "Changelog"
-	set category = "OOC"
-	getFiles(
-		'html/88x31.png',
-		'html/bug-minus.png',
-		'html/cross-circle.png',
-		'html/hard-hat-exclamation.png',
-		'html/image-minus.png',
-		'html/image-plus.png',
-		'html/map-pencil.png',
-		'html/music-minus.png',
-		'html/music-plus.png',
-		'html/tick-circle.png',
-		'html/wrench-screwdriver.png',
-		'html/spell-check.png',
-		'html/burn-exclamation.png',
-		'html/chevron.png',
-		'html/chevron-expand.png',
-		'html/changelog.css',
-		'html/changelog.js',
-		'html/changelog.html'
-		)
-	src << browse('html/changelog.html', "window=changes;size=675x650")
-	if(prefs.lastchangelog != changelog_hash)
-		prefs.lastchangelog = changelog_hash
-		prefs.save_preferences()
-		winset(src, "rpane.changelog", "background-color=none;font-style=;")
-
-/mob/verb/observe()
-	set name = "Observe"
-	set category = "OOC"
-	var/is_admin = 0
-
-	if(client.holder && (client.holder.rights & R_ADMIN))
-		is_admin = 1
-	else if(stat != DEAD || istype(src, /mob/new_player))
-		usr << "\blue You must be observing to use this!"
-		return
-
-	if(is_admin && stat == DEAD)
-		is_admin = 0
-
-	var/list/names = list()
-	var/list/namecounts = list()
-	var/list/creatures = list()
-
-	for(var/obj/O in world)				//EWWWWWWWWWWWWWWWWWWWWWWWW ~needs to be optimised
-		if(!O.loc)
-			continue
-		if(istype(O, /obj/item/weapon/disk/nuclear))
-			var/name = "Nuclear Disk"
-			if (names.Find(name))
-				namecounts[name]++
-				name = "[name] ([namecounts[name]])"
-			else
-				names.Add(name)
-				namecounts[name] = 1
-			creatures[name] = O
-
-		if(istype(O, /obj/singularity))
-			var/name = "Singularity"
-			if (names.Find(name))
-				namecounts[name]++
-				name = "[name] ([namecounts[name]])"
-			else
-				names.Add(name)
-				namecounts[name] = 1
-			creatures[name] = O
-
-		if(istype(O, /obj/machinery/bot))
-			var/name = "BOT: [O.name]"
-			if (names.Find(name))
-				namecounts[name]++
-				name = "[name] ([namecounts[name]])"
-			else
-				names.Add(name)
-				namecounts[name] = 1
-			creatures[name] = O
-
-
-	for(var/mob/M in sortAtom(mob_list))
-		var/name = M.name
-		if (names.Find(name))
-			namecounts[name]++
-			name = "[name] ([namecounts[name]])"
-		else
-			names.Add(name)
-			namecounts[name] = 1
-
-		creatures[name] = M
-
-
-	client.perspective = EYE_PERSPECTIVE
-
-	var/eye_name = null
-
-	var/ok = "[is_admin ? "Admin Observe" : "Observe"]"
-	eye_name = input("Please, select a player!", ok, null, null) as null|anything in creatures
-
-	if (!eye_name)
-		return
-
-	var/mob/mob_eye = creatures[eye_name]
-
-	if(client && mob_eye)
-		client.eye = mob_eye
-		if (is_admin)
-			client.adminobs = 1
-			if(mob_eye == client.mob || client.eye == client.mob)
-				client.adminobs = 0
-
-/mob/verb/cancel_camera()
-	set name = "Cancel Camera View"
-	set category = "OOC"
-	unset_machine()
-	reset_view(null)
-
-/mob/Topic(href, href_list)
-	if(href_list["mach_close"])
-		var/t1 = text("window=[href_list["mach_close"]]")
-		unset_machine()
-		src << browse(null, t1)
-
-	if(href_list["flavor_more"])
-		usr << browse(text("<HTML><HEAD><TITLE>[]</TITLE></HEAD><BODY><TT>[]</TT></BODY></HTML>", name, replacetext(flavor_text, "\n", "<BR>")), text("window=[];size=500x200", name))
-		onclose(usr, "[name]")
-	if(href_list["flavor_change"])
-		update_flavor_text()
-//	..()
-	return
-
-
-/mob/proc/pull_damage()
-	if(ishuman(src))
-		var/mob/living/carbon/human/H = src
-		if(H.health - H.halloss <= config.health_threshold_softcrit)
-			for(var/name in H.organs_by_name)
-				var/obj/item/organ/external/e = H.organs_by_name[name]
-				if(e && H.lying)
-					if(((e.status & ORGAN_BROKEN && !(e.status & ORGAN_SPLINTED)) || e.status & ORGAN_BLEEDING) && (H.getBruteLoss() + H.getFireLoss() >= 100))
-						return 1
-						break
-		return 0
-
-/mob/MouseDrop(mob/M as mob)
-	..()
-	if(M != usr) return
-	if(usr == src) return
-	if(!Adjacent(usr)) return
-	if(istype(M,/mob/living/silicon/ai)) return
-	show_inv(usr)
-
-
-/mob/verb/stop_pulling()
-
-	set name = "Stop Pulling"
-	set category = "IC"
-
-	if(pulling)
-		pulling.pulledby = null
-		pulling = null
-		if(pullin)
-			pullin.icon_state = "pull0"
-
-/mob/proc/start_pulling(var/atom/movable/AM)
-	if ( !AM || !usr || src==AM || !isturf(src.loc) )	//if there's no person pulling OR the person is pulling themself OR the object being pulled is inside something: abort!
-		return
-
-	if (AM.anchored)
-		usr << "<span class='notice'>It won't budge!</span>"
-		return
-
-	var/mob/M = AM
-	if(ismob(AM))
-		if(!iscarbon(src))
-			M.LAssailant = null
-		else
-			M.LAssailant = usr
-
-	if(pulling)
-		var/pulling_old = pulling
-		stop_pulling()
-		// Are we pulling the same thing twice? Just stop pulling.
-		if(pulling_old == AM)
-			return
-
-	src.pulling = AM
-	AM.pulledby = src
-
-	if(pullin)
-		pullin.icon_state = "pull1"
-
-	if(ishuman(AM))
-		var/mob/living/carbon/human/H = AM
-		if(H.pull_damage())
-			src << "\red <B>Pulling \the [H] in their current condition would probably be a bad idea.</B>"
-
-	//Attempted fix for people flying away through space when cuffed and dragged.
-	if(ismob(AM))
-		var/mob/pulled = AM
-		pulled.inertia_dir = 0
-
-/mob/proc/can_use_hands()
-	return
-
-/mob/proc/is_active()
-	return (0 >= usr.stat)
-
-/mob/proc/is_dead()
-	return stat == DEAD
-
-/mob/proc/is_mechanical()
-	if(mind && (mind.assigned_role == "Cyborg" || mind.assigned_role == "AI"))
-		return 1
-	return istype(src, /mob/living/silicon) || get_species() == "Machine"
-
-/mob/proc/is_ready()
-	return client && !!mind
-
-/mob/proc/get_gender()
-	return gender
-
-/mob/proc/see(message)
-	if(!is_active())
-		return 0
-	src << message
-	return 1
-
-/mob/proc/show_viewers(message)
-	for(var/mob/M in viewers())
-		M.see(message)
-
-/mob/Stat()
-	..()
-
-	if(client && client.holder)
-		if(statpanel("Status"))
-			statpanel("Status","Location:","([x], [y], [z])")
-			statpanel("Status","CPU:","[world.cpu]")
-			statpanel("Status","Instances:","[world.contents.len]")
-		if(statpanel("Status") && processScheduler && processScheduler.getIsRunning())
-			for(var/datum/controller/process/P in processScheduler.processes)
-				statpanel("Status",P.getStatName(), P.getTickTime())
-		else
-			statpanel("Status","processScheduler is not running.")
-
-	if(listed_turf && client)
-		if(!TurfAdjacent(listed_turf))
-			listed_turf = null
-		else
-			statpanel(listed_turf.name, null, listed_turf)
-			for(var/atom/A in listed_turf)
-				if(!A.mouse_opacity)
-					continue
-				if(A.invisibility > see_invisible)
-					continue
-				if(is_type_in_list(A, shouldnt_see))
-					continue
-				statpanel(listed_turf.name, null, A)
-
-// facing verbs
-/mob/proc/canface()
-	if(!canmove)						return 0
-	if(stat)							return 0
-	if(anchored)						return 0
-	if(transforming)						return 0
-	return 1
-
-//Updates canmove, lying and icons. Could perhaps do with a rename but I can't think of anything to describe it.
-/mob/proc/update_canmove()
-	if(istype(buckled, /obj/vehicle))
-		var/obj/vehicle/V = buckled
-		if(stat || weakened || paralysis || resting || sleeping || (status_flags & FAKEDEATH))
-			lying = 1
-			canmove = 0
-			pixel_y = V.mob_offset_y - 5
-		else
-			if(buckled.buckle_lying != -1) lying = buckled.buckle_lying
-			canmove = 1
-			pixel_y = V.mob_offset_y
-	else if(buckled)
-		anchored = 1
-		canmove = 0
-		if(istype(buckled))
-			if(buckled.buckle_lying != -1)
-				lying = buckled.buckle_lying
-			if(buckled.buckle_movable)
-				anchored = 0
-				canmove = 1
-
-	else if( stat || weakened || paralysis || resting || sleeping || (status_flags & FAKEDEATH))
-		lying = 1
-		canmove = 0
-	else if(stunned)
-		canmove = 0
-	else if(captured)
-		anchored = 1
-		canmove = 0
-		lying = 0
-	else
-		lying = 0
-		canmove = 1
-
-	if(lying)
-		density = 0
-		drop_l_hand()
-		drop_r_hand()
-	else
-		density = 1
-
-	for(var/obj/item/weapon/grab/G in grabbed_by)
-		if(G.state >= GRAB_AGGRESSIVE)
-			canmove = 0
-			break
-
-	//Temporarily moved here from the various life() procs
-	//I'm fixing stuff incrementally so this will likely find a better home.
-	//It just makes sense for now. ~Carn
-	if( update_icon )	//forces a full overlay update
-		update_icon = 0
-		regenerate_icons()
-	else if( lying != lying_prev )
-		update_icons()
-
-	return canmove
-
-
-/mob/proc/facedir(var/ndir)
-	if(!canface() || client.moving || world.time < client.move_delay)
-		return 0
-	set_dir(ndir)
-	if(buckled && buckled.buckle_movable)
-		buckled.set_dir(ndir)
-	client.move_delay += movement_delay()
-	return 1
-
-
-/mob/verb/eastface()
-	set hidden = 1
-	return facedir(EAST)
-
-
-/mob/verb/westface()
-	set hidden = 1
-	return facedir(WEST)
-
-
-/mob/verb/northface()
-	set hidden = 1
-	return facedir(NORTH)
-
-
-/mob/verb/southface()
-	set hidden = 1
-	return facedir(SOUTH)
-
-
-//This might need a rename but it should replace the can this mob use things check
-/mob/proc/IsAdvancedToolUser()
-	return 0
-
-/mob/proc/Stun(amount)
-	if(status_flags & CANSTUN)
-		facing_dir = null
-		stunned = max(max(stunned,amount),0) //can't go below 0, getting a low amount of stun doesn't lower your current stun
-	return
-
-/mob/proc/SetStunned(amount) //if you REALLY need to set stun to a set amount without the whole "can't go below current stunned"
-	if(status_flags & CANSTUN)
-		stunned = max(amount,0)
-	return
-
-/mob/proc/AdjustStunned(amount)
-	if(status_flags & CANSTUN)
-		stunned = max(stunned + amount,0)
-	return
-
-/mob/proc/Weaken(amount)
-	if(status_flags & CANWEAKEN)
-		facing_dir = null
-		weakened = max(max(weakened,amount),0)
-		update_canmove()	//updates lying, canmove and icons
-	return
-
-/mob/proc/SetWeakened(amount)
-	if(status_flags & CANWEAKEN)
-		weakened = max(amount,0)
-		update_canmove()	//updates lying, canmove and icons
-	return
-
-/mob/proc/AdjustWeakened(amount)
-	if(status_flags & CANWEAKEN)
-		weakened = max(weakened + amount,0)
-		update_canmove()	//updates lying, canmove and icons
-	return
-
-/mob/proc/Paralyse(amount)
-	if(status_flags & CANPARALYSE)
-		facing_dir = null
-		paralysis = max(max(paralysis,amount),0)
-	return
-
-/mob/proc/SetParalysis(amount)
-	if(status_flags & CANPARALYSE)
-		paralysis = max(amount,0)
-	return
-
-/mob/proc/AdjustParalysis(amount)
-	if(status_flags & CANPARALYSE)
-		paralysis = max(paralysis + amount,0)
-	return
-
-/mob/proc/Sleeping(amount)
-	facing_dir = null
-	sleeping = max(max(sleeping,amount),0)
-	return
-
-/mob/proc/SetSleeping(amount)
-	sleeping = max(amount,0)
-	return
-
-/mob/proc/AdjustSleeping(amount)
-	sleeping = max(sleeping + amount,0)
-	return
-
-/mob/proc/Resting(amount)
-	facing_dir = null
-	resting = max(max(resting,amount),0)
-	return
-
-/mob/proc/SetResting(amount)
-	resting = max(amount,0)
-	return
-
-/mob/proc/AdjustResting(amount)
-	resting = max(resting + amount,0)
-	return
-
-/mob/proc/get_species()
-	return ""
-
-/mob/proc/flash_weak_pain()
-	flick("weak_pain",pain)
-
-/mob/proc/get_visible_implants(var/class = 0)
-	var/list/visible_implants = list()
-	for(var/obj/item/O in embedded)
-		if(O.w_class > class)
-			visible_implants += O
-	return visible_implants
-
-mob/proc/yank_out_object()
-	set category = "Object"
-	set name = "Yank out object"
-	set desc = "Remove an embedded item at the cost of bleeding and pain."
-	set src in view(1)
-
-	if(!isliving(usr) || usr.next_move > world.time)
-		return
-	usr.next_move = world.time + 20
-
-	if(usr.stat == 1)
-		usr << "You are unconcious and cannot do that!"
-		return
-
-	if(usr.restrained())
-		usr << "You are restrained and cannot do that!"
-		return
-
-	var/mob/S = src
-	var/mob/U = usr
-	var/list/valid_objects = list()
-	var/self = null
-
-	if(S == U)
-		self = 1 // Removing object from yourself.
-
-	valid_objects = get_visible_implants(0)
-	if(!valid_objects.len)
-		if(self)
-			src << "You have nothing stuck in your body that is large enough to remove."
-		else
-			U << "[src] has nothing stuck in their wounds that is large enough to remove."
-		return
-
-	var/obj/item/weapon/selection = input("What do you want to yank out?", "Embedded objects") in valid_objects
-
-	if(self)
-		src << "<span class='warning'>You attempt to get a good grip on [selection] in your body.</span>"
-	else
-		U << "<span class='warning'>You attempt to get a good grip on [selection] in [S]'s body.</span>"
-
-	if(!do_after(U, 30))
-		return
-	if(!selection || !S || !U)
-		return
-
-	if(self)
-		visible_message("<span class='warning'><b>[src] rips [selection] out of their body.</b></span>","<span class='warning'><b>You rip [selection] out of your body.</b></span>")
-	else
-		visible_message("<span class='warning'><b>[usr] rips [selection] out of [src]'s body.</b></span>","<span class='warning'><b>[usr] rips [selection] out of your body.</b></span>")
-	valid_objects = get_visible_implants(0)
-	if(valid_objects.len == 1) //Yanking out last object - removing verb.
-		src.verbs -= /mob/proc/yank_out_object
-
-	if(ishuman(src))
-		var/mob/living/carbon/human/H = src
-		var/obj/item/organ/external/affected
-
-		for(var/obj/item/organ/external/organ in H.organs) //Grab the organ holding the implant.
-			for(var/obj/item/O in organ.implants)
-				if(O == selection)
-					affected = organ
-
-		affected.implants -= selection
-		H.shock_stage+=20
-		affected.take_damage((selection.w_class * 3), 0, 0, 1, "Embedded object extraction")
-
-		if(prob(selection.w_class * 5)) //I'M SO ANEMIC I COULD JUST -DIE-.
-			var/datum/wound/internal_bleeding/I = new (min(selection.w_class * 5, 15))
-			affected.wounds += I
-			H.custom_pain("Something tears wetly in your [affected] as [selection] is pulled free!", 1)
-
-		if (ishuman(U))
-			var/mob/living/carbon/human/human_user = U
-			human_user.bloody_hands(H)
-
-	selection.loc = get_turf(src)
-	if(!(U.l_hand && U.r_hand))
-		U.put_in_hands(selection)
-
-	for(var/obj/item/weapon/O in pinned)
-		if(O == selection)
-			pinned -= O
-		if(!pinned.len)
-			anchored = 0
-	return 1
-
-/mob/living/proc/handle_statuses()
-	handle_stunned()
-	handle_weakened()
-	handle_stuttering()
-	handle_silent()
-	handle_drugged()
-	handle_slurring()
-
-/mob/living/proc/handle_stunned()
-	if(stunned)
-		AdjustStunned(-1)
-	return stunned
-
-/mob/living/proc/handle_weakened()
-	if(weakened)
-		weakened = max(weakened-1,0)	//before you get mad Rockdtben: I done this so update_canmove isn't called multiple times
-	return weakened
-
-/mob/living/proc/handle_stuttering()
-	if(stuttering)
-		stuttering = max(stuttering-1, 0)
-	return stuttering
-
-/mob/living/proc/handle_silent()
-	if(silent)
-		silent = max(silent-1, 0)
-	return silent
-
-/mob/living/proc/handle_drugged()
-	if(druggy)
-		druggy = max(druggy-1, 0)
-	return druggy
-
-/mob/living/proc/handle_slurring()
-	if(slurring)
-		slurring = max(slurring-1, 0)
-	return slurring
-
-/mob/living/proc/handle_paralysed() // Currently only used by simple_animal.dm, treated as a special case in other mobs
-	if(paralysis)
-		AdjustParalysis(-1)
-	return paralysis
-
-//Check for brain worms in head.
-/mob/proc/has_brain_worms()
-
-	for(var/I in contents)
-		if(istype(I,/mob/living/simple_animal/borer))
-			return I
-
-	return 0
-
-/mob/proc/updateicon()
-	return
-
-/mob/verb/face_direction()
-
-	set name = "Face Direction"
-	set category = "IC"
-	set src = usr
-
-	set_face_dir()
-
-	if(!facing_dir)
-		usr << "You are now not facing anything."
-	else
-		usr << "You are now facing [dir2text(facing_dir)]."
-
-/mob/proc/set_face_dir(var/newdir)
-	if(newdir == facing_dir)
-		facing_dir = null
-	else if(newdir)
-		set_dir(newdir)
-		facing_dir = newdir
-	else if(facing_dir)
-		facing_dir = null
-	else
-		set_dir(dir)
-		facing_dir = dir
-
-/mob/set_dir()
-	if(facing_dir)
-		if(!canface() || lying || buckled || restrained())
-			facing_dir = null
-		else if(dir != facing_dir)
-			return ..(facing_dir)
-	else
-		return ..()
-
-/mob/verb/northfaceperm()
-	set hidden = 1
-	set_face_dir(NORTH)
-
-/mob/verb/southfaceperm()
-	set hidden = 1
-	set_face_dir(SOUTH)
-
-/mob/verb/eastfaceperm()
-	set hidden = 1
-	set_face_dir(EAST)
-
-/mob/verb/westfaceperm()
-	set hidden = 1
-	set_face_dir(WEST)
-
-<<<<<<< HEAD
-/mob/proc/adjustEarDamage()
-	return
-
-/mob/proc/setEarDamage()
-	return
-
-=======
-//Throwing stuff
-
-/mob/proc/toggle_throw_mode()
-	if (src.in_throw_mode)
-		throw_mode_off()
-	else
-		throw_mode_on()
-
-/mob/proc/throw_mode_off()
-	src.in_throw_mode = 0
-	if(src.throw_icon) //in case we don't have the HUD and we use the hotkey
-		src.throw_icon.icon_state = "act_throw_off"
-
-/mob/proc/throw_mode_on()
-	src.in_throw_mode = 1
-	if(src.throw_icon)
-		src.throw_icon.icon_state = "act_throw_on"
->>>>>>> bfe21b66
+/mob/Destroy()//This makes sure that mobs with clients/keys are not just deleted from the game.
+	mob_list -= src
+	dead_mob_list -= src
+	living_mob_list -= src
+	qdel(hud_used)
+	if(mind && mind.current == src)
+		spellremove(src)
+	for(var/infection in viruses)
+		qdel(infection)
+	ghostize()
+	..()
+
+/mob/New()
+	mob_list += src
+	if(stat == DEAD)
+		dead_mob_list += src
+	else
+		living_mob_list += src
+	..()
+
+/mob/proc/show_message(msg, type, alt, alt_type)//Message, type of message (1 or 2), alternative message, alt message type (1 or 2)
+
+	if(!client)	return
+
+	if (type)
+		if(type & 1 && (sdisabilities & BLIND || blinded || paralysis) )//Vision related
+			if (!( alt ))
+				return
+			else
+				msg = alt
+				type = alt_type
+		if (type & 2 && (sdisabilities & DEAF || ear_deaf))//Hearing related
+			if (!( alt ))
+				return
+			else
+				msg = alt
+				type = alt_type
+				if ((type & 1 && sdisabilities & BLIND))
+					return
+	// Added voice muffling for Issue 41.
+	if(stat == UNCONSCIOUS || sleeping > 0)
+		src << "<I>... You can almost hear someone talking ...</I>"
+	else
+		src << msg
+	return
+
+// Show a message to all mobs and objects in sight of this one
+// This would be for visible actions by the src mob
+// message is the message output to anyone who can see e.g. "[src] does something!"
+// self_message (optional) is what the src mob sees  e.g. "You do something!"
+// blind_message (optional) is what blind people will hear e.g. "You hear something!"
+
+/mob/visible_message(var/message, var/self_message, var/blind_message)
+
+	var/list/see = get_mobs_or_objects_in_view(world.view,src) | viewers(get_turf(src), null)
+
+	for(var/I in see)
+		if(isobj(I))
+			spawn(0)
+				if(I) //It's possible that it could be deleted in the meantime.
+					var/obj/O = I
+					O.show_message( message, 1, blind_message, 2)
+		else if(ismob(I))
+			var/mob/M = I
+			if(self_message && M==src)
+				M.show_message( self_message, 1, blind_message, 2)
+			else if(M.see_invisible >= invisibility) // Cannot view the invisible
+				M.show_message( message, 1, blind_message, 2)
+			else if (blind_message)
+				M.show_message(blind_message, 2)
+
+// Returns an amount of power drawn from the object (-1 if it's not viable).
+// If drain_check is set it will not actually drain power, just return a value.
+// If surge is set, it will destroy/damage the recipient and not return any power.
+// Not sure where to define this, so it can sit here for the rest of time.
+/atom/proc/drain_power(var/drain_check,var/surge, var/amount = 0)
+	return -1
+
+// Show a message to all mobs and objects in earshot of this one
+// This would be for audible actions by the src mob
+// message is the message output to anyone who can hear.
+// self_message (optional) is what the src mob hears.
+// deaf_message (optional) is what deaf people will see.
+// hearing_distance (optional) is the range, how many tiles away the message can be heard.
+/mob/audible_message(var/message, var/deaf_message, var/hearing_distance, var/self_message)
+
+	var/range = world.view
+	if(hearing_distance)
+		range = hearing_distance
+	var/list/hear = get_mobs_or_objects_in_view(range,src)
+
+	for(var/I in hear)
+		if(isobj(I))
+			spawn(0)
+				if(I) //It's possible that it could be deleted in the meantime.
+					var/obj/O = I
+					O.show_message( message, 2, deaf_message, 1)
+		else if(ismob(I))
+			var/mob/M = I
+			var/msg = message
+			if(self_message && M==src)
+				msg = self_message
+			M.show_message( msg, 2, deaf_message, 1)
+
+
+/mob/proc/findname(msg)
+	for(var/mob/M in mob_list)
+		if (M.real_name == text("[]", msg))
+			return M
+	return 0
+
+/mob/proc/movement_delay()
+	return 0
+
+/mob/proc/Life()
+//	if(organStructure)
+//		organStructure.ProcessOrgans()
+	//handle_typing_indicator() //You said the typing indicator would be fine. The test determined that was a lie.
+	return
+
+/mob/proc/incapacitated()
+	return
+
+/mob/proc/restrained()
+	return
+
+/mob/proc/reset_view(atom/A)
+	if (client)
+		if (istype(A, /atom/movable))
+			client.perspective = EYE_PERSPECTIVE
+			client.eye = A
+		else
+			if (isturf(loc))
+				client.eye = client.mob
+				client.perspective = MOB_PERSPECTIVE
+			else
+				client.perspective = EYE_PERSPECTIVE
+				client.eye = loc
+	return
+
+
+/mob/proc/show_inv(mob/user as mob)
+	user.set_machine(src)
+	var/dat = {"
+	<B><HR><FONT size=3>[name]</FONT></B>
+	<BR><HR>
+	<BR><B>Head(Mask):</B> <A href='?src=\ref[src];item=mask'>[(wear_mask ? wear_mask : "Nothing")]</A>
+	<BR><B>Left Hand:</B> <A href='?src=\ref[src];item=l_hand'>[(l_hand ? l_hand  : "Nothing")]</A>
+	<BR><B>Right Hand:</B> <A href='?src=\ref[src];item=r_hand'>[(r_hand ? r_hand : "Nothing")]</A>
+	<BR><B>Back:</B> <A href='?src=\ref[src];item=back'>[(back ? back : "Nothing")]</A> [((istype(wear_mask, /obj/item/clothing/mask) && istype(back, /obj/item/weapon/tank) && !( internal )) ? text(" <A href='?src=\ref[];item=internal'>Set Internal</A>", src) : "")]
+	<BR>[(internal ? text("<A href='?src=\ref[src];item=internal'>Remove Internal</A>") : "")]
+	<BR><A href='?src=\ref[src];item=pockets'>Empty Pockets</A>
+	<BR><A href='?src=\ref[user];refresh=1'>Refresh</A>
+	<BR><A href='?src=\ref[user];mach_close=mob[name]'>Close</A>
+	<BR>"}
+	user << browse(dat, text("window=mob[];size=325x500", name))
+	onclose(user, "mob[name]")
+	return
+
+//mob verbs are faster than object verbs. See http://www.byond.com/forum/?post=1326139&page=2#comment8198716 for why this isn't atom/verb/examine()
+/mob/verb/examinate(atom/A as mob|obj|turf in view())
+	set name = "Examine"
+	set category = "IC"
+
+	if((is_blind(src) || usr.stat) && !isobserver(src))
+		src << "<span class='notice'>Something is there but you can't see it.</span>"
+		return 1
+
+	face_atom(A)
+	A.examine(src)
+
+/mob/verb/pointed(atom/A as mob|obj|turf in view())
+	set name = "Point To"
+	set category = "Object"
+
+	if(!src || !isturf(src.loc) || !(A in view(src.loc)))
+		return 0
+	if(istype(A, /obj/effect/decal/point))
+		return 0
+
+	var/tile = get_turf(A)
+	if (!tile)
+		return 0
+
+	var/obj/P = new /obj/effect/decal/point(tile)
+	P.invisibility = invisibility
+	spawn (20)
+		if(P)
+			qdel(P)	// qdel
+
+	face_atom(A)
+	return 1
+
+
+/mob/proc/ret_grab(obj/effect/list_container/mobl/L as obj, flag)
+	if ((!( istype(l_hand, /obj/item/weapon/grab) ) && !( istype(r_hand, /obj/item/weapon/grab) )))
+		if (!( L ))
+			return null
+		else
+			return L.container
+	else
+		if (!( L ))
+			L = new /obj/effect/list_container/mobl( null )
+			L.container += src
+			L.master = src
+		if (istype(l_hand, /obj/item/weapon/grab))
+			var/obj/item/weapon/grab/G = l_hand
+			if (!( L.container.Find(G.affecting) ))
+				L.container += G.affecting
+				if (G.affecting)
+					G.affecting.ret_grab(L, 1)
+		if (istype(r_hand, /obj/item/weapon/grab))
+			var/obj/item/weapon/grab/G = r_hand
+			if (!( L.container.Find(G.affecting) ))
+				L.container += G.affecting
+				if (G.affecting)
+					G.affecting.ret_grab(L, 1)
+		if (!( flag ))
+			if (L.master == src)
+				var/list/temp = list(  )
+				temp += L.container
+				//L = null
+				qdel(L)
+				return temp
+			else
+				return L.container
+	return
+
+/mob/verb/mode()
+	set name = "Activate Held Object"
+	set category = "Object"
+	set src = usr
+
+	if(istype(loc,/obj/mecha)) return
+
+	if(hand)
+		var/obj/item/W = l_hand
+		if (W)
+			W.attack_self(src)
+			update_inv_l_hand()
+	else
+		var/obj/item/W = r_hand
+		if (W)
+			W.attack_self(src)
+			update_inv_r_hand()
+	if(next_move < world.time)
+		next_move = world.time + 2
+	return
+
+/*
+/mob/verb/dump_source()
+
+	var/master = "<PRE>"
+	for(var/t in typesof(/area))
+		master += text("[]\n", t)
+		//Foreach goto(26)
+	src << browse(master)
+	return
+*/
+
+/mob/verb/memory()
+	set name = "Notes"
+	set category = "IC"
+	if(mind)
+		mind.show_memory(src)
+	else
+		src << "The game appears to have misplaced your mind datum, so we can't show you your notes."
+
+/mob/verb/add_memory(msg as message)
+	set name = "Add Note"
+	set category = "IC"
+
+	msg = sanitize(msg)
+
+	if(mind)
+		mind.store_memory(msg)
+	else
+		src << "The game appears to have misplaced your mind datum, so we can't show you your notes."
+
+/mob/proc/store_memory(msg as message, popup, sane = 1)
+	msg = copytext(msg, 1, MAX_MESSAGE_LEN)
+
+	if (sane)
+		msg = sanitize(msg)
+
+	if (length(memory) == 0)
+		memory += msg
+	else
+		memory += "<BR>[msg]"
+
+	if (popup)
+		memory()
+
+/mob/proc/update_flavor_text()
+	set src in usr
+	if(usr != src)
+		usr << "No."
+	var/msg = sanitize(input(usr,"Set the flavor text in your 'examine' verb. Can also be used for OOC notes about your character.","Flavor Text",html_decode(flavor_text)) as message|null, extra = 0)
+
+	if(msg != null)
+		flavor_text = msg
+
+/mob/proc/warn_flavor_changed()
+	if(flavor_text && flavor_text != "") // don't spam people that don't use it!
+		src << "<h2 class='alert'>OOC Warning:</h2>"
+		src << "<span class='alert'>Your flavor text is likely out of date! <a href='byond://?src=\ref[src];flavor_change=1'>Change</a></span>"
+
+/mob/proc/print_flavor_text()
+	if (flavor_text && flavor_text != "")
+		var/msg = replacetext(flavor_text, "\n", " ")
+		if(lentext(msg) <= 40)
+			return "\blue [msg]"
+		else
+			return "\blue [copytext_preserve_html(msg, 1, 37)]... <a href='byond://?src=\ref[src];flavor_more=1'>More...</a>"
+
+/*
+/mob/verb/help()
+	set name = "Help"
+	src << browse('html/help.html', "window=help")
+	return
+*/
+
+/mob/verb/abandon_mob()
+	set name = "Respawn"
+	set category = "OOC"
+
+	if (!( config.abandon_allowed ))
+		usr << "<span class='notice'>Respawn is disabled.</span>"
+		return
+	if ((stat != 2 || !( ticker )))
+		usr << "<span class='notice'><B>You must be dead to use this!</B></span>"
+		return
+	if (ticker.mode.deny_respawn) //BS12 EDIT
+		usr << "<span class='notice'>Respawn is disabled for this roundtype.</span>"
+		return
+	else
+		var/deathtime = world.time - src.timeofdeath
+		if(istype(src,/mob/dead/observer))
+			var/mob/dead/observer/G = src
+			if(G.has_enabled_antagHUD == 1 && config.antag_hud_restricted)
+				usr << "\blue <B>Upon using the antagHUD you forfeighted the ability to join the round.</B>"
+				return
+		var/deathtimeminutes = round(deathtime / 600)
+		var/pluralcheck = "minute"
+		if(deathtimeminutes == 0)
+			pluralcheck = ""
+		else if(deathtimeminutes == 1)
+			pluralcheck = " [deathtimeminutes] minute and"
+		else if(deathtimeminutes > 1)
+			pluralcheck = " [deathtimeminutes] minutes and"
+		var/deathtimeseconds = round((deathtime - deathtimeminutes * 600) / 10,1)
+		usr << "You have been dead for[pluralcheck] [deathtimeseconds] seconds."
+
+		if (deathtime < 18000)
+			usr << "You must wait 30 minutes to respawn!"
+			return
+		else
+			usr << "You can respawn now, enjoy your new life!"
+
+	log_game("[usr.name]/[usr.key] used abandon mob.")
+
+	usr << "\blue <B>Make sure to play a different character, and please roleplay correctly!</B>"
+
+	if(!client)
+		log_game("[usr.key] AM failed due to disconnect.")
+		return
+	client.screen.Cut()
+	if(!client)
+		log_game("[usr.key] AM failed due to disconnect.")
+		return
+
+	announce_ghost_joinleave(client, 0)
+
+	var/mob/new_player/M = new /mob/new_player()
+	if(!client)
+		log_game("[usr.key] AM failed due to disconnect.")
+		qdel(M)
+		return
+
+	M.key = key
+	if(M.mind)
+		M.mind.reset()
+	return
+
+/client/verb/changes()
+	set name = "Changelog"
+	set category = "OOC"
+	getFiles(
+		'html/88x31.png',
+		'html/bug-minus.png',
+		'html/cross-circle.png',
+		'html/hard-hat-exclamation.png',
+		'html/image-minus.png',
+		'html/image-plus.png',
+		'html/map-pencil.png',
+		'html/music-minus.png',
+		'html/music-plus.png',
+		'html/tick-circle.png',
+		'html/wrench-screwdriver.png',
+		'html/spell-check.png',
+		'html/burn-exclamation.png',
+		'html/chevron.png',
+		'html/chevron-expand.png',
+		'html/changelog.css',
+		'html/changelog.js',
+		'html/changelog.html'
+		)
+	src << browse('html/changelog.html', "window=changes;size=675x650")
+	if(prefs.lastchangelog != changelog_hash)
+		prefs.lastchangelog = changelog_hash
+		prefs.save_preferences()
+		winset(src, "rpane.changelog", "background-color=none;font-style=;")
+
+/mob/verb/observe()
+	set name = "Observe"
+	set category = "OOC"
+	var/is_admin = 0
+
+	if(client.holder && (client.holder.rights & R_ADMIN))
+		is_admin = 1
+	else if(stat != DEAD || istype(src, /mob/new_player))
+		usr << "\blue You must be observing to use this!"
+		return
+
+	if(is_admin && stat == DEAD)
+		is_admin = 0
+
+	var/list/names = list()
+	var/list/namecounts = list()
+	var/list/creatures = list()
+
+	for(var/obj/O in world)				//EWWWWWWWWWWWWWWWWWWWWWWWW ~needs to be optimised
+		if(!O.loc)
+			continue
+		if(istype(O, /obj/item/weapon/disk/nuclear))
+			var/name = "Nuclear Disk"
+			if (names.Find(name))
+				namecounts[name]++
+				name = "[name] ([namecounts[name]])"
+			else
+				names.Add(name)
+				namecounts[name] = 1
+			creatures[name] = O
+
+		if(istype(O, /obj/singularity))
+			var/name = "Singularity"
+			if (names.Find(name))
+				namecounts[name]++
+				name = "[name] ([namecounts[name]])"
+			else
+				names.Add(name)
+				namecounts[name] = 1
+			creatures[name] = O
+
+		if(istype(O, /obj/machinery/bot))
+			var/name = "BOT: [O.name]"
+			if (names.Find(name))
+				namecounts[name]++
+				name = "[name] ([namecounts[name]])"
+			else
+				names.Add(name)
+				namecounts[name] = 1
+			creatures[name] = O
+
+
+	for(var/mob/M in sortAtom(mob_list))
+		var/name = M.name
+		if (names.Find(name))
+			namecounts[name]++
+			name = "[name] ([namecounts[name]])"
+		else
+			names.Add(name)
+			namecounts[name] = 1
+
+		creatures[name] = M
+
+
+	client.perspective = EYE_PERSPECTIVE
+
+	var/eye_name = null
+
+	var/ok = "[is_admin ? "Admin Observe" : "Observe"]"
+	eye_name = input("Please, select a player!", ok, null, null) as null|anything in creatures
+
+	if (!eye_name)
+		return
+
+	var/mob/mob_eye = creatures[eye_name]
+
+	if(client && mob_eye)
+		client.eye = mob_eye
+		if (is_admin)
+			client.adminobs = 1
+			if(mob_eye == client.mob || client.eye == client.mob)
+				client.adminobs = 0
+
+/mob/verb/cancel_camera()
+	set name = "Cancel Camera View"
+	set category = "OOC"
+	unset_machine()
+	reset_view(null)
+
+/mob/Topic(href, href_list)
+	if(href_list["mach_close"])
+		var/t1 = text("window=[href_list["mach_close"]]")
+		unset_machine()
+		src << browse(null, t1)
+
+	if(href_list["flavor_more"])
+		usr << browse(text("<HTML><HEAD><TITLE>[]</TITLE></HEAD><BODY><TT>[]</TT></BODY></HTML>", name, replacetext(flavor_text, "\n", "<BR>")), text("window=[];size=500x200", name))
+		onclose(usr, "[name]")
+	if(href_list["flavor_change"])
+		update_flavor_text()
+//	..()
+	return
+
+
+/mob/proc/pull_damage()
+	if(ishuman(src))
+		var/mob/living/carbon/human/H = src
+		if(H.health - H.halloss <= config.health_threshold_softcrit)
+			for(var/name in H.organs_by_name)
+				var/obj/item/organ/external/e = H.organs_by_name[name]
+				if(e && H.lying)
+					if(((e.status & ORGAN_BROKEN && !(e.status & ORGAN_SPLINTED)) || e.status & ORGAN_BLEEDING) && (H.getBruteLoss() + H.getFireLoss() >= 100))
+						return 1
+						break
+		return 0
+
+/mob/MouseDrop(mob/M as mob)
+	..()
+	if(M != usr) return
+	if(usr == src) return
+	if(!Adjacent(usr)) return
+	if(istype(M,/mob/living/silicon/ai)) return
+	show_inv(usr)
+
+
+/mob/verb/stop_pulling()
+
+	set name = "Stop Pulling"
+	set category = "IC"
+
+	if(pulling)
+		pulling.pulledby = null
+		pulling = null
+		if(pullin)
+			pullin.icon_state = "pull0"
+
+/mob/proc/start_pulling(var/atom/movable/AM)
+	if ( !AM || !usr || src==AM || !isturf(src.loc) )	//if there's no person pulling OR the person is pulling themself OR the object being pulled is inside something: abort!
+		return
+
+	if (AM.anchored)
+		usr << "<span class='notice'>It won't budge!</span>"
+		return
+
+	var/mob/M = AM
+	if(ismob(AM))
+		if(!iscarbon(src))
+			M.LAssailant = null
+		else
+			M.LAssailant = usr
+
+	if(pulling)
+		var/pulling_old = pulling
+		stop_pulling()
+		// Are we pulling the same thing twice? Just stop pulling.
+		if(pulling_old == AM)
+			return
+
+	src.pulling = AM
+	AM.pulledby = src
+
+	if(pullin)
+		pullin.icon_state = "pull1"
+
+	if(ishuman(AM))
+		var/mob/living/carbon/human/H = AM
+		if(H.pull_damage())
+			src << "\red <B>Pulling \the [H] in their current condition would probably be a bad idea.</B>"
+
+	//Attempted fix for people flying away through space when cuffed and dragged.
+	if(ismob(AM))
+		var/mob/pulled = AM
+		pulled.inertia_dir = 0
+
+/mob/proc/can_use_hands()
+	return
+
+/mob/proc/is_active()
+	return (0 >= usr.stat)
+
+/mob/proc/is_dead()
+	return stat == DEAD
+
+/mob/proc/is_mechanical()
+	if(mind && (mind.assigned_role == "Cyborg" || mind.assigned_role == "AI"))
+		return 1
+	return istype(src, /mob/living/silicon) || get_species() == "Machine"
+
+/mob/proc/is_ready()
+	return client && !!mind
+
+/mob/proc/get_gender()
+	return gender
+
+/mob/proc/see(message)
+	if(!is_active())
+		return 0
+	src << message
+	return 1
+
+/mob/proc/show_viewers(message)
+	for(var/mob/M in viewers())
+		M.see(message)
+
+/mob/Stat()
+	..()
+
+	if(client && client.holder)
+		if(statpanel("Status"))
+			statpanel("Status","Location:","([x], [y], [z])")
+			statpanel("Status","CPU:","[world.cpu]")
+			statpanel("Status","Instances:","[world.contents.len]")
+		if(statpanel("Status") && processScheduler && processScheduler.getIsRunning())
+			for(var/datum/controller/process/P in processScheduler.processes)
+				statpanel("Status",P.getStatName(), P.getTickTime())
+		else
+			statpanel("Status","processScheduler is not running.")
+
+	if(listed_turf && client)
+		if(!TurfAdjacent(listed_turf))
+			listed_turf = null
+		else
+			statpanel(listed_turf.name, null, listed_turf)
+			for(var/atom/A in listed_turf)
+				if(!A.mouse_opacity)
+					continue
+				if(A.invisibility > see_invisible)
+					continue
+				if(is_type_in_list(A, shouldnt_see))
+					continue
+				statpanel(listed_turf.name, null, A)
+
+// facing verbs
+/mob/proc/canface()
+	if(!canmove)						return 0
+	if(stat)							return 0
+	if(anchored)						return 0
+	if(transforming)						return 0
+	return 1
+
+//Updates canmove, lying and icons. Could perhaps do with a rename but I can't think of anything to describe it.
+/mob/proc/update_canmove()
+	if(istype(buckled, /obj/vehicle))
+		var/obj/vehicle/V = buckled
+		if(stat || weakened || paralysis || resting || sleeping || (status_flags & FAKEDEATH))
+			lying = 1
+			canmove = 0
+			pixel_y = V.mob_offset_y - 5
+		else
+			if(buckled.buckle_lying != -1) lying = buckled.buckle_lying
+			canmove = 1
+			pixel_y = V.mob_offset_y
+	else if(buckled)
+		anchored = 1
+		canmove = 0
+		if(istype(buckled))
+			if(buckled.buckle_lying != -1)
+				lying = buckled.buckle_lying
+			if(buckled.buckle_movable)
+				anchored = 0
+				canmove = 1
+
+	else if( stat || weakened || paralysis || resting || sleeping || (status_flags & FAKEDEATH))
+		lying = 1
+		canmove = 0
+	else if(stunned)
+		canmove = 0
+	else if(captured)
+		anchored = 1
+		canmove = 0
+		lying = 0
+	else
+		lying = 0
+		canmove = 1
+
+	if(lying)
+		density = 0
+		drop_l_hand()
+		drop_r_hand()
+	else
+		density = 1
+
+	for(var/obj/item/weapon/grab/G in grabbed_by)
+		if(G.state >= GRAB_AGGRESSIVE)
+			canmove = 0
+			break
+
+	//Temporarily moved here from the various life() procs
+	//I'm fixing stuff incrementally so this will likely find a better home.
+	//It just makes sense for now. ~Carn
+	if( update_icon )	//forces a full overlay update
+		update_icon = 0
+		regenerate_icons()
+	else if( lying != lying_prev )
+		update_icons()
+
+	return canmove
+
+
+/mob/proc/facedir(var/ndir)
+	if(!canface() || client.moving || world.time < client.move_delay)
+		return 0
+	set_dir(ndir)
+	if(buckled && buckled.buckle_movable)
+		buckled.set_dir(ndir)
+	client.move_delay += movement_delay()
+	return 1
+
+
+/mob/verb/eastface()
+	set hidden = 1
+	return facedir(EAST)
+
+
+/mob/verb/westface()
+	set hidden = 1
+	return facedir(WEST)
+
+
+/mob/verb/northface()
+	set hidden = 1
+	return facedir(NORTH)
+
+
+/mob/verb/southface()
+	set hidden = 1
+	return facedir(SOUTH)
+
+
+//This might need a rename but it should replace the can this mob use things check
+/mob/proc/IsAdvancedToolUser()
+	return 0
+
+/mob/proc/Stun(amount)
+	if(status_flags & CANSTUN)
+		facing_dir = null
+		stunned = max(max(stunned,amount),0) //can't go below 0, getting a low amount of stun doesn't lower your current stun
+	return
+
+/mob/proc/SetStunned(amount) //if you REALLY need to set stun to a set amount without the whole "can't go below current stunned"
+	if(status_flags & CANSTUN)
+		stunned = max(amount,0)
+	return
+
+/mob/proc/AdjustStunned(amount)
+	if(status_flags & CANSTUN)
+		stunned = max(stunned + amount,0)
+	return
+
+/mob/proc/Weaken(amount)
+	if(status_flags & CANWEAKEN)
+		facing_dir = null
+		weakened = max(max(weakened,amount),0)
+		update_canmove()	//updates lying, canmove and icons
+	return
+
+/mob/proc/SetWeakened(amount)
+	if(status_flags & CANWEAKEN)
+		weakened = max(amount,0)
+		update_canmove()	//updates lying, canmove and icons
+	return
+
+/mob/proc/AdjustWeakened(amount)
+	if(status_flags & CANWEAKEN)
+		weakened = max(weakened + amount,0)
+		update_canmove()	//updates lying, canmove and icons
+	return
+
+/mob/proc/Paralyse(amount)
+	if(status_flags & CANPARALYSE)
+		facing_dir = null
+		paralysis = max(max(paralysis,amount),0)
+	return
+
+/mob/proc/SetParalysis(amount)
+	if(status_flags & CANPARALYSE)
+		paralysis = max(amount,0)
+	return
+
+/mob/proc/AdjustParalysis(amount)
+	if(status_flags & CANPARALYSE)
+		paralysis = max(paralysis + amount,0)
+	return
+
+/mob/proc/Sleeping(amount)
+	facing_dir = null
+	sleeping = max(max(sleeping,amount),0)
+	return
+
+/mob/proc/SetSleeping(amount)
+	sleeping = max(amount,0)
+	return
+
+/mob/proc/AdjustSleeping(amount)
+	sleeping = max(sleeping + amount,0)
+	return
+
+/mob/proc/Resting(amount)
+	facing_dir = null
+	resting = max(max(resting,amount),0)
+	return
+
+/mob/proc/SetResting(amount)
+	resting = max(amount,0)
+	return
+
+/mob/proc/AdjustResting(amount)
+	resting = max(resting + amount,0)
+	return
+
+/mob/proc/get_species()
+	return ""
+
+/mob/proc/flash_weak_pain()
+	flick("weak_pain",pain)
+
+/mob/proc/get_visible_implants(var/class = 0)
+	var/list/visible_implants = list()
+	for(var/obj/item/O in embedded)
+		if(O.w_class > class)
+			visible_implants += O
+	return visible_implants
+
+mob/proc/yank_out_object()
+	set category = "Object"
+	set name = "Yank out object"
+	set desc = "Remove an embedded item at the cost of bleeding and pain."
+	set src in view(1)
+
+	if(!isliving(usr) || usr.next_move > world.time)
+		return
+	usr.next_move = world.time + 20
+
+	if(usr.stat == 1)
+		usr << "You are unconcious and cannot do that!"
+		return
+
+	if(usr.restrained())
+		usr << "You are restrained and cannot do that!"
+		return
+
+	var/mob/S = src
+	var/mob/U = usr
+	var/list/valid_objects = list()
+	var/self = null
+
+	if(S == U)
+		self = 1 // Removing object from yourself.
+
+	valid_objects = get_visible_implants(0)
+	if(!valid_objects.len)
+		if(self)
+			src << "You have nothing stuck in your body that is large enough to remove."
+		else
+			U << "[src] has nothing stuck in their wounds that is large enough to remove."
+		return
+
+	var/obj/item/weapon/selection = input("What do you want to yank out?", "Embedded objects") in valid_objects
+
+	if(self)
+		src << "<span class='warning'>You attempt to get a good grip on [selection] in your body.</span>"
+	else
+		U << "<span class='warning'>You attempt to get a good grip on [selection] in [S]'s body.</span>"
+
+	if(!do_after(U, 30))
+		return
+	if(!selection || !S || !U)
+		return
+
+	if(self)
+		visible_message("<span class='warning'><b>[src] rips [selection] out of their body.</b></span>","<span class='warning'><b>You rip [selection] out of your body.</b></span>")
+	else
+		visible_message("<span class='warning'><b>[usr] rips [selection] out of [src]'s body.</b></span>","<span class='warning'><b>[usr] rips [selection] out of your body.</b></span>")
+	valid_objects = get_visible_implants(0)
+	if(valid_objects.len == 1) //Yanking out last object - removing verb.
+		src.verbs -= /mob/proc/yank_out_object
+
+	if(ishuman(src))
+		var/mob/living/carbon/human/H = src
+		var/obj/item/organ/external/affected
+
+		for(var/obj/item/organ/external/organ in H.organs) //Grab the organ holding the implant.
+			for(var/obj/item/O in organ.implants)
+				if(O == selection)
+					affected = organ
+
+		affected.implants -= selection
+		H.shock_stage+=20
+		affected.take_damage((selection.w_class * 3), 0, 0, 1, "Embedded object extraction")
+
+		if(prob(selection.w_class * 5)) //I'M SO ANEMIC I COULD JUST -DIE-.
+			var/datum/wound/internal_bleeding/I = new (min(selection.w_class * 5, 15))
+			affected.wounds += I
+			H.custom_pain("Something tears wetly in your [affected] as [selection] is pulled free!", 1)
+
+		if (ishuman(U))
+			var/mob/living/carbon/human/human_user = U
+			human_user.bloody_hands(H)
+
+	selection.loc = get_turf(src)
+	if(!(U.l_hand && U.r_hand))
+		U.put_in_hands(selection)
+
+	for(var/obj/item/weapon/O in pinned)
+		if(O == selection)
+			pinned -= O
+		if(!pinned.len)
+			anchored = 0
+	return 1
+
+/mob/living/proc/handle_statuses()
+	handle_stunned()
+	handle_weakened()
+	handle_stuttering()
+	handle_silent()
+	handle_drugged()
+	handle_slurring()
+
+/mob/living/proc/handle_stunned()
+	if(stunned)
+		AdjustStunned(-1)
+	return stunned
+
+/mob/living/proc/handle_weakened()
+	if(weakened)
+		weakened = max(weakened-1,0)	//before you get mad Rockdtben: I done this so update_canmove isn't called multiple times
+	return weakened
+
+/mob/living/proc/handle_stuttering()
+	if(stuttering)
+		stuttering = max(stuttering-1, 0)
+	return stuttering
+
+/mob/living/proc/handle_silent()
+	if(silent)
+		silent = max(silent-1, 0)
+	return silent
+
+/mob/living/proc/handle_drugged()
+	if(druggy)
+		druggy = max(druggy-1, 0)
+	return druggy
+
+/mob/living/proc/handle_slurring()
+	if(slurring)
+		slurring = max(slurring-1, 0)
+	return slurring
+
+/mob/living/proc/handle_paralysed() // Currently only used by simple_animal.dm, treated as a special case in other mobs
+	if(paralysis)
+		AdjustParalysis(-1)
+	return paralysis
+
+//Check for brain worms in head.
+/mob/proc/has_brain_worms()
+
+	for(var/I in contents)
+		if(istype(I,/mob/living/simple_animal/borer))
+			return I
+
+	return 0
+
+/mob/proc/updateicon()
+	return
+
+/mob/verb/face_direction()
+
+	set name = "Face Direction"
+	set category = "IC"
+	set src = usr
+
+	set_face_dir()
+
+	if(!facing_dir)
+		usr << "You are now not facing anything."
+	else
+		usr << "You are now facing [dir2text(facing_dir)]."
+
+/mob/proc/set_face_dir(var/newdir)
+	if(newdir == facing_dir)
+		facing_dir = null
+	else if(newdir)
+		set_dir(newdir)
+		facing_dir = newdir
+	else if(facing_dir)
+		facing_dir = null
+	else
+		set_dir(dir)
+		facing_dir = dir
+
+/mob/set_dir()
+	if(facing_dir)
+		if(!canface() || lying || buckled || restrained())
+			facing_dir = null
+		else if(dir != facing_dir)
+			return ..(facing_dir)
+	else
+		return ..()
+
+/mob/verb/northfaceperm()
+	set hidden = 1
+	set_face_dir(NORTH)
+
+/mob/verb/southfaceperm()
+	set hidden = 1
+	set_face_dir(SOUTH)
+
+/mob/verb/eastfaceperm()
+	set hidden = 1
+	set_face_dir(EAST)
+
+/mob/verb/westfaceperm()
+	set hidden = 1
+	set_face_dir(WEST)
+
+/mob/proc/adjustEarDamage()
+	return
+
+/mob/proc/setEarDamage()
+	return
+
+//Throwing stuff
+
+/mob/proc/toggle_throw_mode()
+	if (src.in_throw_mode)
+		throw_mode_off()
+	else
+		throw_mode_on()
+
+/mob/proc/throw_mode_off()
+	src.in_throw_mode = 0
+	if(src.throw_icon) //in case we don't have the HUD and we use the hotkey
+		src.throw_icon.icon_state = "act_throw_off"
+
+/mob/proc/throw_mode_on()
+	src.in_throw_mode = 1
+	if(src.throw_icon)
+		src.throw_icon.icon_state = "act_throw_on"