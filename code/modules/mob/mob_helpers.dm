// fun if you want to typecast humans/monkeys/etc without writing long path-filled lines.
/proc/ishuman(A)
	if(istype(A, /mob/living/carbon/human))
		return 1
	return 0

/proc/isalien(A)
	if(istype(A, /mob/living/carbon/alien))
		return 1
	return 0

/proc/isxenomorph(A)
	if(istype(A, /mob/living/carbon/human))
		var/mob/living/carbon/human/H = A
		return istype(H.species, /datum/species/xenos)
	return 0

/proc/issmall(A)
	if(A && istype(A, /mob/living/carbon/human))
		var/mob/living/carbon/human/H = A
		if(H.species && H.species.is_small)
			return 1
	return 0

/proc/isbrain(A)
	if(A && istype(A, /mob/living/carbon/brain))
		return 1
	return 0

/proc/isslime(A)
	if(istype(A, /mob/living/carbon/slime))
		return 1
	return 0

/proc/isrobot(A)
	if(istype(A, /mob/living/silicon/robot))
		return 1
	return 0

/proc/isanimal(A)
	if(istype(A, /mob/living/simple_animal))
		return 1
	return 0

/proc/iscorgi(A)
	if(istype(A, /mob/living/simple_animal/corgi))
		return 1
	return 0

/proc/iscrab(A)
	if(istype(A, /mob/living/simple_animal/crab))
		return 1
	return 0

/proc/iscat(A)
	if(istype(A, /mob/living/simple_animal/cat))
		return 1
	return 0

/proc/ismouse(A)
	if(istype(A, /mob/living/simple_animal/mouse))
		return 1
	return 0

/proc/isbear(A)
	if(istype(A, /mob/living/simple_animal/hostile/bear))
		return 1
	return 0

/proc/iscarp(A)
	if(istype(A, /mob/living/simple_animal/hostile/carp))
		return 1
	return 0

/proc/isclown(A)
	if(istype(A, /mob/living/simple_animal/hostile/retaliate/clown))
		return 1
	return 0

/mob/proc/isSilicon()
	return 0

/mob/living/silicon/isSilicon()
	return 1
/proc/isAI(A)
	if(istype(A, /mob/living/silicon/ai))
		return 1
	return 0

/mob/proc/isAI()
	return 0

/mob/living/silicon/ai/isAI()
	return 1

/mob/proc/isRobot()
	return 0

/mob/living/silicon/robot/isRobot()
	return 1

/proc/ispAI(A)
	if(istype(A, /mob/living/silicon/pai))
		return 1
	return 0

/proc/iscarbon(A)
	if(istype(A, /mob/living/carbon))
		return 1
	return 0

/proc/issilicon(A)
	if(istype(A, /mob/living/silicon))
		return 1
	return 0

/proc/isliving(A)
	if(istype(A, /mob/living))
		return 1
	return 0

proc/isobserver(A)
	if(istype(A, /mob/dead/observer))
		return 1
	return 0

proc/isorgan(A)
	if(istype(A, /datum/organ/external))
		return 1
	return 0

proc/isdeaf(A)
	if(istype(A, /mob))
		var/mob/M = A
		return (M.sdisabilities & DEAF) || M.ear_deaf
	return 0

proc/isnewplayer(A)
	if(istype(A, /mob/new_player))
		return 1
	return 0

proc/hasorgans(A)
	return ishuman(A)

proc/iscuffed(A)
	if(istype(A, /mob/living/carbon))
		var/mob/living/carbon/C = A
		if(C.handcuffed)
			return 1
	return 0

proc/hassensorlevel(A, var/level)
	var/mob/living/carbon/human/H = A
	if(istype(H) && istype(H.w_uniform, /obj/item/clothing/under))
		var/obj/item/clothing/under/U = H.w_uniform
		return U.sensor_mode >= level
	return 0

proc/getsensorlevel(A)
	var/mob/living/carbon/human/H = A
	if(istype(H) && istype(H.w_uniform, /obj/item/clothing/under))
		var/obj/item/clothing/under/U = H.w_uniform
		return U.sensor_mode
	return SUIT_SENSOR_OFF


/proc/is_admin(var/mob/user)
	return check_rights(R_ADMIN, 0, user) != 0


/proc/hsl2rgb(h, s, l)
	return //TODO: Implement

/*
	Miss Chance
*/

//TODO: Integrate defence zones and targeting body parts with the actual organ system, move these into organ definitions.

//The base miss chance for the different defence zones
var/list/global/base_miss_chance = list(
	"head" = 40,
	"chest" = 10,
	"groin" = 20,
	"l_leg" = 20,
	"r_leg" = 20,
	"l_arm" = 20,
	"r_arm" = 20,
	"l_hand" = 50,
	"r_hand" = 50,
	"l_foot" = 50,
	"r_foot" = 50,
)

//Used to weight organs when an organ is hit randomly (i.e. not a directed, aimed attack).
//Also used to weight the protection value that armour provides for covering that body part when calculating protection from full-body effects.
var/list/global/organ_rel_size = list(
	"head" = 25,
	"chest" = 70,
	"groin" = 30,
	"l_leg" = 25,
	"r_leg" = 25,
	"l_arm" = 25,
	"r_arm" = 25,
	"l_hand" = 10,
	"r_hand" = 10,
	"l_foot" = 10,
	"r_foot" = 10,
)

/proc/check_zone(zone)
	if(!zone)	return "chest"
	switch(zone)
		if("eyes")
			zone = "head"
		if("mouth")
			zone = "head"
	return zone

// Returns zone with a certain probability. If the probability fails, or no zone is specified, then a random body part is chosen.
// Do not use this if someone is intentionally trying to hit a specific body part.
// Use get_zone_with_miss_chance() for that.
/proc/ran_zone(zone, probability)
	if (zone)
		zone = check_zone(zone)
		if (prob(probability))
			return zone

	var/ran_zone = zone
	while (ran_zone == zone)
		ran_zone = pick (
			organ_rel_size["head"]; "head",
			organ_rel_size["chest"]; "chest",
			organ_rel_size["groin"]; "groin",
			organ_rel_size["l_arm"]; "l_arm",
			organ_rel_size["r_arm"]; "r_arm",
			organ_rel_size["l_leg"]; "l_leg",
			organ_rel_size["r_leg"]; "r_leg",
			organ_rel_size["l_hand"]; "l_hand",
			organ_rel_size["r_hand"]; "r_hand",
			organ_rel_size["l_foot"]; "l_foot",
			organ_rel_size["r_foot"]; "r_foot",
		)

	return ran_zone

// Emulates targetting a specific body part, and miss chances
// May return null if missed
// miss_chance_mod may be negative.
/proc/get_zone_with_miss_chance(zone, var/mob/target, var/miss_chance_mod = 0, var/ranged_attack=0)
	zone = check_zone(zone)

	// you cannot miss if your target is prone or restrained
	if(target.buckled || target.lying)
		return zone
	// if your target is being grabbed aggressively by someone you cannot miss either
	if(!ranged_attack)
		for(var/obj/item/weapon/grab/G in target.grabbed_by)
			if(G.state >= GRAB_AGGRESSIVE)
				return zone
<<<<<<< HEAD
	
=======

>>>>>>> c322481d
	var/miss_chance = 10
	if (zone in base_miss_chance)
		miss_chance = base_miss_chance[zone]
	miss_chance = max(miss_chance + miss_chance_mod, 0)
	if(prob(miss_chance))
		if(prob(70))
			return null
		return pick(base_miss_chance)
	return zone


/proc/stars(n, pr)
	if (pr == null)
		pr = 25
	if (pr <= 0)
		return null
	else
		if (pr >= 100)
			return n
	var/te = n
	var/t = ""
	n = length(n)
	var/p = null
	p = 1
	var/intag = 0
	while(p <= n)
		var/char = copytext(te, p, p + 1)
		if (char == "<") //let's try to not break tags
			intag = !intag
		if (intag || char == " " || prob(pr))
			t = text("[][]", t, char)
		else
			t = text("[]*", t)
		if (char == ">")
			intag = !intag
		p++
	return t

proc/slur(phrase)
	phrase = html_decode(phrase)
	var/leng=lentext(phrase)
	var/counter=lentext(phrase)
	var/newphrase=""
	var/newletter=""
	while(counter>=1)
		newletter=copytext(phrase,(leng-counter)+1,(leng-counter)+2)
		if(rand(1,3)==3)
			if(lowertext(newletter)=="o")	newletter="u"
			if(lowertext(newletter)=="s")	newletter="ch"
			if(lowertext(newletter)=="a")	newletter="ah"
			if(lowertext(newletter)=="c")	newletter="k"
		switch(rand(1,15))
			if(1,3,5,8)	newletter="[lowertext(newletter)]"
			if(2,4,6,15)	newletter="[uppertext(newletter)]"
			if(7)	newletter+="'"
			//if(9,10)	newletter="<b>[newletter]</b>"
			//if(11,12)	newletter="<big>[newletter]</big>"
			//if(13)	newletter="<small>[newletter]</small>"
		newphrase+="[newletter]";counter-=1
	return newphrase

/proc/stutter(n)
	var/te = html_decode(n)
	var/t = ""//placed before the message. Not really sure what it's for.
	n = length(n)//length of the entire word
	var/p = null
	p = 1//1 is the start of any word
	while(p <= n)//while P, which starts at 1 is less or equal to N which is the length.
		var/n_letter = copytext(te, p, p + 1)//copies text from a certain distance. In this case, only one letter at a time.
		if (prob(80) && (ckey(n_letter) in list("b","c","d","f","g","h","j","k","l","m","n","p","q","r","s","t","v","w","x","y","z")))
			if (prob(10))
				n_letter = text("[n_letter]-[n_letter]-[n_letter]-[n_letter]")//replaces the current letter with this instead.
			else
				if (prob(20))
					n_letter = text("[n_letter]-[n_letter]-[n_letter]")
				else
					if (prob(5))
						n_letter = null
					else
						n_letter = text("[n_letter]-[n_letter]")
		t = text("[t][n_letter]")//since the above is ran through for each letter, the text just adds up back to the original word.
		p++//for each letter p is increased to find where the next letter will be.
	return sanitize(copytext(t,1,MAX_MESSAGE_LEN))


proc/Gibberish(t, p)//t is the inputted message, and any value higher than 70 for p will cause letters to be replaced instead of added
	/* Turn text into complete gibberish! */
	var/returntext = ""
	for(var/i = 1, i <= length(t), i++)

		var/letter = copytext(t, i, i+1)
		if(prob(50))
			if(p >= 70)
				letter = ""

			for(var/j = 1, j <= rand(0, 2), j++)
				letter += pick("#","@","*","&","%","$","/", "<", ">", ";","*","*","*","*","*","*","*")

		returntext += letter

	return returntext


/proc/ninjaspeak(n)
/*
The difference with stutter is that this proc can stutter more than 1 letter
The issue here is that anything that does not have a space is treated as one word (in many instances). For instance, "LOOKING," is a word, including the comma.
It's fairly easy to fix if dealing with single letters but not so much with compounds of letters./N
*/
	var/te = html_decode(n)
	var/t = ""
	n = length(n)
	var/p = 1
	while(p <= n)
		var/n_letter
		var/n_mod = rand(1,4)
		if(p+n_mod>n+1)
			n_letter = copytext(te, p, n+1)
		else
			n_letter = copytext(te, p, p+n_mod)
		if (prob(50))
			if (prob(30))
				n_letter = text("[n_letter]-[n_letter]-[n_letter]")
			else
				n_letter = text("[n_letter]-[n_letter]")
		else
			n_letter = text("[n_letter]")
		t = text("[t][n_letter]")
		p=p+n_mod
	return sanitize(copytext(t,1,MAX_MESSAGE_LEN))


/proc/shake_camera(mob/M, duration, strength=1)
	if(!M || !M.client || M.shakecamera)
		return
	M.shakecamera = 1
	spawn(1)
		if(!M.client)
			return

		var/atom/oldeye=M.client.eye
		var/aiEyeFlag = 0
		if(istype(oldeye, /mob/aiEye))
			aiEyeFlag = 1

		var/x
		for(x=0; x<duration, x++)
			if(aiEyeFlag)
				M.client.eye = locate(dd_range(1,oldeye.loc.x+rand(-strength,strength),world.maxx),dd_range(1,oldeye.loc.y+rand(-strength,strength),world.maxy),oldeye.loc.z)
			else
				M.client.eye = locate(dd_range(1,M.loc.x+rand(-strength,strength),world.maxx),dd_range(1,M.loc.y+rand(-strength,strength),world.maxy),M.loc.z)
			sleep(1)
		M.client.eye=oldeye
		M.shakecamera = 0


/proc/findname(msg)
	for(var/mob/M in mob_list)
		if (M.real_name == text("[msg]"))
			return 1
	return 0


/mob/proc/abiotic(var/full_body = 0)
	if(full_body && ((src.l_hand && !( src.l_hand.abstract )) || (src.r_hand && !( src.r_hand.abstract )) || (src.back || src.wear_mask)))
		return 1

	if((src.l_hand && !( src.l_hand.abstract )) || (src.r_hand && !( src.r_hand.abstract )))
		return 1

	return 0

//converts intent-strings into numbers and back
var/list/intents = list("help","disarm","grab","hurt")
/proc/intent_numeric(argument)
	if(istext(argument))
		switch(argument)
			if("help")		return 0
			if("disarm")	return 1
			if("grab")		return 2
			else			return 3
	else
		switch(argument)
			if(0)			return "help"
			if(1)			return "disarm"
			if(2)			return "grab"
			else			return "hurt"

//change a mob's act-intent. Input the intent as a string such as "help" or use "right"/"left
/mob/verb/a_intent_change(input as text)
	set name = "a-intent"
	set hidden = 1

	if(ishuman(src) || isbrain(src) || isslime(src))
		switch(input)
			if("help","disarm","grab","hurt")
				a_intent = input
			if("right")
				a_intent = intent_numeric((intent_numeric(a_intent)+1) % 4)
			if("left")
				a_intent = intent_numeric((intent_numeric(a_intent)+3) % 4)
		if(hud_used && hud_used.action_intent)
			hud_used.action_intent.icon_state = "intent_[a_intent]"

	else if(isrobot(src))
		switch(input)
			if("help")
				a_intent = "help"
			if("hurt")
				a_intent = "hurt"
			if("right","left")
				a_intent = intent_numeric(intent_numeric(a_intent) - 3)
		if(hud_used && hud_used.action_intent)
			if(a_intent == "hurt")
				hud_used.action_intent.icon_state = "harm"
			else
				hud_used.action_intent.icon_state = "help"

proc/is_blind(A)
	if(istype(A, /mob/living/carbon))
		var/mob/living/carbon/C = A
		if(C.sdisabilities & BLIND || C.blinded)
			return 1
	return 0

/proc/broadcast_security_hud_message(var/message, var/broadcast_source)
	broadcast_hud_message(message, broadcast_source, sec_hud_users, /obj/item/clothing/glasses/hud/security)

/proc/broadcast_medical_hud_message(var/message, var/broadcast_source)
	broadcast_hud_message(message, broadcast_source, med_hud_users, /obj/item/clothing/glasses/hud/health)

/proc/broadcast_hud_message(var/message, var/broadcast_source, var/list/targets, var/icon)
	var/turf/sourceturf = get_turf(broadcast_source)
	for(var/mob/M in targets)
		var/turf/targetturf = get_turf(M)
		if((targetturf.z == sourceturf.z))
			M.show_message("<span class='info'>\icon[icon] [message]</span>", 1)

/proc/mobs_in_area(var/area/A)
	var/list/mobs = new
	for(var/mob/living/M in mob_list)
		if(get_area(M) == A)
			mobs += M
	return mobs

//Direct dead say used both by emote and say
//It is somewhat messy. I don't know what to do.
//I know you can't see the change, but I rewrote the name code. It is significantly less messy now
/proc/say_dead_direct(var/message, var/mob/subject = null)
	var/name
	var/keyname
	if(subject && subject.client)
		var/client/C = subject.client
		keyname = (C.holder && C.holder.fakekey) ? C.holder.fakekey : C.key
		if(C.mob) //Most of the time this is the dead/observer mob; we can totally use him if there is no better name
			var/mindname
			var/realname = C.mob.real_name
			if(C.mob.mind)
				mindname = C.mob.mind.name
				if(C.mob.mind.original && C.mob.mind.original.real_name)
					realname = C.mob.mind.original.real_name
			if(mindname && mindname != realname)
				name = "[realname] died as [mindname]"
			else
				name = realname

	for(var/mob/M in player_list)
		if(M.client && ((!istype(M, /mob/new_player) && M.stat == DEAD) || (M.client.holder && !is_mentor(M.client))) && (M.client.prefs.toggles & CHAT_DEAD))
			var/follow
			var/lname
			if(subject)
				if(subject != M)
					follow = "(<a href='byond://?src=\ref[M];track=\ref[subject]'>follow</a>) "
				if(M.stat != DEAD && M.client.holder)
					follow = "(<a href='?src=\ref[M.client.holder];adminplayerobservejump=\ref[subject]'>JMP</a>) "
				var/mob/dead/observer/DM
				if(istype(subject, /mob/dead/observer))
					DM = subject
				if(M.client.holder) 							// What admins see
					lname = "[keyname][(DM && DM.anonsay) ? "*" : (DM ? "" : "^")] ([name])"
				else
					if(DM && DM.anonsay)						// If the person is actually observer they have the option to be anonymous
						lname = "Ghost of [name]"
					else if(DM)									// Non-anons
						lname = "[keyname] ([name])"
					else										// Everyone else (dead people who didn't ghost yet, etc.)
						lname = name
				lname = "<span class='name'>[lname]</span> "
			M << "<span class='deadsay'>" + create_text_tag("dead", "DEAD:", M.client) + " [lname][follow][message]</span>"

//Announces that a ghost has joined/left, mainly for use with wizards
/proc/announce_ghost_joinleave(O, var/joined_ghosts = 1, var/message = "")
	var/client/C
	//Accept any type, sort what we want here
	if(istype(O, /mob))
		var/mob/M = O
		if(M.client)
			C = M.client
	else if(istype(O, /client))
		C = O
	else if(istype(O, /datum/mind))
		var/datum/mind/M = O
		if(M.current && M.current.client)
			C = M.current.client
		else if(M.original && M.original.client)
			C = M.original.client

	if(C)
		var/name
		if(C.mob)
			var/mob/M = C.mob
			if(M.mind && M.mind.name)
				name = M.mind.name
			if(M.real_name && M.real_name != name)
				if(name)
					name += " ([M.real_name])"
				else
					name = M.real_name
		if(!name)
			name = (C.holder && C.holder.fakekey) ? C.holder.fakekey : C.key
		if(joined_ghosts)
			say_dead_direct("The ghost of <span class='name'>[name]</span> now [pick("skulks","lurks","prowls","creeps","stalks")] among the dead. [message]")
		else
			say_dead_direct("<span class='name'>[name]</span> no longer [pick("skulks","lurks","prowls","creeps","stalks")] in the realm of the dead. [message]")

/mob/proc/switch_to_camera(var/obj/machinery/camera/C)
	if (!C.can_use() || stat || (get_dist(C, src) > 1 || machine != src || blinded || !canmove))
		return 0
	check_eye(src)
	return 1

/mob/living/silicon/ai/switch_to_camera(var/obj/machinery/camera/C)
	if(!C.can_use() || !is_in_chassis())
		return 0

	eyeobj.setLoc(C)
	return 1
<|MERGE_RESOLUTION|>--- conflicted
+++ resolved
@@ -1,603 +1,599 @@
-// fun if you want to typecast humans/monkeys/etc without writing long path-filled lines.
-/proc/ishuman(A)
-	if(istype(A, /mob/living/carbon/human))
-		return 1
-	return 0
-
-/proc/isalien(A)
-	if(istype(A, /mob/living/carbon/alien))
-		return 1
-	return 0
-
-/proc/isxenomorph(A)
-	if(istype(A, /mob/living/carbon/human))
-		var/mob/living/carbon/human/H = A
-		return istype(H.species, /datum/species/xenos)
-	return 0
-
-/proc/issmall(A)
-	if(A && istype(A, /mob/living/carbon/human))
-		var/mob/living/carbon/human/H = A
-		if(H.species && H.species.is_small)
-			return 1
-	return 0
-
-/proc/isbrain(A)
-	if(A && istype(A, /mob/living/carbon/brain))
-		return 1
-	return 0
-
-/proc/isslime(A)
-	if(istype(A, /mob/living/carbon/slime))
-		return 1
-	return 0
-
-/proc/isrobot(A)
-	if(istype(A, /mob/living/silicon/robot))
-		return 1
-	return 0
-
-/proc/isanimal(A)
-	if(istype(A, /mob/living/simple_animal))
-		return 1
-	return 0
-
-/proc/iscorgi(A)
-	if(istype(A, /mob/living/simple_animal/corgi))
-		return 1
-	return 0
-
-/proc/iscrab(A)
-	if(istype(A, /mob/living/simple_animal/crab))
-		return 1
-	return 0
-
-/proc/iscat(A)
-	if(istype(A, /mob/living/simple_animal/cat))
-		return 1
-	return 0
-
-/proc/ismouse(A)
-	if(istype(A, /mob/living/simple_animal/mouse))
-		return 1
-	return 0
-
-/proc/isbear(A)
-	if(istype(A, /mob/living/simple_animal/hostile/bear))
-		return 1
-	return 0
-
-/proc/iscarp(A)
-	if(istype(A, /mob/living/simple_animal/hostile/carp))
-		return 1
-	return 0
-
-/proc/isclown(A)
-	if(istype(A, /mob/living/simple_animal/hostile/retaliate/clown))
-		return 1
-	return 0
-
-/mob/proc/isSilicon()
-	return 0
-
-/mob/living/silicon/isSilicon()
-	return 1
-/proc/isAI(A)
-	if(istype(A, /mob/living/silicon/ai))
-		return 1
-	return 0
-
-/mob/proc/isAI()
-	return 0
-
-/mob/living/silicon/ai/isAI()
-	return 1
-
-/mob/proc/isRobot()
-	return 0
-
-/mob/living/silicon/robot/isRobot()
-	return 1
-
-/proc/ispAI(A)
-	if(istype(A, /mob/living/silicon/pai))
-		return 1
-	return 0
-
-/proc/iscarbon(A)
-	if(istype(A, /mob/living/carbon))
-		return 1
-	return 0
-
-/proc/issilicon(A)
-	if(istype(A, /mob/living/silicon))
-		return 1
-	return 0
-
-/proc/isliving(A)
-	if(istype(A, /mob/living))
-		return 1
-	return 0
-
-proc/isobserver(A)
-	if(istype(A, /mob/dead/observer))
-		return 1
-	return 0
-
-proc/isorgan(A)
-	if(istype(A, /datum/organ/external))
-		return 1
-	return 0
-
-proc/isdeaf(A)
-	if(istype(A, /mob))
-		var/mob/M = A
-		return (M.sdisabilities & DEAF) || M.ear_deaf
-	return 0
-
-proc/isnewplayer(A)
-	if(istype(A, /mob/new_player))
-		return 1
-	return 0
-
-proc/hasorgans(A)
-	return ishuman(A)
-
-proc/iscuffed(A)
-	if(istype(A, /mob/living/carbon))
-		var/mob/living/carbon/C = A
-		if(C.handcuffed)
-			return 1
-	return 0
-
-proc/hassensorlevel(A, var/level)
-	var/mob/living/carbon/human/H = A
-	if(istype(H) && istype(H.w_uniform, /obj/item/clothing/under))
-		var/obj/item/clothing/under/U = H.w_uniform
-		return U.sensor_mode >= level
-	return 0
-
-proc/getsensorlevel(A)
-	var/mob/living/carbon/human/H = A
-	if(istype(H) && istype(H.w_uniform, /obj/item/clothing/under))
-		var/obj/item/clothing/under/U = H.w_uniform
-		return U.sensor_mode
-	return SUIT_SENSOR_OFF
-
-
-/proc/is_admin(var/mob/user)
-	return check_rights(R_ADMIN, 0, user) != 0
-
-
-/proc/hsl2rgb(h, s, l)
-	return //TODO: Implement
-
-/*
-	Miss Chance
-*/
-
-//TODO: Integrate defence zones and targeting body parts with the actual organ system, move these into organ definitions.
-
-//The base miss chance for the different defence zones
-var/list/global/base_miss_chance = list(
-	"head" = 40,
-	"chest" = 10,
-	"groin" = 20,
-	"l_leg" = 20,
-	"r_leg" = 20,
-	"l_arm" = 20,
-	"r_arm" = 20,
-	"l_hand" = 50,
-	"r_hand" = 50,
-	"l_foot" = 50,
-	"r_foot" = 50,
-)
-
-//Used to weight organs when an organ is hit randomly (i.e. not a directed, aimed attack).
-//Also used to weight the protection value that armour provides for covering that body part when calculating protection from full-body effects.
-var/list/global/organ_rel_size = list(
-	"head" = 25,
-	"chest" = 70,
-	"groin" = 30,
-	"l_leg" = 25,
-	"r_leg" = 25,
-	"l_arm" = 25,
-	"r_arm" = 25,
-	"l_hand" = 10,
-	"r_hand" = 10,
-	"l_foot" = 10,
-	"r_foot" = 10,
-)
-
-/proc/check_zone(zone)
-	if(!zone)	return "chest"
-	switch(zone)
-		if("eyes")
-			zone = "head"
-		if("mouth")
-			zone = "head"
-	return zone
-
-// Returns zone with a certain probability. If the probability fails, or no zone is specified, then a random body part is chosen.
-// Do not use this if someone is intentionally trying to hit a specific body part.
-// Use get_zone_with_miss_chance() for that.
-/proc/ran_zone(zone, probability)
-	if (zone)
-		zone = check_zone(zone)
-		if (prob(probability))
-			return zone
-
-	var/ran_zone = zone
-	while (ran_zone == zone)
-		ran_zone = pick (
-			organ_rel_size["head"]; "head",
-			organ_rel_size["chest"]; "chest",
-			organ_rel_size["groin"]; "groin",
-			organ_rel_size["l_arm"]; "l_arm",
-			organ_rel_size["r_arm"]; "r_arm",
-			organ_rel_size["l_leg"]; "l_leg",
-			organ_rel_size["r_leg"]; "r_leg",
-			organ_rel_size["l_hand"]; "l_hand",
-			organ_rel_size["r_hand"]; "r_hand",
-			organ_rel_size["l_foot"]; "l_foot",
-			organ_rel_size["r_foot"]; "r_foot",
-		)
-
-	return ran_zone
-
-// Emulates targetting a specific body part, and miss chances
-// May return null if missed
-// miss_chance_mod may be negative.
-/proc/get_zone_with_miss_chance(zone, var/mob/target, var/miss_chance_mod = 0, var/ranged_attack=0)
-	zone = check_zone(zone)
-
-	// you cannot miss if your target is prone or restrained
-	if(target.buckled || target.lying)
-		return zone
-	// if your target is being grabbed aggressively by someone you cannot miss either
-	if(!ranged_attack)
-		for(var/obj/item/weapon/grab/G in target.grabbed_by)
-			if(G.state >= GRAB_AGGRESSIVE)
-				return zone
-<<<<<<< HEAD
-	
-=======
-
->>>>>>> c322481d
-	var/miss_chance = 10
-	if (zone in base_miss_chance)
-		miss_chance = base_miss_chance[zone]
-	miss_chance = max(miss_chance + miss_chance_mod, 0)
-	if(prob(miss_chance))
-		if(prob(70))
-			return null
-		return pick(base_miss_chance)
-	return zone
-
-
-/proc/stars(n, pr)
-	if (pr == null)
-		pr = 25
-	if (pr <= 0)
-		return null
-	else
-		if (pr >= 100)
-			return n
-	var/te = n
-	var/t = ""
-	n = length(n)
-	var/p = null
-	p = 1
-	var/intag = 0
-	while(p <= n)
-		var/char = copytext(te, p, p + 1)
-		if (char == "<") //let's try to not break tags
-			intag = !intag
-		if (intag || char == " " || prob(pr))
-			t = text("[][]", t, char)
-		else
-			t = text("[]*", t)
-		if (char == ">")
-			intag = !intag
-		p++
-	return t
-
-proc/slur(phrase)
-	phrase = html_decode(phrase)
-	var/leng=lentext(phrase)
-	var/counter=lentext(phrase)
-	var/newphrase=""
-	var/newletter=""
-	while(counter>=1)
-		newletter=copytext(phrase,(leng-counter)+1,(leng-counter)+2)
-		if(rand(1,3)==3)
-			if(lowertext(newletter)=="o")	newletter="u"
-			if(lowertext(newletter)=="s")	newletter="ch"
-			if(lowertext(newletter)=="a")	newletter="ah"
-			if(lowertext(newletter)=="c")	newletter="k"
-		switch(rand(1,15))
-			if(1,3,5,8)	newletter="[lowertext(newletter)]"
-			if(2,4,6,15)	newletter="[uppertext(newletter)]"
-			if(7)	newletter+="'"
-			//if(9,10)	newletter="<b>[newletter]</b>"
-			//if(11,12)	newletter="<big>[newletter]</big>"
-			//if(13)	newletter="<small>[newletter]</small>"
-		newphrase+="[newletter]";counter-=1
-	return newphrase
-
-/proc/stutter(n)
-	var/te = html_decode(n)
-	var/t = ""//placed before the message. Not really sure what it's for.
-	n = length(n)//length of the entire word
-	var/p = null
-	p = 1//1 is the start of any word
-	while(p <= n)//while P, which starts at 1 is less or equal to N which is the length.
-		var/n_letter = copytext(te, p, p + 1)//copies text from a certain distance. In this case, only one letter at a time.
-		if (prob(80) && (ckey(n_letter) in list("b","c","d","f","g","h","j","k","l","m","n","p","q","r","s","t","v","w","x","y","z")))
-			if (prob(10))
-				n_letter = text("[n_letter]-[n_letter]-[n_letter]-[n_letter]")//replaces the current letter with this instead.
-			else
-				if (prob(20))
-					n_letter = text("[n_letter]-[n_letter]-[n_letter]")
-				else
-					if (prob(5))
-						n_letter = null
-					else
-						n_letter = text("[n_letter]-[n_letter]")
-		t = text("[t][n_letter]")//since the above is ran through for each letter, the text just adds up back to the original word.
-		p++//for each letter p is increased to find where the next letter will be.
-	return sanitize(copytext(t,1,MAX_MESSAGE_LEN))
-
-
-proc/Gibberish(t, p)//t is the inputted message, and any value higher than 70 for p will cause letters to be replaced instead of added
-	/* Turn text into complete gibberish! */
-	var/returntext = ""
-	for(var/i = 1, i <= length(t), i++)
-
-		var/letter = copytext(t, i, i+1)
-		if(prob(50))
-			if(p >= 70)
-				letter = ""
-
-			for(var/j = 1, j <= rand(0, 2), j++)
-				letter += pick("#","@","*","&","%","$","/", "<", ">", ";","*","*","*","*","*","*","*")
-
-		returntext += letter
-
-	return returntext
-
-
-/proc/ninjaspeak(n)
-/*
-The difference with stutter is that this proc can stutter more than 1 letter
-The issue here is that anything that does not have a space is treated as one word (in many instances). For instance, "LOOKING," is a word, including the comma.
-It's fairly easy to fix if dealing with single letters but not so much with compounds of letters./N
-*/
-	var/te = html_decode(n)
-	var/t = ""
-	n = length(n)
-	var/p = 1
-	while(p <= n)
-		var/n_letter
-		var/n_mod = rand(1,4)
-		if(p+n_mod>n+1)
-			n_letter = copytext(te, p, n+1)
-		else
-			n_letter = copytext(te, p, p+n_mod)
-		if (prob(50))
-			if (prob(30))
-				n_letter = text("[n_letter]-[n_letter]-[n_letter]")
-			else
-				n_letter = text("[n_letter]-[n_letter]")
-		else
-			n_letter = text("[n_letter]")
-		t = text("[t][n_letter]")
-		p=p+n_mod
-	return sanitize(copytext(t,1,MAX_MESSAGE_LEN))
-
-
-/proc/shake_camera(mob/M, duration, strength=1)
-	if(!M || !M.client || M.shakecamera)
-		return
-	M.shakecamera = 1
-	spawn(1)
-		if(!M.client)
-			return
-
-		var/atom/oldeye=M.client.eye
-		var/aiEyeFlag = 0
-		if(istype(oldeye, /mob/aiEye))
-			aiEyeFlag = 1
-
-		var/x
-		for(x=0; x<duration, x++)
-			if(aiEyeFlag)
-				M.client.eye = locate(dd_range(1,oldeye.loc.x+rand(-strength,strength),world.maxx),dd_range(1,oldeye.loc.y+rand(-strength,strength),world.maxy),oldeye.loc.z)
-			else
-				M.client.eye = locate(dd_range(1,M.loc.x+rand(-strength,strength),world.maxx),dd_range(1,M.loc.y+rand(-strength,strength),world.maxy),M.loc.z)
-			sleep(1)
-		M.client.eye=oldeye
-		M.shakecamera = 0
-
-
-/proc/findname(msg)
-	for(var/mob/M in mob_list)
-		if (M.real_name == text("[msg]"))
-			return 1
-	return 0
-
-
-/mob/proc/abiotic(var/full_body = 0)
-	if(full_body && ((src.l_hand && !( src.l_hand.abstract )) || (src.r_hand && !( src.r_hand.abstract )) || (src.back || src.wear_mask)))
-		return 1
-
-	if((src.l_hand && !( src.l_hand.abstract )) || (src.r_hand && !( src.r_hand.abstract )))
-		return 1
-
-	return 0
-
-//converts intent-strings into numbers and back
-var/list/intents = list("help","disarm","grab","hurt")
-/proc/intent_numeric(argument)
-	if(istext(argument))
-		switch(argument)
-			if("help")		return 0
-			if("disarm")	return 1
-			if("grab")		return 2
-			else			return 3
-	else
-		switch(argument)
-			if(0)			return "help"
-			if(1)			return "disarm"
-			if(2)			return "grab"
-			else			return "hurt"
-
-//change a mob's act-intent. Input the intent as a string such as "help" or use "right"/"left
-/mob/verb/a_intent_change(input as text)
-	set name = "a-intent"
-	set hidden = 1
-
-	if(ishuman(src) || isbrain(src) || isslime(src))
-		switch(input)
-			if("help","disarm","grab","hurt")
-				a_intent = input
-			if("right")
-				a_intent = intent_numeric((intent_numeric(a_intent)+1) % 4)
-			if("left")
-				a_intent = intent_numeric((intent_numeric(a_intent)+3) % 4)
-		if(hud_used && hud_used.action_intent)
-			hud_used.action_intent.icon_state = "intent_[a_intent]"
-
-	else if(isrobot(src))
-		switch(input)
-			if("help")
-				a_intent = "help"
-			if("hurt")
-				a_intent = "hurt"
-			if("right","left")
-				a_intent = intent_numeric(intent_numeric(a_intent) - 3)
-		if(hud_used && hud_used.action_intent)
-			if(a_intent == "hurt")
-				hud_used.action_intent.icon_state = "harm"
-			else
-				hud_used.action_intent.icon_state = "help"
-
-proc/is_blind(A)
-	if(istype(A, /mob/living/carbon))
-		var/mob/living/carbon/C = A
-		if(C.sdisabilities & BLIND || C.blinded)
-			return 1
-	return 0
-
-/proc/broadcast_security_hud_message(var/message, var/broadcast_source)
-	broadcast_hud_message(message, broadcast_source, sec_hud_users, /obj/item/clothing/glasses/hud/security)
-
-/proc/broadcast_medical_hud_message(var/message, var/broadcast_source)
-	broadcast_hud_message(message, broadcast_source, med_hud_users, /obj/item/clothing/glasses/hud/health)
-
-/proc/broadcast_hud_message(var/message, var/broadcast_source, var/list/targets, var/icon)
-	var/turf/sourceturf = get_turf(broadcast_source)
-	for(var/mob/M in targets)
-		var/turf/targetturf = get_turf(M)
-		if((targetturf.z == sourceturf.z))
-			M.show_message("<span class='info'>\icon[icon] [message]</span>", 1)
-
-/proc/mobs_in_area(var/area/A)
-	var/list/mobs = new
-	for(var/mob/living/M in mob_list)
-		if(get_area(M) == A)
-			mobs += M
-	return mobs
-
-//Direct dead say used both by emote and say
-//It is somewhat messy. I don't know what to do.
-//I know you can't see the change, but I rewrote the name code. It is significantly less messy now
-/proc/say_dead_direct(var/message, var/mob/subject = null)
-	var/name
-	var/keyname
-	if(subject && subject.client)
-		var/client/C = subject.client
-		keyname = (C.holder && C.holder.fakekey) ? C.holder.fakekey : C.key
-		if(C.mob) //Most of the time this is the dead/observer mob; we can totally use him if there is no better name
-			var/mindname
-			var/realname = C.mob.real_name
-			if(C.mob.mind)
-				mindname = C.mob.mind.name
-				if(C.mob.mind.original && C.mob.mind.original.real_name)
-					realname = C.mob.mind.original.real_name
-			if(mindname && mindname != realname)
-				name = "[realname] died as [mindname]"
-			else
-				name = realname
-
-	for(var/mob/M in player_list)
-		if(M.client && ((!istype(M, /mob/new_player) && M.stat == DEAD) || (M.client.holder && !is_mentor(M.client))) && (M.client.prefs.toggles & CHAT_DEAD))
-			var/follow
-			var/lname
-			if(subject)
-				if(subject != M)
-					follow = "(<a href='byond://?src=\ref[M];track=\ref[subject]'>follow</a>) "
-				if(M.stat != DEAD && M.client.holder)
-					follow = "(<a href='?src=\ref[M.client.holder];adminplayerobservejump=\ref[subject]'>JMP</a>) "
-				var/mob/dead/observer/DM
-				if(istype(subject, /mob/dead/observer))
-					DM = subject
-				if(M.client.holder) 							// What admins see
-					lname = "[keyname][(DM && DM.anonsay) ? "*" : (DM ? "" : "^")] ([name])"
-				else
-					if(DM && DM.anonsay)						// If the person is actually observer they have the option to be anonymous
-						lname = "Ghost of [name]"
-					else if(DM)									// Non-anons
-						lname = "[keyname] ([name])"
-					else										// Everyone else (dead people who didn't ghost yet, etc.)
-						lname = name
-				lname = "<span class='name'>[lname]</span> "
-			M << "<span class='deadsay'>" + create_text_tag("dead", "DEAD:", M.client) + " [lname][follow][message]</span>"
-
-//Announces that a ghost has joined/left, mainly for use with wizards
-/proc/announce_ghost_joinleave(O, var/joined_ghosts = 1, var/message = "")
-	var/client/C
-	//Accept any type, sort what we want here
-	if(istype(O, /mob))
-		var/mob/M = O
-		if(M.client)
-			C = M.client
-	else if(istype(O, /client))
-		C = O
-	else if(istype(O, /datum/mind))
-		var/datum/mind/M = O
-		if(M.current && M.current.client)
-			C = M.current.client
-		else if(M.original && M.original.client)
-			C = M.original.client
-
-	if(C)
-		var/name
-		if(C.mob)
-			var/mob/M = C.mob
-			if(M.mind && M.mind.name)
-				name = M.mind.name
-			if(M.real_name && M.real_name != name)
-				if(name)
-					name += " ([M.real_name])"
-				else
-					name = M.real_name
-		if(!name)
-			name = (C.holder && C.holder.fakekey) ? C.holder.fakekey : C.key
-		if(joined_ghosts)
-			say_dead_direct("The ghost of <span class='name'>[name]</span> now [pick("skulks","lurks","prowls","creeps","stalks")] among the dead. [message]")
-		else
-			say_dead_direct("<span class='name'>[name]</span> no longer [pick("skulks","lurks","prowls","creeps","stalks")] in the realm of the dead. [message]")
-
-/mob/proc/switch_to_camera(var/obj/machinery/camera/C)
-	if (!C.can_use() || stat || (get_dist(C, src) > 1 || machine != src || blinded || !canmove))
-		return 0
-	check_eye(src)
-	return 1
-
-/mob/living/silicon/ai/switch_to_camera(var/obj/machinery/camera/C)
-	if(!C.can_use() || !is_in_chassis())
-		return 0
-
-	eyeobj.setLoc(C)
-	return 1
+// fun if you want to typecast humans/monkeys/etc without writing long path-filled lines.
+/proc/ishuman(A)
+	if(istype(A, /mob/living/carbon/human))
+		return 1
+	return 0
+
+/proc/isalien(A)
+	if(istype(A, /mob/living/carbon/alien))
+		return 1
+	return 0
+
+/proc/isxenomorph(A)
+	if(istype(A, /mob/living/carbon/human))
+		var/mob/living/carbon/human/H = A
+		return istype(H.species, /datum/species/xenos)
+	return 0
+
+/proc/issmall(A)
+	if(A && istype(A, /mob/living/carbon/human))
+		var/mob/living/carbon/human/H = A
+		if(H.species && H.species.is_small)
+			return 1
+	return 0
+
+/proc/isbrain(A)
+	if(A && istype(A, /mob/living/carbon/brain))
+		return 1
+	return 0
+
+/proc/isslime(A)
+	if(istype(A, /mob/living/carbon/slime))
+		return 1
+	return 0
+
+/proc/isrobot(A)
+	if(istype(A, /mob/living/silicon/robot))
+		return 1
+	return 0
+
+/proc/isanimal(A)
+	if(istype(A, /mob/living/simple_animal))
+		return 1
+	return 0
+
+/proc/iscorgi(A)
+	if(istype(A, /mob/living/simple_animal/corgi))
+		return 1
+	return 0
+
+/proc/iscrab(A)
+	if(istype(A, /mob/living/simple_animal/crab))
+		return 1
+	return 0
+
+/proc/iscat(A)
+	if(istype(A, /mob/living/simple_animal/cat))
+		return 1
+	return 0
+
+/proc/ismouse(A)
+	if(istype(A, /mob/living/simple_animal/mouse))
+		return 1
+	return 0
+
+/proc/isbear(A)
+	if(istype(A, /mob/living/simple_animal/hostile/bear))
+		return 1
+	return 0
+
+/proc/iscarp(A)
+	if(istype(A, /mob/living/simple_animal/hostile/carp))
+		return 1
+	return 0
+
+/proc/isclown(A)
+	if(istype(A, /mob/living/simple_animal/hostile/retaliate/clown))
+		return 1
+	return 0
+
+/mob/proc/isSilicon()
+	return 0
+
+/mob/living/silicon/isSilicon()
+	return 1
+/proc/isAI(A)
+	if(istype(A, /mob/living/silicon/ai))
+		return 1
+	return 0
+
+/mob/proc/isAI()
+	return 0
+
+/mob/living/silicon/ai/isAI()
+	return 1
+
+/mob/proc/isRobot()
+	return 0
+
+/mob/living/silicon/robot/isRobot()
+	return 1
+
+/proc/ispAI(A)
+	if(istype(A, /mob/living/silicon/pai))
+		return 1
+	return 0
+
+/proc/iscarbon(A)
+	if(istype(A, /mob/living/carbon))
+		return 1
+	return 0
+
+/proc/issilicon(A)
+	if(istype(A, /mob/living/silicon))
+		return 1
+	return 0
+
+/proc/isliving(A)
+	if(istype(A, /mob/living))
+		return 1
+	return 0
+
+proc/isobserver(A)
+	if(istype(A, /mob/dead/observer))
+		return 1
+	return 0
+
+proc/isorgan(A)
+	if(istype(A, /datum/organ/external))
+		return 1
+	return 0
+
+proc/isdeaf(A)
+	if(istype(A, /mob))
+		var/mob/M = A
+		return (M.sdisabilities & DEAF) || M.ear_deaf
+	return 0
+
+proc/isnewplayer(A)
+	if(istype(A, /mob/new_player))
+		return 1
+	return 0
+
+proc/hasorgans(A)
+	return ishuman(A)
+
+proc/iscuffed(A)
+	if(istype(A, /mob/living/carbon))
+		var/mob/living/carbon/C = A
+		if(C.handcuffed)
+			return 1
+	return 0
+
+proc/hassensorlevel(A, var/level)
+	var/mob/living/carbon/human/H = A
+	if(istype(H) && istype(H.w_uniform, /obj/item/clothing/under))
+		var/obj/item/clothing/under/U = H.w_uniform
+		return U.sensor_mode >= level
+	return 0
+
+proc/getsensorlevel(A)
+	var/mob/living/carbon/human/H = A
+	if(istype(H) && istype(H.w_uniform, /obj/item/clothing/under))
+		var/obj/item/clothing/under/U = H.w_uniform
+		return U.sensor_mode
+	return SUIT_SENSOR_OFF
+
+
+/proc/is_admin(var/mob/user)
+	return check_rights(R_ADMIN, 0, user) != 0
+
+
+/proc/hsl2rgb(h, s, l)
+	return //TODO: Implement
+
+/*
+	Miss Chance
+*/
+
+//TODO: Integrate defence zones and targeting body parts with the actual organ system, move these into organ definitions.
+
+//The base miss chance for the different defence zones
+var/list/global/base_miss_chance = list(
+	"head" = 40,
+	"chest" = 10,
+	"groin" = 20,
+	"l_leg" = 20,
+	"r_leg" = 20,
+	"l_arm" = 20,
+	"r_arm" = 20,
+	"l_hand" = 50,
+	"r_hand" = 50,
+	"l_foot" = 50,
+	"r_foot" = 50,
+)
+
+//Used to weight organs when an organ is hit randomly (i.e. not a directed, aimed attack).
+//Also used to weight the protection value that armour provides for covering that body part when calculating protection from full-body effects.
+var/list/global/organ_rel_size = list(
+	"head" = 25,
+	"chest" = 70,
+	"groin" = 30,
+	"l_leg" = 25,
+	"r_leg" = 25,
+	"l_arm" = 25,
+	"r_arm" = 25,
+	"l_hand" = 10,
+	"r_hand" = 10,
+	"l_foot" = 10,
+	"r_foot" = 10,
+)
+
+/proc/check_zone(zone)
+	if(!zone)	return "chest"
+	switch(zone)
+		if("eyes")
+			zone = "head"
+		if("mouth")
+			zone = "head"
+	return zone
+
+// Returns zone with a certain probability. If the probability fails, or no zone is specified, then a random body part is chosen.
+// Do not use this if someone is intentionally trying to hit a specific body part.
+// Use get_zone_with_miss_chance() for that.
+/proc/ran_zone(zone, probability)
+	if (zone)
+		zone = check_zone(zone)
+		if (prob(probability))
+			return zone
+
+	var/ran_zone = zone
+	while (ran_zone == zone)
+		ran_zone = pick (
+			organ_rel_size["head"]; "head",
+			organ_rel_size["chest"]; "chest",
+			organ_rel_size["groin"]; "groin",
+			organ_rel_size["l_arm"]; "l_arm",
+			organ_rel_size["r_arm"]; "r_arm",
+			organ_rel_size["l_leg"]; "l_leg",
+			organ_rel_size["r_leg"]; "r_leg",
+			organ_rel_size["l_hand"]; "l_hand",
+			organ_rel_size["r_hand"]; "r_hand",
+			organ_rel_size["l_foot"]; "l_foot",
+			organ_rel_size["r_foot"]; "r_foot",
+		)
+
+	return ran_zone
+
+// Emulates targetting a specific body part, and miss chances
+// May return null if missed
+// miss_chance_mod may be negative.
+/proc/get_zone_with_miss_chance(zone, var/mob/target, var/miss_chance_mod = 0, var/ranged_attack=0)
+	zone = check_zone(zone)
+
+	// you cannot miss if your target is prone or restrained
+	if(target.buckled || target.lying)
+		return zone
+	// if your target is being grabbed aggressively by someone you cannot miss either
+	if(!ranged_attack)
+		for(var/obj/item/weapon/grab/G in target.grabbed_by)
+			if(G.state >= GRAB_AGGRESSIVE)
+				return zone
+
+	var/miss_chance = 10
+	if (zone in base_miss_chance)
+		miss_chance = base_miss_chance[zone]
+	miss_chance = max(miss_chance + miss_chance_mod, 0)
+	if(prob(miss_chance))
+		if(prob(70))
+			return null
+		return pick(base_miss_chance)
+	return zone
+
+
+/proc/stars(n, pr)
+	if (pr == null)
+		pr = 25
+	if (pr <= 0)
+		return null
+	else
+		if (pr >= 100)
+			return n
+	var/te = n
+	var/t = ""
+	n = length(n)
+	var/p = null
+	p = 1
+	var/intag = 0
+	while(p <= n)
+		var/char = copytext(te, p, p + 1)
+		if (char == "<") //let's try to not break tags
+			intag = !intag
+		if (intag || char == " " || prob(pr))
+			t = text("[][]", t, char)
+		else
+			t = text("[]*", t)
+		if (char == ">")
+			intag = !intag
+		p++
+	return t
+
+proc/slur(phrase)
+	phrase = html_decode(phrase)
+	var/leng=lentext(phrase)
+	var/counter=lentext(phrase)
+	var/newphrase=""
+	var/newletter=""
+	while(counter>=1)
+		newletter=copytext(phrase,(leng-counter)+1,(leng-counter)+2)
+		if(rand(1,3)==3)
+			if(lowertext(newletter)=="o")	newletter="u"
+			if(lowertext(newletter)=="s")	newletter="ch"
+			if(lowertext(newletter)=="a")	newletter="ah"
+			if(lowertext(newletter)=="c")	newletter="k"
+		switch(rand(1,15))
+			if(1,3,5,8)	newletter="[lowertext(newletter)]"
+			if(2,4,6,15)	newletter="[uppertext(newletter)]"
+			if(7)	newletter+="'"
+			//if(9,10)	newletter="<b>[newletter]</b>"
+			//if(11,12)	newletter="<big>[newletter]</big>"
+			//if(13)	newletter="<small>[newletter]</small>"
+		newphrase+="[newletter]";counter-=1
+	return newphrase
+
+/proc/stutter(n)
+	var/te = html_decode(n)
+	var/t = ""//placed before the message. Not really sure what it's for.
+	n = length(n)//length of the entire word
+	var/p = null
+	p = 1//1 is the start of any word
+	while(p <= n)//while P, which starts at 1 is less or equal to N which is the length.
+		var/n_letter = copytext(te, p, p + 1)//copies text from a certain distance. In this case, only one letter at a time.
+		if (prob(80) && (ckey(n_letter) in list("b","c","d","f","g","h","j","k","l","m","n","p","q","r","s","t","v","w","x","y","z")))
+			if (prob(10))
+				n_letter = text("[n_letter]-[n_letter]-[n_letter]-[n_letter]")//replaces the current letter with this instead.
+			else
+				if (prob(20))
+					n_letter = text("[n_letter]-[n_letter]-[n_letter]")
+				else
+					if (prob(5))
+						n_letter = null
+					else
+						n_letter = text("[n_letter]-[n_letter]")
+		t = text("[t][n_letter]")//since the above is ran through for each letter, the text just adds up back to the original word.
+		p++//for each letter p is increased to find where the next letter will be.
+	return sanitize(copytext(t,1,MAX_MESSAGE_LEN))
+
+
+proc/Gibberish(t, p)//t is the inputted message, and any value higher than 70 for p will cause letters to be replaced instead of added
+	/* Turn text into complete gibberish! */
+	var/returntext = ""
+	for(var/i = 1, i <= length(t), i++)
+
+		var/letter = copytext(t, i, i+1)
+		if(prob(50))
+			if(p >= 70)
+				letter = ""
+
+			for(var/j = 1, j <= rand(0, 2), j++)
+				letter += pick("#","@","*","&","%","$","/", "<", ">", ";","*","*","*","*","*","*","*")
+
+		returntext += letter
+
+	return returntext
+
+
+/proc/ninjaspeak(n)
+/*
+The difference with stutter is that this proc can stutter more than 1 letter
+The issue here is that anything that does not have a space is treated as one word (in many instances). For instance, "LOOKING," is a word, including the comma.
+It's fairly easy to fix if dealing with single letters but not so much with compounds of letters./N
+*/
+	var/te = html_decode(n)
+	var/t = ""
+	n = length(n)
+	var/p = 1
+	while(p <= n)
+		var/n_letter
+		var/n_mod = rand(1,4)
+		if(p+n_mod>n+1)
+			n_letter = copytext(te, p, n+1)
+		else
+			n_letter = copytext(te, p, p+n_mod)
+		if (prob(50))
+			if (prob(30))
+				n_letter = text("[n_letter]-[n_letter]-[n_letter]")
+			else
+				n_letter = text("[n_letter]-[n_letter]")
+		else
+			n_letter = text("[n_letter]")
+		t = text("[t][n_letter]")
+		p=p+n_mod
+	return sanitize(copytext(t,1,MAX_MESSAGE_LEN))
+
+
+/proc/shake_camera(mob/M, duration, strength=1)
+	if(!M || !M.client || M.shakecamera)
+		return
+	M.shakecamera = 1
+	spawn(1)
+		if(!M.client)
+			return
+
+		var/atom/oldeye=M.client.eye
+		var/aiEyeFlag = 0
+		if(istype(oldeye, /mob/aiEye))
+			aiEyeFlag = 1
+
+		var/x
+		for(x=0; x<duration, x++)
+			if(aiEyeFlag)
+				M.client.eye = locate(dd_range(1,oldeye.loc.x+rand(-strength,strength),world.maxx),dd_range(1,oldeye.loc.y+rand(-strength,strength),world.maxy),oldeye.loc.z)
+			else
+				M.client.eye = locate(dd_range(1,M.loc.x+rand(-strength,strength),world.maxx),dd_range(1,M.loc.y+rand(-strength,strength),world.maxy),M.loc.z)
+			sleep(1)
+		M.client.eye=oldeye
+		M.shakecamera = 0
+
+
+/proc/findname(msg)
+	for(var/mob/M in mob_list)
+		if (M.real_name == text("[msg]"))
+			return 1
+	return 0
+
+
+/mob/proc/abiotic(var/full_body = 0)
+	if(full_body && ((src.l_hand && !( src.l_hand.abstract )) || (src.r_hand && !( src.r_hand.abstract )) || (src.back || src.wear_mask)))
+		return 1
+
+	if((src.l_hand && !( src.l_hand.abstract )) || (src.r_hand && !( src.r_hand.abstract )))
+		return 1
+
+	return 0
+
+//converts intent-strings into numbers and back
+var/list/intents = list("help","disarm","grab","hurt")
+/proc/intent_numeric(argument)
+	if(istext(argument))
+		switch(argument)
+			if("help")		return 0
+			if("disarm")	return 1
+			if("grab")		return 2
+			else			return 3
+	else
+		switch(argument)
+			if(0)			return "help"
+			if(1)			return "disarm"
+			if(2)			return "grab"
+			else			return "hurt"
+
+//change a mob's act-intent. Input the intent as a string such as "help" or use "right"/"left
+/mob/verb/a_intent_change(input as text)
+	set name = "a-intent"
+	set hidden = 1
+
+	if(ishuman(src) || isbrain(src) || isslime(src))
+		switch(input)
+			if("help","disarm","grab","hurt")
+				a_intent = input
+			if("right")
+				a_intent = intent_numeric((intent_numeric(a_intent)+1) % 4)
+			if("left")
+				a_intent = intent_numeric((intent_numeric(a_intent)+3) % 4)
+		if(hud_used && hud_used.action_intent)
+			hud_used.action_intent.icon_state = "intent_[a_intent]"
+
+	else if(isrobot(src))
+		switch(input)
+			if("help")
+				a_intent = "help"
+			if("hurt")
+				a_intent = "hurt"
+			if("right","left")
+				a_intent = intent_numeric(intent_numeric(a_intent) - 3)
+		if(hud_used && hud_used.action_intent)
+			if(a_intent == "hurt")
+				hud_used.action_intent.icon_state = "harm"
+			else
+				hud_used.action_intent.icon_state = "help"
+
+proc/is_blind(A)
+	if(istype(A, /mob/living/carbon))
+		var/mob/living/carbon/C = A
+		if(C.sdisabilities & BLIND || C.blinded)
+			return 1
+	return 0
+
+/proc/broadcast_security_hud_message(var/message, var/broadcast_source)
+	broadcast_hud_message(message, broadcast_source, sec_hud_users, /obj/item/clothing/glasses/hud/security)
+
+/proc/broadcast_medical_hud_message(var/message, var/broadcast_source)
+	broadcast_hud_message(message, broadcast_source, med_hud_users, /obj/item/clothing/glasses/hud/health)
+
+/proc/broadcast_hud_message(var/message, var/broadcast_source, var/list/targets, var/icon)
+	var/turf/sourceturf = get_turf(broadcast_source)
+	for(var/mob/M in targets)
+		var/turf/targetturf = get_turf(M)
+		if((targetturf.z == sourceturf.z))
+			M.show_message("<span class='info'>\icon[icon] [message]</span>", 1)
+
+/proc/mobs_in_area(var/area/A)
+	var/list/mobs = new
+	for(var/mob/living/M in mob_list)
+		if(get_area(M) == A)
+			mobs += M
+	return mobs
+
+//Direct dead say used both by emote and say
+//It is somewhat messy. I don't know what to do.
+//I know you can't see the change, but I rewrote the name code. It is significantly less messy now
+/proc/say_dead_direct(var/message, var/mob/subject = null)
+	var/name
+	var/keyname
+	if(subject && subject.client)
+		var/client/C = subject.client
+		keyname = (C.holder && C.holder.fakekey) ? C.holder.fakekey : C.key
+		if(C.mob) //Most of the time this is the dead/observer mob; we can totally use him if there is no better name
+			var/mindname
+			var/realname = C.mob.real_name
+			if(C.mob.mind)
+				mindname = C.mob.mind.name
+				if(C.mob.mind.original && C.mob.mind.original.real_name)
+					realname = C.mob.mind.original.real_name
+			if(mindname && mindname != realname)
+				name = "[realname] died as [mindname]"
+			else
+				name = realname
+
+	for(var/mob/M in player_list)
+		if(M.client && ((!istype(M, /mob/new_player) && M.stat == DEAD) || (M.client.holder && !is_mentor(M.client))) && (M.client.prefs.toggles & CHAT_DEAD))
+			var/follow
+			var/lname
+			if(subject)
+				if(subject != M)
+					follow = "(<a href='byond://?src=\ref[M];track=\ref[subject]'>follow</a>) "
+				if(M.stat != DEAD && M.client.holder)
+					follow = "(<a href='?src=\ref[M.client.holder];adminplayerobservejump=\ref[subject]'>JMP</a>) "
+				var/mob/dead/observer/DM
+				if(istype(subject, /mob/dead/observer))
+					DM = subject
+				if(M.client.holder) 							// What admins see
+					lname = "[keyname][(DM && DM.anonsay) ? "*" : (DM ? "" : "^")] ([name])"
+				else
+					if(DM && DM.anonsay)						// If the person is actually observer they have the option to be anonymous
+						lname = "Ghost of [name]"
+					else if(DM)									// Non-anons
+						lname = "[keyname] ([name])"
+					else										// Everyone else (dead people who didn't ghost yet, etc.)
+						lname = name
+				lname = "<span class='name'>[lname]</span> "
+			M << "<span class='deadsay'>" + create_text_tag("dead", "DEAD:", M.client) + " [lname][follow][message]</span>"
+
+//Announces that a ghost has joined/left, mainly for use with wizards
+/proc/announce_ghost_joinleave(O, var/joined_ghosts = 1, var/message = "")
+	var/client/C
+	//Accept any type, sort what we want here
+	if(istype(O, /mob))
+		var/mob/M = O
+		if(M.client)
+			C = M.client
+	else if(istype(O, /client))
+		C = O
+	else if(istype(O, /datum/mind))
+		var/datum/mind/M = O
+		if(M.current && M.current.client)
+			C = M.current.client
+		else if(M.original && M.original.client)
+			C = M.original.client
+
+	if(C)
+		var/name
+		if(C.mob)
+			var/mob/M = C.mob
+			if(M.mind && M.mind.name)
+				name = M.mind.name
+			if(M.real_name && M.real_name != name)
+				if(name)
+					name += " ([M.real_name])"
+				else
+					name = M.real_name
+		if(!name)
+			name = (C.holder && C.holder.fakekey) ? C.holder.fakekey : C.key
+		if(joined_ghosts)
+			say_dead_direct("The ghost of <span class='name'>[name]</span> now [pick("skulks","lurks","prowls","creeps","stalks")] among the dead. [message]")
+		else
+			say_dead_direct("<span class='name'>[name]</span> no longer [pick("skulks","lurks","prowls","creeps","stalks")] in the realm of the dead. [message]")
+
+/mob/proc/switch_to_camera(var/obj/machinery/camera/C)
+	if (!C.can_use() || stat || (get_dist(C, src) > 1 || machine != src || blinded || !canmove))
+		return 0
+	check_eye(src)
+	return 1
+
+/mob/living/silicon/ai/switch_to_camera(var/obj/machinery/camera/C)
+	if(!C.can_use() || !is_in_chassis())
+		return 0
+
+	eyeobj.setLoc(C)
+	return 1