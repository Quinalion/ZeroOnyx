--- conflicted
+++ resolved
@@ -1,80 +1,77 @@
-//Most of these are defined at this level to reduce on checks elsewhere in the code.
-//Having them here also makes for a nice reference list of the various overlay-updating procs available
-
-//default item on-mob icons
-<<<<<<< HEAD
-#define INV_BACK_DEF_ICON 'icons/mob/back.dmi'
-=======
-#define INV_HEAD_DEF_ICON 'icons/mob/head.dmi'
->>>>>>> ed779b7f
-#define INV_L_HAND_DEF_ICON 'icons/mob/items/lefthand.dmi'
-#define INV_R_HAND_DEF_ICON 'icons/mob/items/righthand.dmi'
-#define INV_W_UNIFORM_DEF_ICON 'icons/mob/uniform.dmi'
-#define INV_ACCESSORIES_DEF_ICON 'icons/mob/ties.dmi'
-
-
-/mob/proc/regenerate_icons()		//TODO: phase this out completely if possible
-	return
-
-/mob/proc/update_icons()
-	return
-
-/mob/proc/update_hud()
-	return
-
-/mob/proc/update_inv_handcuffed()
-	return
-
-/mob/proc/update_inv_legcuffed()
-	return
-
-/mob/proc/update_inv_back()
-	return
-
-/mob/proc/update_inv_l_hand()
-	return
-
-/mob/proc/update_inv_r_hand()
-	return
-
-/mob/proc/update_inv_wear_mask()
-	return
-
-/mob/proc/update_inv_wear_suit()
-	return
-
-/mob/proc/update_inv_w_uniform()
-	return
-
-/mob/proc/update_inv_belt()
-	return
-
-/mob/proc/update_inv_head()
-	return
-
-/mob/proc/update_inv_gloves()
-	return
-
-/mob/proc/update_mutations()
-	return
-
-/mob/proc/update_inv_wear_id()
-	return
-
-/mob/proc/update_inv_shoes()
-	return
-
-/mob/proc/update_inv_glasses()
-	return
-
-/mob/proc/update_inv_s_store()
-	return
-
-/mob/proc/update_inv_pockets()
-	return
-
-/mob/proc/update_inv_ears()
-	return
-
-/mob/proc/update_targeted()
-	return
+//Most of these are defined at this level to reduce on checks elsewhere in the code.
+//Having them here also makes for a nice reference list of the various overlay-updating procs available
+
+//default item on-mob icons
+#define INV_HEAD_DEF_ICON 'icons/mob/head.dmi'
+#define INV_BACK_DEF_ICON 'icons/mob/back.dmi'
+#define INV_L_HAND_DEF_ICON 'icons/mob/items/lefthand.dmi'
+#define INV_R_HAND_DEF_ICON 'icons/mob/items/righthand.dmi'
+#define INV_W_UNIFORM_DEF_ICON 'icons/mob/uniform.dmi'
+#define INV_ACCESSORIES_DEF_ICON 'icons/mob/ties.dmi'
+
+
+/mob/proc/regenerate_icons()		//TODO: phase this out completely if possible
+	return
+
+/mob/proc/update_icons()
+	return
+
+/mob/proc/update_hud()
+	return
+
+/mob/proc/update_inv_handcuffed()
+	return
+
+/mob/proc/update_inv_legcuffed()
+	return
+
+/mob/proc/update_inv_back()
+	return
+
+/mob/proc/update_inv_l_hand()
+	return
+
+/mob/proc/update_inv_r_hand()
+	return
+
+/mob/proc/update_inv_wear_mask()
+	return
+
+/mob/proc/update_inv_wear_suit()
+	return
+
+/mob/proc/update_inv_w_uniform()
+	return
+
+/mob/proc/update_inv_belt()
+	return
+
+/mob/proc/update_inv_head()
+	return
+
+/mob/proc/update_inv_gloves()
+	return
+
+/mob/proc/update_mutations()
+	return
+
+/mob/proc/update_inv_wear_id()
+	return
+
+/mob/proc/update_inv_shoes()
+	return
+
+/mob/proc/update_inv_glasses()
+	return
+
+/mob/proc/update_inv_s_store()
+	return
+
+/mob/proc/update_inv_pockets()
+	return
+
+/mob/proc/update_inv_ears()
+	return
+
+/mob/proc/update_targeted()
+	return