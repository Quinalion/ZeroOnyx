/mob/proc/say()
	return

/mob/verb/whisper()
	set name = "Whisper"
	set category = "IC"
	return

/mob/verb/say_verb(message as text)
	set name = "Say"
	set category = "IC"
	if(say_disabled)	//This is here to try to identify lag problems
		usr << "\red Speech is currently admin-disabled."
		return
	usr.say(message)

/mob/verb/me_verb(message as text)
	set name = "Me"
	set category = "IC"

	if(say_disabled)	//This is here to try to identify lag problems
		usr << "\red Speech is currently admin-disabled."
		return

	message = trim(copytext(sanitize(message), 1, MAX_MESSAGE_LEN))

	if(use_me)
		usr.emote("me",1,message)
	else
		usr.emote(message)

/mob/proc/say_dead(var/message)
	var/name = src.real_name
	var/alt_name = ""

	if(say_disabled)	//This is here to try to identify lag problems
		usr << "\red Speech is currently admin-disabled."
		return

	if(client && !(client.prefs.toggles & CHAT_DEAD))
		usr << "\red You have deadchat muted."
		return

	if(mind && mind.name)
		name = "[mind.name]"
	else
		name = real_name
	if(name != real_name)
		alt_name = " (died as [real_name])"

	message = src.say_quote(message)
	var/rendered = "<span class='game deadsay'><span class='prefix'>DEAD:</span> <span class='name'>[name]</span>[alt_name] <span class='message'>[message]</span></span>"

	for(var/mob/M in player_list)
		if(istype(M, /mob/new_player))
			continue
		if(M.client && M.client.holder && (M.client.holder.rights & R_ADMIN|R_MOD) && (M.client.prefs.toggles & CHAT_DEAD)) // Show the message to admins/mods with deadchat toggled on
			M << rendered	//Admins can hear deadchat, if they choose to, no matter if they're blind/deaf or not.

		else if(M.stat == DEAD && (M.client.prefs.toggles & CHAT_DEAD)) // Show the message to regular ghosts with deadchat toggled on.
			M.show_message(rendered, 2) //Takes into account blindness and such.
	return

/mob/proc/say_understands(var/mob/other,var/datum/language/speaking = null)

	if(!other)
		return 1
	//Universal speak makes everything understandable, for obvious reasons.
	else if(other.universal_speak || src.universal_speak)
		return 1
	else if (src.stat == 2)
		return 1
	else if (speaking) //Language check.

		var/understood
		for(var/datum/language/L in src.languages)
			if(speaking.name == L.name)
				understood = 1
				break

		if(understood || universal_speak)
			return 1
		else
			return 0
<<<<<<< HEAD
	//Sharing a type implies understanding.
	else if (istype(other, src.type) || istype(src.type, other))
=======

	else if(other.universal_speak || src.universal_speak)
		return 1
	else if(isAI(src) && ispAI(other))
		return 1
	else if (istype(other, src.type) || istype(src, other.type))
>>>>>>> ce110d77
		return 1
	return 0

/mob/proc/say_quote(var/text,var/datum/language/speaking)

	if(!text)
		return "says, \"...\"";	//not the best solution, but it will stop a large number of runtimes. The cause is somewhere in the Tcomms code
		//tcomms code is still runtiming somewhere here
	var/ending = copytext(text, length(text))

	var/speechverb = "<span class='say_quote'>"

	if (speaking)
		speechverb = "[speaking.speech_verb]</span>, \"<span class='[speaking.colour]'>"
	else if(speak_emote && speak_emote.len)
		speechverb = "[pick(speak_emote)], \""
	else if (src.stuttering)
		speechverb = "stammers, \""
	else if (src.slurring)
		speechverb = "slurrs, \""
	else if (ending == "?")
		speechverb = "asks, \""
	else if (ending == "!")
		speechverb = "exclaims, \""
	else if(isliving(src))
		var/mob/living/L = src
		if (L.getBrainLoss() >= 60)
			speechverb = "gibbers, \""
		else
			speechverb = "says, \""
	else
		speechverb = "says, \""

	return "[speechverb][text]</span>\""

/mob/proc/emote(var/act, var/type, var/message)
	if(act == "me")
		return custom_emote(type, message)

/mob/proc/get_ear()
	// returns an atom representing a location on the map from which this
	// mob can hear things

	// should be overloaded for all mobs whose "ear" is separate from their "mob"

	return get_turf(src)

/mob/proc/say_test(var/text)
	var/ending = copytext(text, length(text))
	if (ending == "?")
		return "1"
	else if (ending == "!")
		return "2"
	return "0"
<|MERGE_RESOLUTION|>--- conflicted
+++ resolved
@@ -1,149 +1,144 @@
-/mob/proc/say()
-	return
-
-/mob/verb/whisper()
-	set name = "Whisper"
-	set category = "IC"
-	return
-
-/mob/verb/say_verb(message as text)
-	set name = "Say"
-	set category = "IC"
-	if(say_disabled)	//This is here to try to identify lag problems
-		usr << "\red Speech is currently admin-disabled."
-		return
-	usr.say(message)
-
-/mob/verb/me_verb(message as text)
-	set name = "Me"
-	set category = "IC"
-
-	if(say_disabled)	//This is here to try to identify lag problems
-		usr << "\red Speech is currently admin-disabled."
-		return
-
-	message = trim(copytext(sanitize(message), 1, MAX_MESSAGE_LEN))
-
-	if(use_me)
-		usr.emote("me",1,message)
-	else
-		usr.emote(message)
-
-/mob/proc/say_dead(var/message)
-	var/name = src.real_name
-	var/alt_name = ""
-
-	if(say_disabled)	//This is here to try to identify lag problems
-		usr << "\red Speech is currently admin-disabled."
-		return
-
-	if(client && !(client.prefs.toggles & CHAT_DEAD))
-		usr << "\red You have deadchat muted."
-		return
-
-	if(mind && mind.name)
-		name = "[mind.name]"
-	else
-		name = real_name
-	if(name != real_name)
-		alt_name = " (died as [real_name])"
-
-	message = src.say_quote(message)
-	var/rendered = "<span class='game deadsay'><span class='prefix'>DEAD:</span> <span class='name'>[name]</span>[alt_name] <span class='message'>[message]</span></span>"
-
-	for(var/mob/M in player_list)
-		if(istype(M, /mob/new_player))
-			continue
-		if(M.client && M.client.holder && (M.client.holder.rights & R_ADMIN|R_MOD) && (M.client.prefs.toggles & CHAT_DEAD)) // Show the message to admins/mods with deadchat toggled on
-			M << rendered	//Admins can hear deadchat, if they choose to, no matter if they're blind/deaf or not.
-
-		else if(M.stat == DEAD && (M.client.prefs.toggles & CHAT_DEAD)) // Show the message to regular ghosts with deadchat toggled on.
-			M.show_message(rendered, 2) //Takes into account blindness and such.
-	return
-
-/mob/proc/say_understands(var/mob/other,var/datum/language/speaking = null)
-
-	if(!other)
-		return 1
-	//Universal speak makes everything understandable, for obvious reasons.
-	else if(other.universal_speak || src.universal_speak)
-		return 1
-	else if (src.stat == 2)
-		return 1
-	else if (speaking) //Language check.
-
-		var/understood
-		for(var/datum/language/L in src.languages)
-			if(speaking.name == L.name)
-				understood = 1
-				break
-
-		if(understood || universal_speak)
-			return 1
-		else
-			return 0
-<<<<<<< HEAD
-	//Sharing a type implies understanding.
-	else if (istype(other, src.type) || istype(src.type, other))
-=======
-
-	else if(other.universal_speak || src.universal_speak)
-		return 1
-	else if(isAI(src) && ispAI(other))
-		return 1
+/mob/proc/say()
+	return
+
+/mob/verb/whisper()
+	set name = "Whisper"
+	set category = "IC"
+	return
+
+/mob/verb/say_verb(message as text)
+	set name = "Say"
+	set category = "IC"
+	if(say_disabled)	//This is here to try to identify lag problems
+		usr << "\red Speech is currently admin-disabled."
+		return
+	usr.say(message)
+
+/mob/verb/me_verb(message as text)
+	set name = "Me"
+	set category = "IC"
+
+	if(say_disabled)	//This is here to try to identify lag problems
+		usr << "\red Speech is currently admin-disabled."
+		return
+
+	message = trim(copytext(sanitize(message), 1, MAX_MESSAGE_LEN))
+
+	if(use_me)
+		usr.emote("me",1,message)
+	else
+		usr.emote(message)
+
+/mob/proc/say_dead(var/message)
+	var/name = src.real_name
+	var/alt_name = ""
+
+	if(say_disabled)	//This is here to try to identify lag problems
+		usr << "\red Speech is currently admin-disabled."
+		return
+
+	if(client && !(client.prefs.toggles & CHAT_DEAD))
+		usr << "\red You have deadchat muted."
+		return
+
+	if(mind && mind.name)
+		name = "[mind.name]"
+	else
+		name = real_name
+	if(name != real_name)
+		alt_name = " (died as [real_name])"
+
+	message = src.say_quote(message)
+	var/rendered = "<span class='game deadsay'><span class='prefix'>DEAD:</span> <span class='name'>[name]</span>[alt_name] <span class='message'>[message]</span></span>"
+
+	for(var/mob/M in player_list)
+		if(istype(M, /mob/new_player))
+			continue
+		if(M.client && M.client.holder && (M.client.holder.rights & R_ADMIN|R_MOD) && (M.client.prefs.toggles & CHAT_DEAD)) // Show the message to admins/mods with deadchat toggled on
+			M << rendered	//Admins can hear deadchat, if they choose to, no matter if they're blind/deaf or not.
+
+		else if(M.stat == DEAD && (M.client.prefs.toggles & CHAT_DEAD)) // Show the message to regular ghosts with deadchat toggled on.
+			M.show_message(rendered, 2) //Takes into account blindness and such.
+	return
+
+/mob/proc/say_understands(var/mob/other,var/datum/language/speaking = null)
+
+	if(!other)
+		return 1
+	//Universal speak makes everything understandable, for obvious reasons.
+	else if(other.universal_speak || src.universal_speak)
+		return 1
+	else if (src.stat == 2)
+		return 1
+	else if (speaking) //Language check.
+
+		var/understood
+		for(var/datum/language/L in src.languages)
+			if(speaking.name == L.name)
+				understood = 1
+				break
+
+		if(understood || universal_speak)
+			return 1
+		else
+			return 0
+
+	else if(other.universal_speak || src.universal_speak)
+		return 1
+	else if(isAI(src) && ispAI(other))
+		return 1
 	else if (istype(other, src.type) || istype(src, other.type))
->>>>>>> ce110d77
-		return 1
-	return 0
-
-/mob/proc/say_quote(var/text,var/datum/language/speaking)
-
-	if(!text)
-		return "says, \"...\"";	//not the best solution, but it will stop a large number of runtimes. The cause is somewhere in the Tcomms code
-		//tcomms code is still runtiming somewhere here
-	var/ending = copytext(text, length(text))
-
-	var/speechverb = "<span class='say_quote'>"
-
-	if (speaking)
-		speechverb = "[speaking.speech_verb]</span>, \"<span class='[speaking.colour]'>"
-	else if(speak_emote && speak_emote.len)
-		speechverb = "[pick(speak_emote)], \""
-	else if (src.stuttering)
-		speechverb = "stammers, \""
-	else if (src.slurring)
-		speechverb = "slurrs, \""
-	else if (ending == "?")
-		speechverb = "asks, \""
-	else if (ending == "!")
-		speechverb = "exclaims, \""
-	else if(isliving(src))
-		var/mob/living/L = src
-		if (L.getBrainLoss() >= 60)
-			speechverb = "gibbers, \""
-		else
-			speechverb = "says, \""
-	else
-		speechverb = "says, \""
-
-	return "[speechverb][text]</span>\""
-
-/mob/proc/emote(var/act, var/type, var/message)
-	if(act == "me")
-		return custom_emote(type, message)
-
-/mob/proc/get_ear()
-	// returns an atom representing a location on the map from which this
-	// mob can hear things
-
-	// should be overloaded for all mobs whose "ear" is separate from their "mob"
-
-	return get_turf(src)
-
-/mob/proc/say_test(var/text)
-	var/ending = copytext(text, length(text))
-	if (ending == "?")
-		return "1"
-	else if (ending == "!")
-		return "2"
-	return "0"
+		return 1
+	return 0
+
+/mob/proc/say_quote(var/text,var/datum/language/speaking)
+
+	if(!text)
+		return "says, \"...\"";	//not the best solution, but it will stop a large number of runtimes. The cause is somewhere in the Tcomms code
+		//tcomms code is still runtiming somewhere here
+	var/ending = copytext(text, length(text))
+
+	var/speechverb = "<span class='say_quote'>"
+
+	if (speaking)
+		speechverb = "[speaking.speech_verb]</span>, \"<span class='[speaking.colour]'>"
+	else if(speak_emote && speak_emote.len)
+		speechverb = "[pick(speak_emote)], \""
+	else if (src.stuttering)
+		speechverb = "stammers, \""
+	else if (src.slurring)
+		speechverb = "slurrs, \""
+	else if (ending == "?")
+		speechverb = "asks, \""
+	else if (ending == "!")
+		speechverb = "exclaims, \""
+	else if(isliving(src))
+		var/mob/living/L = src
+		if (L.getBrainLoss() >= 60)
+			speechverb = "gibbers, \""
+		else
+			speechverb = "says, \""
+	else
+		speechverb = "says, \""
+
+	return "[speechverb][text]</span>\""
+
+/mob/proc/emote(var/act, var/type, var/message)
+	if(act == "me")
+		return custom_emote(type, message)
+
+/mob/proc/get_ear()
+	// returns an atom representing a location on the map from which this
+	// mob can hear things
+
+	// should be overloaded for all mobs whose "ear" is separate from their "mob"
+
+	return get_turf(src)
+
+/mob/proc/say_test(var/text)
+	var/ending = copytext(text, length(text))
+	if (ending == "?")
+		return "1"
+	else if (ending == "!")
+		return "2"
+	return "0"