--- conflicted
+++ resolved
@@ -1,170 +1,165 @@
-
-/obj/item/weapon/grab/proc/inspect_organ(mob/living/carbon/human/H, mob/user, var/target_zone)
-
-	var/obj/item/organ/external/E = H.get_organ(target_zone)
-<<<<<<< HEAD
-
-	if(!E || (E.status & ORGAN_DESTROYED))
-=======
-	
-	if(!E || E.is_stump())
->>>>>>> af5b7245
-		user << "<span class='notice'>[H] is missing that bodypart.</span>"
-		return
-
-	user.visible_message("<span class='notice'>[user] starts inspecting [affecting]'s [E.name] carefully.</span>")
-	if(!do_mob(user,H, 10))
-		user << "<span class='notice'>You must stand still to inspect [E] for wounds.</span>"
-	else if(E.wounds.len)
-		user << "<span class='warning'>You find [E.get_wounds_desc()]</span>"
-	else
-		user << "<span class='notice'>You find no visible wounds.</span>"
-
-	user << "<span class='notice'>Checking bones now...</span>"
-	if(!do_mob(user, H, 20))
-		user << "<span class='notice'>You must stand still to feel [E] for fractures.</span>"
-	else if(E.status & ORGAN_BROKEN)
-		user << "<span class='warning'>The [E.encased ? E.encased : "bone in the [E.name]"] moves slightly when you poke it!</span>"
-		H.custom_pain("Your [E.name] hurts where it's poked.")
-	else
-		user << "<span class='notice'>The [E.encased ? E.encased : "bones in the [E.name]"] seem to be fine.</span>"
-
-	user << "<span class='notice'>Checking skin now...</span>"
-	if(!do_mob(user, H, 10))
-		user << "<span class='notice'>You must stand still to check [H]'s skin for abnormalities.</span>"
-	else
-		var/bad = 0
-		if(H.getToxLoss() >= 40)
-			user << "<span class='warning'>[H] has an unhealthy skin discoloration.</span>"
-			bad = 1
-		if(H.getOxyLoss() >= 20)
-			user << "<span class='warning'>[H]'s skin is unusaly pale.</span>"
-			bad = 1
-		if(E.status & ORGAN_DEAD)
-			user << "<span class='warning'>[E] is decaying!</span>"
-			bad = 1
-		if(!bad)
-			user << "<span class='notice'>[H]'s skin is normal.</span>"
-
-/obj/item/weapon/grab/proc/jointlock(mob/living/carbon/human/target, mob/attacker, var/target_zone)
-	if(state < GRAB_AGGRESSIVE)
-		attacker << "<span class='warning'>You require a better grab to do this.</span>"
-		return
-
-	var/obj/item/organ/external/organ = target.get_organ(check_zone(target_zone))
-	if(!organ || organ.dislocated == -1)
-		return
-
-	attacker.visible_message("<span class='danger'>[attacker] [pick("bent", "twisted")] [target]'s [organ.name] into a jointlock!</span>")
-	var/armor = target.run_armor_check(target, "melee")
-	if(armor < 2)
-		target << "<span class='danger'>You feel extreme pain!</span>"
-		affecting.adjustHalLoss(Clamp(0, 60-affecting.halloss, 30)) //up to 60 halloss
-
-/obj/item/weapon/grab/proc/attack_eye(mob/living/carbon/human/target, mob/living/carbon/human/attacker)
-	if(!istype(attacker))
-		return
-
-	var/datum/unarmed_attack/attack = attacker.get_unarmed_attack(target, "eyes")
-
-	if(!attack)
-		return
-	if(state < GRAB_NECK)
-		attacker << "<span class='warning'>You require a better grab to do this.</span>"
-		return
-	for(var/obj/item/protection in list(target.head, target.wear_mask, target.glasses))
-		if(protection && (protection.body_parts_covered & EYES))
-			attacker << "<span class='danger'>You're going to need to remove the eye covering first.</span>"
-			return
-	if(!target.has_eyes())
-		attacker << "<span class='danger'>You cannot locate any eyes on [target]!</span>"
-		return
-
-	attacker.attack_log += text("\[[time_stamp()]\] <font color='red'>Attacked [target.name]'s eyes using grab ([target.ckey])</font>")
-	target.attack_log += text("\[[time_stamp()]\] <font color='orange'>Had eyes attacked by [attacker.name]'s grab ([attacker.ckey])</font>")
-	msg_admin_attack("[key_name(attacker)] attacked [key_name(target)]'s eyes using a grab action.")
-
-	attack.handle_eye_attack(attacker, target)
-
-/obj/item/weapon/grab/proc/headbut(mob/living/carbon/human/target, mob/living/carbon/human/attacker)
-	if(!istype(attacker))
-		return
-	if(target.lying)
-		return
-	attacker.visible_message("<span class='danger'>[attacker] thrusts \his head into [target]'s skull!</span>")
-
-	var/damage = 20
-	var/obj/item/clothing/hat = attacker.head
-	if(istype(hat))
-		damage += hat.force * 3
-
-	var/armor = target.run_armor_check("head", "melee")
-	target.apply_damage(damage, BRUTE, "head", armor)
-	attacker.apply_damage(10, BRUTE, "head", attacker.run_armor_check("head", "melee"))
-
-	if(!armor && target.headcheck("head") && prob(damage))
-		target.apply_effect(20, PARALYZE)
-		target.visible_message("<span class='danger'>[target] [target.species.knockout_message]</span>")
-
-	playsound(attacker.loc, "swing_hit", 25, 1, -1)
-	attacker.attack_log += text("\[[time_stamp()]\] <font color='red'>Headbutted [target.name] ([target.ckey])</font>")
-	target.attack_log += text("\[[time_stamp()]\] <font color='orange'>Headbutted by [attacker.name] ([attacker.ckey])</font>")
-	msg_admin_attack("[key_name(attacker)] has headbutted [key_name(target)]")
-
-	attacker.drop_from_inventory(src)
-	src.loc = null
-	qdel(src)
-	return
-
-/obj/item/weapon/grab/proc/dislocate(mob/living/carbon/human/target, mob/living/attacker, var/target_zone)
-	if(state < GRAB_NECK)
-		attacker << "<span class='warning'>You require a better grab to do this.</span>"
-		return
-	if(target.grab_joint(attacker, target_zone))
-		playsound(loc, 'sound/weapons/thudswoosh.ogg', 50, 1, -1)
-		return
-
-/obj/item/weapon/grab/proc/pin_down(mob/target, mob/attacker)
-	if(state < GRAB_AGGRESSIVE)
-		attacker << "<span class='warning'>You require a better grab to do this.</span>"
-		return
-	if(force_down)
-		attacker << "<span class='warning'>You are already pinning [target] to the ground.</span>"
-
-	attacker.visible_message("<span class='danger'>[attacker] starts forcing [target] to the ground!</span>")
-	if(do_after(attacker, 20) && target)
-		last_action = world.time
-		attacker.visible_message("<span class='danger'>[attacker] forces [target] to the ground!</span>")
-		apply_pinning(target, attacker)
-
-/obj/item/weapon/grab/proc/apply_pinning(mob/target, mob/attacker)
-	force_down = 1
-	target.Weaken(3)
-	target.lying = 1
-	step_to(attacker, target)
-	attacker.set_dir(EAST) //face the victim
-	target.set_dir(SOUTH) //face up
-
-/obj/item/weapon/grab/proc/devour(mob/target, mob/user)
-	var/can_eat
-	if((FAT in user.mutations) && issmall(target))
-		can_eat = 1
-	else
-		var/mob/living/carbon/human/H = user
-		if(istype(H) && H.species.gluttonous)
-			if(H.species.gluttonous == 2)
-				can_eat = 2
-			else if((H.mob_size > target.mob_size) && !ishuman(target) && iscarbon(target))
-				can_eat = 1
-
-	if(can_eat)
-		var/mob/living/carbon/attacker = user
-		user.visible_message("<span class='danger'>[user] is attempting to devour [target]!</span>")
-		if(can_eat == 2)
-			if(!do_mob(user, target)||!do_after(user, 30)) return
-		else
-			if(!do_mob(user, target)||!do_after(user, 100)) return
-		user.visible_message("<span class='danger'>[user] devours [target]!</span>")
-		target.loc = user
-		attacker.stomach_contents.Add(target)
+
+/obj/item/weapon/grab/proc/inspect_organ(mob/living/carbon/human/H, mob/user, var/target_zone)
+
+	var/obj/item/organ/external/E = H.get_organ(target_zone)
+
+	if(!E || E.is_stump())
+		user << "<span class='notice'>[H] is missing that bodypart.</span>"
+		return
+
+	user.visible_message("<span class='notice'>[user] starts inspecting [affecting]'s [E.name] carefully.</span>")
+	if(!do_mob(user,H, 10))
+		user << "<span class='notice'>You must stand still to inspect [E] for wounds.</span>"
+	else if(E.wounds.len)
+		user << "<span class='warning'>You find [E.get_wounds_desc()]</span>"
+	else
+		user << "<span class='notice'>You find no visible wounds.</span>"
+
+	user << "<span class='notice'>Checking bones now...</span>"
+	if(!do_mob(user, H, 20))
+		user << "<span class='notice'>You must stand still to feel [E] for fractures.</span>"
+	else if(E.status & ORGAN_BROKEN)
+		user << "<span class='warning'>The [E.encased ? E.encased : "bone in the [E.name]"] moves slightly when you poke it!</span>"
+		H.custom_pain("Your [E.name] hurts where it's poked.")
+	else
+		user << "<span class='notice'>The [E.encased ? E.encased : "bones in the [E.name]"] seem to be fine.</span>"
+
+	user << "<span class='notice'>Checking skin now...</span>"
+	if(!do_mob(user, H, 10))
+		user << "<span class='notice'>You must stand still to check [H]'s skin for abnormalities.</span>"
+	else
+		var/bad = 0
+		if(H.getToxLoss() >= 40)
+			user << "<span class='warning'>[H] has an unhealthy skin discoloration.</span>"
+			bad = 1
+		if(H.getOxyLoss() >= 20)
+			user << "<span class='warning'>[H]'s skin is unusaly pale.</span>"
+			bad = 1
+		if(E.status & ORGAN_DEAD)
+			user << "<span class='warning'>[E] is decaying!</span>"
+			bad = 1
+		if(!bad)
+			user << "<span class='notice'>[H]'s skin is normal.</span>"
+
+/obj/item/weapon/grab/proc/jointlock(mob/living/carbon/human/target, mob/attacker, var/target_zone)
+	if(state < GRAB_AGGRESSIVE)
+		attacker << "<span class='warning'>You require a better grab to do this.</span>"
+		return
+
+	var/obj/item/organ/external/organ = target.get_organ(check_zone(target_zone))
+	if(!organ || organ.dislocated == -1)
+		return
+
+	attacker.visible_message("<span class='danger'>[attacker] [pick("bent", "twisted")] [target]'s [organ.name] into a jointlock!</span>")
+	var/armor = target.run_armor_check(target, "melee")
+	if(armor < 2)
+		target << "<span class='danger'>You feel extreme pain!</span>"
+		affecting.adjustHalLoss(Clamp(0, 60-affecting.halloss, 30)) //up to 60 halloss
+
+/obj/item/weapon/grab/proc/attack_eye(mob/living/carbon/human/target, mob/living/carbon/human/attacker)
+	if(!istype(attacker))
+		return
+
+	var/datum/unarmed_attack/attack = attacker.get_unarmed_attack(target, "eyes")
+
+	if(!attack)
+		return
+	if(state < GRAB_NECK)
+		attacker << "<span class='warning'>You require a better grab to do this.</span>"
+		return
+	for(var/obj/item/protection in list(target.head, target.wear_mask, target.glasses))
+		if(protection && (protection.body_parts_covered & EYES))
+			attacker << "<span class='danger'>You're going to need to remove the eye covering first.</span>"
+			return
+	if(!target.has_eyes())
+		attacker << "<span class='danger'>You cannot locate any eyes on [target]!</span>"
+		return
+
+	attacker.attack_log += text("\[[time_stamp()]\] <font color='red'>Attacked [target.name]'s eyes using grab ([target.ckey])</font>")
+	target.attack_log += text("\[[time_stamp()]\] <font color='orange'>Had eyes attacked by [attacker.name]'s grab ([attacker.ckey])</font>")
+	msg_admin_attack("[key_name(attacker)] attacked [key_name(target)]'s eyes using a grab action.")
+
+	attack.handle_eye_attack(attacker, target)
+
+/obj/item/weapon/grab/proc/headbut(mob/living/carbon/human/target, mob/living/carbon/human/attacker)
+	if(!istype(attacker))
+		return
+	if(target.lying)
+		return
+	attacker.visible_message("<span class='danger'>[attacker] thrusts \his head into [target]'s skull!</span>")
+
+	var/damage = 20
+	var/obj/item/clothing/hat = attacker.head
+	if(istype(hat))
+		damage += hat.force * 3
+
+	var/armor = target.run_armor_check("head", "melee")
+	target.apply_damage(damage, BRUTE, "head", armor)
+	attacker.apply_damage(10, BRUTE, "head", attacker.run_armor_check("head", "melee"))
+
+	if(!armor && target.headcheck("head") && prob(damage))
+		target.apply_effect(20, PARALYZE)
+		target.visible_message("<span class='danger'>[target] [target.species.knockout_message]</span>")
+
+	playsound(attacker.loc, "swing_hit", 25, 1, -1)
+	attacker.attack_log += text("\[[time_stamp()]\] <font color='red'>Headbutted [target.name] ([target.ckey])</font>")
+	target.attack_log += text("\[[time_stamp()]\] <font color='orange'>Headbutted by [attacker.name] ([attacker.ckey])</font>")
+	msg_admin_attack("[key_name(attacker)] has headbutted [key_name(target)]")
+
+	attacker.drop_from_inventory(src)
+	src.loc = null
+	qdel(src)
+	return
+
+/obj/item/weapon/grab/proc/dislocate(mob/living/carbon/human/target, mob/living/attacker, var/target_zone)
+	if(state < GRAB_NECK)
+		attacker << "<span class='warning'>You require a better grab to do this.</span>"
+		return
+	if(target.grab_joint(attacker, target_zone))
+		playsound(loc, 'sound/weapons/thudswoosh.ogg', 50, 1, -1)
+		return
+
+/obj/item/weapon/grab/proc/pin_down(mob/target, mob/attacker)
+	if(state < GRAB_AGGRESSIVE)
+		attacker << "<span class='warning'>You require a better grab to do this.</span>"
+		return
+	if(force_down)
+		attacker << "<span class='warning'>You are already pinning [target] to the ground.</span>"
+
+	attacker.visible_message("<span class='danger'>[attacker] starts forcing [target] to the ground!</span>")
+	if(do_after(attacker, 20) && target)
+		last_action = world.time
+		attacker.visible_message("<span class='danger'>[attacker] forces [target] to the ground!</span>")
+		apply_pinning(target, attacker)
+
+/obj/item/weapon/grab/proc/apply_pinning(mob/target, mob/attacker)
+	force_down = 1
+	target.Weaken(3)
+	target.lying = 1
+	step_to(attacker, target)
+	attacker.set_dir(EAST) //face the victim
+	target.set_dir(SOUTH) //face up
+
+/obj/item/weapon/grab/proc/devour(mob/target, mob/user)
+	var/can_eat
+	if((FAT in user.mutations) && issmall(target))
+		can_eat = 1
+	else
+		var/mob/living/carbon/human/H = user
+		if(istype(H) && H.species.gluttonous)
+			if(H.species.gluttonous == 2)
+				can_eat = 2
+			else if((H.mob_size > target.mob_size) && !ishuman(target) && iscarbon(target))
+				can_eat = 1
+
+	if(can_eat)
+		var/mob/living/carbon/attacker = user
+		user.visible_message("<span class='danger'>[user] is attempting to devour [target]!</span>")
+		if(can_eat == 2)
+			if(!do_mob(user, target)||!do_after(user, 30)) return
+		else
+			if(!do_mob(user, target)||!do_after(user, 100)) return
+		user.visible_message("<span class='danger'>[user] devours [target]!</span>")
+		target.loc = user
+		attacker.stomach_contents.Add(target)
 		qdel(src)