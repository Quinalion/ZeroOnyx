--- conflicted
+++ resolved
@@ -1,688 +1,684 @@
-var/global/list/image/ghost_darkness_images = list() //this is a list of images for things ghosts should still be able to see when they toggle darkness
-var/global/list/image/ghost_sightless_images = list() //this is a list of images for things ghosts should still be able to see even without ghost sight
-
-/mob/dead/observer
-	name = "ghost"
-	desc = "It's a g-g-g-g-ghooooost!" //jinkies!
-	icon = 'icons/mob/mob.dmi'
-	icon_state = "ghost"
-	layer = 4
-	stat = DEAD
-	density = 0
-	canmove = 0
-	blinded = 0
-	anchored = 1	//  don't get pushed around
-	invisibility = INVISIBILITY_OBSERVER
-	var/can_reenter_corpse
-	var/datum/hud/living/carbon/hud = null // hud
-	var/bootime = 0
-	var/started_as_observer //This variable is set to 1 when you enter the game as an observer.
-							//If you died in the game and are a ghsot - this will remain as null.
-							//Note that this is not a reliable way to determine if admins started as observers, since they change mobs a lot.
-	var/has_enabled_antagHUD = 0
-	var/medHUD = 0
-	var/antagHUD = 0
-	universal_speak = 1
-	var/atom/movable/following = null
-	var/admin_ghosted = 0
-	var/anonsay = 0
-	var/image/ghostimage = null //this mobs ghost image, for deleting and stuff
-	var/ghostvision = 1 //is the ghost able to see things humans can't?
-	var/seedarkness = 1
-	incorporeal_move = 1
-
-/mob/dead/observer/New(mob/body)
-	sight |= SEE_TURFS | SEE_MOBS | SEE_OBJS | SEE_SELF
-	see_invisible = SEE_INVISIBLE_OBSERVER
-	see_in_dark = 100
-	verbs += /mob/dead/observer/proc/dead_tele
-
-	stat = DEAD
-
-	ghostimage = image(src.icon,src,src.icon_state)
-	ghost_darkness_images |= ghostimage
-	updateallghostimages()
-
-	var/turf/T
-	if(ismob(body))
-		T = get_turf(body)				//Where is the body located?
-		attack_log = body.attack_log	//preserve our attack logs by copying them to our ghost
-
-		if (ishuman(body))
-			var/mob/living/carbon/human/H = body
-			icon = H.stand_icon
-			overlays = H.overlays_standing
-		else
-			icon = body.icon
-			icon_state = body.icon_state
-			overlays = body.overlays
-
-		alpha = 127
-
-		gender = body.gender
-		if(body.mind && body.mind.name)
-			name = body.mind.name
-		else
-			if(body.real_name)
-				name = body.real_name
-			else
-				if(gender == MALE)
-					name = capitalize(pick(first_names_male)) + " " + capitalize(pick(last_names))
-				else
-					name = capitalize(pick(first_names_female)) + " " + capitalize(pick(last_names))
-
-		mind = body.mind	//we don't transfer the mind but we keep a reference to it.
-
-	if(!T)	T = pick(latejoin)			//Safety in case we cannot find the body's position
-	loc = T
-
-	if(!name)							//To prevent nameless ghosts
-		name = capitalize(pick(first_names_male)) + " " + capitalize(pick(last_names))
-	real_name = name
-	..()
-
-/mob/dead/observer/Destroy()
-	if (ghostimage)
-		ghost_darkness_images -= ghostimage
-		qdel(ghostimage)
-		ghostimage = null
-		updateallghostimages()
-	..()
-
-/mob/dead/observer/Topic(href, href_list)
-	if (href_list["track"])
-		var/mob/target = locate(href_list["track"]) in mob_list
-		if(target)
-			ManualFollow(target)
-
-
-
-/mob/dead/attackby(obj/item/W, mob/user)
-	if(istype(W,/obj/item/weapon/book/tome))
-		var/mob/dead/M = src
-		M.manifest(user)
-
-/mob/dead/CanPass(atom/movable/mover, turf/target, height=0, air_group=0)
-	return 1
-/*
-Transfer_mind is there to check if mob is being deleted/not going to have a body.
-Works together with spawning an observer, noted above.
-*/
-
-/mob/dead/observer/Life()
-	..()
-	if(!loc) return
-	if(!client) return 0
-
-
-	if(client.images.len)
-		for(var/image/hud in client.images)
-			if(copytext(hud.icon_state,1,4) == "hud")
-				client.images.Remove(hud)
-
-	if(antagHUD)
-		var/list/target_list = list()
-		for(var/mob/living/target in oview(src, 14))
-			if(target.mind&&(target.mind.special_role||issilicon(target)) )
-				target_list += target
-		if(target_list.len)
-			assess_targets(target_list, src)
-	if(medHUD)
-		process_medHUD(src)
-
-
-/mob/dead/proc/process_medHUD(var/mob/M)
-	var/client/C = M.client
-	for(var/mob/living/carbon/human/patient in oview(M, 14))
-		C.images += patient.hud_list[HEALTH_HUD]
-		C.images += patient.hud_list[STATUS_HUD_OOC]
-
-/mob/dead/proc/assess_targets(list/target_list, mob/dead/observer/U)
-	var/client/C = U.client
-	for(var/mob/living/carbon/human/target in target_list)
-		C.images += target.hud_list[SPECIALROLE_HUD]
-
-
-/*
-		else//If the silicon mob has no law datum, no inherent laws, or a law zero, add them to the hud.
-			var/mob/living/silicon/silicon_target = target
-			if(!silicon_target.laws||(silicon_target.laws&&(silicon_target.laws.zeroth||!silicon_target.laws.inherent.len))||silicon_target.mind.special_role=="traitor")
-				if(isrobot(silicon_target))//Different icons for robutts and AI.
-					U.client.images += image(tempHud,silicon_target,"hudmalborg")
-				else
-					U.client.images += image(tempHud,silicon_target,"hudmalai")
-*/
-	return 1
-
-/mob/proc/ghostize(var/can_reenter_corpse = 1)
-	if(key)
-		var/mob/dead/observer/ghost = new(src)	//Transfer safety to observer spawning proc.
-		ghost.can_reenter_corpse = can_reenter_corpse
-		ghost.timeofdeath = src.timeofdeath //BS12 EDIT
-		ghost.key = key
-		if(ghost.client && !ghost.client.holder && !config.antag_hud_allowed)		// For new ghosts we remove the verb from even showing up if it's not allowed.
-			ghost.verbs -= /mob/dead/observer/verb/toggle_antagHUD	// Poor guys, don't know what they are missing!
-		return ghost
-
-/*
-This is the proc mobs get to turn into a ghost. Forked from ghostize due to compatibility issues.
-*/
-/mob/living/verb/ghost()
-	set category = "OOC"
-	set name = "Ghost"
-	set desc = "Relinquish your life and enter the land of the dead."
-
-	if(stat == DEAD)
-		announce_ghost_joinleave(ghostize(1))
-	else
-		var/response
-		if(src.client && src.client.holder)
-			response = alert(src, "You have the ability to Admin-Ghost. The regular Ghost verb will announce your presence to dead chat. Both variants will allow you to return to your body using 'aghost'.\n\nWhat do you wish to do?", "Are you sure you want to ghost?", "Ghost", "Admin Ghost", "Stay in body")
-			if(response == "Admin Ghost")
-				if(!src.client)
-					return
-				src.client.admin_ghost()
-		else
-			response = alert(src, "Are you -sure- you want to ghost?\n(You are alive. If you ghost, you won't be able to play this round for another 30 minutes! You can't change your mind so choose wisely!)", "Are you sure you want to ghost?", "Ghost", "Stay in body")
-		if(response != "Ghost")
-			return
-		resting = 1
-		var/turf/location = get_turf(src)
-		message_admins("[key_name_admin(usr)] has ghosted. (<A HREF='?_src_=holder;adminplayerobservecoodjump=1;X=[location.x];Y=[location.y];Z=[location.z]'>JMP</a>)")
-		log_game("[key_name_admin(usr)] has ghosted.")
-		var/mob/dead/observer/ghost = ghostize(0)	//0 parameter is so we can never re-enter our body, "Charlie, you can never come baaaack~" :3
-		ghost.timeofdeath = world.time // Because the living mob won't have a time of death and we want the respawn timer to work properly.
-		announce_ghost_joinleave(ghost)
-
-/mob/dead/observer/can_use_hands()	return 0
-/mob/dead/observer/is_active()		return 0
-
-/mob/dead/observer/Stat()
-	..()
-	statpanel("Status")
-	if (client.statpanel == "Status")
-		stat(null, "Station Time: [worldtime2text()]")
-		if(ticker)
-			if(ticker.mode)
-				//world << "DEBUG: ticker not null"
-				if(ticker.mode.name == "AI malfunction")
-					//world << "DEBUG: malf mode ticker test"
-					if(malf.revealed)
-						stat(null, "Time left: [max(malf.hack_time/(malf.hacked_apcs.len/3), 0)]")
-		if(emergency_shuttle)
-			var/eta_status = emergency_shuttle.get_status_panel_eta()
-			if(eta_status)
-				stat(null, eta_status)
-
-/mob/dead/observer/verb/reenter_corpse()
-	set category = "Ghost"
-	set name = "Re-enter Corpse"
-	if(!client)	return
-	if(!(mind && mind.current && can_reenter_corpse))
-		src << "<span class='warning'>You have no body.</span>"
-		return
-	if(mind.current.key && copytext(mind.current.key,1,2)!="@")	//makes sure we don't accidentally kick any clients
-		usr << "<span class='warning'>Another consciousness is in your body... it is resisting you.</span>"
-		return
-	if(mind.current.ajourn && mind.current.stat != DEAD) //check if the corpse is astral-journeying (it's client ghosted using a cultist rune).
-		var/found_rune
-		for(var/obj/effect/rune/R in mind.current.loc)   //whilst corpse is alive, we can only reenter the body if it's on the rune
-			if(R && R.word1 == cultwords["hell"] && R.word2 == cultwords["travel"] && R.word3 == cultwords["self"]) // Found an astral journey rune.
-				found_rune = 1
-				break
-		if(!found_rune)
-			usr << "<span class='warning'>The astral cord that ties your body and your spirit has been severed. You are likely to wander the realm beyond until your body is finally dead and thus reunited with you.</span>"
-			return
-	mind.current.ajourn=0
-	mind.current.key = key
-	if(!admin_ghosted)
-		announce_ghost_joinleave(mind, 0, "They now occupy their body again.")
-	return 1
-
-/mob/dead/observer/verb/toggle_medHUD()
-	set category = "Ghost"
-	set name = "Toggle MedicHUD"
-	set desc = "Toggles Medical HUD allowing you to see how everyone is doing"
-	if(!client)
-		return
-	if(medHUD)
-		medHUD = 0
-		src << "\blue <B>Medical HUD Disabled</B>"
-	else
-		medHUD = 1
-		src << "\blue <B>Medical HUD Enabled</B>"
-
-/mob/dead/observer/verb/toggle_antagHUD()
-	set category = "Ghost"
-	set name = "Toggle AntagHUD"
-	set desc = "Toggles AntagHUD allowing you to see who is the antagonist"
-
-	if(!client)
-		return
-	var/mentor = is_mentor(usr.client)
-	if(!config.antag_hud_allowed && (!client.holder || mentor))
-		src << "\red Admins have disabled this for this round."
-		return
-	var/mob/dead/observer/M = src
-	if(jobban_isbanned(M, "AntagHUD"))
-		src << "\red <B>You have been banned from using this feature</B>"
-		return
-	if(config.antag_hud_restricted && !M.has_enabled_antagHUD && (!client.holder || mentor))
-		var/response = alert(src, "If you turn this on, you will not be able to take any part in the round.","Are you sure you want to turn this feature on?","Yes","No")
-		if(response == "No") return
-		M.can_reenter_corpse = 0
-	if(!M.has_enabled_antagHUD && (!client.holder || mentor))
-		M.has_enabled_antagHUD = 1
-	if(M.antagHUD)
-		M.antagHUD = 0
-		src << "\blue <B>AntagHUD Disabled</B>"
-	else
-		M.antagHUD = 1
-		src << "\blue <B>AntagHUD Enabled</B>"
-
-/mob/dead/observer/proc/dead_tele(A in ghostteleportlocs)
-	set category = "Ghost"
-	set name = "Teleport"
-	set desc= "Teleport to a location"
-	if(!istype(usr, /mob/dead/observer))
-		usr << "Not when you're not dead!"
-		return
-	usr.verbs -= /mob/dead/observer/proc/dead_tele
-	spawn(30)
-		usr.verbs += /mob/dead/observer/proc/dead_tele
-	var/area/thearea = ghostteleportlocs[A]
-	if(!thearea)	return
-
-	var/list/L = list()
-	var/holyblock = 0
-
-	if(usr.invisibility <= SEE_INVISIBLE_LIVING || (usr.mind in cult.current_antagonists))
-		for(var/turf/T in get_area_turfs(thearea.type))
-			if(!T.holy)
-				L+=T
-			else
-				holyblock = 1
-	else
-		for(var/turf/T in get_area_turfs(thearea.type))
-			L+=T
-
-	if(!L || !L.len)
-		if(holyblock)
-			usr << "<span class='warning'>This area has been entirely made into sacred grounds, you cannot enter it while you are in this plane of existence!</span>"
-		else
-			usr << "No area available."
-
-	usr.loc = pick(L)
-	following = null
-
-/mob/dead/observer/verb/follow(input in getmobs())
-	set category = "Ghost"
-	set name = "Follow" // "Haunt"
-	set desc = "Follow and haunt a mob."
-
-	var/target = getmobs()[input]
-	if(!target) return
-	ManualFollow(target)
-
-// This is the ghost's follow verb with an argument
-/mob/dead/observer/proc/ManualFollow(var/atom/movable/target)
-	if(!target)
-		return
-
-	var/turf/targetloc = get_turf(target)
-	if(check_holy(targetloc))
-		usr << "<span class='warning'>You cannot follow a mob standing on holy grounds!</span>"
-		return
-	if(target != src)
-		if(following && following == target)
-			return
-		following = target
-		src << "\blue Now following [target]"
-		spawn(0)
-			while(target && following == target && client)
-				var/turf/T = get_turf(target)
-				if(!T)
-					break
-				// To stop the ghost flickering.
-				if(loc != T)
-					loc = T
-				sleep(15)
-
-/mob/proc/check_holy(var/turf/T)
-	return 0
-
-/mob/dead/observer/check_holy(var/turf/T)
-	if(check_rights(R_ADMIN|R_FUN, 0, src))
-		return 0
-
-	return (T && T.holy) && (invisibility <= SEE_INVISIBLE_LIVING || (mind in cult.current_antagonists))
-
-/mob/dead/observer/verb/jumptomob(target in getmobs()) //Moves the ghost instead of just changing the ghosts's eye -Nodrak
-	set category = "Ghost"
-	set name = "Jump to Mob"
-	set desc = "Teleport to a mob"
-
-	if(istype(usr, /mob/dead/observer)) //Make sure they're an observer!
-
-		if (!target)//Make sure we actually have a target
-			return
-		else
-			var/mob/M = getmobs()[target] //Destination mob
-			var/turf/T = get_turf(M) //Turf of the destination mob
-
-			if(T && isturf(T))	//Make sure the turf exists, then move the source to that destination.
-				src.loc = T
-				following = null
-			else
-				src << "This mob is not located in the game world."
-/*
-/mob/dead/observer/verb/boo()
-	set category = "Ghost"
-	set name = "Boo!"
-	set desc= "Scare your crew members because of boredom!"
-
-	if(bootime > world.time) return
-	var/obj/machinery/light/L = locate(/obj/machinery/light) in view(1, src)
-	if(L)
-		L.flicker()
-		bootime = world.time + 600
-		return
-	//Maybe in the future we can add more <i>spooky</i> code here!
-	return
-*/
-
-/mob/dead/observer/memory()
-	set hidden = 1
-	src << "\red You are dead! You have no mind to store memory!"
-
-/mob/dead/observer/add_memory()
-	set hidden = 1
-	src << "\red You are dead! You have no mind to store memory!"
-
-/mob/dead/observer/Post_Incorpmove()
-	following = null
-
-/mob/dead/observer/verb/analyze_air()
-	set name = "Analyze Air"
-	set category = "Ghost"
-
-	if(!istype(usr, /mob/dead/observer)) return
-
-	// Shamelessly copied from the Gas Analyzers
-	if (!( istype(usr.loc, /turf) ))
-		return
-
-	var/datum/gas_mixture/environment = usr.loc.return_air()
-
-	var/pressure = environment.return_pressure()
-	var/total_moles = environment.total_moles
-
-	src << "\blue <B>Results:</B>"
-	if(abs(pressure - ONE_ATMOSPHERE) < 10)
-		src << "\blue Pressure: [round(pressure,0.1)] kPa"
-	else
-		src << "\red Pressure: [round(pressure,0.1)] kPa"
-	if(total_moles)
-		for(var/g in environment.gas)
-			src << "\blue [gas_data.name[g]]: [round((environment.gas[g] / total_moles) * 100)]% ([round(environment.gas[g], 0.01)] moles)"
-		src << "\blue Temperature: [round(environment.temperature-T0C,0.1)]&deg;C ([round(environment.temperature,0.1)]K)"
-		src << "\blue Heat Capacity: [round(environment.heat_capacity(),0.1)]"
-
-/mob/dead/observer/verb/become_mouse()
-	set name = "Become mouse"
-	set category = "Ghost"
-
-	if(config.disable_player_mice)
-		src << "<span class='warning'>Spawning as a mouse is currently disabled.</span>"
-		return
-
-	if(!MayRespawn(1))
-		return
-
-	var/timedifference = world.time - client.time_died_as_mouse
-	if(client.time_died_as_mouse && timedifference <= mouse_respawn_time * 600)
-		var/timedifference_text
-		timedifference_text = time2text(mouse_respawn_time * 600 - timedifference,"mm:ss")
-		src << "<span class='warning'>You may only spawn again as a mouse more than [mouse_respawn_time] minutes after your death. You have [timedifference_text] left.</span>"
-		return
-
-	var/response = alert(src, "Are you -sure- you want to become a mouse?","Are you sure you want to squeek?","Squeek!","Nope!")
-	if(response != "Squeek!") return  //Hit the wrong key...again.
-
-
-	//find a viable mouse candidate
-	var/mob/living/simple_animal/mouse/host
-	var/obj/machinery/atmospherics/unary/vent_pump/vent_found
-	var/list/found_vents = list()
-	for(var/obj/machinery/atmospherics/unary/vent_pump/v in world)
-		if(!v.welded && v.z == src.z)
-			found_vents.Add(v)
-	if(found_vents.len)
-		vent_found = pick(found_vents)
-		host = new /mob/living/simple_animal/mouse(vent_found.loc)
-	else
-		src << "<span class='warning'>Unable to find any unwelded vents to spawn mice at.</span>"
-
-	if(host)
-		if(config.uneducated_mice)
-			host.universal_understand = 0
-		announce_ghost_joinleave(src, 0, "They are now a mouse.")
-		host.ckey = src.ckey
-		host << "<span class='info'>You are now a mouse. Try to avoid interaction with players, and do not give hints away that you are more than a simple rodent.</span>"
-
-/mob/dead/observer/verb/view_manfiest()
-	set name = "View Crew Manifest"
-	set category = "Ghost"
-
-	var/dat
-	dat += "<h4>Crew Manifest</h4>"
-	dat += data_core.get_manifest()
-
-	src << browse(dat, "window=manifest;size=370x420;can_close=1")
-
-//This is called when a ghost is drag clicked to something.
-/mob/dead/observer/MouseDrop(atom/over)
-	if(!usr || !over) return
-	if (isobserver(usr) && usr.client && usr.client.holder && isliving(over))
-		if (usr.client.holder.cmd_ghost_drag(src,over))
-			return
-
-	return ..()
-
-//Used for drawing on walls with blood puddles as a spooky ghost.
-/mob/dead/verb/bloody_doodle()
-
-	set category = "Ghost"
-	set name = "Write in blood"
-	set desc = "If the round is sufficiently spooky, write a short message in blood on the floor or a wall. Remember, no IC in OOC or OOC in IC."
-
-	if(!(config.cult_ghostwriter))
-		src << "\red That verb is not currently permitted."
-		return
-
-	if (!src.stat)
-		return
-
-	if (usr != src)
-		return 0 //something is terribly wrong
-
-	var/ghosts_can_write
-	if(ticker.mode.name == "cult")
-		if(cult.current_antagonists.len > config.cult_ghostwriter_req_cultists)
-			ghosts_can_write = 1
-
-	if(!ghosts_can_write)
-		src << "\red The veil is not thin enough for you to do that."
-		return
-
-	var/list/choices = list()
-	for(var/obj/effect/decal/cleanable/blood/B in view(1,src))
-		if(B.amount > 0)
-			choices += B
-
-	if(!choices.len)
-		src << "<span class = 'warning'>There is no blood to use nearby.</span>"
-		return
-
-	var/obj/effect/decal/cleanable/blood/choice = input(src,"What blood would you like to use?") in null|choices
-
-	var/direction = input(src,"Which way?","Tile selection") as anything in list("Here","North","South","East","West")
-	var/turf/simulated/T = src.loc
-	if (direction != "Here")
-		T = get_step(T,text2dir(direction))
-
-	if (!istype(T))
-		src << "<span class='warning'>You cannot doodle there.</span>"
-		return
-
-	if(!choice || choice.amount == 0 || !(src.Adjacent(choice)))
-		return
-
-	var/doodle_color = (choice.basecolor) ? choice.basecolor : "#A10808"
-
-	var/num_doodles = 0
-	for (var/obj/effect/decal/cleanable/blood/writing/W in T)
-		num_doodles++
-	if (num_doodles > 4)
-		src << "<span class='warning'>There is no space to write on!</span>"
-		return
-
-	var/max_length = 50
-
-	var/message = sanitize(input("Write a message. It cannot be longer than [max_length] characters.","Blood writing", ""))
-
-	if (message)
-
-		if (length(message) > max_length)
-			message += "-"
-			src << "<span class='warning'>You ran out of blood to write with!</span>"
-
-		var/obj/effect/decal/cleanable/blood/writing/W = new(T)
-		W.basecolor = doodle_color
-		W.update_icon()
-		W.message = message
-		W.add_hiddenprint(src)
-		W.visible_message("\red Invisible fingers crudely paint something in blood on [T]...")
-
-/mob/dead/observer/pointed(atom/A as mob|obj|turf in view())
-	if(!..())
-		return 0
-	usr.visible_message("<span class='deadsay'><b>[src]</b> points to [A]</span>")
-	return 1
-
-/mob/dead/proc/manifest(mob/user)
-	var/is_manifest = 0
-	if(!is_manifest)
-		is_manifest = 1
-		verbs += /mob/dead/proc/toggle_visibility
-
-	if(src.invisibility != 0)
-		user.visible_message( \
-			"<span class='warning'>[user] drags ghost, [src], to our plane of reality!</span>", \
-			"<span class='warning'>You drag [src] to our plane of reality!</span>" \
-		)
-		toggle_visibility(1)
-	else
-		user.visible_message ( \
-			"<span class='warning'>[user] just tried to smash his book into that ghost!  It's not very effective.</span>", \
-			"<span class='warning'>You get the feeling that the ghost can't become any more visible.</span>" \
-		)
-
-/mob/dead/proc/toggle_icon(var/icon)
-	if(!client)
-		return
-
-	var/iconRemoved = 0
-	for(var/image/I in client.images)
-		if(I.icon_state == icon)
-			iconRemoved = 1
-			qdel(I)
-
-	if(!iconRemoved)
-		var/image/J = image('icons/mob/mob.dmi', loc = src, icon_state = icon)
-		client.images += J
-
-/mob/dead/proc/toggle_visibility(var/forced = 0)
-	set category = "Ghost"
-	set name = "Toggle Visibility"
-	set desc = "Allows you to turn (in)visible (almost) at will."
-
-	var/toggled_invisible
-	if(!forced && invisibility && world.time < toggled_invisible + 600)
-		src << "You must gather strength before you can turn visible again..."
-		return
-
-	if(invisibility == 0)
-		toggled_invisible = world.time
-		visible_message("<span class='emote'>It fades from sight...</span>", "<span class='info'>You are now invisible.</span>")
-	else
-		src << "<span class='info'>You are now visible!</span>"
-
-	invisibility = invisibility == INVISIBILITY_OBSERVER ? 0 : INVISIBILITY_OBSERVER
-	// Give the ghost a cult icon which should be visible only to itself
-	toggle_icon("cult")
-
-/mob/dead/observer/verb/toggle_anonsay()
-	set category = "Ghost"
-	set name = "Toggle Anonymous Chat"
-	set desc = "Toggles showing your key in dead chat."
-
-	src.anonsay = !src.anonsay
-	if(anonsay)
-		src << "<span class='info'>Your key won't be shown when you speak in dead chat.</span>"
-	else
-		src << "<span class='info'>Your key will be publicly visible again.</span>"
-
-/mob/dead/observer/canface()
-	return 1
-
-<<<<<<< HEAD
-/mob/dead/observer/verb/toggle_ghostsee()
-	set name = "Toggle Ghost Vision"
-	set desc = "Toggles your ability to see things only ghosts can see, like other ghosts"
-	set category = "Ghost"
-	ghostvision = !(ghostvision)
-	updateghostsight()
-	usr << "You [(ghostvision?"now":"no longer")] have ghost vision."
-
-/mob/dead/observer/verb/toggle_darkness()
-	set name = "Toggle Darkness"
-	set category = "Ghost"
-	seedarkness = !(seedarkness)
-	updateghostsight()
-
-/mob/dead/observer/proc/updateghostsight()
-	if (!seedarkness)
-		see_invisible = SEE_INVISIBLE_OBSERVER_NOLIGHTING
-	else
-		see_invisible = SEE_INVISIBLE_OBSERVER
-		if (!ghostvision)
-			see_invisible = SEE_INVISIBLE_LIVING;
-	updateghostimages()
-
-/proc/updateallghostimages()
-	for (var/mob/dead/observer/O in player_list)
-		O.updateghostimages()
-
-/mob/dead/observer/proc/updateghostimages()
-	if (!client)
-		return
-	if (seedarkness || !ghostvision)
-		client.images -= ghost_darkness_images
-		client.images |= ghost_sightless_images
-	else
-		//add images for the 60inv things ghosts can normally see when darkness is enabled so they can see them now
-		client.images -= ghost_sightless_images
-		client.images |= ghost_darkness_images
-		if (ghostimage)
-			client.images -= ghostimage //remove ourself
-
-=======
-mob/dead/observer/MayRespawn(var/feedback = 0)
-	if(config.antag_hud_restricted && has_enabled_antagHUD == 1)
-		if(feedback)
-			src << "<span class='warning'>antagHUD restrictions prevent you from respawning.</span>"
-		return 0
-	return 1
-
->>>>>>> 2be2be05
+var/global/list/image/ghost_darkness_images = list() //this is a list of images for things ghosts should still be able to see when they toggle darkness
+var/global/list/image/ghost_sightless_images = list() //this is a list of images for things ghosts should still be able to see even without ghost sight
+
+/mob/dead/observer
+	name = "ghost"
+	desc = "It's a g-g-g-g-ghooooost!" //jinkies!
+	icon = 'icons/mob/mob.dmi'
+	icon_state = "ghost"
+	layer = 4
+	stat = DEAD
+	density = 0
+	canmove = 0
+	blinded = 0
+	anchored = 1	//  don't get pushed around
+	invisibility = INVISIBILITY_OBSERVER
+	var/can_reenter_corpse
+	var/datum/hud/living/carbon/hud = null // hud
+	var/bootime = 0
+	var/started_as_observer //This variable is set to 1 when you enter the game as an observer.
+							//If you died in the game and are a ghsot - this will remain as null.
+							//Note that this is not a reliable way to determine if admins started as observers, since they change mobs a lot.
+	var/has_enabled_antagHUD = 0
+	var/medHUD = 0
+	var/antagHUD = 0
+	universal_speak = 1
+	var/atom/movable/following = null
+	var/admin_ghosted = 0
+	var/anonsay = 0
+	var/image/ghostimage = null //this mobs ghost image, for deleting and stuff
+	var/ghostvision = 1 //is the ghost able to see things humans can't?
+	var/seedarkness = 1
+	incorporeal_move = 1
+
+/mob/dead/observer/New(mob/body)
+	sight |= SEE_TURFS | SEE_MOBS | SEE_OBJS | SEE_SELF
+	see_invisible = SEE_INVISIBLE_OBSERVER
+	see_in_dark = 100
+	verbs += /mob/dead/observer/proc/dead_tele
+
+	stat = DEAD
+
+	ghostimage = image(src.icon,src,src.icon_state)
+	ghost_darkness_images |= ghostimage
+	updateallghostimages()
+
+	var/turf/T
+	if(ismob(body))
+		T = get_turf(body)				//Where is the body located?
+		attack_log = body.attack_log	//preserve our attack logs by copying them to our ghost
+
+		if (ishuman(body))
+			var/mob/living/carbon/human/H = body
+			icon = H.stand_icon
+			overlays = H.overlays_standing
+		else
+			icon = body.icon
+			icon_state = body.icon_state
+			overlays = body.overlays
+
+		alpha = 127
+
+		gender = body.gender
+		if(body.mind && body.mind.name)
+			name = body.mind.name
+		else
+			if(body.real_name)
+				name = body.real_name
+			else
+				if(gender == MALE)
+					name = capitalize(pick(first_names_male)) + " " + capitalize(pick(last_names))
+				else
+					name = capitalize(pick(first_names_female)) + " " + capitalize(pick(last_names))
+
+		mind = body.mind	//we don't transfer the mind but we keep a reference to it.
+
+	if(!T)	T = pick(latejoin)			//Safety in case we cannot find the body's position
+	loc = T
+
+	if(!name)							//To prevent nameless ghosts
+		name = capitalize(pick(first_names_male)) + " " + capitalize(pick(last_names))
+	real_name = name
+	..()
+
+/mob/dead/observer/Destroy()
+	if (ghostimage)
+		ghost_darkness_images -= ghostimage
+		qdel(ghostimage)
+		ghostimage = null
+		updateallghostimages()
+	..()
+
+/mob/dead/observer/Topic(href, href_list)
+	if (href_list["track"])
+		var/mob/target = locate(href_list["track"]) in mob_list
+		if(target)
+			ManualFollow(target)
+
+
+
+/mob/dead/attackby(obj/item/W, mob/user)
+	if(istype(W,/obj/item/weapon/book/tome))
+		var/mob/dead/M = src
+		M.manifest(user)
+
+/mob/dead/CanPass(atom/movable/mover, turf/target, height=0, air_group=0)
+	return 1
+/*
+Transfer_mind is there to check if mob is being deleted/not going to have a body.
+Works together with spawning an observer, noted above.
+*/
+
+/mob/dead/observer/Life()
+	..()
+	if(!loc) return
+	if(!client) return 0
+
+
+	if(client.images.len)
+		for(var/image/hud in client.images)
+			if(copytext(hud.icon_state,1,4) == "hud")
+				client.images.Remove(hud)
+
+	if(antagHUD)
+		var/list/target_list = list()
+		for(var/mob/living/target in oview(src, 14))
+			if(target.mind&&(target.mind.special_role||issilicon(target)) )
+				target_list += target
+		if(target_list.len)
+			assess_targets(target_list, src)
+	if(medHUD)
+		process_medHUD(src)
+
+
+/mob/dead/proc/process_medHUD(var/mob/M)
+	var/client/C = M.client
+	for(var/mob/living/carbon/human/patient in oview(M, 14))
+		C.images += patient.hud_list[HEALTH_HUD]
+		C.images += patient.hud_list[STATUS_HUD_OOC]
+
+/mob/dead/proc/assess_targets(list/target_list, mob/dead/observer/U)
+	var/client/C = U.client
+	for(var/mob/living/carbon/human/target in target_list)
+		C.images += target.hud_list[SPECIALROLE_HUD]
+
+
+/*
+		else//If the silicon mob has no law datum, no inherent laws, or a law zero, add them to the hud.
+			var/mob/living/silicon/silicon_target = target
+			if(!silicon_target.laws||(silicon_target.laws&&(silicon_target.laws.zeroth||!silicon_target.laws.inherent.len))||silicon_target.mind.special_role=="traitor")
+				if(isrobot(silicon_target))//Different icons for robutts and AI.
+					U.client.images += image(tempHud,silicon_target,"hudmalborg")
+				else
+					U.client.images += image(tempHud,silicon_target,"hudmalai")
+*/
+	return 1
+
+/mob/proc/ghostize(var/can_reenter_corpse = 1)
+	if(key)
+		var/mob/dead/observer/ghost = new(src)	//Transfer safety to observer spawning proc.
+		ghost.can_reenter_corpse = can_reenter_corpse
+		ghost.timeofdeath = src.timeofdeath //BS12 EDIT
+		ghost.key = key
+		if(ghost.client && !ghost.client.holder && !config.antag_hud_allowed)		// For new ghosts we remove the verb from even showing up if it's not allowed.
+			ghost.verbs -= /mob/dead/observer/verb/toggle_antagHUD	// Poor guys, don't know what they are missing!
+		return ghost
+
+/*
+This is the proc mobs get to turn into a ghost. Forked from ghostize due to compatibility issues.
+*/
+/mob/living/verb/ghost()
+	set category = "OOC"
+	set name = "Ghost"
+	set desc = "Relinquish your life and enter the land of the dead."
+
+	if(stat == DEAD)
+		announce_ghost_joinleave(ghostize(1))
+	else
+		var/response
+		if(src.client && src.client.holder)
+			response = alert(src, "You have the ability to Admin-Ghost. The regular Ghost verb will announce your presence to dead chat. Both variants will allow you to return to your body using 'aghost'.\n\nWhat do you wish to do?", "Are you sure you want to ghost?", "Ghost", "Admin Ghost", "Stay in body")
+			if(response == "Admin Ghost")
+				if(!src.client)
+					return
+				src.client.admin_ghost()
+		else
+			response = alert(src, "Are you -sure- you want to ghost?\n(You are alive. If you ghost, you won't be able to play this round for another 30 minutes! You can't change your mind so choose wisely!)", "Are you sure you want to ghost?", "Ghost", "Stay in body")
+		if(response != "Ghost")
+			return
+		resting = 1
+		var/turf/location = get_turf(src)
+		message_admins("[key_name_admin(usr)] has ghosted. (<A HREF='?_src_=holder;adminplayerobservecoodjump=1;X=[location.x];Y=[location.y];Z=[location.z]'>JMP</a>)")
+		log_game("[key_name_admin(usr)] has ghosted.")
+		var/mob/dead/observer/ghost = ghostize(0)	//0 parameter is so we can never re-enter our body, "Charlie, you can never come baaaack~" :3
+		ghost.timeofdeath = world.time // Because the living mob won't have a time of death and we want the respawn timer to work properly.
+		announce_ghost_joinleave(ghost)
+
+/mob/dead/observer/can_use_hands()	return 0
+/mob/dead/observer/is_active()		return 0
+
+/mob/dead/observer/Stat()
+	..()
+	statpanel("Status")
+	if (client.statpanel == "Status")
+		stat(null, "Station Time: [worldtime2text()]")
+		if(ticker)
+			if(ticker.mode)
+				//world << "DEBUG: ticker not null"
+				if(ticker.mode.name == "AI malfunction")
+					//world << "DEBUG: malf mode ticker test"
+					if(malf.revealed)
+						stat(null, "Time left: [max(malf.hack_time/(malf.hacked_apcs.len/3), 0)]")
+		if(emergency_shuttle)
+			var/eta_status = emergency_shuttle.get_status_panel_eta()
+			if(eta_status)
+				stat(null, eta_status)
+
+/mob/dead/observer/verb/reenter_corpse()
+	set category = "Ghost"
+	set name = "Re-enter Corpse"
+	if(!client)	return
+	if(!(mind && mind.current && can_reenter_corpse))
+		src << "<span class='warning'>You have no body.</span>"
+		return
+	if(mind.current.key && copytext(mind.current.key,1,2)!="@")	//makes sure we don't accidentally kick any clients
+		usr << "<span class='warning'>Another consciousness is in your body... it is resisting you.</span>"
+		return
+	if(mind.current.ajourn && mind.current.stat != DEAD) //check if the corpse is astral-journeying (it's client ghosted using a cultist rune).
+		var/found_rune
+		for(var/obj/effect/rune/R in mind.current.loc)   //whilst corpse is alive, we can only reenter the body if it's on the rune
+			if(R && R.word1 == cultwords["hell"] && R.word2 == cultwords["travel"] && R.word3 == cultwords["self"]) // Found an astral journey rune.
+				found_rune = 1
+				break
+		if(!found_rune)
+			usr << "<span class='warning'>The astral cord that ties your body and your spirit has been severed. You are likely to wander the realm beyond until your body is finally dead and thus reunited with you.</span>"
+			return
+	mind.current.ajourn=0
+	mind.current.key = key
+	if(!admin_ghosted)
+		announce_ghost_joinleave(mind, 0, "They now occupy their body again.")
+	return 1
+
+/mob/dead/observer/verb/toggle_medHUD()
+	set category = "Ghost"
+	set name = "Toggle MedicHUD"
+	set desc = "Toggles Medical HUD allowing you to see how everyone is doing"
+	if(!client)
+		return
+	if(medHUD)
+		medHUD = 0
+		src << "\blue <B>Medical HUD Disabled</B>"
+	else
+		medHUD = 1
+		src << "\blue <B>Medical HUD Enabled</B>"
+
+/mob/dead/observer/verb/toggle_antagHUD()
+	set category = "Ghost"
+	set name = "Toggle AntagHUD"
+	set desc = "Toggles AntagHUD allowing you to see who is the antagonist"
+
+	if(!client)
+		return
+	var/mentor = is_mentor(usr.client)
+	if(!config.antag_hud_allowed && (!client.holder || mentor))
+		src << "\red Admins have disabled this for this round."
+		return
+	var/mob/dead/observer/M = src
+	if(jobban_isbanned(M, "AntagHUD"))
+		src << "\red <B>You have been banned from using this feature</B>"
+		return
+	if(config.antag_hud_restricted && !M.has_enabled_antagHUD && (!client.holder || mentor))
+		var/response = alert(src, "If you turn this on, you will not be able to take any part in the round.","Are you sure you want to turn this feature on?","Yes","No")
+		if(response == "No") return
+		M.can_reenter_corpse = 0
+	if(!M.has_enabled_antagHUD && (!client.holder || mentor))
+		M.has_enabled_antagHUD = 1
+	if(M.antagHUD)
+		M.antagHUD = 0
+		src << "\blue <B>AntagHUD Disabled</B>"
+	else
+		M.antagHUD = 1
+		src << "\blue <B>AntagHUD Enabled</B>"
+
+/mob/dead/observer/proc/dead_tele(A in ghostteleportlocs)
+	set category = "Ghost"
+	set name = "Teleport"
+	set desc= "Teleport to a location"
+	if(!istype(usr, /mob/dead/observer))
+		usr << "Not when you're not dead!"
+		return
+	usr.verbs -= /mob/dead/observer/proc/dead_tele
+	spawn(30)
+		usr.verbs += /mob/dead/observer/proc/dead_tele
+	var/area/thearea = ghostteleportlocs[A]
+	if(!thearea)	return
+
+	var/list/L = list()
+	var/holyblock = 0
+
+	if(usr.invisibility <= SEE_INVISIBLE_LIVING || (usr.mind in cult.current_antagonists))
+		for(var/turf/T in get_area_turfs(thearea.type))
+			if(!T.holy)
+				L+=T
+			else
+				holyblock = 1
+	else
+		for(var/turf/T in get_area_turfs(thearea.type))
+			L+=T
+
+	if(!L || !L.len)
+		if(holyblock)
+			usr << "<span class='warning'>This area has been entirely made into sacred grounds, you cannot enter it while you are in this plane of existence!</span>"
+		else
+			usr << "No area available."
+
+	usr.loc = pick(L)
+	following = null
+
+/mob/dead/observer/verb/follow(input in getmobs())
+	set category = "Ghost"
+	set name = "Follow" // "Haunt"
+	set desc = "Follow and haunt a mob."
+
+	var/target = getmobs()[input]
+	if(!target) return
+	ManualFollow(target)
+
+// This is the ghost's follow verb with an argument
+/mob/dead/observer/proc/ManualFollow(var/atom/movable/target)
+	if(!target)
+		return
+
+	var/turf/targetloc = get_turf(target)
+	if(check_holy(targetloc))
+		usr << "<span class='warning'>You cannot follow a mob standing on holy grounds!</span>"
+		return
+	if(target != src)
+		if(following && following == target)
+			return
+		following = target
+		src << "\blue Now following [target]"
+		spawn(0)
+			while(target && following == target && client)
+				var/turf/T = get_turf(target)
+				if(!T)
+					break
+				// To stop the ghost flickering.
+				if(loc != T)
+					loc = T
+				sleep(15)
+
+/mob/proc/check_holy(var/turf/T)
+	return 0
+
+/mob/dead/observer/check_holy(var/turf/T)
+	if(check_rights(R_ADMIN|R_FUN, 0, src))
+		return 0
+
+	return (T && T.holy) && (invisibility <= SEE_INVISIBLE_LIVING || (mind in cult.current_antagonists))
+
+/mob/dead/observer/verb/jumptomob(target in getmobs()) //Moves the ghost instead of just changing the ghosts's eye -Nodrak
+	set category = "Ghost"
+	set name = "Jump to Mob"
+	set desc = "Teleport to a mob"
+
+	if(istype(usr, /mob/dead/observer)) //Make sure they're an observer!
+
+		if (!target)//Make sure we actually have a target
+			return
+		else
+			var/mob/M = getmobs()[target] //Destination mob
+			var/turf/T = get_turf(M) //Turf of the destination mob
+
+			if(T && isturf(T))	//Make sure the turf exists, then move the source to that destination.
+				src.loc = T
+				following = null
+			else
+				src << "This mob is not located in the game world."
+/*
+/mob/dead/observer/verb/boo()
+	set category = "Ghost"
+	set name = "Boo!"
+	set desc= "Scare your crew members because of boredom!"
+
+	if(bootime > world.time) return
+	var/obj/machinery/light/L = locate(/obj/machinery/light) in view(1, src)
+	if(L)
+		L.flicker()
+		bootime = world.time + 600
+		return
+	//Maybe in the future we can add more <i>spooky</i> code here!
+	return
+*/
+
+/mob/dead/observer/memory()
+	set hidden = 1
+	src << "\red You are dead! You have no mind to store memory!"
+
+/mob/dead/observer/add_memory()
+	set hidden = 1
+	src << "\red You are dead! You have no mind to store memory!"
+
+/mob/dead/observer/Post_Incorpmove()
+	following = null
+
+/mob/dead/observer/verb/analyze_air()
+	set name = "Analyze Air"
+	set category = "Ghost"
+
+	if(!istype(usr, /mob/dead/observer)) return
+
+	// Shamelessly copied from the Gas Analyzers
+	if (!( istype(usr.loc, /turf) ))
+		return
+
+	var/datum/gas_mixture/environment = usr.loc.return_air()
+
+	var/pressure = environment.return_pressure()
+	var/total_moles = environment.total_moles
+
+	src << "\blue <B>Results:</B>"
+	if(abs(pressure - ONE_ATMOSPHERE) < 10)
+		src << "\blue Pressure: [round(pressure,0.1)] kPa"
+	else
+		src << "\red Pressure: [round(pressure,0.1)] kPa"
+	if(total_moles)
+		for(var/g in environment.gas)
+			src << "\blue [gas_data.name[g]]: [round((environment.gas[g] / total_moles) * 100)]% ([round(environment.gas[g], 0.01)] moles)"
+		src << "\blue Temperature: [round(environment.temperature-T0C,0.1)]&deg;C ([round(environment.temperature,0.1)]K)"
+		src << "\blue Heat Capacity: [round(environment.heat_capacity(),0.1)]"
+
+/mob/dead/observer/verb/become_mouse()
+	set name = "Become mouse"
+	set category = "Ghost"
+
+	if(config.disable_player_mice)
+		src << "<span class='warning'>Spawning as a mouse is currently disabled.</span>"
+		return
+
+	if(!MayRespawn(1))
+		return
+
+	var/timedifference = world.time - client.time_died_as_mouse
+	if(client.time_died_as_mouse && timedifference <= mouse_respawn_time * 600)
+		var/timedifference_text
+		timedifference_text = time2text(mouse_respawn_time * 600 - timedifference,"mm:ss")
+		src << "<span class='warning'>You may only spawn again as a mouse more than [mouse_respawn_time] minutes after your death. You have [timedifference_text] left.</span>"
+		return
+
+	var/response = alert(src, "Are you -sure- you want to become a mouse?","Are you sure you want to squeek?","Squeek!","Nope!")
+	if(response != "Squeek!") return  //Hit the wrong key...again.
+
+
+	//find a viable mouse candidate
+	var/mob/living/simple_animal/mouse/host
+	var/obj/machinery/atmospherics/unary/vent_pump/vent_found
+	var/list/found_vents = list()
+	for(var/obj/machinery/atmospherics/unary/vent_pump/v in world)
+		if(!v.welded && v.z == src.z)
+			found_vents.Add(v)
+	if(found_vents.len)
+		vent_found = pick(found_vents)
+		host = new /mob/living/simple_animal/mouse(vent_found.loc)
+	else
+		src << "<span class='warning'>Unable to find any unwelded vents to spawn mice at.</span>"
+
+	if(host)
+		if(config.uneducated_mice)
+			host.universal_understand = 0
+		announce_ghost_joinleave(src, 0, "They are now a mouse.")
+		host.ckey = src.ckey
+		host << "<span class='info'>You are now a mouse. Try to avoid interaction with players, and do not give hints away that you are more than a simple rodent.</span>"
+
+/mob/dead/observer/verb/view_manfiest()
+	set name = "View Crew Manifest"
+	set category = "Ghost"
+
+	var/dat
+	dat += "<h4>Crew Manifest</h4>"
+	dat += data_core.get_manifest()
+
+	src << browse(dat, "window=manifest;size=370x420;can_close=1")
+
+//This is called when a ghost is drag clicked to something.
+/mob/dead/observer/MouseDrop(atom/over)
+	if(!usr || !over) return
+	if (isobserver(usr) && usr.client && usr.client.holder && isliving(over))
+		if (usr.client.holder.cmd_ghost_drag(src,over))
+			return
+
+	return ..()
+
+//Used for drawing on walls with blood puddles as a spooky ghost.
+/mob/dead/verb/bloody_doodle()
+
+	set category = "Ghost"
+	set name = "Write in blood"
+	set desc = "If the round is sufficiently spooky, write a short message in blood on the floor or a wall. Remember, no IC in OOC or OOC in IC."
+
+	if(!(config.cult_ghostwriter))
+		src << "\red That verb is not currently permitted."
+		return
+
+	if (!src.stat)
+		return
+
+	if (usr != src)
+		return 0 //something is terribly wrong
+
+	var/ghosts_can_write
+	if(ticker.mode.name == "cult")
+		if(cult.current_antagonists.len > config.cult_ghostwriter_req_cultists)
+			ghosts_can_write = 1
+
+	if(!ghosts_can_write)
+		src << "\red The veil is not thin enough for you to do that."
+		return
+
+	var/list/choices = list()
+	for(var/obj/effect/decal/cleanable/blood/B in view(1,src))
+		if(B.amount > 0)
+			choices += B
+
+	if(!choices.len)
+		src << "<span class = 'warning'>There is no blood to use nearby.</span>"
+		return
+
+	var/obj/effect/decal/cleanable/blood/choice = input(src,"What blood would you like to use?") in null|choices
+
+	var/direction = input(src,"Which way?","Tile selection") as anything in list("Here","North","South","East","West")
+	var/turf/simulated/T = src.loc
+	if (direction != "Here")
+		T = get_step(T,text2dir(direction))
+
+	if (!istype(T))
+		src << "<span class='warning'>You cannot doodle there.</span>"
+		return
+
+	if(!choice || choice.amount == 0 || !(src.Adjacent(choice)))
+		return
+
+	var/doodle_color = (choice.basecolor) ? choice.basecolor : "#A10808"
+
+	var/num_doodles = 0
+	for (var/obj/effect/decal/cleanable/blood/writing/W in T)
+		num_doodles++
+	if (num_doodles > 4)
+		src << "<span class='warning'>There is no space to write on!</span>"
+		return
+
+	var/max_length = 50
+
+	var/message = sanitize(input("Write a message. It cannot be longer than [max_length] characters.","Blood writing", ""))
+
+	if (message)
+
+		if (length(message) > max_length)
+			message += "-"
+			src << "<span class='warning'>You ran out of blood to write with!</span>"
+
+		var/obj/effect/decal/cleanable/blood/writing/W = new(T)
+		W.basecolor = doodle_color
+		W.update_icon()
+		W.message = message
+		W.add_hiddenprint(src)
+		W.visible_message("\red Invisible fingers crudely paint something in blood on [T]...")
+
+/mob/dead/observer/pointed(atom/A as mob|obj|turf in view())
+	if(!..())
+		return 0
+	usr.visible_message("<span class='deadsay'><b>[src]</b> points to [A]</span>")
+	return 1
+
+/mob/dead/proc/manifest(mob/user)
+	var/is_manifest = 0
+	if(!is_manifest)
+		is_manifest = 1
+		verbs += /mob/dead/proc/toggle_visibility
+
+	if(src.invisibility != 0)
+		user.visible_message( \
+			"<span class='warning'>[user] drags ghost, [src], to our plane of reality!</span>", \
+			"<span class='warning'>You drag [src] to our plane of reality!</span>" \
+		)
+		toggle_visibility(1)
+	else
+		user.visible_message ( \
+			"<span class='warning'>[user] just tried to smash his book into that ghost!  It's not very effective.</span>", \
+			"<span class='warning'>You get the feeling that the ghost can't become any more visible.</span>" \
+		)
+
+/mob/dead/proc/toggle_icon(var/icon)
+	if(!client)
+		return
+
+	var/iconRemoved = 0
+	for(var/image/I in client.images)
+		if(I.icon_state == icon)
+			iconRemoved = 1
+			qdel(I)
+
+	if(!iconRemoved)
+		var/image/J = image('icons/mob/mob.dmi', loc = src, icon_state = icon)
+		client.images += J
+
+/mob/dead/proc/toggle_visibility(var/forced = 0)
+	set category = "Ghost"
+	set name = "Toggle Visibility"
+	set desc = "Allows you to turn (in)visible (almost) at will."
+
+	var/toggled_invisible
+	if(!forced && invisibility && world.time < toggled_invisible + 600)
+		src << "You must gather strength before you can turn visible again..."
+		return
+
+	if(invisibility == 0)
+		toggled_invisible = world.time
+		visible_message("<span class='emote'>It fades from sight...</span>", "<span class='info'>You are now invisible.</span>")
+	else
+		src << "<span class='info'>You are now visible!</span>"
+
+	invisibility = invisibility == INVISIBILITY_OBSERVER ? 0 : INVISIBILITY_OBSERVER
+	// Give the ghost a cult icon which should be visible only to itself
+	toggle_icon("cult")
+
+/mob/dead/observer/verb/toggle_anonsay()
+	set category = "Ghost"
+	set name = "Toggle Anonymous Chat"
+	set desc = "Toggles showing your key in dead chat."
+
+	src.anonsay = !src.anonsay
+	if(anonsay)
+		src << "<span class='info'>Your key won't be shown when you speak in dead chat.</span>"
+	else
+		src << "<span class='info'>Your key will be publicly visible again.</span>"
+
+/mob/dead/observer/canface()
+	return 1
+
+/mob/dead/observer/verb/toggle_ghostsee()
+	set name = "Toggle Ghost Vision"
+	set desc = "Toggles your ability to see things only ghosts can see, like other ghosts"
+	set category = "Ghost"
+	ghostvision = !(ghostvision)
+	updateghostsight()
+	usr << "You [(ghostvision?"now":"no longer")] have ghost vision."
+
+/mob/dead/observer/verb/toggle_darkness()
+	set name = "Toggle Darkness"
+	set category = "Ghost"
+	seedarkness = !(seedarkness)
+	updateghostsight()
+
+/mob/dead/observer/proc/updateghostsight()
+	if (!seedarkness)
+		see_invisible = SEE_INVISIBLE_OBSERVER_NOLIGHTING
+	else
+		see_invisible = SEE_INVISIBLE_OBSERVER
+		if (!ghostvision)
+			see_invisible = SEE_INVISIBLE_LIVING;
+	updateghostimages()
+
+/proc/updateallghostimages()
+	for (var/mob/dead/observer/O in player_list)
+		O.updateghostimages()
+
+/mob/dead/observer/proc/updateghostimages()
+	if (!client)
+		return
+	if (seedarkness || !ghostvision)
+		client.images -= ghost_darkness_images
+		client.images |= ghost_sightless_images
+	else
+		//add images for the 60inv things ghosts can normally see when darkness is enabled so they can see them now
+		client.images -= ghost_sightless_images
+		client.images |= ghost_darkness_images
+		if (ghostimage)
+			client.images -= ghostimage //remove ourself
+
+mob/dead/observer/MayRespawn(var/feedback = 0)
+	if(config.antag_hud_restricted && has_enabled_antagHUD == 1)
+		if(feedback)
+			src << "<span class='warning'>antagHUD restrictions prevent you from respawning.</span>"
+		return 0
+	return 1