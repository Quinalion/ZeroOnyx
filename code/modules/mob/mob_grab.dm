#define UPGRADE_COOLDOWN	40
#define UPGRADE_KILL_TIMER	100

/obj/item/weapon/grab
	name = "grab"
	icon = 'icons/mob/screen1.dmi'
	icon_state = "reinforce"
	flags = 0
	var/obj/screen/grab/hud = null
	var/mob/living/affecting = null
	var/mob/living/carbon/human/assailant = null
	var/state = GRAB_PASSIVE

	var/allow_upgrade = 1
	var/last_action = 0
	var/last_hit_zone = 0
	var/force_down //determines if the affecting mob will be pinned to the ground
	var/dancing //determines if assailant and affecting keep looking at each other. Basically a wrestling position

	layer = 21
	abstract = 1
	item_state = "nothing"
	w_class = 5.0


/obj/item/weapon/grab/New(mob/user, mob/victim)
	..()
	loc = user
	assailant = user
	affecting = victim

	if(affecting.anchored || !assailant.Adjacent(victim))
		qdel(src)
		return

	affecting.grabbed_by += src

	hud = new /obj/screen/grab(src)
	hud.icon_state = "reinforce"
	icon_state = "grabbed"
	hud.name = "reinforce grab"
	hud.master = src

	//check if assailant is grabbed by victim as well
	if(assailant.grabbed_by)
		for (var/obj/item/weapon/grab/G in assailant.grabbed_by)
			if(G.assailant == affecting && G.affecting == assailant)
				G.dancing = 1
				G.adjust_position()
				dancing = 1
	adjust_position()

//Used by throw code to hand over the mob, instead of throwing the grab. The grab is then deleted by the throw code.
/obj/item/weapon/grab/proc/throw()
	if(affecting)
		if(affecting.buckled)
			return null
		if(state >= GRAB_AGGRESSIVE)
			animate(affecting, pixel_x = 0, pixel_y = 0, 4, 1)
			return affecting
	return null


//This makes sure that the grab screen object is displayed in the correct hand.
/obj/item/weapon/grab/proc/synch()
	if(affecting)
		if(assailant.r_hand == src)
			hud.screen_loc = ui_rhand
		else
			hud.screen_loc = ui_lhand


/obj/item/weapon/grab/process()
	if(gcDestroyed) // GC is trying to delete us, we'll kill our processing so we can cleanly GC
		return PROCESS_KILL

	confirm()
	if(!assailant)
		qdel(src) // Same here, except we're trying to delete ourselves.
		return PROCESS_KILL

	if(assailant.client)
		assailant.client.screen -= hud
		assailant.client.screen += hud

	if(assailant.pulling == affecting)
		assailant.stop_pulling()

	if(state <= GRAB_AGGRESSIVE)
		allow_upgrade = 1
		//disallow upgrading if we're grabbing more than one person
		if((assailant.l_hand && assailant.l_hand != src && istype(assailant.l_hand, /obj/item/weapon/grab)))
			var/obj/item/weapon/grab/G = assailant.l_hand
			if(G.affecting != affecting)
				allow_upgrade = 0
		if((assailant.r_hand && assailant.r_hand != src && istype(assailant.r_hand, /obj/item/weapon/grab)))
			var/obj/item/weapon/grab/G = assailant.r_hand
			if(G.affecting != affecting)
				allow_upgrade = 0

		//disallow upgrading past aggressive if we're being grabbed aggressively
		for(var/obj/item/weapon/grab/G in affecting.grabbed_by)
			if(G == src) continue
			if(G.state >= GRAB_AGGRESSIVE)
				allow_upgrade = 0

		if(allow_upgrade)
			if(state < GRAB_AGGRESSIVE)
				hud.icon_state = "reinforce"
			else
				hud.icon_state = "reinforce1"
		else
			hud.icon_state = "!reinforce"

	if(state >= GRAB_AGGRESSIVE)
		affecting.drop_l_hand()
		affecting.drop_r_hand()

		var/hit_zone = assailant.zone_sel.selecting
		var/announce = 0
		if(hit_zone != last_hit_zone)
			announce = 1
		last_hit_zone = hit_zone
		if(ishuman(affecting))
			switch(hit_zone)
				if("mouth")
					if(announce)
						assailant.visible_message("<span class='warning'>[assailant] covers [affecting]'s mouth!</span>")
					if(affecting:silent < 3)
						affecting:silent = 3
				if("eyes")
					if(announce)
						assailant.visible_message("<span class='warning'>[assailant] covers [affecting]'s eyes!</span>")
					if(affecting:eye_blind < 3)
						affecting:eye_blind = 3
		if(force_down)
			if(affecting.loc != assailant.loc)
				force_down = 0
			else
				affecting.Weaken(2)

	if(state >= GRAB_NECK)
		affecting.Stun(3)
		if(isliving(affecting))
			var/mob/living/L = affecting
			L.adjustOxyLoss(1)

	if(state >= GRAB_KILL)
		//affecting.apply_effect(STUTTER, 5) //would do this, but affecting isn't declared as mob/living for some stupid reason.
		affecting.stuttering = max(affecting.stuttering, 5) //It will hamper your voice, being choked and all.
		affecting.Weaken(5)	//Should keep you down unless you get help.
		affecting.losebreath = max(affecting.losebreath + 2, 3)

	adjust_position()


/obj/item/weapon/grab/attack_self()
	return s_click(hud)


//Updating pixelshift, position and direction
//Gets called on process, when the grab gets upgraded or the assailant moves
/obj/item/weapon/grab/proc/adjust_position()
	if(affecting.buckled)
		animate(affecting, pixel_x = 0, pixel_y = 0, 4, 1, LINEAR_EASING)
		return
	if(affecting.lying && state != GRAB_KILL)
		animate(affecting, pixel_x = 0, pixel_y = 0, 5, 1, LINEAR_EASING)
		if(force_down)
			affecting.set_dir(SOUTH) //face up
		return
	var/shift = 0
	var/adir = get_dir(assailant, affecting)
	affecting.layer = 4
	switch(state)
		if(GRAB_PASSIVE)
			shift = 8
			if(dancing) //look at partner
				shift = 10
				assailant.set_dir(get_dir(assailant, affecting))
		if(GRAB_AGGRESSIVE)
			shift = 12
		if(GRAB_NECK, GRAB_UPGRADING)
			shift = -10
			adir = assailant.dir
			affecting.set_dir(assailant.dir)
			affecting.loc = assailant.loc
		if(GRAB_KILL)
			shift = 0
			adir = 1
			affecting.set_dir(SOUTH) //face up
			affecting.loc = assailant.loc

	switch(adir)
		if(NORTH)
			animate(affecting, pixel_x = 0, pixel_y =-shift, 5, 1, LINEAR_EASING)
			affecting.layer = 3.9
		if(SOUTH)
			animate(affecting, pixel_x = 0, pixel_y = shift, 5, 1, LINEAR_EASING)
		if(WEST)
			animate(affecting, pixel_x = shift, pixel_y = 0, 5, 1, LINEAR_EASING)
		if(EAST)
			animate(affecting, pixel_x =-shift, pixel_y = 0, 5, 1, LINEAR_EASING)



/obj/item/weapon/grab/proc/s_click(obj/screen/S)
	if(!affecting)
		return
	if(state == GRAB_UPGRADING)
		return
	if(!assailant.canClick())
		return
	if(world.time < (last_action + UPGRADE_COOLDOWN))
		return
	if(!assailant.canmove || assailant.lying)
		qdel(src)
		return

	last_action = world.time

	if(state < GRAB_AGGRESSIVE)
		if(!allow_upgrade)
			return
		if(!affecting.lying)
			assailant.visible_message("<span class='warning'>[assailant] has grabbed [affecting] aggressively (now hands)!</span>")
		else
			assailant.visible_message("<span class='warning'>[assailant] pins [affecting] down to the ground (now hands)!</span>")
			force_down = 1
			affecting.Weaken(3)
			step_to(assailant, affecting)
			assailant.set_dir(EAST) //face the victim
			affecting.set_dir(SOUTH) //face up
		state = GRAB_AGGRESSIVE
		icon_state = "grabbed1"
		hud.icon_state = "reinforce1"
	else if(state < GRAB_NECK)
		if(isslime(affecting))
			assailant << "<span class='notice'>You squeeze [affecting], but nothing interesting happens.</span>"
			return

		assailant.visible_message("<span class='warning'>[assailant] has reinforced \his grip on [affecting] (now neck)!</span>")
		state = GRAB_NECK
		icon_state = "grabbed+1"
		assailant.set_dir(get_dir(assailant, affecting))
		affecting.attack_log += "\[[time_stamp()]\] <font color='orange'>Has had their neck grabbed by [assailant.name] ([assailant.ckey])</font>"
		assailant.attack_log += "\[[time_stamp()]\] <font color='red'>Grabbed the neck of [affecting.name] ([affecting.ckey])</font>"
		msg_admin_attack("[key_name(assailant)] grabbed the neck of [key_name(affecting)]")
		hud.icon_state = "kill"
		hud.name = "kill"
		affecting.Stun(10) //10 ticks of ensured grab
	else if(state < GRAB_UPGRADING)
		assailant.visible_message("<span class='danger'>[assailant] starts to tighten \his grip on [affecting]'s neck!</span>")
<<<<<<< HEAD
		hud.icon_state = "disarm/kill1"
		state = GRAB_UPGRADING
		if(do_after(assailant, UPGRADE_KILL_TIMER))
			if(state == GRAB_KILL)
				return
			if(!affecting)
				qdel(src)
				return
			if(!assailant.canmove || assailant.lying)
				qdel(src)
				return
			state = GRAB_KILL
			assailant.visible_message("<span class='danger'>[assailant] has tightened \his grip on [affecting]'s neck!</span>")
			affecting.attack_log += "\[[time_stamp()]\] <font color='orange'>Has been strangled (kill intent) by [assailant.name] ([assailant.ckey])</font>"
			assailant.attack_log += "\[[time_stamp()]\] <font color='red'>Strangled (kill intent) [affecting.name] ([affecting.ckey])</font>"
			msg_admin_attack("[key_name(assailant)] strangled (kill intent) [key_name(affecting)]")

			affecting.changeNextMove(10)
			affecting.losebreath += 1
		else
			assailant.visible_message("<span class='warning'>[assailant] was unable to tighten \his grip on [affecting]'s neck!</span>")
			hud.icon_state = "disarm/kill"
			state = GRAB_NECK
=======
		hud.icon_state = "kill1"

		state = GRAB_KILL
		assailant.visible_message("<span class='danger'>[assailant] has tightened \his grip on [affecting]'s neck!</span>")
		affecting.attack_log += "\[[time_stamp()]\] <font color='orange'>Has been strangled (kill intent) by [assailant.name] ([assailant.ckey])</font>"
		assailant.attack_log += "\[[time_stamp()]\] <font color='red'>Strangled (kill intent) [affecting.name] ([affecting.ckey])</font>"
		msg_admin_attack("[key_name(assailant)] strangled (kill intent) [key_name(affecting)]")

		assailant.next_move = world.time + 10
		affecting.losebreath += 1
		affecting.set_dir(WEST)
	adjust_position()
>>>>>>> 558118f2


//This is used to make sure the victim hasn't managed to yackety sax away before using the grab.
/obj/item/weapon/grab/proc/confirm()
	if(!assailant || !affecting)
		qdel(src)
		return 0

	if(affecting)
		if(!isturf(assailant.loc) || ( !isturf(affecting.loc) || assailant.loc != affecting.loc && get_dist(assailant, affecting) > 1) )
			qdel(src)
			return 0

	return 1


/obj/item/weapon/grab/attack(mob/M, mob/living/user)
	if(!affecting)
		return

	if(world.time < (last_action + 20))
		return

	if(M == affecting)
		if(ishuman(M))
			last_action = world.time
			var/hit_zone = assailant.zone_sel.selecting
			flick(hud.icon_state, hud)
			switch(assailant.a_intent)
				if(I_HELP)
					if(force_down)
						assailant << "<span class='warning'>You are no longer pinning [affecting] to the ground.</span>"
						force_down = 0
						return
					var/mob/living/carbon/human/H = M
					var/obj/item/organ/external/E = H.get_organ(hit_zone)
					if(E && !(E.status & ORGAN_DESTROYED))
						assailant.visible_message("<span class='notice'>[assailant] starts inspecting [affecting]'s [E.name] carefully.</span>")
						if(do_mob(assailant,H, 10))
							if(E.wounds.len)
								assailant << "<span class='warning'>You find [E.get_wounds_desc()]</span>"
							else
								assailant << "<span class='notice'>You find no visible wounds.</span>"
						else
							assailant << "<span class='notice'>You must stand still to inspect [E] for wounds.</span>"
						assailant << "<span class='notice'>Checking bones now...</span>"
						if(do_mob(assailant, H, 20))
							if(E.status & ORGAN_BROKEN)
								assailant << "<span class='warning'>The [E.encased ? E.encased : "bone in the [E.name]"] moves slightly when you poke it!</span>"
								H.custom_pain("Your [E.name] hurts where it's poked.")
							else
								assailant << "<span class='notice'>The [E.encased ? E.encased : "bones in the [E.name]"] seem to be fine.</span>"
						else
							assailant << "<span class='notice'>You must stand still to feel [E] for fractures.</span>"
						assailant << "<span class='notice'>Checking skin now...</span>"
						if(do_mob(assailant, H, 10))
							var/bad = 0
							if(H.getToxLoss() >= 40)
								assailant << "<span class='warning'>[H] has an unhealthy skin discoloration.</span>"
								bad = 1
							if(H.getOxyLoss() >= 20)
								assailant << "<span class='warning'>[H]'s skin is unusaly pale.</span>"
								bad = 1
							if(E.status & ORGAN_DEAD)
								assailant << "<span class='warning'>[E] is decaying!</span>"
							if(!bad)
								assailant << "<span class='notice'>[H]'s skin is normal.</span>"
						else
							assailant << "<span class='notice'>You must stand still to check [H]'s skin for abnormalities.</span>"
					else
						assailant << "<span class='notice'>[H] is missing that bodypart.</span>"
				if(I_GRAB)
					if(state < GRAB_AGGRESSIVE)
						assailant << "<span class='warning'>You require a better grab to do this.</span>"
						return
					var/obj/item/organ/external/organ = affecting:get_organ(check_zone(hit_zone))
					if(!organ || organ.dislocated == -1)
						return
					assailant.visible_message("<span class='danger'>[assailant] [pick("bent", "twisted")] [affecting]'s [organ.name] into a jointlock!</span>")
					var/armor = affecting:run_armor_check(affecting, "melee")
					if(armor < 2)
						affecting << "<span class='danger'>You feel extreme pain!</span>"
						affecting.adjustHalLoss(Clamp(0, 40-affecting.halloss, 40)) //up to 40 halloss
					return
				if(I_HURT)

					if(hit_zone == "eyes")
						if(state < GRAB_NECK)
							assailant << "<span class='warning'>You require a better grab to do this.</span>"
							return
						if((affecting:head && affecting:head.flags & HEADCOVERSEYES) || \
							(affecting:wear_mask && affecting:wear_mask.flags & MASKCOVERSEYES) || \
							(affecting:glasses && affecting:glasses.flags & GLASSESCOVERSEYES))
							assailant << "<span class='danger'>You're going to need to remove the eye covering first.</span>"
							return
						if(!affecting.has_eyes())
							assailant << "<span class='danger'>You cannot locate any eyes on [affecting]!</span>"
							return
						assailant.visible_message("<span class='danger'>[assailant] pressed \his fingers into [affecting]'s eyes!</span>")
						affecting << "<span class='danger'>You experience immense pain as you feel digits being pressed into your eyes!</span>"
						assailant.attack_log += text("\[[time_stamp()]\] <font color='red'>Pressed fingers into the eyes of [affecting.name] ([affecting.ckey])</font>")
						affecting.attack_log += text("\[[time_stamp()]\] <font color='orange'>Had fingers pressed into their eyes by [assailant.name] ([assailant.ckey])</font>")
						msg_admin_attack("[key_name(assailant)] has pressed his fingers into [key_name(affecting)]'s eyes.")
						var/obj/item/organ/eyes/eyes = affecting:internal_organs_by_name["eyes"]
						eyes.damage += rand(3,4)
						if (eyes.damage >= eyes.min_broken_damage)
							if(affecting.stat != 2)
								affecting << "\red You go blind!"
					else if(hit_zone != "head")
						if(state < GRAB_NECK)
							assailant << "<span class='warning'>You require a better grab to do this.</span>"
							return
						if(affecting:grab_joint(assailant))
							playsound(loc, 'sound/weapons/thudswoosh.ogg', 50, 1, -1)
							return
					else
						if(affecting.lying)
							return
						assailant.visible_message("<span class='danger'>[assailant] thrusts \his head into [affecting]'s skull!</span>")
						var/damage = 20
						var/obj/item/clothing/hat = assailant.head
						if(istype(hat))
							damage += hat.force * 10
						var/armor = affecting:run_armor_check(affecting, "melee")
						affecting.apply_damage(damage*rand(90, 110)/100, BRUTE, "head", armor)
						assailant.apply_damage(10*rand(90, 110)/100, BRUTE, "head", assailant:run_armor_check("head", "melee"))
						if(!armor && prob(damage))
							affecting.apply_effect(20, PARALYZE)
							affecting.visible_message("<span class='danger'>[affecting] has been knocked unconscious!</span>")
						playsound(assailant.loc, "swing_hit", 25, 1, -1)
						assailant.attack_log += text("\[[time_stamp()]\] <font color='red'>Headbutted [affecting.name] ([affecting.ckey])</font>")
						affecting.attack_log += text("\[[time_stamp()]\] <font color='orange'>Headbutted by [assailant.name] ([assailant.ckey])</font>")
						msg_admin_attack("[key_name(assailant)] has headbutted [key_name(affecting)]")
						assailant.drop_from_inventory(src)
						src.loc = null
						qdel(src)
						return
				if(I_DISARM)
					if(state < GRAB_AGGRESSIVE)
						assailant << "<span class='warning'>You require a better grab to do this.</span>"
						return
					assailant << "<span class='warning'>You start forcing [affecting] to the ground.</span>"
					if(!force_down)
						if(do_after(assailant, 20) && affecting)
							assailant.visible_message("<span class='danger'>[assailant] is forcing [affecting] to the ground!</span>")
							force_down = 1
							affecting.Weaken(3)
							affecting.lying = 1
							step_to(assailant, affecting)
							assailant.set_dir(EAST) //face the victim
							affecting.set_dir(SOUTH) //face up
							return
					else
						assailant << "<span class='warning'>You are already pinning [affecting] to the ground.</span>"
						return

	if(M == assailant && state >= GRAB_AGGRESSIVE)

		var/can_eat
		if((FAT in user.mutations) && issmall(affecting))
			can_eat = 1
		else
			var/mob/living/carbon/human/H = user
			if(istype(H) && H.species.gluttonous)
				if(H.species.gluttonous == 2)
					can_eat = 2
				else if(!ishuman(affecting) && !issmall(affecting) && (affecting.small || iscarbon(affecting)))
					can_eat = 1

		if(can_eat)
			var/mob/living/carbon/attacker = user
			user.visible_message("<span class='danger'>[user] is attempting to devour [affecting]!</span>")
			if(can_eat == 2)
				if(!do_mob(user, affecting)||!do_after(user, 30)) return
			else
				if(!do_mob(user, affecting)||!do_after(user, 100)) return
			user.visible_message("<span class='danger'>[user] devours [affecting]!</span>")
			affecting.loc = user
			attacker.stomach_contents.Add(affecting)
			qdel(src)


/obj/item/weapon/grab/dropped()
	loc = null
	if(!destroying)
		qdel(src)

/obj/item/weapon/grab
	var/destroying = 0

/obj/item/weapon/grab/Destroy()
	animate(affecting, pixel_x = 0, pixel_y = 0, 4, 1, LINEAR_EASING)
	affecting.layer = 4
	if(affecting)
		affecting.grabbed_by -= src
		affecting = null
	if(assailant)
		if(assailant.client)
			assailant.client.screen -= hud
		assailant = null
	qdel(hud)
	hud = null
	destroying = 1 // stops us calling qdel(src) on dropped()
	..()
<|MERGE_RESOLUTION|>--- conflicted
+++ resolved
@@ -1,495 +1,469 @@
-#define UPGRADE_COOLDOWN	40
-#define UPGRADE_KILL_TIMER	100
-
-/obj/item/weapon/grab
-	name = "grab"
-	icon = 'icons/mob/screen1.dmi'
-	icon_state = "reinforce"
-	flags = 0
-	var/obj/screen/grab/hud = null
-	var/mob/living/affecting = null
-	var/mob/living/carbon/human/assailant = null
-	var/state = GRAB_PASSIVE
-
-	var/allow_upgrade = 1
-	var/last_action = 0
-	var/last_hit_zone = 0
-	var/force_down //determines if the affecting mob will be pinned to the ground
-	var/dancing //determines if assailant and affecting keep looking at each other. Basically a wrestling position
-
-	layer = 21
-	abstract = 1
-	item_state = "nothing"
-	w_class = 5.0
-
-
-/obj/item/weapon/grab/New(mob/user, mob/victim)
-	..()
-	loc = user
-	assailant = user
-	affecting = victim
-
-	if(affecting.anchored || !assailant.Adjacent(victim))
-		qdel(src)
-		return
-
-	affecting.grabbed_by += src
-
-	hud = new /obj/screen/grab(src)
-	hud.icon_state = "reinforce"
-	icon_state = "grabbed"
-	hud.name = "reinforce grab"
-	hud.master = src
-
-	//check if assailant is grabbed by victim as well
-	if(assailant.grabbed_by)
-		for (var/obj/item/weapon/grab/G in assailant.grabbed_by)
-			if(G.assailant == affecting && G.affecting == assailant)
-				G.dancing = 1
-				G.adjust_position()
-				dancing = 1
+#define UPGRADE_COOLDOWN	40
+#define UPGRADE_KILL_TIMER	100
+
+/obj/item/weapon/grab
+	name = "grab"
+	icon = 'icons/mob/screen1.dmi'
+	icon_state = "reinforce"
+	flags = 0
+	var/obj/screen/grab/hud = null
+	var/mob/living/affecting = null
+	var/mob/living/carbon/human/assailant = null
+	var/state = GRAB_PASSIVE
+
+	var/allow_upgrade = 1
+	var/last_action = 0
+	var/last_hit_zone = 0
+	var/force_down //determines if the affecting mob will be pinned to the ground
+	var/dancing //determines if assailant and affecting keep looking at each other. Basically a wrestling position
+
+	layer = 21
+	abstract = 1
+	item_state = "nothing"
+	w_class = 5.0
+
+
+/obj/item/weapon/grab/New(mob/user, mob/victim)
+	..()
+	loc = user
+	assailant = user
+	affecting = victim
+
+	if(affecting.anchored || !assailant.Adjacent(victim))
+		qdel(src)
+		return
+
+	affecting.grabbed_by += src
+
+	hud = new /obj/screen/grab(src)
+	hud.icon_state = "reinforce"
+	icon_state = "grabbed"
+	hud.name = "reinforce grab"
+	hud.master = src
+
+	//check if assailant is grabbed by victim as well
+	if(assailant.grabbed_by)
+		for (var/obj/item/weapon/grab/G in assailant.grabbed_by)
+			if(G.assailant == affecting && G.affecting == assailant)
+				G.dancing = 1
+				G.adjust_position()
+				dancing = 1
+	adjust_position()
+
+//Used by throw code to hand over the mob, instead of throwing the grab. The grab is then deleted by the throw code.
+/obj/item/weapon/grab/proc/throw()
+	if(affecting)
+		if(affecting.buckled)
+			return null
+		if(state >= GRAB_AGGRESSIVE)
+			animate(affecting, pixel_x = 0, pixel_y = 0, 4, 1)
+			return affecting
+	return null
+
+
+//This makes sure that the grab screen object is displayed in the correct hand.
+/obj/item/weapon/grab/proc/synch()
+	if(affecting)
+		if(assailant.r_hand == src)
+			hud.screen_loc = ui_rhand
+		else
+			hud.screen_loc = ui_lhand
+
+
+/obj/item/weapon/grab/process()
+	if(gcDestroyed) // GC is trying to delete us, we'll kill our processing so we can cleanly GC
+		return PROCESS_KILL
+
+	confirm()
+	if(!assailant)
+		qdel(src) // Same here, except we're trying to delete ourselves.
+		return PROCESS_KILL
+
+	if(assailant.client)
+		assailant.client.screen -= hud
+		assailant.client.screen += hud
+
+	if(assailant.pulling == affecting)
+		assailant.stop_pulling()
+
+	if(state <= GRAB_AGGRESSIVE)
+		allow_upgrade = 1
+		//disallow upgrading if we're grabbing more than one person
+		if((assailant.l_hand && assailant.l_hand != src && istype(assailant.l_hand, /obj/item/weapon/grab)))
+			var/obj/item/weapon/grab/G = assailant.l_hand
+			if(G.affecting != affecting)
+				allow_upgrade = 0
+		if((assailant.r_hand && assailant.r_hand != src && istype(assailant.r_hand, /obj/item/weapon/grab)))
+			var/obj/item/weapon/grab/G = assailant.r_hand
+			if(G.affecting != affecting)
+				allow_upgrade = 0
+
+		//disallow upgrading past aggressive if we're being grabbed aggressively
+		for(var/obj/item/weapon/grab/G in affecting.grabbed_by)
+			if(G == src) continue
+			if(G.state >= GRAB_AGGRESSIVE)
+				allow_upgrade = 0
+
+		if(allow_upgrade)
+			if(state < GRAB_AGGRESSIVE)
+				hud.icon_state = "reinforce"
+			else
+				hud.icon_state = "reinforce1"
+		else
+			hud.icon_state = "!reinforce"
+
+	if(state >= GRAB_AGGRESSIVE)
+		affecting.drop_l_hand()
+		affecting.drop_r_hand()
+
+		var/hit_zone = assailant.zone_sel.selecting
+		var/announce = 0
+		if(hit_zone != last_hit_zone)
+			announce = 1
+		last_hit_zone = hit_zone
+		if(ishuman(affecting))
+			switch(hit_zone)
+				if("mouth")
+					if(announce)
+						assailant.visible_message("<span class='warning'>[assailant] covers [affecting]'s mouth!</span>")
+					if(affecting:silent < 3)
+						affecting:silent = 3
+				if("eyes")
+					if(announce)
+						assailant.visible_message("<span class='warning'>[assailant] covers [affecting]'s eyes!</span>")
+					if(affecting:eye_blind < 3)
+						affecting:eye_blind = 3
+		if(force_down)
+			if(affecting.loc != assailant.loc)
+				force_down = 0
+			else
+				affecting.Weaken(2)
+
+	if(state >= GRAB_NECK)
+		affecting.Stun(3)
+		if(isliving(affecting))
+			var/mob/living/L = affecting
+			L.adjustOxyLoss(1)
+
+	if(state >= GRAB_KILL)
+		//affecting.apply_effect(STUTTER, 5) //would do this, but affecting isn't declared as mob/living for some stupid reason.
+		affecting.stuttering = max(affecting.stuttering, 5) //It will hamper your voice, being choked and all.
+		affecting.Weaken(5)	//Should keep you down unless you get help.
+		affecting.losebreath = max(affecting.losebreath + 2, 3)
+
+	adjust_position()
+
+
+/obj/item/weapon/grab/attack_self()
+	return s_click(hud)
+
+
+//Updating pixelshift, position and direction
+//Gets called on process, when the grab gets upgraded or the assailant moves
+/obj/item/weapon/grab/proc/adjust_position()
+	if(affecting.buckled)
+		animate(affecting, pixel_x = 0, pixel_y = 0, 4, 1, LINEAR_EASING)
+		return
+	if(affecting.lying && state != GRAB_KILL)
+		animate(affecting, pixel_x = 0, pixel_y = 0, 5, 1, LINEAR_EASING)
+		if(force_down)
+			affecting.set_dir(SOUTH) //face up
+		return
+	var/shift = 0
+	var/adir = get_dir(assailant, affecting)
+	affecting.layer = 4
+	switch(state)
+		if(GRAB_PASSIVE)
+			shift = 8
+			if(dancing) //look at partner
+				shift = 10
+				assailant.set_dir(get_dir(assailant, affecting))
+		if(GRAB_AGGRESSIVE)
+			shift = 12
+		if(GRAB_NECK, GRAB_UPGRADING)
+			shift = -10
+			adir = assailant.dir
+			affecting.set_dir(assailant.dir)
+			affecting.loc = assailant.loc
+		if(GRAB_KILL)
+			shift = 0
+			adir = 1
+			affecting.set_dir(SOUTH) //face up
+			affecting.loc = assailant.loc
+
+	switch(adir)
+		if(NORTH)
+			animate(affecting, pixel_x = 0, pixel_y =-shift, 5, 1, LINEAR_EASING)
+			affecting.layer = 3.9
+		if(SOUTH)
+			animate(affecting, pixel_x = 0, pixel_y = shift, 5, 1, LINEAR_EASING)
+		if(WEST)
+			animate(affecting, pixel_x = shift, pixel_y = 0, 5, 1, LINEAR_EASING)
+		if(EAST)
+			animate(affecting, pixel_x =-shift, pixel_y = 0, 5, 1, LINEAR_EASING)
+
+
+
+/obj/item/weapon/grab/proc/s_click(obj/screen/S)
+	if(!affecting)
+		return
+	if(state == GRAB_UPGRADING)
+		return
+	if(!assailant.canClick())
+		return
+	if(world.time < (last_action + UPGRADE_COOLDOWN))
+		return
+	if(!assailant.canmove || assailant.lying)
+		qdel(src)
+		return
+
+	last_action = world.time
+
+	if(state < GRAB_AGGRESSIVE)
+		if(!allow_upgrade)
+			return
+		if(!affecting.lying)
+			assailant.visible_message("<span class='warning'>[assailant] has grabbed [affecting] aggressively (now hands)!</span>")
+		else
+			assailant.visible_message("<span class='warning'>[assailant] pins [affecting] down to the ground (now hands)!</span>")
+			force_down = 1
+			affecting.Weaken(3)
+			step_to(assailant, affecting)
+			assailant.set_dir(EAST) //face the victim
+			affecting.set_dir(SOUTH) //face up
+		state = GRAB_AGGRESSIVE
+		icon_state = "grabbed1"
+		hud.icon_state = "reinforce1"
+	else if(state < GRAB_NECK)
+		if(isslime(affecting))
+			assailant << "<span class='notice'>You squeeze [affecting], but nothing interesting happens.</span>"
+			return
+
+		assailant.visible_message("<span class='warning'>[assailant] has reinforced \his grip on [affecting] (now neck)!</span>")
+		state = GRAB_NECK
+		icon_state = "grabbed+1"
+		assailant.set_dir(get_dir(assailant, affecting))
+		affecting.attack_log += "\[[time_stamp()]\] <font color='orange'>Has had their neck grabbed by [assailant.name] ([assailant.ckey])</font>"
+		assailant.attack_log += "\[[time_stamp()]\] <font color='red'>Grabbed the neck of [affecting.name] ([affecting.ckey])</font>"
+		msg_admin_attack("[key_name(assailant)] grabbed the neck of [key_name(affecting)]")
+		hud.icon_state = "kill"
+		hud.name = "kill"
+		affecting.Stun(10) //10 ticks of ensured grab
+	else if(state < GRAB_UPGRADING)
+		assailant.visible_message("<span class='danger'>[assailant] starts to tighten \his grip on [affecting]'s neck!</span>")
+		hud.icon_state = "kill1"
+
+		state = GRAB_KILL
+		assailant.visible_message("<span class='danger'>[assailant] has tightened \his grip on [affecting]'s neck!</span>")
+		affecting.attack_log += "\[[time_stamp()]\] <font color='orange'>Has been strangled (kill intent) by [assailant.name] ([assailant.ckey])</font>"
+		assailant.attack_log += "\[[time_stamp()]\] <font color='red'>Strangled (kill intent) [affecting.name] ([affecting.ckey])</font>"
+		msg_admin_attack("[key_name(assailant)] strangled (kill intent) [key_name(affecting)]")
+
+		affecting.changeNextMove(10)
+		affecting.losebreath += 1
+		affecting.set_dir(WEST)
 	adjust_position()
-
-//Used by throw code to hand over the mob, instead of throwing the grab. The grab is then deleted by the throw code.
-/obj/item/weapon/grab/proc/throw()
-	if(affecting)
-		if(affecting.buckled)
-			return null
-		if(state >= GRAB_AGGRESSIVE)
-			animate(affecting, pixel_x = 0, pixel_y = 0, 4, 1)
-			return affecting
-	return null
-
-
-//This makes sure that the grab screen object is displayed in the correct hand.
-/obj/item/weapon/grab/proc/synch()
-	if(affecting)
-		if(assailant.r_hand == src)
-			hud.screen_loc = ui_rhand
-		else
-			hud.screen_loc = ui_lhand
-
-
-/obj/item/weapon/grab/process()
-	if(gcDestroyed) // GC is trying to delete us, we'll kill our processing so we can cleanly GC
-		return PROCESS_KILL
-
-	confirm()
-	if(!assailant)
-		qdel(src) // Same here, except we're trying to delete ourselves.
-		return PROCESS_KILL
-
-	if(assailant.client)
-		assailant.client.screen -= hud
-		assailant.client.screen += hud
-
-	if(assailant.pulling == affecting)
-		assailant.stop_pulling()
-
-	if(state <= GRAB_AGGRESSIVE)
-		allow_upgrade = 1
-		//disallow upgrading if we're grabbing more than one person
-		if((assailant.l_hand && assailant.l_hand != src && istype(assailant.l_hand, /obj/item/weapon/grab)))
-			var/obj/item/weapon/grab/G = assailant.l_hand
-			if(G.affecting != affecting)
-				allow_upgrade = 0
-		if((assailant.r_hand && assailant.r_hand != src && istype(assailant.r_hand, /obj/item/weapon/grab)))
-			var/obj/item/weapon/grab/G = assailant.r_hand
-			if(G.affecting != affecting)
-				allow_upgrade = 0
-
-		//disallow upgrading past aggressive if we're being grabbed aggressively
-		for(var/obj/item/weapon/grab/G in affecting.grabbed_by)
-			if(G == src) continue
-			if(G.state >= GRAB_AGGRESSIVE)
-				allow_upgrade = 0
-
-		if(allow_upgrade)
-			if(state < GRAB_AGGRESSIVE)
-				hud.icon_state = "reinforce"
-			else
-				hud.icon_state = "reinforce1"
-		else
-			hud.icon_state = "!reinforce"
-
-	if(state >= GRAB_AGGRESSIVE)
-		affecting.drop_l_hand()
-		affecting.drop_r_hand()
-
-		var/hit_zone = assailant.zone_sel.selecting
-		var/announce = 0
-		if(hit_zone != last_hit_zone)
-			announce = 1
-		last_hit_zone = hit_zone
-		if(ishuman(affecting))
-			switch(hit_zone)
-				if("mouth")
-					if(announce)
-						assailant.visible_message("<span class='warning'>[assailant] covers [affecting]'s mouth!</span>")
-					if(affecting:silent < 3)
-						affecting:silent = 3
-				if("eyes")
-					if(announce)
-						assailant.visible_message("<span class='warning'>[assailant] covers [affecting]'s eyes!</span>")
-					if(affecting:eye_blind < 3)
-						affecting:eye_blind = 3
-		if(force_down)
-			if(affecting.loc != assailant.loc)
-				force_down = 0
-			else
-				affecting.Weaken(2)
-
-	if(state >= GRAB_NECK)
-		affecting.Stun(3)
-		if(isliving(affecting))
-			var/mob/living/L = affecting
-			L.adjustOxyLoss(1)
-
-	if(state >= GRAB_KILL)
-		//affecting.apply_effect(STUTTER, 5) //would do this, but affecting isn't declared as mob/living for some stupid reason.
-		affecting.stuttering = max(affecting.stuttering, 5) //It will hamper your voice, being choked and all.
-		affecting.Weaken(5)	//Should keep you down unless you get help.
-		affecting.losebreath = max(affecting.losebreath + 2, 3)
-
-	adjust_position()
-
-
-/obj/item/weapon/grab/attack_self()
-	return s_click(hud)
-
-
-//Updating pixelshift, position and direction
-//Gets called on process, when the grab gets upgraded or the assailant moves
-/obj/item/weapon/grab/proc/adjust_position()
-	if(affecting.buckled)
-		animate(affecting, pixel_x = 0, pixel_y = 0, 4, 1, LINEAR_EASING)
-		return
-	if(affecting.lying && state != GRAB_KILL)
-		animate(affecting, pixel_x = 0, pixel_y = 0, 5, 1, LINEAR_EASING)
-		if(force_down)
-			affecting.set_dir(SOUTH) //face up
-		return
-	var/shift = 0
-	var/adir = get_dir(assailant, affecting)
-	affecting.layer = 4
-	switch(state)
-		if(GRAB_PASSIVE)
-			shift = 8
-			if(dancing) //look at partner
-				shift = 10
-				assailant.set_dir(get_dir(assailant, affecting))
-		if(GRAB_AGGRESSIVE)
-			shift = 12
-		if(GRAB_NECK, GRAB_UPGRADING)
-			shift = -10
-			adir = assailant.dir
-			affecting.set_dir(assailant.dir)
-			affecting.loc = assailant.loc
-		if(GRAB_KILL)
-			shift = 0
-			adir = 1
-			affecting.set_dir(SOUTH) //face up
-			affecting.loc = assailant.loc
-
-	switch(adir)
-		if(NORTH)
-			animate(affecting, pixel_x = 0, pixel_y =-shift, 5, 1, LINEAR_EASING)
-			affecting.layer = 3.9
-		if(SOUTH)
-			animate(affecting, pixel_x = 0, pixel_y = shift, 5, 1, LINEAR_EASING)
-		if(WEST)
-			animate(affecting, pixel_x = shift, pixel_y = 0, 5, 1, LINEAR_EASING)
-		if(EAST)
-			animate(affecting, pixel_x =-shift, pixel_y = 0, 5, 1, LINEAR_EASING)
-
-
-
-/obj/item/weapon/grab/proc/s_click(obj/screen/S)
-	if(!affecting)
-		return
-	if(state == GRAB_UPGRADING)
-		return
-	if(!assailant.canClick())
-		return
-	if(world.time < (last_action + UPGRADE_COOLDOWN))
-		return
-	if(!assailant.canmove || assailant.lying)
-		qdel(src)
-		return
-
-	last_action = world.time
-
-	if(state < GRAB_AGGRESSIVE)
-		if(!allow_upgrade)
-			return
-		if(!affecting.lying)
-			assailant.visible_message("<span class='warning'>[assailant] has grabbed [affecting] aggressively (now hands)!</span>")
-		else
-			assailant.visible_message("<span class='warning'>[assailant] pins [affecting] down to the ground (now hands)!</span>")
-			force_down = 1
-			affecting.Weaken(3)
-			step_to(assailant, affecting)
-			assailant.set_dir(EAST) //face the victim
-			affecting.set_dir(SOUTH) //face up
-		state = GRAB_AGGRESSIVE
-		icon_state = "grabbed1"
-		hud.icon_state = "reinforce1"
-	else if(state < GRAB_NECK)
-		if(isslime(affecting))
-			assailant << "<span class='notice'>You squeeze [affecting], but nothing interesting happens.</span>"
-			return
-
-		assailant.visible_message("<span class='warning'>[assailant] has reinforced \his grip on [affecting] (now neck)!</span>")
-		state = GRAB_NECK
-		icon_state = "grabbed+1"
-		assailant.set_dir(get_dir(assailant, affecting))
-		affecting.attack_log += "\[[time_stamp()]\] <font color='orange'>Has had their neck grabbed by [assailant.name] ([assailant.ckey])</font>"
-		assailant.attack_log += "\[[time_stamp()]\] <font color='red'>Grabbed the neck of [affecting.name] ([affecting.ckey])</font>"
-		msg_admin_attack("[key_name(assailant)] grabbed the neck of [key_name(affecting)]")
-		hud.icon_state = "kill"
-		hud.name = "kill"
-		affecting.Stun(10) //10 ticks of ensured grab
-	else if(state < GRAB_UPGRADING)
-		assailant.visible_message("<span class='danger'>[assailant] starts to tighten \his grip on [affecting]'s neck!</span>")
-<<<<<<< HEAD
-		hud.icon_state = "disarm/kill1"
-		state = GRAB_UPGRADING
-		if(do_after(assailant, UPGRADE_KILL_TIMER))
-			if(state == GRAB_KILL)
-				return
-			if(!affecting)
-				qdel(src)
-				return
-			if(!assailant.canmove || assailant.lying)
-				qdel(src)
-				return
-			state = GRAB_KILL
-			assailant.visible_message("<span class='danger'>[assailant] has tightened \his grip on [affecting]'s neck!</span>")
-			affecting.attack_log += "\[[time_stamp()]\] <font color='orange'>Has been strangled (kill intent) by [assailant.name] ([assailant.ckey])</font>"
-			assailant.attack_log += "\[[time_stamp()]\] <font color='red'>Strangled (kill intent) [affecting.name] ([affecting.ckey])</font>"
-			msg_admin_attack("[key_name(assailant)] strangled (kill intent) [key_name(affecting)]")
-
-			affecting.changeNextMove(10)
-			affecting.losebreath += 1
-		else
-			assailant.visible_message("<span class='warning'>[assailant] was unable to tighten \his grip on [affecting]'s neck!</span>")
-			hud.icon_state = "disarm/kill"
-			state = GRAB_NECK
-=======
-		hud.icon_state = "kill1"
-
-		state = GRAB_KILL
-		assailant.visible_message("<span class='danger'>[assailant] has tightened \his grip on [affecting]'s neck!</span>")
-		affecting.attack_log += "\[[time_stamp()]\] <font color='orange'>Has been strangled (kill intent) by [assailant.name] ([assailant.ckey])</font>"
-		assailant.attack_log += "\[[time_stamp()]\] <font color='red'>Strangled (kill intent) [affecting.name] ([affecting.ckey])</font>"
-		msg_admin_attack("[key_name(assailant)] strangled (kill intent) [key_name(affecting)]")
-
-		assailant.next_move = world.time + 10
-		affecting.losebreath += 1
-		affecting.set_dir(WEST)
-	adjust_position()
->>>>>>> 558118f2
-
-
-//This is used to make sure the victim hasn't managed to yackety sax away before using the grab.
-/obj/item/weapon/grab/proc/confirm()
-	if(!assailant || !affecting)
-		qdel(src)
-		return 0
-
-	if(affecting)
-		if(!isturf(assailant.loc) || ( !isturf(affecting.loc) || assailant.loc != affecting.loc && get_dist(assailant, affecting) > 1) )
-			qdel(src)
-			return 0
-
-	return 1
-
-
-/obj/item/weapon/grab/attack(mob/M, mob/living/user)
-	if(!affecting)
-		return
-
-	if(world.time < (last_action + 20))
-		return
-
-	if(M == affecting)
-		if(ishuman(M))
-			last_action = world.time
-			var/hit_zone = assailant.zone_sel.selecting
-			flick(hud.icon_state, hud)
-			switch(assailant.a_intent)
-				if(I_HELP)
-					if(force_down)
-						assailant << "<span class='warning'>You are no longer pinning [affecting] to the ground.</span>"
-						force_down = 0
-						return
-					var/mob/living/carbon/human/H = M
-					var/obj/item/organ/external/E = H.get_organ(hit_zone)
-					if(E && !(E.status & ORGAN_DESTROYED))
-						assailant.visible_message("<span class='notice'>[assailant] starts inspecting [affecting]'s [E.name] carefully.</span>")
-						if(do_mob(assailant,H, 10))
-							if(E.wounds.len)
-								assailant << "<span class='warning'>You find [E.get_wounds_desc()]</span>"
-							else
-								assailant << "<span class='notice'>You find no visible wounds.</span>"
-						else
-							assailant << "<span class='notice'>You must stand still to inspect [E] for wounds.</span>"
-						assailant << "<span class='notice'>Checking bones now...</span>"
-						if(do_mob(assailant, H, 20))
-							if(E.status & ORGAN_BROKEN)
-								assailant << "<span class='warning'>The [E.encased ? E.encased : "bone in the [E.name]"] moves slightly when you poke it!</span>"
-								H.custom_pain("Your [E.name] hurts where it's poked.")
-							else
-								assailant << "<span class='notice'>The [E.encased ? E.encased : "bones in the [E.name]"] seem to be fine.</span>"
-						else
-							assailant << "<span class='notice'>You must stand still to feel [E] for fractures.</span>"
-						assailant << "<span class='notice'>Checking skin now...</span>"
-						if(do_mob(assailant, H, 10))
-							var/bad = 0
-							if(H.getToxLoss() >= 40)
-								assailant << "<span class='warning'>[H] has an unhealthy skin discoloration.</span>"
-								bad = 1
-							if(H.getOxyLoss() >= 20)
-								assailant << "<span class='warning'>[H]'s skin is unusaly pale.</span>"
-								bad = 1
-							if(E.status & ORGAN_DEAD)
-								assailant << "<span class='warning'>[E] is decaying!</span>"
-							if(!bad)
-								assailant << "<span class='notice'>[H]'s skin is normal.</span>"
-						else
-							assailant << "<span class='notice'>You must stand still to check [H]'s skin for abnormalities.</span>"
-					else
-						assailant << "<span class='notice'>[H] is missing that bodypart.</span>"
-				if(I_GRAB)
-					if(state < GRAB_AGGRESSIVE)
-						assailant << "<span class='warning'>You require a better grab to do this.</span>"
-						return
-					var/obj/item/organ/external/organ = affecting:get_organ(check_zone(hit_zone))
-					if(!organ || organ.dislocated == -1)
-						return
-					assailant.visible_message("<span class='danger'>[assailant] [pick("bent", "twisted")] [affecting]'s [organ.name] into a jointlock!</span>")
-					var/armor = affecting:run_armor_check(affecting, "melee")
-					if(armor < 2)
-						affecting << "<span class='danger'>You feel extreme pain!</span>"
-						affecting.adjustHalLoss(Clamp(0, 40-affecting.halloss, 40)) //up to 40 halloss
-					return
-				if(I_HURT)
-
-					if(hit_zone == "eyes")
-						if(state < GRAB_NECK)
-							assailant << "<span class='warning'>You require a better grab to do this.</span>"
-							return
-						if((affecting:head && affecting:head.flags & HEADCOVERSEYES) || \
-							(affecting:wear_mask && affecting:wear_mask.flags & MASKCOVERSEYES) || \
-							(affecting:glasses && affecting:glasses.flags & GLASSESCOVERSEYES))
-							assailant << "<span class='danger'>You're going to need to remove the eye covering first.</span>"
-							return
-						if(!affecting.has_eyes())
-							assailant << "<span class='danger'>You cannot locate any eyes on [affecting]!</span>"
-							return
-						assailant.visible_message("<span class='danger'>[assailant] pressed \his fingers into [affecting]'s eyes!</span>")
-						affecting << "<span class='danger'>You experience immense pain as you feel digits being pressed into your eyes!</span>"
-						assailant.attack_log += text("\[[time_stamp()]\] <font color='red'>Pressed fingers into the eyes of [affecting.name] ([affecting.ckey])</font>")
-						affecting.attack_log += text("\[[time_stamp()]\] <font color='orange'>Had fingers pressed into their eyes by [assailant.name] ([assailant.ckey])</font>")
-						msg_admin_attack("[key_name(assailant)] has pressed his fingers into [key_name(affecting)]'s eyes.")
-						var/obj/item/organ/eyes/eyes = affecting:internal_organs_by_name["eyes"]
-						eyes.damage += rand(3,4)
-						if (eyes.damage >= eyes.min_broken_damage)
-							if(affecting.stat != 2)
-								affecting << "\red You go blind!"
-					else if(hit_zone != "head")
-						if(state < GRAB_NECK)
-							assailant << "<span class='warning'>You require a better grab to do this.</span>"
-							return
-						if(affecting:grab_joint(assailant))
-							playsound(loc, 'sound/weapons/thudswoosh.ogg', 50, 1, -1)
-							return
-					else
-						if(affecting.lying)
-							return
-						assailant.visible_message("<span class='danger'>[assailant] thrusts \his head into [affecting]'s skull!</span>")
-						var/damage = 20
-						var/obj/item/clothing/hat = assailant.head
-						if(istype(hat))
-							damage += hat.force * 10
-						var/armor = affecting:run_armor_check(affecting, "melee")
-						affecting.apply_damage(damage*rand(90, 110)/100, BRUTE, "head", armor)
-						assailant.apply_damage(10*rand(90, 110)/100, BRUTE, "head", assailant:run_armor_check("head", "melee"))
-						if(!armor && prob(damage))
-							affecting.apply_effect(20, PARALYZE)
-							affecting.visible_message("<span class='danger'>[affecting] has been knocked unconscious!</span>")
-						playsound(assailant.loc, "swing_hit", 25, 1, -1)
-						assailant.attack_log += text("\[[time_stamp()]\] <font color='red'>Headbutted [affecting.name] ([affecting.ckey])</font>")
-						affecting.attack_log += text("\[[time_stamp()]\] <font color='orange'>Headbutted by [assailant.name] ([assailant.ckey])</font>")
-						msg_admin_attack("[key_name(assailant)] has headbutted [key_name(affecting)]")
-						assailant.drop_from_inventory(src)
-						src.loc = null
-						qdel(src)
-						return
-				if(I_DISARM)
-					if(state < GRAB_AGGRESSIVE)
-						assailant << "<span class='warning'>You require a better grab to do this.</span>"
-						return
-					assailant << "<span class='warning'>You start forcing [affecting] to the ground.</span>"
-					if(!force_down)
-						if(do_after(assailant, 20) && affecting)
-							assailant.visible_message("<span class='danger'>[assailant] is forcing [affecting] to the ground!</span>")
-							force_down = 1
-							affecting.Weaken(3)
-							affecting.lying = 1
-							step_to(assailant, affecting)
-							assailant.set_dir(EAST) //face the victim
-							affecting.set_dir(SOUTH) //face up
-							return
-					else
-						assailant << "<span class='warning'>You are already pinning [affecting] to the ground.</span>"
-						return
-
-	if(M == assailant && state >= GRAB_AGGRESSIVE)
-
-		var/can_eat
-		if((FAT in user.mutations) && issmall(affecting))
-			can_eat = 1
-		else
-			var/mob/living/carbon/human/H = user
-			if(istype(H) && H.species.gluttonous)
-				if(H.species.gluttonous == 2)
-					can_eat = 2
-				else if(!ishuman(affecting) && !issmall(affecting) && (affecting.small || iscarbon(affecting)))
-					can_eat = 1
-
-		if(can_eat)
-			var/mob/living/carbon/attacker = user
-			user.visible_message("<span class='danger'>[user] is attempting to devour [affecting]!</span>")
-			if(can_eat == 2)
-				if(!do_mob(user, affecting)||!do_after(user, 30)) return
-			else
-				if(!do_mob(user, affecting)||!do_after(user, 100)) return
-			user.visible_message("<span class='danger'>[user] devours [affecting]!</span>")
-			affecting.loc = user
-			attacker.stomach_contents.Add(affecting)
-			qdel(src)
-
-
-/obj/item/weapon/grab/dropped()
-	loc = null
-	if(!destroying)
-		qdel(src)
-
-/obj/item/weapon/grab
-	var/destroying = 0
-
-/obj/item/weapon/grab/Destroy()
-	animate(affecting, pixel_x = 0, pixel_y = 0, 4, 1, LINEAR_EASING)
-	affecting.layer = 4
-	if(affecting)
-		affecting.grabbed_by -= src
-		affecting = null
-	if(assailant)
-		if(assailant.client)
-			assailant.client.screen -= hud
-		assailant = null
-	qdel(hud)
-	hud = null
-	destroying = 1 // stops us calling qdel(src) on dropped()
-	..()
+
+
+//This is used to make sure the victim hasn't managed to yackety sax away before using the grab.
+/obj/item/weapon/grab/proc/confirm()
+	if(!assailant || !affecting)
+		qdel(src)
+		return 0
+
+	if(affecting)
+		if(!isturf(assailant.loc) || ( !isturf(affecting.loc) || assailant.loc != affecting.loc && get_dist(assailant, affecting) > 1) )
+			qdel(src)
+			return 0
+
+	return 1
+
+
+/obj/item/weapon/grab/attack(mob/M, mob/living/user)
+	if(!affecting)
+		return
+
+	if(world.time < (last_action + 20))
+		return
+
+	if(M == affecting)
+		if(ishuman(M))
+			last_action = world.time
+			var/hit_zone = assailant.zone_sel.selecting
+			flick(hud.icon_state, hud)
+			switch(assailant.a_intent)
+				if(I_HELP)
+					if(force_down)
+						assailant << "<span class='warning'>You are no longer pinning [affecting] to the ground.</span>"
+						force_down = 0
+						return
+					var/mob/living/carbon/human/H = M
+					var/obj/item/organ/external/E = H.get_organ(hit_zone)
+					if(E && !(E.status & ORGAN_DESTROYED))
+						assailant.visible_message("<span class='notice'>[assailant] starts inspecting [affecting]'s [E.name] carefully.</span>")
+						if(do_mob(assailant,H, 10))
+							if(E.wounds.len)
+								assailant << "<span class='warning'>You find [E.get_wounds_desc()]</span>"
+							else
+								assailant << "<span class='notice'>You find no visible wounds.</span>"
+						else
+							assailant << "<span class='notice'>You must stand still to inspect [E] for wounds.</span>"
+						assailant << "<span class='notice'>Checking bones now...</span>"
+						if(do_mob(assailant, H, 20))
+							if(E.status & ORGAN_BROKEN)
+								assailant << "<span class='warning'>The [E.encased ? E.encased : "bone in the [E.name]"] moves slightly when you poke it!</span>"
+								H.custom_pain("Your [E.name] hurts where it's poked.")
+							else
+								assailant << "<span class='notice'>The [E.encased ? E.encased : "bones in the [E.name]"] seem to be fine.</span>"
+						else
+							assailant << "<span class='notice'>You must stand still to feel [E] for fractures.</span>"
+						assailant << "<span class='notice'>Checking skin now...</span>"
+						if(do_mob(assailant, H, 10))
+							var/bad = 0
+							if(H.getToxLoss() >= 40)
+								assailant << "<span class='warning'>[H] has an unhealthy skin discoloration.</span>"
+								bad = 1
+							if(H.getOxyLoss() >= 20)
+								assailant << "<span class='warning'>[H]'s skin is unusaly pale.</span>"
+								bad = 1
+							if(E.status & ORGAN_DEAD)
+								assailant << "<span class='warning'>[E] is decaying!</span>"
+							if(!bad)
+								assailant << "<span class='notice'>[H]'s skin is normal.</span>"
+						else
+							assailant << "<span class='notice'>You must stand still to check [H]'s skin for abnormalities.</span>"
+					else
+						assailant << "<span class='notice'>[H] is missing that bodypart.</span>"
+				if(I_GRAB)
+					if(state < GRAB_AGGRESSIVE)
+						assailant << "<span class='warning'>You require a better grab to do this.</span>"
+						return
+					var/obj/item/organ/external/organ = affecting:get_organ(check_zone(hit_zone))
+					if(!organ || organ.dislocated == -1)
+						return
+					assailant.visible_message("<span class='danger'>[assailant] [pick("bent", "twisted")] [affecting]'s [organ.name] into a jointlock!</span>")
+					var/armor = affecting:run_armor_check(affecting, "melee")
+					if(armor < 2)
+						affecting << "<span class='danger'>You feel extreme pain!</span>"
+						affecting.adjustHalLoss(Clamp(0, 40-affecting.halloss, 40)) //up to 40 halloss
+					return
+				if(I_HURT)
+
+					if(hit_zone == "eyes")
+						if(state < GRAB_NECK)
+							assailant << "<span class='warning'>You require a better grab to do this.</span>"
+							return
+						if((affecting:head && affecting:head.flags & HEADCOVERSEYES) || \
+							(affecting:wear_mask && affecting:wear_mask.flags & MASKCOVERSEYES) || \
+							(affecting:glasses && affecting:glasses.flags & GLASSESCOVERSEYES))
+							assailant << "<span class='danger'>You're going to need to remove the eye covering first.</span>"
+							return
+						if(!affecting.has_eyes())
+							assailant << "<span class='danger'>You cannot locate any eyes on [affecting]!</span>"
+							return
+						assailant.visible_message("<span class='danger'>[assailant] pressed \his fingers into [affecting]'s eyes!</span>")
+						affecting << "<span class='danger'>You experience immense pain as you feel digits being pressed into your eyes!</span>"
+						assailant.attack_log += text("\[[time_stamp()]\] <font color='red'>Pressed fingers into the eyes of [affecting.name] ([affecting.ckey])</font>")
+						affecting.attack_log += text("\[[time_stamp()]\] <font color='orange'>Had fingers pressed into their eyes by [assailant.name] ([assailant.ckey])</font>")
+						msg_admin_attack("[key_name(assailant)] has pressed his fingers into [key_name(affecting)]'s eyes.")
+						var/obj/item/organ/eyes/eyes = affecting:internal_organs_by_name["eyes"]
+						eyes.damage += rand(3,4)
+						if (eyes.damage >= eyes.min_broken_damage)
+							if(affecting.stat != 2)
+								affecting << "\red You go blind!"
+					else if(hit_zone != "head")
+						if(state < GRAB_NECK)
+							assailant << "<span class='warning'>You require a better grab to do this.</span>"
+							return
+						if(affecting:grab_joint(assailant))
+							playsound(loc, 'sound/weapons/thudswoosh.ogg', 50, 1, -1)
+							return
+					else
+						if(affecting.lying)
+							return
+						assailant.visible_message("<span class='danger'>[assailant] thrusts \his head into [affecting]'s skull!</span>")
+						var/damage = 20
+						var/obj/item/clothing/hat = assailant.head
+						if(istype(hat))
+							damage += hat.force * 10
+						var/armor = affecting:run_armor_check(affecting, "melee")
+						affecting.apply_damage(damage*rand(90, 110)/100, BRUTE, "head", armor)
+						assailant.apply_damage(10*rand(90, 110)/100, BRUTE, "head", assailant:run_armor_check("head", "melee"))
+						if(!armor && prob(damage))
+							affecting.apply_effect(20, PARALYZE)
+							affecting.visible_message("<span class='danger'>[affecting] has been knocked unconscious!</span>")
+						playsound(assailant.loc, "swing_hit", 25, 1, -1)
+						assailant.attack_log += text("\[[time_stamp()]\] <font color='red'>Headbutted [affecting.name] ([affecting.ckey])</font>")
+						affecting.attack_log += text("\[[time_stamp()]\] <font color='orange'>Headbutted by [assailant.name] ([assailant.ckey])</font>")
+						msg_admin_attack("[key_name(assailant)] has headbutted [key_name(affecting)]")
+						assailant.drop_from_inventory(src)
+						src.loc = null
+						qdel(src)
+						return
+				if(I_DISARM)
+					if(state < GRAB_AGGRESSIVE)
+						assailant << "<span class='warning'>You require a better grab to do this.</span>"
+						return
+					assailant << "<span class='warning'>You start forcing [affecting] to the ground.</span>"
+					if(!force_down)
+						if(do_after(assailant, 20) && affecting)
+							assailant.visible_message("<span class='danger'>[assailant] is forcing [affecting] to the ground!</span>")
+							force_down = 1
+							affecting.Weaken(3)
+							affecting.lying = 1
+							step_to(assailant, affecting)
+							assailant.set_dir(EAST) //face the victim
+							affecting.set_dir(SOUTH) //face up
+							return
+					else
+						assailant << "<span class='warning'>You are already pinning [affecting] to the ground.</span>"
+						return
+
+	if(M == assailant && state >= GRAB_AGGRESSIVE)
+
+		var/can_eat
+		if((FAT in user.mutations) && issmall(affecting))
+			can_eat = 1
+		else
+			var/mob/living/carbon/human/H = user
+			if(istype(H) && H.species.gluttonous)
+				if(H.species.gluttonous == 2)
+					can_eat = 2
+				else if(!ishuman(affecting) && !issmall(affecting) && (affecting.small || iscarbon(affecting)))
+					can_eat = 1
+
+		if(can_eat)
+			var/mob/living/carbon/attacker = user
+			user.visible_message("<span class='danger'>[user] is attempting to devour [affecting]!</span>")
+			if(can_eat == 2)
+				if(!do_mob(user, affecting)||!do_after(user, 30)) return
+			else
+				if(!do_mob(user, affecting)||!do_after(user, 100)) return
+			user.visible_message("<span class='danger'>[user] devours [affecting]!</span>")
+			affecting.loc = user
+			attacker.stomach_contents.Add(affecting)
+			qdel(src)
+
+
+/obj/item/weapon/grab/dropped()
+	loc = null
+	if(!destroying)
+		qdel(src)
+
+/obj/item/weapon/grab
+	var/destroying = 0
+
+/obj/item/weapon/grab/Destroy()
+	animate(affecting, pixel_x = 0, pixel_y = 0, 4, 1, LINEAR_EASING)
+	affecting.layer = 4
+	if(affecting)
+		affecting.grabbed_by -= src
+		affecting = null
+	if(assailant)
+		if(assailant.client)
+			assailant.client.screen -= hud
+		assailant = null
+	qdel(hud)
+	hud = null
+	destroying = 1 // stops us calling qdel(src) on dropped()
+	..()