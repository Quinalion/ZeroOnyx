#define UPGRADE_COOLDOWN	40
#define UPGRADE_KILL_TIMER	100

///Process_Grab()
///Called by client/Move()
///Checks to see if you are grabbing anything and if moving will affect your grab.
/client/proc/Process_Grab()
	for(var/obj/item/weapon/grab/G in list(mob.l_hand, mob.r_hand))
		G.reset_kill_state() //no wandering across the station/asteroid while choking someone

/obj/item/weapon/grab
	name = "grab"
	icon = 'icons/mob/screen1.dmi'
	icon_state = "reinforce"
	flags = 0
	var/obj/screen/grab/hud = null
	var/mob/living/affecting = null
	var/mob/living/carbon/human/assailant = null
	var/state = GRAB_PASSIVE

	var/allow_upgrade = 1
	var/last_action = 0
	var/last_hit_zone = 0
	var/force_down //determines if the affecting mob will be pinned to the ground
	var/dancing //determines if assailant and affecting keep looking at each other. Basically a wrestling position

	layer = 21
	abstract = 1
	item_state = "nothing"
	w_class = 5.0


/obj/item/weapon/grab/New(mob/user, mob/victim)
	..()
	loc = user
	assailant = user
	affecting = victim

	if(affecting.anchored || !assailant.Adjacent(victim))
		qdel(src)
		return

	affecting.grabbed_by += src

	hud = new /obj/screen/grab(src)
	hud.icon_state = "reinforce"
	icon_state = "grabbed"
	hud.name = "reinforce grab"
	hud.master = src

	//check if assailant is grabbed by victim as well
	if(assailant.grabbed_by)
		for (var/obj/item/weapon/grab/G in assailant.grabbed_by)
			if(G.assailant == affecting && G.affecting == assailant)
				G.dancing = 1
				G.adjust_position()
				dancing = 1
	adjust_position()

//Used by throw code to hand over the mob, instead of throwing the grab. The grab is then deleted by the throw code.
/obj/item/weapon/grab/proc/throw_held()
	if(affecting)
		if(affecting.buckled)
			return null
		if(state >= GRAB_AGGRESSIVE)
			animate(affecting, pixel_x = 0, pixel_y = 0, 4, 1)
			return affecting
	return null


//This makes sure that the grab screen object is displayed in the correct hand.
/obj/item/weapon/grab/proc/synch()
	if(affecting)
		if(assailant.r_hand == src)
			hud.screen_loc = ui_rhand
		else
			hud.screen_loc = ui_lhand

/obj/item/weapon/grab/process()
	if(gcDestroyed) // GC is trying to delete us, we'll kill our processing so we can cleanly GC
		return PROCESS_KILL

	confirm()
	if(!assailant)
		qdel(src) // Same here, except we're trying to delete ourselves.
		return PROCESS_KILL

	if(assailant.client)
		assailant.client.screen -= hud
		assailant.client.screen += hud

	if(assailant.pulling == affecting)
		assailant.stop_pulling()

	if(state <= GRAB_AGGRESSIVE)
		allow_upgrade = 1
		//disallow upgrading if we're grabbing more than one person
		if((assailant.l_hand && assailant.l_hand != src && istype(assailant.l_hand, /obj/item/weapon/grab)))
			var/obj/item/weapon/grab/G = assailant.l_hand
			if(G.affecting != affecting)
				allow_upgrade = 0
		if((assailant.r_hand && assailant.r_hand != src && istype(assailant.r_hand, /obj/item/weapon/grab)))
			var/obj/item/weapon/grab/G = assailant.r_hand
			if(G.affecting != affecting)
				allow_upgrade = 0

		//disallow upgrading past aggressive if we're being grabbed aggressively
		for(var/obj/item/weapon/grab/G in affecting.grabbed_by)
			if(G == src) continue
			if(G.state >= GRAB_AGGRESSIVE)
				allow_upgrade = 0

		if(allow_upgrade)
			if(state < GRAB_AGGRESSIVE)
				hud.icon_state = "reinforce"
			else
				hud.icon_state = "reinforce1"
		else
			hud.icon_state = "!reinforce"

	if(state >= GRAB_AGGRESSIVE)
		affecting.drop_l_hand()
		affecting.drop_r_hand()

		if(iscarbon(affecting))
			handle_eye_mouth_covering(affecting, assailant, assailant.zone_sel.selecting)
		
		if(force_down)
			if(affecting.loc != assailant.loc)
				force_down = 0
			else
				affecting.Weaken(2)

	if(state >= GRAB_NECK)
		affecting.Stun(3)
		if(isliving(affecting))
			var/mob/living/L = affecting
			L.adjustOxyLoss(1)

	if(state >= GRAB_KILL)
		//affecting.apply_effect(STUTTER, 5) //would do this, but affecting isn't declared as mob/living for some stupid reason.
		affecting.stuttering = max(affecting.stuttering, 5) //It will hamper your voice, being choked and all.
		affecting.Weaken(5)	//Should keep you down unless you get help.
		affecting.losebreath = max(affecting.losebreath + 2, 3)

	adjust_position()

/obj/item/weapon/grab/proc/handle_eye_mouth_covering(mob/living/carbon/target, mob/user, var/target_zone)
	var/announce = (target_zone != last_hit_zone) //only display messages when switching between different target zones
	last_hit_zone = target_zone
	
	switch(target_zone)
		if("mouth")
			if(announce)
				user.visible_message("<span class='warning'>\The [user] covers [target]'s mouth!</span>")
			if(target.silent < 3)
				target.silent = 3
		if("eyes")
			if(announce)
				assailant.visible_message("<span class='warning'>[assailant] covers [affecting]'s eyes!</span>")
			if(affecting.eye_blind < 3)
				affecting.eye_blind = 3

/obj/item/weapon/grab/attack_self()
	return s_click(hud)


//Updating pixelshift, position and direction
//Gets called on process, when the grab gets upgraded or the assailant moves
/obj/item/weapon/grab/proc/adjust_position()
	if(affecting.buckled)
		animate(affecting, pixel_x = 0, pixel_y = 0, 4, 1, LINEAR_EASING)
		return
	if(affecting.lying && state != GRAB_KILL)
		animate(affecting, pixel_x = 0, pixel_y = 0, 5, 1, LINEAR_EASING)
		if(force_down)
			affecting.set_dir(SOUTH) //face up
		return
	var/shift = 0
	var/adir = get_dir(assailant, affecting)
	affecting.layer = 4
	switch(state)
		if(GRAB_PASSIVE)
			shift = 8
			if(dancing) //look at partner
				shift = 10
				assailant.set_dir(get_dir(assailant, affecting))
		if(GRAB_AGGRESSIVE)
			shift = 12
		if(GRAB_NECK, GRAB_UPGRADING)
			shift = -10
			adir = assailant.dir
			affecting.set_dir(assailant.dir)
			affecting.loc = assailant.loc
		if(GRAB_KILL)
			shift = 0
			adir = 1
			affecting.set_dir(SOUTH) //face up
			affecting.loc = assailant.loc

	switch(adir)
		if(NORTH)
			animate(affecting, pixel_x = 0, pixel_y =-shift, 5, 1, LINEAR_EASING)
			affecting.layer = 3.9
		if(SOUTH)
			animate(affecting, pixel_x = 0, pixel_y = shift, 5, 1, LINEAR_EASING)
		if(WEST)
			animate(affecting, pixel_x = shift, pixel_y = 0, 5, 1, LINEAR_EASING)
		if(EAST)
			animate(affecting, pixel_x =-shift, pixel_y = 0, 5, 1, LINEAR_EASING)

/obj/item/weapon/grab/proc/s_click(obj/screen/S)
	if(!affecting)
		return
	if(state == GRAB_UPGRADING)
		return
	if(!assailant.canClick())
		return
	if(world.time < (last_action + UPGRADE_COOLDOWN))
		return
	if(!assailant.canmove || assailant.lying)
		qdel(src)
		return

	last_action = world.time

	if(state < GRAB_AGGRESSIVE)
		if(!allow_upgrade)
			return
		if(!affecting.lying)
			assailant.visible_message("<span class='warning'>[assailant] has grabbed [affecting] aggressively (now hands)!</span>")
		else
			assailant.visible_message("<span class='warning'>[assailant] pins [affecting] down to the ground (now hands)!</span>")
			apply_pinning(affecting, assailant)
		
		state = GRAB_AGGRESSIVE
		icon_state = "grabbed1"
		hud.icon_state = "reinforce1"
	else if(state < GRAB_NECK)
		if(isslime(affecting))
			assailant << "<span class='notice'>You squeeze [affecting], but nothing interesting happens.</span>"
			return

		assailant.visible_message("<span class='warning'>[assailant] has reinforced \his grip on [affecting] (now neck)!</span>")
		state = GRAB_NECK
		icon_state = "grabbed+1"
		assailant.set_dir(get_dir(assailant, affecting))
		affecting.attack_log += "\[[time_stamp()]\] <font color='orange'>Has had their neck grabbed by [assailant.name] ([assailant.ckey])</font>"
		assailant.attack_log += "\[[time_stamp()]\] <font color='red'>Grabbed the neck of [affecting.name] ([affecting.ckey])</font>"
		msg_admin_attack("[key_name(assailant)] grabbed the neck of [key_name(affecting)]")
		hud.icon_state = "kill"
		hud.name = "kill"
		affecting.Stun(10) //10 ticks of ensured grab
	else if(state < GRAB_UPGRADING)
		assailant.visible_message("<span class='danger'>[assailant] starts to tighten \his grip on [affecting]'s neck!</span>")
		hud.icon_state = "kill1"

		state = GRAB_KILL
		assailant.visible_message("<span class='danger'>[assailant] has tightened \his grip on [affecting]'s neck!</span>")
		affecting.attack_log += "\[[time_stamp()]\] <font color='orange'>Has been strangled (kill intent) by [assailant.name] ([assailant.ckey])</font>"
		assailant.attack_log += "\[[time_stamp()]\] <font color='red'>Strangled (kill intent) [affecting.name] ([affecting.ckey])</font>"
		msg_admin_attack("[key_name(assailant)] strangled (kill intent) [key_name(affecting)]")

		affecting.setClickCooldown(10)
		affecting.losebreath += 1
		affecting.set_dir(WEST)
	adjust_position()

//This is used to make sure the victim hasn't managed to yackety sax away before using the grab.
/obj/item/weapon/grab/proc/confirm()
	if(!assailant || !affecting)
		qdel(src)
		return 0

	if(affecting)
		if(!isturf(assailant.loc) || ( !isturf(affecting.loc) || assailant.loc != affecting.loc && get_dist(assailant, affecting) > 1) )
			qdel(src)
			return 0

	return 1

/obj/item/weapon/grab/attack(mob/M, mob/living/user)
	if(!affecting)
		return
	if(world.time < (last_action + 20))
		return
	
	last_action = world.time
	reset_kill_state() //using special grab moves will interrupt choking them
	
	//clicking on the victim while grabbing them
	if(M == affecting)
		if(ishuman(affecting))
			var/hit_zone = assailant.zone_sel.selecting
			flick(hud.icon_state, hud)
			switch(assailant.a_intent)
				if(I_HELP)
					if(force_down)
						assailant << "<span class='warning'>You are no longer pinning [affecting] to the ground.</span>"
						force_down = 0
						return
					inspect_organ(affecting, assailant, hit_zone)
				
				if(I_GRAB)
					jointlock(affecting, assailant, hit_zone)
				
				if(I_HURT)
					if(hit_zone == "eyes")
<<<<<<< HEAD
						var/mob/living/carbon/human/H = affecting
						var/datum/unarmed_attack/attack = H.get_unarmed_attack(src, hit_zone)
						if(!attack)
							return

						if(state < GRAB_NECK)
							assailant << "<span class='warning'>You require a better grab to do this.</span>"
							return
						for(var/slot in list(slot_wear_mask, slot_head, slot_glasses))
							var/obj/item/protection = affecting.get_equipped_item(slot)
							if(istype(protection) && (protection.body_parts_covered & EYES))
								assailant << "<span class='danger'>You're going to need to remove the eye covering first.</span>"
								return
						if(!affecting.has_eyes())
							assailant << "<span class='danger'>You cannot locate any eyes on [affecting]!</span>"
							return
						assailant.attack_log += text("\[[time_stamp()]\] <font color='red'>Attacked [affecting.name]'s eyes using grab ([affecting.ckey])</font>")
						affecting.attack_log += text("\[[time_stamp()]\] <font color='orange'>Had eyes attacked by [assailant.name]'s grab ([assailant.ckey])</font>")
						msg_admin_attack("[key_name(assailant)] attacked [key_name(affecting)]'s eyes using a grab action.")

						attack.handle_eye_attack(assailant, affecting)
					else if(hit_zone != "head")
						if(state < GRAB_NECK)
							assailant << "<span class='warning'>You require a better grab to do this.</span>"
							return
						if(affecting:grab_joint(assailant))
							playsound(loc, 'sound/weapons/thudswoosh.ogg', 50, 1, -1)
							return
=======
						attack_eye(affecting, assailant)
					else if(hit_zone == "head")
						headbut(affecting, assailant)
>>>>>>> 777d5b7c
					else
						dislocate(affecting, assailant, hit_zone)
				
				if(I_DISARM)
					pin_down(affecting, assailant)
	
	//clicking on yourself while grabbing them
	if(M == assailant && state >= GRAB_AGGRESSIVE)
<<<<<<< HEAD

		var/can_eat
		if((FAT in user.mutations) && issmall(affecting))
			can_eat = 1
		else
			var/mob/living/carbon/human/H = user
			if(istype(H) && H.species.gluttonous)
				// Small animals (mice, lizards).
				if(affecting.small)
					can_eat = 2
				else
					if(H.species.gluttonous == 2)
						// Diona nymphs, alien larvae.
						if(iscarbon(affecting) && !ishuman(affecting))
							can_eat = 2
						// Monkeys.
						else if(issmall(affecting))
							can_eat = 1
					else if(H.species.gluttonous == 3)
						// Full-sized humans.
						if(ishuman(affecting) && !issmall(affecting))
							can_eat = 1
						// Literally everything else.
						else
							can_eat = 2

		if(can_eat)
			var/mob/living/carbon/attacker = user
			user.visible_message("<span class='danger'>[user] is attempting to devour [affecting]!</span>")
			if(can_eat == 2)
				if(!do_mob(user, affecting)||!do_after(user, 30)) return
			else
				if(!do_mob(user, affecting)||!do_after(user, 100)) return
			user.visible_message("<span class='danger'>[user] devours [affecting]!</span>")
			affecting.loc = user
			attacker.stomach_contents.Add(affecting)
			qdel(src)

=======
		devour(affecting, assailant)
>>>>>>> 777d5b7c

/obj/item/weapon/grab/dropped()
	loc = null
	if(!destroying)
		qdel(src)

/obj/item/weapon/grab/proc/reset_kill_state()
	if(state == GRAB_KILL) 
		assailant.visible_message("<span class='warning'>[assailant] lost \his tight grip on [affecting]'s neck!</span>")
		hud.icon_state = "kill"
		state = GRAB_NECK

/obj/item/weapon/grab
	var/destroying = 0

/obj/item/weapon/grab/Destroy()
	animate(affecting, pixel_x = 0, pixel_y = 0, 4, 1, LINEAR_EASING)
	affecting.layer = 4
	if(affecting)
		affecting.grabbed_by -= src
		affecting = null
	if(assailant)
		if(assailant.client)
			assailant.client.screen -= hud
		assailant = null
	qdel(hud)
	hud = null
	destroying = 1 // stops us calling qdel(src) on dropped()
	..()
<|MERGE_RESOLUTION|>--- conflicted
+++ resolved
@@ -1,421 +1,349 @@
-#define UPGRADE_COOLDOWN	40
-#define UPGRADE_KILL_TIMER	100
-
-///Process_Grab()
-///Called by client/Move()
-///Checks to see if you are grabbing anything and if moving will affect your grab.
-/client/proc/Process_Grab()
-	for(var/obj/item/weapon/grab/G in list(mob.l_hand, mob.r_hand))
-		G.reset_kill_state() //no wandering across the station/asteroid while choking someone
-
-/obj/item/weapon/grab
-	name = "grab"
-	icon = 'icons/mob/screen1.dmi'
-	icon_state = "reinforce"
-	flags = 0
-	var/obj/screen/grab/hud = null
-	var/mob/living/affecting = null
-	var/mob/living/carbon/human/assailant = null
-	var/state = GRAB_PASSIVE
-
-	var/allow_upgrade = 1
-	var/last_action = 0
-	var/last_hit_zone = 0
-	var/force_down //determines if the affecting mob will be pinned to the ground
-	var/dancing //determines if assailant and affecting keep looking at each other. Basically a wrestling position
-
-	layer = 21
-	abstract = 1
-	item_state = "nothing"
-	w_class = 5.0
-
-
-/obj/item/weapon/grab/New(mob/user, mob/victim)
-	..()
-	loc = user
-	assailant = user
-	affecting = victim
-
-	if(affecting.anchored || !assailant.Adjacent(victim))
-		qdel(src)
-		return
-
-	affecting.grabbed_by += src
-
-	hud = new /obj/screen/grab(src)
-	hud.icon_state = "reinforce"
-	icon_state = "grabbed"
-	hud.name = "reinforce grab"
-	hud.master = src
-
-	//check if assailant is grabbed by victim as well
-	if(assailant.grabbed_by)
-		for (var/obj/item/weapon/grab/G in assailant.grabbed_by)
-			if(G.assailant == affecting && G.affecting == assailant)
-				G.dancing = 1
-				G.adjust_position()
-				dancing = 1
+#define UPGRADE_COOLDOWN	40
+#define UPGRADE_KILL_TIMER	100
+
+///Process_Grab()
+///Called by client/Move()
+///Checks to see if you are grabbing anything and if moving will affect your grab.
+/client/proc/Process_Grab()
+	for(var/obj/item/weapon/grab/G in list(mob.l_hand, mob.r_hand))
+		G.reset_kill_state() //no wandering across the station/asteroid while choking someone
+
+/obj/item/weapon/grab
+	name = "grab"
+	icon = 'icons/mob/screen1.dmi'
+	icon_state = "reinforce"
+	flags = 0
+	var/obj/screen/grab/hud = null
+	var/mob/living/affecting = null
+	var/mob/living/carbon/human/assailant = null
+	var/state = GRAB_PASSIVE
+
+	var/allow_upgrade = 1
+	var/last_action = 0
+	var/last_hit_zone = 0
+	var/force_down //determines if the affecting mob will be pinned to the ground
+	var/dancing //determines if assailant and affecting keep looking at each other. Basically a wrestling position
+
+	layer = 21
+	abstract = 1
+	item_state = "nothing"
+	w_class = 5.0
+
+
+/obj/item/weapon/grab/New(mob/user, mob/victim)
+	..()
+	loc = user
+	assailant = user
+	affecting = victim
+
+	if(affecting.anchored || !assailant.Adjacent(victim))
+		qdel(src)
+		return
+
+	affecting.grabbed_by += src
+
+	hud = new /obj/screen/grab(src)
+	hud.icon_state = "reinforce"
+	icon_state = "grabbed"
+	hud.name = "reinforce grab"
+	hud.master = src
+
+	//check if assailant is grabbed by victim as well
+	if(assailant.grabbed_by)
+		for (var/obj/item/weapon/grab/G in assailant.grabbed_by)
+			if(G.assailant == affecting && G.affecting == assailant)
+				G.dancing = 1
+				G.adjust_position()
+				dancing = 1
+	adjust_position()
+
+//Used by throw code to hand over the mob, instead of throwing the grab. The grab is then deleted by the throw code.
+/obj/item/weapon/grab/proc/throw_held()
+	if(affecting)
+		if(affecting.buckled)
+			return null
+		if(state >= GRAB_AGGRESSIVE)
+			animate(affecting, pixel_x = 0, pixel_y = 0, 4, 1)
+			return affecting
+	return null
+
+
+//This makes sure that the grab screen object is displayed in the correct hand.
+/obj/item/weapon/grab/proc/synch()
+	if(affecting)
+		if(assailant.r_hand == src)
+			hud.screen_loc = ui_rhand
+		else
+			hud.screen_loc = ui_lhand
+
+/obj/item/weapon/grab/process()
+	if(gcDestroyed) // GC is trying to delete us, we'll kill our processing so we can cleanly GC
+		return PROCESS_KILL
+
+	confirm()
+	if(!assailant)
+		qdel(src) // Same here, except we're trying to delete ourselves.
+		return PROCESS_KILL
+
+	if(assailant.client)
+		assailant.client.screen -= hud
+		assailant.client.screen += hud
+
+	if(assailant.pulling == affecting)
+		assailant.stop_pulling()
+
+	if(state <= GRAB_AGGRESSIVE)
+		allow_upgrade = 1
+		//disallow upgrading if we're grabbing more than one person
+		if((assailant.l_hand && assailant.l_hand != src && istype(assailant.l_hand, /obj/item/weapon/grab)))
+			var/obj/item/weapon/grab/G = assailant.l_hand
+			if(G.affecting != affecting)
+				allow_upgrade = 0
+		if((assailant.r_hand && assailant.r_hand != src && istype(assailant.r_hand, /obj/item/weapon/grab)))
+			var/obj/item/weapon/grab/G = assailant.r_hand
+			if(G.affecting != affecting)
+				allow_upgrade = 0
+
+		//disallow upgrading past aggressive if we're being grabbed aggressively
+		for(var/obj/item/weapon/grab/G in affecting.grabbed_by)
+			if(G == src) continue
+			if(G.state >= GRAB_AGGRESSIVE)
+				allow_upgrade = 0
+
+		if(allow_upgrade)
+			if(state < GRAB_AGGRESSIVE)
+				hud.icon_state = "reinforce"
+			else
+				hud.icon_state = "reinforce1"
+		else
+			hud.icon_state = "!reinforce"
+
+	if(state >= GRAB_AGGRESSIVE)
+		affecting.drop_l_hand()
+		affecting.drop_r_hand()
+
+		if(iscarbon(affecting))
+			handle_eye_mouth_covering(affecting, assailant, assailant.zone_sel.selecting)
+		
+		if(force_down)
+			if(affecting.loc != assailant.loc)
+				force_down = 0
+			else
+				affecting.Weaken(2)
+
+	if(state >= GRAB_NECK)
+		affecting.Stun(3)
+		if(isliving(affecting))
+			var/mob/living/L = affecting
+			L.adjustOxyLoss(1)
+
+	if(state >= GRAB_KILL)
+		//affecting.apply_effect(STUTTER, 5) //would do this, but affecting isn't declared as mob/living for some stupid reason.
+		affecting.stuttering = max(affecting.stuttering, 5) //It will hamper your voice, being choked and all.
+		affecting.Weaken(5)	//Should keep you down unless you get help.
+		affecting.losebreath = max(affecting.losebreath + 2, 3)
+
+	adjust_position()
+
+/obj/item/weapon/grab/proc/handle_eye_mouth_covering(mob/living/carbon/target, mob/user, var/target_zone)
+	var/announce = (target_zone != last_hit_zone) //only display messages when switching between different target zones
+	last_hit_zone = target_zone
+	
+	switch(target_zone)
+		if("mouth")
+			if(announce)
+				user.visible_message("<span class='warning'>\The [user] covers [target]'s mouth!</span>")
+			if(target.silent < 3)
+				target.silent = 3
+		if("eyes")
+			if(announce)
+				assailant.visible_message("<span class='warning'>[assailant] covers [affecting]'s eyes!</span>")
+			if(affecting.eye_blind < 3)
+				affecting.eye_blind = 3
+
+/obj/item/weapon/grab/attack_self()
+	return s_click(hud)
+
+
+//Updating pixelshift, position and direction
+//Gets called on process, when the grab gets upgraded or the assailant moves
+/obj/item/weapon/grab/proc/adjust_position()
+	if(affecting.buckled)
+		animate(affecting, pixel_x = 0, pixel_y = 0, 4, 1, LINEAR_EASING)
+		return
+	if(affecting.lying && state != GRAB_KILL)
+		animate(affecting, pixel_x = 0, pixel_y = 0, 5, 1, LINEAR_EASING)
+		if(force_down)
+			affecting.set_dir(SOUTH) //face up
+		return
+	var/shift = 0
+	var/adir = get_dir(assailant, affecting)
+	affecting.layer = 4
+	switch(state)
+		if(GRAB_PASSIVE)
+			shift = 8
+			if(dancing) //look at partner
+				shift = 10
+				assailant.set_dir(get_dir(assailant, affecting))
+		if(GRAB_AGGRESSIVE)
+			shift = 12
+		if(GRAB_NECK, GRAB_UPGRADING)
+			shift = -10
+			adir = assailant.dir
+			affecting.set_dir(assailant.dir)
+			affecting.loc = assailant.loc
+		if(GRAB_KILL)
+			shift = 0
+			adir = 1
+			affecting.set_dir(SOUTH) //face up
+			affecting.loc = assailant.loc
+
+	switch(adir)
+		if(NORTH)
+			animate(affecting, pixel_x = 0, pixel_y =-shift, 5, 1, LINEAR_EASING)
+			affecting.layer = 3.9
+		if(SOUTH)
+			animate(affecting, pixel_x = 0, pixel_y = shift, 5, 1, LINEAR_EASING)
+		if(WEST)
+			animate(affecting, pixel_x = shift, pixel_y = 0, 5, 1, LINEAR_EASING)
+		if(EAST)
+			animate(affecting, pixel_x =-shift, pixel_y = 0, 5, 1, LINEAR_EASING)
+
+/obj/item/weapon/grab/proc/s_click(obj/screen/S)
+	if(!affecting)
+		return
+	if(state == GRAB_UPGRADING)
+		return
+	if(!assailant.canClick())
+		return
+	if(world.time < (last_action + UPGRADE_COOLDOWN))
+		return
+	if(!assailant.canmove || assailant.lying)
+		qdel(src)
+		return
+
+	last_action = world.time
+
+	if(state < GRAB_AGGRESSIVE)
+		if(!allow_upgrade)
+			return
+		if(!affecting.lying)
+			assailant.visible_message("<span class='warning'>[assailant] has grabbed [affecting] aggressively (now hands)!</span>")
+		else
+			assailant.visible_message("<span class='warning'>[assailant] pins [affecting] down to the ground (now hands)!</span>")
+			apply_pinning(affecting, assailant)
+		
+		state = GRAB_AGGRESSIVE
+		icon_state = "grabbed1"
+		hud.icon_state = "reinforce1"
+	else if(state < GRAB_NECK)
+		if(isslime(affecting))
+			assailant << "<span class='notice'>You squeeze [affecting], but nothing interesting happens.</span>"
+			return
+
+		assailant.visible_message("<span class='warning'>[assailant] has reinforced \his grip on [affecting] (now neck)!</span>")
+		state = GRAB_NECK
+		icon_state = "grabbed+1"
+		assailant.set_dir(get_dir(assailant, affecting))
+		affecting.attack_log += "\[[time_stamp()]\] <font color='orange'>Has had their neck grabbed by [assailant.name] ([assailant.ckey])</font>"
+		assailant.attack_log += "\[[time_stamp()]\] <font color='red'>Grabbed the neck of [affecting.name] ([affecting.ckey])</font>"
+		msg_admin_attack("[key_name(assailant)] grabbed the neck of [key_name(affecting)]")
+		hud.icon_state = "kill"
+		hud.name = "kill"
+		affecting.Stun(10) //10 ticks of ensured grab
+	else if(state < GRAB_UPGRADING)
+		assailant.visible_message("<span class='danger'>[assailant] starts to tighten \his grip on [affecting]'s neck!</span>")
+		hud.icon_state = "kill1"
+
+		state = GRAB_KILL
+		assailant.visible_message("<span class='danger'>[assailant] has tightened \his grip on [affecting]'s neck!</span>")
+		affecting.attack_log += "\[[time_stamp()]\] <font color='orange'>Has been strangled (kill intent) by [assailant.name] ([assailant.ckey])</font>"
+		assailant.attack_log += "\[[time_stamp()]\] <font color='red'>Strangled (kill intent) [affecting.name] ([affecting.ckey])</font>"
+		msg_admin_attack("[key_name(assailant)] strangled (kill intent) [key_name(affecting)]")
+
+		affecting.setClickCooldown(10)
+		affecting.losebreath += 1
+		affecting.set_dir(WEST)
 	adjust_position()
-
-//Used by throw code to hand over the mob, instead of throwing the grab. The grab is then deleted by the throw code.
-/obj/item/weapon/grab/proc/throw_held()
-	if(affecting)
-		if(affecting.buckled)
-			return null
-		if(state >= GRAB_AGGRESSIVE)
-			animate(affecting, pixel_x = 0, pixel_y = 0, 4, 1)
-			return affecting
-	return null
-
-
-//This makes sure that the grab screen object is displayed in the correct hand.
-/obj/item/weapon/grab/proc/synch()
-	if(affecting)
-		if(assailant.r_hand == src)
-			hud.screen_loc = ui_rhand
-		else
-			hud.screen_loc = ui_lhand
-
-/obj/item/weapon/grab/process()
-	if(gcDestroyed) // GC is trying to delete us, we'll kill our processing so we can cleanly GC
-		return PROCESS_KILL
-
-	confirm()
-	if(!assailant)
-		qdel(src) // Same here, except we're trying to delete ourselves.
-		return PROCESS_KILL
-
-	if(assailant.client)
-		assailant.client.screen -= hud
-		assailant.client.screen += hud
-
-	if(assailant.pulling == affecting)
-		assailant.stop_pulling()
-
-	if(state <= GRAB_AGGRESSIVE)
-		allow_upgrade = 1
-		//disallow upgrading if we're grabbing more than one person
-		if((assailant.l_hand && assailant.l_hand != src && istype(assailant.l_hand, /obj/item/weapon/grab)))
-			var/obj/item/weapon/grab/G = assailant.l_hand
-			if(G.affecting != affecting)
-				allow_upgrade = 0
-		if((assailant.r_hand && assailant.r_hand != src && istype(assailant.r_hand, /obj/item/weapon/grab)))
-			var/obj/item/weapon/grab/G = assailant.r_hand
-			if(G.affecting != affecting)
-				allow_upgrade = 0
-
-		//disallow upgrading past aggressive if we're being grabbed aggressively
-		for(var/obj/item/weapon/grab/G in affecting.grabbed_by)
-			if(G == src) continue
-			if(G.state >= GRAB_AGGRESSIVE)
-				allow_upgrade = 0
-
-		if(allow_upgrade)
-			if(state < GRAB_AGGRESSIVE)
-				hud.icon_state = "reinforce"
-			else
-				hud.icon_state = "reinforce1"
-		else
-			hud.icon_state = "!reinforce"
-
-	if(state >= GRAB_AGGRESSIVE)
-		affecting.drop_l_hand()
-		affecting.drop_r_hand()
-
-		if(iscarbon(affecting))
-			handle_eye_mouth_covering(affecting, assailant, assailant.zone_sel.selecting)
-		
-		if(force_down)
-			if(affecting.loc != assailant.loc)
-				force_down = 0
-			else
-				affecting.Weaken(2)
-
-	if(state >= GRAB_NECK)
-		affecting.Stun(3)
-		if(isliving(affecting))
-			var/mob/living/L = affecting
-			L.adjustOxyLoss(1)
-
-	if(state >= GRAB_KILL)
-		//affecting.apply_effect(STUTTER, 5) //would do this, but affecting isn't declared as mob/living for some stupid reason.
-		affecting.stuttering = max(affecting.stuttering, 5) //It will hamper your voice, being choked and all.
-		affecting.Weaken(5)	//Should keep you down unless you get help.
-		affecting.losebreath = max(affecting.losebreath + 2, 3)
-
-	adjust_position()
-
-/obj/item/weapon/grab/proc/handle_eye_mouth_covering(mob/living/carbon/target, mob/user, var/target_zone)
-	var/announce = (target_zone != last_hit_zone) //only display messages when switching between different target zones
-	last_hit_zone = target_zone
-	
-	switch(target_zone)
-		if("mouth")
-			if(announce)
-				user.visible_message("<span class='warning'>\The [user] covers [target]'s mouth!</span>")
-			if(target.silent < 3)
-				target.silent = 3
-		if("eyes")
-			if(announce)
-				assailant.visible_message("<span class='warning'>[assailant] covers [affecting]'s eyes!</span>")
-			if(affecting.eye_blind < 3)
-				affecting.eye_blind = 3
-
-/obj/item/weapon/grab/attack_self()
-	return s_click(hud)
-
-
-//Updating pixelshift, position and direction
-//Gets called on process, when the grab gets upgraded or the assailant moves
-/obj/item/weapon/grab/proc/adjust_position()
-	if(affecting.buckled)
-		animate(affecting, pixel_x = 0, pixel_y = 0, 4, 1, LINEAR_EASING)
-		return
-	if(affecting.lying && state != GRAB_KILL)
-		animate(affecting, pixel_x = 0, pixel_y = 0, 5, 1, LINEAR_EASING)
-		if(force_down)
-			affecting.set_dir(SOUTH) //face up
-		return
-	var/shift = 0
-	var/adir = get_dir(assailant, affecting)
-	affecting.layer = 4
-	switch(state)
-		if(GRAB_PASSIVE)
-			shift = 8
-			if(dancing) //look at partner
-				shift = 10
-				assailant.set_dir(get_dir(assailant, affecting))
-		if(GRAB_AGGRESSIVE)
-			shift = 12
-		if(GRAB_NECK, GRAB_UPGRADING)
-			shift = -10
-			adir = assailant.dir
-			affecting.set_dir(assailant.dir)
-			affecting.loc = assailant.loc
-		if(GRAB_KILL)
-			shift = 0
-			adir = 1
-			affecting.set_dir(SOUTH) //face up
-			affecting.loc = assailant.loc
-
-	switch(adir)
-		if(NORTH)
-			animate(affecting, pixel_x = 0, pixel_y =-shift, 5, 1, LINEAR_EASING)
-			affecting.layer = 3.9
-		if(SOUTH)
-			animate(affecting, pixel_x = 0, pixel_y = shift, 5, 1, LINEAR_EASING)
-		if(WEST)
-			animate(affecting, pixel_x = shift, pixel_y = 0, 5, 1, LINEAR_EASING)
-		if(EAST)
-			animate(affecting, pixel_x =-shift, pixel_y = 0, 5, 1, LINEAR_EASING)
-
-/obj/item/weapon/grab/proc/s_click(obj/screen/S)
-	if(!affecting)
-		return
-	if(state == GRAB_UPGRADING)
-		return
-	if(!assailant.canClick())
-		return
-	if(world.time < (last_action + UPGRADE_COOLDOWN))
-		return
-	if(!assailant.canmove || assailant.lying)
-		qdel(src)
-		return
-
-	last_action = world.time
-
-	if(state < GRAB_AGGRESSIVE)
-		if(!allow_upgrade)
-			return
-		if(!affecting.lying)
-			assailant.visible_message("<span class='warning'>[assailant] has grabbed [affecting] aggressively (now hands)!</span>")
-		else
-			assailant.visible_message("<span class='warning'>[assailant] pins [affecting] down to the ground (now hands)!</span>")
-			apply_pinning(affecting, assailant)
-		
-		state = GRAB_AGGRESSIVE
-		icon_state = "grabbed1"
-		hud.icon_state = "reinforce1"
-	else if(state < GRAB_NECK)
-		if(isslime(affecting))
-			assailant << "<span class='notice'>You squeeze [affecting], but nothing interesting happens.</span>"
-			return
-
-		assailant.visible_message("<span class='warning'>[assailant] has reinforced \his grip on [affecting] (now neck)!</span>")
-		state = GRAB_NECK
-		icon_state = "grabbed+1"
-		assailant.set_dir(get_dir(assailant, affecting))
-		affecting.attack_log += "\[[time_stamp()]\] <font color='orange'>Has had their neck grabbed by [assailant.name] ([assailant.ckey])</font>"
-		assailant.attack_log += "\[[time_stamp()]\] <font color='red'>Grabbed the neck of [affecting.name] ([affecting.ckey])</font>"
-		msg_admin_attack("[key_name(assailant)] grabbed the neck of [key_name(affecting)]")
-		hud.icon_state = "kill"
-		hud.name = "kill"
-		affecting.Stun(10) //10 ticks of ensured grab
-	else if(state < GRAB_UPGRADING)
-		assailant.visible_message("<span class='danger'>[assailant] starts to tighten \his grip on [affecting]'s neck!</span>")
-		hud.icon_state = "kill1"
-
-		state = GRAB_KILL
-		assailant.visible_message("<span class='danger'>[assailant] has tightened \his grip on [affecting]'s neck!</span>")
-		affecting.attack_log += "\[[time_stamp()]\] <font color='orange'>Has been strangled (kill intent) by [assailant.name] ([assailant.ckey])</font>"
-		assailant.attack_log += "\[[time_stamp()]\] <font color='red'>Strangled (kill intent) [affecting.name] ([affecting.ckey])</font>"
-		msg_admin_attack("[key_name(assailant)] strangled (kill intent) [key_name(affecting)]")
-
-		affecting.setClickCooldown(10)
-		affecting.losebreath += 1
-		affecting.set_dir(WEST)
-	adjust_position()
-
-//This is used to make sure the victim hasn't managed to yackety sax away before using the grab.
-/obj/item/weapon/grab/proc/confirm()
-	if(!assailant || !affecting)
-		qdel(src)
-		return 0
-
-	if(affecting)
-		if(!isturf(assailant.loc) || ( !isturf(affecting.loc) || assailant.loc != affecting.loc && get_dist(assailant, affecting) > 1) )
-			qdel(src)
-			return 0
-
-	return 1
-
-/obj/item/weapon/grab/attack(mob/M, mob/living/user)
-	if(!affecting)
-		return
-	if(world.time < (last_action + 20))
-		return
-	
-	last_action = world.time
-	reset_kill_state() //using special grab moves will interrupt choking them
-	
-	//clicking on the victim while grabbing them
-	if(M == affecting)
-		if(ishuman(affecting))
-			var/hit_zone = assailant.zone_sel.selecting
-			flick(hud.icon_state, hud)
-			switch(assailant.a_intent)
-				if(I_HELP)
-					if(force_down)
-						assailant << "<span class='warning'>You are no longer pinning [affecting] to the ground.</span>"
-						force_down = 0
-						return
-					inspect_organ(affecting, assailant, hit_zone)
-				
-				if(I_GRAB)
-					jointlock(affecting, assailant, hit_zone)
-				
-				if(I_HURT)
-					if(hit_zone == "eyes")
-<<<<<<< HEAD
-						var/mob/living/carbon/human/H = affecting
-						var/datum/unarmed_attack/attack = H.get_unarmed_attack(src, hit_zone)
-						if(!attack)
-							return
-
-						if(state < GRAB_NECK)
-							assailant << "<span class='warning'>You require a better grab to do this.</span>"
-							return
-						for(var/slot in list(slot_wear_mask, slot_head, slot_glasses))
-							var/obj/item/protection = affecting.get_equipped_item(slot)
-							if(istype(protection) && (protection.body_parts_covered & EYES))
-								assailant << "<span class='danger'>You're going to need to remove the eye covering first.</span>"
-								return
-						if(!affecting.has_eyes())
-							assailant << "<span class='danger'>You cannot locate any eyes on [affecting]!</span>"
-							return
-						assailant.attack_log += text("\[[time_stamp()]\] <font color='red'>Attacked [affecting.name]'s eyes using grab ([affecting.ckey])</font>")
-						affecting.attack_log += text("\[[time_stamp()]\] <font color='orange'>Had eyes attacked by [assailant.name]'s grab ([assailant.ckey])</font>")
-						msg_admin_attack("[key_name(assailant)] attacked [key_name(affecting)]'s eyes using a grab action.")
-
-						attack.handle_eye_attack(assailant, affecting)
-					else if(hit_zone != "head")
-						if(state < GRAB_NECK)
-							assailant << "<span class='warning'>You require a better grab to do this.</span>"
-							return
-						if(affecting:grab_joint(assailant))
-							playsound(loc, 'sound/weapons/thudswoosh.ogg', 50, 1, -1)
-							return
-=======
-						attack_eye(affecting, assailant)
-					else if(hit_zone == "head")
-						headbut(affecting, assailant)
->>>>>>> 777d5b7c
-					else
-						dislocate(affecting, assailant, hit_zone)
-				
-				if(I_DISARM)
-					pin_down(affecting, assailant)
-	
-	//clicking on yourself while grabbing them
-	if(M == assailant && state >= GRAB_AGGRESSIVE)
-<<<<<<< HEAD
-
-		var/can_eat
-		if((FAT in user.mutations) && issmall(affecting))
-			can_eat = 1
-		else
-			var/mob/living/carbon/human/H = user
-			if(istype(H) && H.species.gluttonous)
-				// Small animals (mice, lizards).
-				if(affecting.small)
-					can_eat = 2
-				else
-					if(H.species.gluttonous == 2)
-						// Diona nymphs, alien larvae.
-						if(iscarbon(affecting) && !ishuman(affecting))
-							can_eat = 2
-						// Monkeys.
-						else if(issmall(affecting))
-							can_eat = 1
-					else if(H.species.gluttonous == 3)
-						// Full-sized humans.
-						if(ishuman(affecting) && !issmall(affecting))
-							can_eat = 1
-						// Literally everything else.
-						else
-							can_eat = 2
-
-		if(can_eat)
-			var/mob/living/carbon/attacker = user
-			user.visible_message("<span class='danger'>[user] is attempting to devour [affecting]!</span>")
-			if(can_eat == 2)
-				if(!do_mob(user, affecting)||!do_after(user, 30)) return
-			else
-				if(!do_mob(user, affecting)||!do_after(user, 100)) return
-			user.visible_message("<span class='danger'>[user] devours [affecting]!</span>")
-			affecting.loc = user
-			attacker.stomach_contents.Add(affecting)
-			qdel(src)
-
-=======
-		devour(affecting, assailant)
->>>>>>> 777d5b7c
-
-/obj/item/weapon/grab/dropped()
-	loc = null
-	if(!destroying)
-		qdel(src)
-
-/obj/item/weapon/grab/proc/reset_kill_state()
-	if(state == GRAB_KILL) 
-		assailant.visible_message("<span class='warning'>[assailant] lost \his tight grip on [affecting]'s neck!</span>")
-		hud.icon_state = "kill"
-		state = GRAB_NECK
-
-/obj/item/weapon/grab
-	var/destroying = 0
-
-/obj/item/weapon/grab/Destroy()
-	animate(affecting, pixel_x = 0, pixel_y = 0, 4, 1, LINEAR_EASING)
-	affecting.layer = 4
-	if(affecting)
-		affecting.grabbed_by -= src
-		affecting = null
-	if(assailant)
-		if(assailant.client)
-			assailant.client.screen -= hud
-		assailant = null
-	qdel(hud)
-	hud = null
-	destroying = 1 // stops us calling qdel(src) on dropped()
-	..()
+
+//This is used to make sure the victim hasn't managed to yackety sax away before using the grab.
+/obj/item/weapon/grab/proc/confirm()
+	if(!assailant || !affecting)
+		qdel(src)
+		return 0
+
+	if(affecting)
+		if(!isturf(assailant.loc) || ( !isturf(affecting.loc) || assailant.loc != affecting.loc && get_dist(assailant, affecting) > 1) )
+			qdel(src)
+			return 0
+
+	return 1
+
+/obj/item/weapon/grab/attack(mob/M, mob/living/user)
+	if(!affecting)
+		return
+	if(world.time < (last_action + 20))
+		return
+	
+	last_action = world.time
+	reset_kill_state() //using special grab moves will interrupt choking them
+	
+	//clicking on the victim while grabbing them
+	if(M == affecting)
+		if(ishuman(affecting))
+			var/hit_zone = assailant.zone_sel.selecting
+			flick(hud.icon_state, hud)
+			switch(assailant.a_intent)
+				if(I_HELP)
+					if(force_down)
+						assailant << "<span class='warning'>You are no longer pinning [affecting] to the ground.</span>"
+						force_down = 0
+						return
+					inspect_organ(affecting, assailant, hit_zone)
+				
+				if(I_GRAB)
+					jointlock(affecting, assailant, hit_zone)
+				
+				if(I_HURT)
+					if(hit_zone == "eyes")
+						attack_eye(affecting, assailant)
+					else if(hit_zone == "head")
+						headbut(affecting, assailant)
+					else
+						dislocate(affecting, assailant, hit_zone)
+				
+				if(I_DISARM)
+					pin_down(affecting, assailant)
+	
+	//clicking on yourself while grabbing them
+	if(M == assailant && state >= GRAB_AGGRESSIVE)
+		devour(affecting, assailant)
+
+/obj/item/weapon/grab/dropped()
+	loc = null
+	if(!destroying)
+		qdel(src)
+
+/obj/item/weapon/grab/proc/reset_kill_state()
+	if(state == GRAB_KILL) 
+		assailant.visible_message("<span class='warning'>[assailant] lost \his tight grip on [affecting]'s neck!</span>")
+		hud.icon_state = "kill"
+		state = GRAB_NECK
+
+/obj/item/weapon/grab
+	var/destroying = 0
+
+/obj/item/weapon/grab/Destroy()
+	animate(affecting, pixel_x = 0, pixel_y = 0, 4, 1, LINEAR_EASING)
+	affecting.layer = 4
+	if(affecting)
+		affecting.grabbed_by -= src
+		affecting = null
+	if(assailant)
+		if(assailant.client)
+			assailant.client.screen -= hud
+		assailant = null
+	qdel(hud)
+	hud = null
+	destroying = 1 // stops us calling qdel(src) on dropped()
+	..()