--- conflicted
+++ resolved
@@ -1,382 +1,282 @@
-/*
-#define BRUTE "brute"
-#define BURN "burn"
-#define TOX "tox"
-#define OXY "oxy"
-#define CLONE "clone"
-
-#define ADD "add"
-#define SET "set"
-*/
-
-/obj/item/projectile
-	name = "projectile"
-	icon = 'icons/obj/projectiles.dmi'
-	icon_state = "bullet"
-	density = 1
-	unacidable = 1
-	anchored = 1 //There's a reason this is here, Mport. God fucking damn it -Agouri. Find&Fix by Pete. The reason this is here is to stop the curving of emitter shots.
-	pass_flags = PASSTABLE
-	mouse_opacity = 0
-	var/bumped = 0		//Prevents it from hitting more than one guy at once
-	var/def_zone = ""	//Aiming at
-	var/mob/firer = null//Who shot it
-	var/silenced = 0	//Attack message
-	var/yo = null
-	var/xo = null
-	var/current = null
-	var/obj/shot_from = null // the object which shot us
-	var/atom/original = null // the original target clicked
-	var/turf/starting = null // the projectile's starting turf
-	var/list/permutated = list() // we've passed through these atoms, don't try to hit them again
-
-	var/p_x = 16
-	var/p_y = 16 // the pixel location of the tile that the player clicked. Default is the center
-
-	var/damage = 10
-	var/damage_type = BRUTE //BRUTE, BURN, TOX, OXY, CLONE are the only things that should be in here
-	var/nodamage = 0 //Determines if the projectile will skip any damage inflictions
-	var/taser_effect = 0 //If set then the projectile will apply it's agony damage using stun_effect_act() to mobs it hits, and other damage will be ignored
-	var/flag = "bullet" //Defines what armor to use when it hits things.  Must be set to bullet, laser, energy,or bomb	//Cael - bio and rad are also valid
-	var/projectile_type = /obj/item/projectile
-	var/penetrating = 0 //If greater than zero, the projectile will pass through dense objects as specified by on_penetrate()
-	var/kill_count = 50 //This will de-increment every process(). When 0, it will delete the projectile.
-		//Effects
-	var/stun = 0
-	var/weaken = 0
-	var/paralyze = 0
-	var/irradiate = 0
-	var/stutter = 0
-	var/eyeblur = 0
-	var/drowsy = 0
-	var/agony = 0
-	var/embed = 0 // whether or not the projectile can embed itself in the mob
-
-<<<<<<< HEAD
-	//TODO: make it so this is called more reliably, instead of sometimes by bullet_act() and sometimes not
-	proc/on_hit(var/atom/target, var/blocked = 0, var/def_zone = null)
-		if(blocked >= 2)		return 0//Full block
-		if(!isliving(target))	return 0
-		if(isanimal(target))	return 0
-		var/mob/living/L = target
-		L.apply_effects(stun, weaken, paralyze, irradiate, stutter, eyeblur, drowsy, agony, blocked) // add in AGONY!
-		return 1
-
-	//called when the projectile stops flying because it collided with something
-	proc/on_impact(var/atom/A)
-		return
-
-	//return 1 if the projectile should be allowed to pass through after all, 0 if not.
-	proc/on_penetrate(var/atom/A)
-		return 1
-
-	proc/check_fire(var/mob/living/target as mob, var/mob/living/user as mob)  //Checks if you can hit them or not.
-		if(!istype(target) || !istype(user))
-			return 0
-		var/obj/item/projectile/test/in_chamber = new /obj/item/projectile/test(get_step_to(user,target)) //Making the test....
-		in_chamber.target = target
-		in_chamber.flags = flags //Set the flags...
-		in_chamber.pass_flags = pass_flags //And the pass flags to that of the real projectile...
-		in_chamber.firer = user
-		var/output = in_chamber.process() //Test it!
-		del(in_chamber) //No need for it anymore
-		return output //Send it back to the gun!
-
-	//called to launch a projectile from a gun
-	proc/launch(atom/target, mob/user, obj/item/weapon/gun/launcher, var/target_zone, var/x_offset=0, var/y_offset=0, var/px=null, var/py=null)
-		var/turf/curloc = get_turf(user)
-		var/turf/targloc = get_turf(target)
-		if (!istype(targloc) || !istype(curloc))
-			return 1
-
-		firer = user
-		def_zone = user.zone_sel.selecting
-
-		if(user == target) //Shooting yourself
-			user.bullet_act(src, target_zone)
-			del(src)
-			return 0
-		if(targloc == curloc) //Shooting the ground
-			targloc.bullet_act(src, target_zone)
-			del(src)
-			return 0
-
-		original = target
-		loc = curloc
-		starting = curloc
-		current = curloc
-		yo = targloc.y - curloc.y + y_offset
-		xo = targloc.x - curloc.x + x_offset
-		if(!isnull(py)) p_y = py
-		if(!isnull(px)) p_x = px
-
-		shot_from = launcher
-		silenced = launcher.silenced
-
-		spawn()
-			process()
-
-		return 0
-
-	//Used to change the direction of the projectile in flight.
-	proc/redirect(var/new_x, var/new_y, var/atom/starting_loc, var/mob/new_firer=null)
-		original = locate(new_x, new_y, src.z)
-		starting = starting_loc
-		current = starting_loc
-		if(new_firer)
-			firer = src
-
-		yo = new_y - starting_loc.y
-		xo = new_x - starting_loc.x
-
-	//Called when the projectile intercepts a mob. Returns 1 if the projectile hit the mob, 0 if it missed and should keep flying.
-	proc/attack_mob(var/mob/living/target_mob, var/distance, var/miss_modifier = -30)
-		//accuracy bonus from aiming
-		if (istype(shot_from, /obj/item/weapon/gun))	//If you aim at someone beforehead, it'll hit more often.
-			var/obj/item/weapon/gun/daddy = shot_from	//Kinda balanced by fact you need like 2 seconds to aim
-			if (daddy.target && original in daddy.target) //As opposed to no-delay pew pew
-				miss_modifier += -30
-
-		//roll to-hit
-		var/hit_zone = get_zone_with_miss_chance(def_zone, target_mob, max(miss_modifier + 15*distance, 0))
-		if(!hit_zone)
-			visible_message("<span class='notice'>\The [src] misses [target_mob] narrowly!</span>")
-			return 0
-
-		//set def_zone, so if the projectile ends up hitting someone else later (to be implemented), it is more likely to hit the same part
-		def_zone = hit_zone
-
-		//hit messages
-		if(silenced)
-			target_mob << "<span class='danger'>You've been hit in the [parse_zone(def_zone)] by \the [src]!</span>"
-		else
-			visible_message("<span class='danger'>\The [target_mob] is hit by \the [src] in the [parse_zone(def_zone)]!</span>")//X has fired Y is now given by the guns so you cant tell who shot you if you could not see the shooter
-
-		//admin logs
-		if(istype(firer, /mob))
-			target_mob.attack_log += "\[[time_stamp()]\] <b>[firer]/[firer.ckey]</b> shot <b>[target_mob]/[target_mob.ckey]</b> with a <b>[src.type]</b>"
-			firer.attack_log += "\[[time_stamp()]\] <b>[firer]/[firer.ckey]</b> shot <b>[target_mob]/[target_mob.ckey]</b> with a <b>[src.type]</b>"
-			msg_admin_attack("[firer] ([firer.ckey]) shot [target_mob] ([target_mob.ckey]) with a [src] (<A HREF='?_src_=holder;adminplayerobservecoodjump=1;X=[firer.x];Y=[firer.y];Z=[firer.z]'>JMP</a>)") //BS12 EDIT ALG
-		else
-			target_mob.attack_log += "\[[time_stamp()]\] <b>UNKNOWN SUBJECT (No longer exists)</b> shot <b>[target_mob]/[target_mob.ckey]</b> with a <b>[src]</b>"
-			msg_admin_attack("UNKNOWN shot [target_mob] ([target_mob.ckey]) with a [src] (<A HREF='?_src_=holder;adminplayerobservecoodjump=1;X=[firer.x];Y=[firer.y];Z=[firer.z]'>JMP</a>)") //BS12 EDIT ALG
-
-		//sometimes bullet_act() will want the projectile to continue flying
-		if (target_mob.bullet_act(src, def_zone) == -1)
-			return 0
-
-		return 1
-
-	Bump(atom/A as mob|obj|turf|area)
-		if(A == src)
-			return 0 //no
-		
-		if(A == firer)
-=======
-/obj/item/projectile/proc/on_hit(var/atom/target, var/blocked = 0)
-	if(blocked >= 2)		return 0//Full block
-	if(!isliving(target))	return 0
-	if(isanimal(target))	return 0
-	var/mob/living/L = target
-	L.apply_effects(stun, weaken, paralyze, irradiate, stutter, eyeblur, drowsy, agony, blocked) // add in AGONY!
-	return 1
-
-/obj/item/projectile/proc/check_fire(var/mob/living/target as mob, var/mob/living/user as mob)  //Checks if you can hit them or not.
-	if(!istype(target) || !istype(user))
-		return 0
-	var/obj/item/projectile/test/in_chamber = new /obj/item/projectile/test(get_step_to(user,target)) //Making the test....
-	in_chamber.target = target
-	in_chamber.flags = flags //Set the flags...
-	in_chamber.pass_flags = pass_flags //And the pass flags to that of the real projectile...
-	in_chamber.firer = user
-	var/output = in_chamber.process() //Test it!
-	del(in_chamber) //No need for it anymore
-	return output //Send it back to the gun!
-
-/obj/item/projectile/Bump(atom/A as mob|obj|turf|area)
-	if(A == firer)
-		loc = A.loc
-		return 0 //cannot shoot yourself
-
-	if(bumped)	return 0
-	var/forcedodge = 0 // force the projectile to pass
-
-	bumped = 1
-	if(firer && istype(A, /mob))
-		var/mob/M = A
-		if(!istype(A, /mob/living))
->>>>>>> 3ba295da
-			loc = A.loc
-			return 0// nope.avi
-
-<<<<<<< HEAD
-		if(bumped)
-			return 0
-
-		var/passthrough = 0 //if the projectile should continue flying
-		var/distance = get_dist(starting,loc)
-
-		bumped = 1
-		if(ismob(A))
-			var/mob/M = A
-			if(istype(A, /mob/living))
-				passthrough = !attack_mob(M, distance)
-			else
-				passthrough = 1 //so ghosts don't stop bullets
-		else
-			passthrough = (A.bullet_act(src, def_zone) == -1) //backwards compatibility
-			if(isturf(A))
-				for(var/obj/O in A)
-					O.bullet_act(src)
-				for(var/mob/M in A)
-					attack_mob(M, distance)
-
-		//penetrating projectiles can pass through things that otherwise would not let them
-		if(penetrating > 0)
-			if(on_penetrate(A))
-				passthrough = 1
-			penetrating--
-
-		//the bullet passes through a dense object!
-		if(passthrough)
-			bumped = 0 //reset bumped variable!
-			if(istype(A, /turf))
-				loc = A
-			else
-				loc = A.loc
-			permutated.Add(A)
-			return 0
-
-		//stop flying
-		on_impact(A)
-		
-		density = 0
-		invisibility = 101
-		del(src)
-		return 1
-
-	CanPass(atom/movable/mover, turf/target, height=0, air_group=0)
-		if(air_group || (height==0)) return 1
-
-		if(istype(mover, /obj/item/projectile))
-			return prob(95) //ha
-		else
-			return 1
-
-	process()
-		if(kill_count < 1)
-=======
-		var/distance = get_dist(starting,loc)
-		var/miss_modifier = -30
-
-		if (istype(shot_from,/obj/item/weapon/gun))	//If you aim at someone beforehead, it'll hit more often.
-			var/obj/item/weapon/gun/daddy = shot_from //Kinda balanced by fact you need like 2 seconds to aim
-			if (daddy.target && original in daddy.target) //As opposed to no-delay pew pew
-				miss_modifier += -30
-		def_zone = get_zone_with_miss_chance(def_zone, M, miss_modifier + 15*distance)
-
-		if(!def_zone)
-			visible_message("\blue \The [src] misses [M] narrowly!")
-			forcedodge = -1
-		else
-			if(silenced)
-				M << "\red You've been shot in the [parse_zone(def_zone)] by the [src.name]!"
-			else
-				visible_message("\red [A.name] is hit by the [src.name] in the [parse_zone(def_zone)]!")//X has fired Y is now given by the guns so you cant tell who shot you if you could not see the shooter
-			if(istype(firer, /mob))
-				M.attack_log += "\[[time_stamp()]\] <b>[firer]/[firer.ckey]</b> shot <b>[M]/[M.ckey]</b> with a <b>[src.type]</b>"
-				firer.attack_log += "\[[time_stamp()]\] <b>[firer]/[firer.ckey]</b> shot <b>[M]/[M.ckey]</b> with a <b>[src.type]</b>"
-				msg_admin_attack("[firer] ([firer.ckey]) shot [M] ([M.ckey]) with a [src] (<A HREF='?_src_=holder;adminplayerobservecoodjump=1;X=[firer.x];Y=[firer.y];Z=[firer.z]'>JMP</a>)") //BS12 EDIT ALG
-			else
-				M.attack_log += "\[[time_stamp()]\] <b>UNKNOWN SUBJECT (No longer exists)</b> shot <b>[M]/[M.ckey]</b> with a <b>[src]</b>"
-				msg_admin_attack("UNKNOWN shot [M] ([M.ckey]) with a [src] (<A HREF='?_src_=holder;adminplayerobservecoodjump=1;X=[firer.x];Y=[firer.y];Z=[firer.z]'>JMP</a>)") //BS12 EDIT ALG
-
-	if(A)
-		if (!forcedodge)
-			forcedodge = A.bullet_act(src, def_zone) // searches for return value
-		if(forcedodge == -1) // the bullet passes through a dense object!
-			bumped = 0 // reset bumped variable!
-			if(istype(A, /turf))
-				loc = A
-			else
-				loc = A.loc
-			permutated.Add(A)
-			return 0
-		if(istype(A,/turf))
-			for(var/obj/O in A)
-				O.bullet_act(src)
-			for(var/mob/M in A)
-				M.bullet_act(src, def_zone)
-		density = 0
-		invisibility = 101
-		del(src)
-	return 1
-
-/obj/item/projectile/CanPass(atom/movable/mover, turf/target, height=0, air_group=0)
-	if(air_group || (height==0)) return 1
-
-	if(istype(mover, /obj/item/projectile))
-		return prob(95)
-	else
-		return 1
-
-/obj/item/projectile/process()
-	if(kill_count < 1)
-		del(src)
-	kill_count--
-	spawn while(src)
-		if((!( current ) || loc == current))
-			current = locate(min(max(x + xo, 1), world.maxx), min(max(y + yo, 1), world.maxy), z)
-		if((x == 1 || x == world.maxx || y == 1 || y == world.maxy))
->>>>>>> 3ba295da
-			del(src)
-			return
-		step_towards(src, current)
-		sleep(1)
-		if(!bumped && !isturf(original))
-			if(loc == get_turf(original))
-				if(!(original in permutated))
-					Bump(original)
-					sleep(1)
-	return
-
-/obj/item/projectile/test //Used to see if you can hit them.
-	invisibility = 101 //Nope!  Can't see me!
-	yo = null
-	xo = null
-	var/target = null
-	var/result = 0 //To pass the message back to the gun.
-
-/obj/item/projectile/test/Bump(atom/A as mob|obj|turf|area)
-	if(A == firer)
-		loc = A.loc
-		return //cannot shoot yourself
-	if(istype(A, /obj/item/projectile))
-		return
-	if(istype(A, /mob/living))
-		result = 2 //We hit someone, return 1!
-		return
-	result = 1
-	return
-
-/obj/item/projectile/test/process()
-	var/turf/curloc = get_turf(src)
-	var/turf/targloc = get_turf(target)
-	if(!curloc || !targloc)
-		return 0
-	yo = targloc.y - curloc.y
-	xo = targloc.x - curloc.x
-	target = targloc
-	while(src) //Loop on through!
-		if(result)
-			return (result - 1)
-		if((!( target ) || loc == target))
-			target = locate(min(max(x + xo, 1), world.maxx), min(max(y + yo, 1), world.maxy), z) //Finding the target turf at map edge
-		step_towards(src, target)
-		var/mob/living/M = locate() in get_turf(src)
-		if(istype(M)) //If there is someting living...
-			return 1 //Return 1
-		else
-			M = locate() in get_step(src,target)
-			if(istype(M))
-				return 1
+/*
+#define BRUTE "brute"
+#define BURN "burn"
+#define TOX "tox"
+#define OXY "oxy"
+#define CLONE "clone"
+
+#define ADD "add"
+#define SET "set"
+*/
+
+/obj/item/projectile
+	name = "projectile"
+	icon = 'icons/obj/projectiles.dmi'
+	icon_state = "bullet"
+	density = 1
+	unacidable = 1
+	anchored = 1 //There's a reason this is here, Mport. God fucking damn it -Agouri. Find&Fix by Pete. The reason this is here is to stop the curving of emitter shots.
+	pass_flags = PASSTABLE
+	mouse_opacity = 0
+	var/bumped = 0		//Prevents it from hitting more than one guy at once
+	var/def_zone = ""	//Aiming at
+	var/mob/firer = null//Who shot it
+	var/silenced = 0	//Attack message
+	var/yo = null
+	var/xo = null
+	var/current = null
+	var/obj/shot_from = null // the object which shot us
+	var/atom/original = null // the original target clicked
+	var/turf/starting = null // the projectile's starting turf
+	var/list/permutated = list() // we've passed through these atoms, don't try to hit them again
+
+	var/p_x = 16
+	var/p_y = 16 // the pixel location of the tile that the player clicked. Default is the center
+
+	var/damage = 10
+	var/damage_type = BRUTE //BRUTE, BURN, TOX, OXY, CLONE are the only things that should be in here
+	var/nodamage = 0 //Determines if the projectile will skip any damage inflictions
+	var/taser_effect = 0 //If set then the projectile will apply it's agony damage using stun_effect_act() to mobs it hits, and other damage will be ignored
+	var/flag = "bullet" //Defines what armor to use when it hits things.  Must be set to bullet, laser, energy,or bomb	//Cael - bio and rad are also valid
+	var/projectile_type = /obj/item/projectile
+	var/penetrating = 0 //If greater than zero, the projectile will pass through dense objects as specified by on_penetrate()
+	var/kill_count = 50 //This will de-increment every process(). When 0, it will delete the projectile.
+		//Effects
+	var/stun = 0
+	var/weaken = 0
+	var/paralyze = 0
+	var/irradiate = 0
+	var/stutter = 0
+	var/eyeblur = 0
+	var/drowsy = 0
+	var/agony = 0
+	var/embed = 0 // whether or not the projectile can embed itself in the mob
+
+//TODO: make it so this is called more reliably, instead of sometimes by bullet_act() and sometimes not
+/obj/item/projectile/proc/on_hit(var/atom/target, var/blocked = 0, var/def_zone = null)
+	if(blocked >= 2)		return 0//Full block
+	if(!isliving(target))	return 0
+	if(isanimal(target))	return 0
+	var/mob/living/L = target
+	L.apply_effects(stun, weaken, paralyze, irradiate, stutter, eyeblur, drowsy, agony, blocked) // add in AGONY!
+	return 1
+
+//called when the projectile stops flying because it collided with something
+/obj/item/projectile/proc/on_impact(var/atom/A)
+	return
+
+//return 1 if the projectile should be allowed to pass through after all, 0 if not.
+/obj/item/projectile/proc/on_penetrate(var/atom/A)
+	return 1
+
+/obj/item/projectile/proc/check_fire(var/mob/living/target as mob, var/mob/living/user as mob)  //Checks if you can hit them or not.
+	if(!istype(target) || !istype(user))
+		return 0
+	var/obj/item/projectile/test/in_chamber = new /obj/item/projectile/test(get_step_to(user,target)) //Making the test....
+	in_chamber.target = target
+	in_chamber.flags = flags //Set the flags...
+	in_chamber.pass_flags = pass_flags //And the pass flags to that of the real projectile...
+	in_chamber.firer = user
+	var/output = in_chamber.process() //Test it!
+	del(in_chamber) //No need for it anymore
+	return output //Send it back to the gun!
+
+//called to launch a projectile from a gun
+/obj/item/projectile/proc/launch(atom/target, mob/user, obj/item/weapon/gun/launcher, var/target_zone, var/x_offset=0, var/y_offset=0, var/px=null, var/py=null)
+	var/turf/curloc = get_turf(user)
+	var/turf/targloc = get_turf(target)
+	if (!istype(targloc) || !istype(curloc))
+		return 1
+
+	firer = user
+	def_zone = user.zone_sel.selecting
+
+	if(user == target) //Shooting yourself
+		user.bullet_act(src, target_zone)
+		del(src)
+		return 0
+	if(targloc == curloc) //Shooting the ground
+		targloc.bullet_act(src, target_zone)
+		del(src)
+		return 0
+
+	original = target
+	loc = curloc
+	starting = curloc
+	current = curloc
+	yo = targloc.y - curloc.y + y_offset
+	xo = targloc.x - curloc.x + x_offset
+	if(!isnull(py)) p_y = py
+	if(!isnull(px)) p_x = px
+
+	shot_from = launcher
+	silenced = launcher.silenced
+
+	spawn()
+		process()
+
+	return 0
+
+//Used to change the direction of the projectile in flight.
+/obj/item/projectile/proc/redirect(var/new_x, var/new_y, var/atom/starting_loc, var/mob/new_firer=null)
+	original = locate(new_x, new_y, src.z)
+	starting = starting_loc
+	current = starting_loc
+	if(new_firer)
+		firer = src
+
+	yo = new_y - starting_loc.y
+	xo = new_x - starting_loc.x
+
+//Called when the projectile intercepts a mob. Returns 1 if the projectile hit the mob, 0 if it missed and should keep flying.
+/obj/item/projectile/proc/attack_mob(var/mob/living/target_mob, var/distance, var/miss_modifier = -30)
+	//accuracy bonus from aiming
+	if (istype(shot_from, /obj/item/weapon/gun))	//If you aim at someone beforehead, it'll hit more often.
+		var/obj/item/weapon/gun/daddy = shot_from	//Kinda balanced by fact you need like 2 seconds to aim
+		if (daddy.target && original in daddy.target) //As opposed to no-delay pew pew
+			miss_modifier += -30
+
+	//roll to-hit
+	var/hit_zone = get_zone_with_miss_chance(def_zone, target_mob, max(miss_modifier + 15*distance, 0))
+	if(!hit_zone)
+		visible_message("<span class='notice'>\The [src] misses [target_mob] narrowly!</span>")
+		return 0
+
+	//set def_zone, so if the projectile ends up hitting someone else later (to be implemented), it is more likely to hit the same part
+	def_zone = hit_zone
+
+	//hit messages
+	if(silenced)
+		target_mob << "<span class='danger'>You've been hit in the [parse_zone(def_zone)] by \the [src]!</span>"
+	else
+		visible_message("<span class='danger'>\The [target_mob] is hit by \the [src] in the [parse_zone(def_zone)]!</span>")//X has fired Y is now given by the guns so you cant tell who shot you if you could not see the shooter
+
+	//admin logs
+	if(istype(firer, /mob))
+		target_mob.attack_log += "\[[time_stamp()]\] <b>[firer]/[firer.ckey]</b> shot <b>[target_mob]/[target_mob.ckey]</b> with a <b>[src.type]</b>"
+		firer.attack_log += "\[[time_stamp()]\] <b>[firer]/[firer.ckey]</b> shot <b>[target_mob]/[target_mob.ckey]</b> with a <b>[src.type]</b>"
+		msg_admin_attack("[firer] ([firer.ckey]) shot [target_mob] ([target_mob.ckey]) with a [src] (<A HREF='?_src_=holder;adminplayerobservecoodjump=1;X=[firer.x];Y=[firer.y];Z=[firer.z]'>JMP</a>)") //BS12 EDIT ALG
+	else
+		target_mob.attack_log += "\[[time_stamp()]\] <b>UNKNOWN SUBJECT (No longer exists)</b> shot <b>[target_mob]/[target_mob.ckey]</b> with a <b>[src]</b>"
+		msg_admin_attack("UNKNOWN shot [target_mob] ([target_mob.ckey]) with a [src] (<A HREF='?_src_=holder;adminplayerobservecoodjump=1;X=[firer.x];Y=[firer.y];Z=[firer.z]'>JMP</a>)") //BS12 EDIT ALG
+
+	//sometimes bullet_act() will want the projectile to continue flying
+	if (target_mob.bullet_act(src, def_zone) == -1)
+		return 0
+
+	return 1
+
+/obj/item/projectile/Bump(atom/A as mob|obj|turf|area)
+	if(A == src)
+		return 0 //no
+	
+	if(A == firer)
+		loc = A.loc
+		return 0 //cannot shoot yourself
+
+	if(bumped)
+		return 0
+
+	var/passthrough = 0 //if the projectile should continue flying
+	var/distance = get_dist(starting,loc)
+
+	bumped = 1
+	if(ismob(A))
+		var/mob/M = A
+		if(istype(A, /mob/living))
+			passthrough = !attack_mob(M, distance)
+		else
+			passthrough = 1 //so ghosts don't stop bullets
+	else
+		passthrough = (A.bullet_act(src, def_zone) == -1) //backwards compatibility
+		if(isturf(A))
+			for(var/obj/O in A)
+				O.bullet_act(src)
+			for(var/mob/M in A)
+				attack_mob(M, distance)
+
+	//penetrating projectiles can pass through things that otherwise would not let them
+	if(penetrating > 0)
+		if(on_penetrate(A))
+			passthrough = 1
+		penetrating--
+
+	//the bullet passes through a dense object!
+	if(passthrough)
+		bumped = 0 //reset bumped variable!
+		if(istype(A, /turf))
+			loc = A
+		else
+			loc = A.loc
+		permutated.Add(A)
+		return 0
+
+	//stop flying
+	on_impact(A)
+	
+	density = 0
+	invisibility = 101
+	del(src)
+	return 1
+
+/obj/item/projectile/CanPass(atom/movable/mover, turf/target, height=0, air_group=0)
+	if(air_group || (height==0)) return 1
+
+	if(istype(mover, /obj/item/projectile))
+		return prob(95) //ha
+	else
+		return 1
+
+/obj/item/projectile/process()
+	if(kill_count < 1)
+		del(src)
+		return
+	step_towards(src, current)
+	sleep(1)
+	if(!bumped && !isturf(original))
+		if(loc == get_turf(original))
+			if(!(original in permutated))
+				Bump(original)
+				sleep(1)
+
+//"Tracing" projectile
+/obj/item/projectile/test //Used to see if you can hit them.
+	invisibility = 101 //Nope!  Can't see me!
+	yo = null
+	xo = null
+	var/target = null
+	var/result = 0 //To pass the message back to the gun.
+
+/obj/item/projectile/test/Bump(atom/A as mob|obj|turf|area)
+	if(A == firer)
+		loc = A.loc
+		return //cannot shoot yourself
+	if(istype(A, /obj/item/projectile))
+		return
+	if(istype(A, /mob/living))
+		result = 2 //We hit someone, return 1!
+		return
+	result = 1
+	return
+
+/obj/item/projectile/test/process()
+	var/turf/curloc = get_turf(src)
+	var/turf/targloc = get_turf(target)
+	if(!curloc || !targloc)
+		return 0
+	yo = targloc.y - curloc.y
+	xo = targloc.x - curloc.x
+	target = targloc
+	while(src) //Loop on through!
+		if(result)
+			return (result - 1)
+		if((!( target ) || loc == target))
+			target = locate(min(max(x + xo, 1), world.maxx), min(max(y + yo, 1), world.maxy), z) //Finding the target turf at map edge
+		step_towards(src, target)
+		var/mob/living/M = locate() in get_turf(src)
+		if(istype(M)) //If there is someting living...
+			return 1 //Return 1
+		else
+			M = locate() in get_step(src,target)
+			if(istype(M))
+				return 1