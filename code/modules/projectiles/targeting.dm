--- conflicted
+++ resolved
@@ -195,13 +195,8 @@
 		else
 			I.lower_aim()
 			return
-<<<<<<< HEAD
-		if(m_intent == "run" && T.client.target_can_move == 1 && T.client.target_can_run == 0)
+		if(iscarbon(src) && m_intent == "run" && T.client.target_can_move == 1 && T.client.target_can_run == 0)
 			src << "<span class='danger'>Your move intent is now set to walk, as your targeter permits it.</span>"  //Self explanitory.
-=======
-		if(iscarbon(src) && m_intent == "run" && T.client.target_can_move == 1 && T.client.target_can_run == 0)
-			src << "\red Your move intent is now set to walk, as your targeter permits it."  //Self explanitory.
->>>>>>> 6cf08526
 			set_m_intent("walk")
 
 		//Processing the aiming. Should be probably in separate object with process() but lasy.
