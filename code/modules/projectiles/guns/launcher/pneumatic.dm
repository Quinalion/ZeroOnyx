/obj/item/weapon/gun/launcher/pneumatic
	name = "pneumatic cannon"
	desc = "A large gas-powered cannon."
	icon_state = "pneumatic"
	item_state = "pneumatic"
	slot_flags = SLOT_BELT
	w_class = 5.0
	flags =  CONDUCT
	fire_sound_text = "a loud whoosh of moving air"
	fire_delay = 50
	fire_sound = 'sound/weapons/tablehit1.ogg'

	var/fire_pressure                                   // Used in fire checks/pressure checks.
	var/max_w_class = 3                                 // Hopper intake size.
	var/max_storage_space = 20                       // Total internal storage size.
	var/obj/item/weapon/tank/tank = null                // Tank of gas for use in firing the cannon.
	
	var/obj/item/weapon/storage/item_storage
	var/pressure_setting = 10                           // Percentage of the gas in the tank used to fire the projectile.
	var/possible_pressure_amounts = list(5,10,20,25,50) // Possible pressure settings.
	var/force_divisor = 400                             // Force equates to speed. Speed/5 equates to a damage multiplier for whoever you hit.
	                                                    // For reference, a fully pressurized oxy tank at 50% gas release firing a health
	                                                    // analyzer with a force_divisor of 10 hit with a damage multiplier of 3000+.
/obj/item/weapon/gun/launcher/pneumatic/New()
	..()
	item_storage = new(src)
	item_storage.name = "hopper"
	item_storage.max_w_class = max_w_class
	item_storage.max_combined_w_class = max_combined_w_class
	item_storage.use_sound = null

/obj/item/weapon/gun/launcher/pneumatic/verb/set_pressure() //set amount of tank pressure.
	set name = "Set Valve Pressure"
	set category = "Object"
	set src in range(0)
	var/N = input("Percentage of tank used per shot:","[src]") as null|anything in possible_pressure_amounts
	if (N)
		pressure_setting = N
		usr << "You dial the pressure valve to [pressure_setting]%."

/obj/item/weapon/gun/launcher/pneumatic/proc/eject_tank(mob/user) //Remove the tank.
	if(!tank)
		user << "There's no tank in [src]."
		return
	
	user << "You twist the valve and pop the tank out of [src]."
	user.put_in_hands(tank)
	tank = null
	update_icon()

/obj/item/weapon/gun/launcher/pneumatic/proc/unload_hopper(mob/user)
	if(item_storage.contents.len > 0)
		var/obj/item/removing = item_storage.contents[item_storage.contents.len]
		item_storage.remove_from_storage(removing, src.loc)
		user.put_in_hands(removing)
		user << "You remove [removing] from the hopper."
	else
		user << "There is nothing to remove in \the [src]."

/obj/item/weapon/gun/launcher/pneumatic/attack_hand(mob/user as mob)
	if(user.get_inactive_hand() == src)
		unload_hopper(user)
	else
		return ..()

/obj/item/weapon/gun/launcher/pneumatic/attackby(obj/item/W as obj, mob/user as mob)
	if(!tank && istype(W,/obj/item/weapon/tank))
		user.drop_from_inventory(W, src)
		tank = W
		user.visible_message("[user] jams [W] into [src]'s valve and twists it closed.","You jam [W] into [src]'s valve and twist it closed.")
<<<<<<< HEAD
		icon_state = "pneumatic-tank"
		item_state = "pneumatic-tank"
		user.update_icons()
	else if(istype(W) && W.w_class <= max_w_class)
		var/total_stored = 0
		for(var/obj/item/O in src.contents)
			total_stored += O.get_storage_cost()
		if(total_stored + W.get_storage_cost() <= max_storage_space)
			user.remove_from_mob(W)
			W.loc = src
			user << "You shove [W] into the hopper."
		else
			user << "That won't fit into the hopper - it's too full."
		return
	else
		user << "That won't fit into the hopper."
=======
		update_icon()
	else if(istype(W) && item_storage.can_be_inserted(W))
		item_storage.handle_item_insertion(W)
>>>>>>> 4db25c61

/obj/item/weapon/gun/launcher/pneumatic/attack_self(mob/user as mob)
	eject_tank(user)

/obj/item/weapon/gun/launcher/pneumatic/consume_next_projectile(mob/user=null)
	if(!item_storage.contents.len)
		return null
	if (!tank)
		user << "There is no gas tank in [src]!"
		return null

	var/environment_pressure = 10 
	var/turf/T = get_turf(src)
	if(T)
		var/datum/gas_mixture/environment = T.return_air()
		if(environment)
			environment_pressure = environment.return_pressure()
	
	fire_pressure = (tank.air_contents.return_pressure() - environment_pressure)*pressure_setting/100
	if(fire_pressure < 10)
		user << "There isn't enough gas in the tank to fire [src]."
		return null

	var/obj/item/launched = item_storage.contents[1]
	item_storage.remove_from_storage(launched, src)
	return launched

/obj/item/weapon/gun/launcher/pneumatic/examine(mob/user)
	if(!..(user, 2))
		return
	user << "The valve is dialed to [pressure_setting]%."
	if(tank)
		user << "The tank dial reads [tank.air_contents.return_pressure()] kPa."
	else
		user << "Nothing is attached to the tank valve!"

/obj/item/weapon/gun/launcher/pneumatic/update_release_force(obj/item/projectile)
	if(tank)
		release_force = ((fire_pressure*tank.volume)/projectile.w_class)/force_divisor //projectile speed.
		if(release_force > 80) release_force = 80 //damage cap.
	else
		release_force = 0

/obj/item/weapon/gun/launcher/pneumatic/handle_post_fire()
	if(tank)
		var/lost_gas_amount = tank.air_contents.total_moles*(pressure_setting/100)
		var/datum/gas_mixture/removed = tank.air_contents.remove(lost_gas_amount)
		
		var/turf/T = get_turf(src.loc)
		if(T) T.assume_air(removed)
	..()

/obj/item/weapon/gun/launcher/pneumatic/update_icon()
	if(tank)
		icon_state = "pneumatic-tank"
		item_state = "pneumatic-tank"
	else
		icon_state = "pneumatic"
		item_state = "pneumatic"

	if (ismob(src.loc))
		var/mob/M = src.loc
		M.update_inv_r_hand()
		M.update_inv_l_hand()

//Constructable pneumatic cannon.

/obj/item/weapon/cannonframe
	name = "pneumatic cannon frame"
	desc = "A half-finished pneumatic cannon."
	icon_state = "pneumatic0"
	item_state = "pneumatic"

	var/buildstate = 0

/obj/item/weapon/cannonframe/update_icon()
	icon_state = "pneumatic[buildstate]"

/obj/item/weapon/cannonframe/examine(mob/user)
	..(user)
	switch(buildstate)
		if(1) user << "It has a pipe segment installed."
		if(2) user << "It has a pipe segment welded in place."
		if(3) user << "It has an outer chassis installed."
		if(4) user << "It has an outer chassis welded in place."
		if(5) user << "It has a transfer valve installed."

/obj/item/weapon/cannonframe/attackby(obj/item/W as obj, mob/user as mob)
	if(istype(W,/obj/item/pipe))
		if(buildstate == 0)
<<<<<<< HEAD
			user.drop_item()
			qdel(W)
			user << "\blue You secure the piping inside the frame."
=======
			user.drop_from_inventory(W)
			del(W)
			user << "<span class='notice'>You secure the piping inside the frame.</span>"
>>>>>>> 4db25c61
			buildstate++
			update_icon()
			return
	else if(istype(W,/obj/item/stack/sheet/metal))
		if(buildstate == 2)
			var/obj/item/stack/sheet/metal/M = W
			if(M.use(5))
				user << "<span class='notice'>You assemble a chassis around the cannon frame.</span>"
				buildstate++
				update_icon()
			else
				user << "<span class='notice'>You need at least five metal sheets to complete this task.</span>"
			return
	else if(istype(W,/obj/item/device/transfer_valve))
		if(buildstate == 4)
<<<<<<< HEAD
			user.drop_item()
			qdel(W)
			user << "\blue You install the transfer valve and connect it to the piping."
=======
			user.drop_from_inventory(W)
			del(W)
			user << "<span class='notice'>You install the transfer valve and connect it to the piping.</span>"
>>>>>>> 4db25c61
			buildstate++
			update_icon()
			return
	else if(istype(W,/obj/item/weapon/weldingtool))
		if(buildstate == 1)
			var/obj/item/weapon/weldingtool/T = W
			if(T.remove_fuel(0,user))
				if(!src || !T.isOn()) return
				playsound(src.loc, 'sound/items/Welder2.ogg', 100, 1)
				user << "<span class='notice'>You weld the pipe into place.</span>"
				buildstate++
				update_icon()
		if(buildstate == 3)
			var/obj/item/weapon/weldingtool/T = W
			if(T.remove_fuel(0,user))
				if(!src || !T.isOn()) return
				playsound(src.loc, 'sound/items/Welder2.ogg', 100, 1)
				user << "<span class='notice'>You weld the metal chassis together.</span>"
				buildstate++
				update_icon()
		if(buildstate == 5)
			var/obj/item/weapon/weldingtool/T = W
			if(T.remove_fuel(0,user))
				if(!src || !T.isOn()) return
				playsound(src.loc, 'sound/items/Welder2.ogg', 100, 1)
				user << "<span class='notice'>You weld the valve into place.</span>"
				new /obj/item/weapon/gun/launcher/pneumatic(get_turf(src))
				qdel(src)
		return
	else
		..()<|MERGE_RESOLUTION|>--- conflicted
+++ resolved
@@ -68,28 +68,9 @@
 		user.drop_from_inventory(W, src)
 		tank = W
 		user.visible_message("[user] jams [W] into [src]'s valve and twists it closed.","You jam [W] into [src]'s valve and twist it closed.")
-<<<<<<< HEAD
-		icon_state = "pneumatic-tank"
-		item_state = "pneumatic-tank"
-		user.update_icons()
-	else if(istype(W) && W.w_class <= max_w_class)
-		var/total_stored = 0
-		for(var/obj/item/O in src.contents)
-			total_stored += O.get_storage_cost()
-		if(total_stored + W.get_storage_cost() <= max_storage_space)
-			user.remove_from_mob(W)
-			W.loc = src
-			user << "You shove [W] into the hopper."
-		else
-			user << "That won't fit into the hopper - it's too full."
-		return
-	else
-		user << "That won't fit into the hopper."
-=======
 		update_icon()
 	else if(istype(W) && item_storage.can_be_inserted(W))
 		item_storage.handle_item_insertion(W)
->>>>>>> 4db25c61
 
 /obj/item/weapon/gun/launcher/pneumatic/attack_self(mob/user as mob)
 	eject_tank(user)
@@ -180,15 +161,9 @@
 /obj/item/weapon/cannonframe/attackby(obj/item/W as obj, mob/user as mob)
 	if(istype(W,/obj/item/pipe))
 		if(buildstate == 0)
-<<<<<<< HEAD
-			user.drop_item()
+			user.drop_from_inventory(W)
 			qdel(W)
-			user << "\blue You secure the piping inside the frame."
-=======
-			user.drop_from_inventory(W)
-			del(W)
 			user << "<span class='notice'>You secure the piping inside the frame.</span>"
->>>>>>> 4db25c61
 			buildstate++
 			update_icon()
 			return
@@ -204,15 +179,9 @@
 			return
 	else if(istype(W,/obj/item/device/transfer_valve))
 		if(buildstate == 4)
-<<<<<<< HEAD
-			user.drop_item()
+			user.drop_from_inventory(W)
 			qdel(W)
-			user << "\blue You install the transfer valve and connect it to the piping."
-=======
-			user.drop_from_inventory(W)
-			del(W)
 			user << "<span class='notice'>You install the transfer valve and connect it to the piping.</span>"
->>>>>>> 4db25c61
 			buildstate++
 			update_icon()
 			return
