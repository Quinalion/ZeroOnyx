--- conflicted
+++ resolved
@@ -1,231 +1,197 @@
-/obj/item/weapon/gun/projectile
-	name = "gun"
-	desc = "A gun that fires bullets."
-	icon_state = "revolver"
-	origin_tech = "combat=2;materials=2"
-	w_class = 3
-	matter = list("metal" = 1000)
-	recoil = 1
-<<<<<<< HEAD
+#define HOLD_CASINGS	0 //do not do anything after firing. Manual action, like pump shotguns
+#define EJECT_CASINGS	1 //drop spent casings on the ground after firing
+#define CYCLE_CASINGS 	2 //experimental: cycle casings, like a revolver. Also works for multibarrelled guns
+
+/obj/item/weapon/gun/projectile
+	name = "gun"
+	desc = "A gun that fires bullets."
+	icon_state = "revolver"
+	origin_tech = "combat=2;materials=2"
+	w_class = 3
+	matter = list("metal" = 1000)
+	recoil = 1
 
-	var/eject_casings = 1 //experimental: for guns that don't eject casings, like revolvers.
-	var/load_method = SINGLE_CASING|SPEEDLOADER //1 = Single shells, 2 = box or quick loader, 3 = magazine
+	var/caliber = "357"		//determines which casings will fit
+	var/handle_casings = EJECT_CASINGS	//determines how spent casings should be handled
+	var/load_method = SINGLE_CASING|SPEEDLOADER //1 = Single shells, 2 = box or quick loader, 3 = magazine
+	var/obj/item/ammo_casing/chambered = null
+
+	//For SINGLE_CASING or SPEEDLOADER guns
+	var/max_shells = 0			//the number of casings that will fit inside
+	var/ammo_type = null		//the type of ammo that the gun comes preloaded with
+	var/list/loaded = list()	//stored ammo
+
+	//For MAGAZINE guns
+	var/magazine_type = null	//the type of magazine that the gun comes preloaded with
+	var/obj/item/ammo_magazine/ammo_magazine = null //stored magazine
+	var/auto_eject = 0			//if the magazine should automatically eject itself when empty.
+	var/auto_eject_sound = null
+
+/obj/item/weapon/gun/projectile/New()
+	..()
+	if(ispath(ammo_type) && (load_method & (SINGLE_CASING|SPEEDLOADER)))
+		for(var/i in 1 to max_shells)
+			loaded += new ammo_type(src)
+	if(ispath(magazine_type) && (load_method & MAGAZINE))
+		ammo_magazine = new magazine_type(src)
+	update_icon()
 
-	//For SINGLE_CASING or SPEEDLOADER guns
-	var/max_shells = 0
-	var/ammo_type = null
-=======
-	var/caliber = "357"
-	var/ammo_type = "/obj/item/ammo_casing/a357"
->>>>>>> 611a42bb
-	var/list/loaded = list()
-
-	//For MAGAZINE guns
-	var/magazine_type = null
-	var/obj/item/ammo_magazine/ammo_magazine = null
-	var/auto_eject = 0 //if the magazine should automatically eject itself when empty.
-
-/obj/item/weapon/gun/projectile/New()
-	..()
-
-<<<<<<< HEAD
-	if(load_method & (SINGLE_CASING|SPEEDLOADER))
-		for(var/i in 1 to max_shells)
-			loaded += new ammo_type(src)
-	if(load_method & MAGAZINE)
-		ammo_magazine = new magazine_type(src)
-
-	update_icon()
-
-//This proc is badly named. There is no "chamber." Would be better to call this get_next_projectile() or something.
-/obj/item/weapon/gun/projectile/load_into_chamber()
-	if(in_chamber)
-		return 1 //{R}
-
-	var/obj/item/ammo_casing/C = null
-	if(loaded.len)
-		C = loaded[1] //load next casing.
-		loaded -= C
-	else if(ammo_magazine && ammo_magazine.stored_ammo.len)
-		C = ammo_magazine.stored_ammo[1]
-		ammo_magazine.stored_ammo -= C
-
-	if(istype(C))
-		if(eject_casings)
-			C.loc = get_turf(src) //Eject casing onto ground.
-		else
-			//cycle it to the end
-			if(ammo_magazine)
-				ammo_magazine.stored_ammo += C
-			else
-				loaded += C
-		
-		if(C.BB)
-			in_chamber = C.BB
-			C.BB.loc = src  //Set projectile loc to gun.
-			C.BB = null
-			return 1
-=======
-/obj/item/weapon/gun/projectile/can_fire()
-	if(!loaded.len)
-		return 0
-	return 1
-
-/obj/item/weapon/gun/projectile/get_next_projectile()
-	if(!loaded.len)
-		return null
-	var/obj/item/ammo_casing/AC = loaded[1] //load next casing.
-	if(isnull(AC) || !istype(AC))
-		return null
-	if(AC.BB)
-		AC.BB.loc = src //Set projectile loc to gun.
-		return AC.BB //Load projectile into chamber.
-	return null
-
-/obj/item/weapon/gun/projectile/handle_post_fire()
-	..()
-	if(loaded.len)
-		var/obj/item/ammo_casing/AC = loaded[1]
-		loaded -= AC
-		AC.loc = get_turf(src) //Eject casing onto ground.
->>>>>>> 611a42bb
-
-	return 0
-
-//Attempts to load A into src, depending on the type of thing being loaded and the load_method
-/obj/item/weapon/gun/projectile/proc/load_ammo(var/obj/item/A, mob/user)
-	if(istype(A, /obj/item/ammo_magazine))
-		var/obj/item/ammo_magazine/AM = A
-		if(!(load_method & AM.mag_type) || caliber != AM.caliber)
-			return //incompatible
-
-		switch(AM.mag_type)
-			if(MAGAZINE)
-				if(ammo_magazine)
-					user << "<span class='warning'>[src] already has a magazine loaded!</span>" //already a magazine here
-					return
-				user.remove_from_mob(AM)
-				AM.loc = src
-				ammo_magazine = AM
-				user.visible_message("[user] inserts [AM] into [src].", "<span class='notice'>You insert [AM] into [src]!</span>")
-			if(SPEEDLOADER)
-				if(loaded.len >= max_shells)
-					user << "<span class='warning'>[src] is full!</span>"
-					return
-				var/count = 0
-				for(var/obj/item/ammo_casing/C in AM.stored_ammo)
-					if(loaded.len >= max_shells)
-						break
-					if(C.caliber == caliber)
-						C.loc = src
-						loaded += C
-						AM.stored_ammo -= C //should probably go inside an ammo_magazine proc, but I guess less proc calls this way...
-						count++
-				if(count)
-					user.visible_message("[user] reloads [src].", "<span class='notice'>You load [count] round\s into [src]!</span>")
-		AM.update_icon()
-		update_icon()
-		return
-
-	else if(istype(A, /obj/item/ammo_casing))
-		var/obj/item/ammo_casing/C = A
-		if(!(load_method & SINGLE_CASING) || caliber != C.caliber)
-			return //incompatible
-		if(loaded.len >= max_shells)
-			user << "<span class='warning'>[src] is full!</span>"
-			return
-
-		user.remove_from_mob(C)
-		C.loc = src
-		loaded.Insert(1, C) //add to the head of the list
-		user.visible_message("[user] inserts \a [C] into [src].", "<span class='notice'>You insert \a [C] into [src]!</span>")
-		update_icon()
-		return
-
-//attempts to unload src
-/obj/item/weapon/gun/projectile/proc/unload_ammo(mob/user)
-	if(ammo_magazine)
-		user.put_in_hands(ammo_magazine)
-		user.visible_message("[user] removes [ammo_magazine] from [src].", "<span class='notice'>You remove [ammo_magazine] from [src]!</span>")
-		ammo_magazine.update_icon()
-		ammo_magazine = null
-		update_icon()
-
-	else if(loaded.len)
-		//presumably, if it can be speed-loaded, it can be speed-unloaded.
-		if(load_method & SPEEDLOADER)
-			var/count = 0
-			var/turf/T = get_turf(user)
-			if(T)
-				for(var/obj/item/ammo_casing/C in loaded)
-					C.loc = T
-					count++
-				loaded.Cut()
-			if(count)
-				user.visible_message("[user] unloads [src].", "<span class='notice'>You unload [count] round\s from [src]!</span>")
-		else if(load_method & SINGLE_CASING)
-			var/obj/item/ammo_casing/C = loaded[loaded.len]
-			loaded.len--
-			user.put_in_hands(C)
-			user.visible_message("[user] removes \a [C] from [src].", "<span class='notice'>You remove \a [C] from [src]!</span>")
-		update_icon()
-
-	else
-		user << "<span class='warning'>[src] is empty!</span>"
-
-/obj/item/weapon/gun/projectile/attackby(var/obj/item/A as obj, mob/user as mob)
-	load_ammo(A, user)
-
-/obj/item/weapon/gun/projectile/attack_self(mob/user as mob)
-<<<<<<< HEAD
-	if (target) //TODO replace untargeting with a hotkey
-=======
-	if (aim_targets)
->>>>>>> 611a42bb
-		return ..()
-	unload_ammo(user)
-
-/obj/item/weapon/gun/projectile/attack_hand(mob/user as mob)
-	//allow guns with both SPEEDLOADER and SINGLE_CASING a way to remove casings without dumping everything on the floor
-	if((load_method & SINGLE_CASING) && loaded.len && (src in user))
-		var/obj/item/ammo_casing/C = loaded[loaded.len]
-		loaded.len--
-		user.put_in_hands(C)
-		user.visible_message("[user] removes \a [C] from [src].", "<span class='notice'>You remove \a [C] from [src]!</span>")
-	else
-		return ..()
-
-/obj/item/weapon/gun/projectile/afterattack(atom/A, mob/living/user)
-	..()
-	if(auto_eject && !ammo_magazine.stored_ammo.len)
-		eject_magazine(user)
-
-//called when the magazine auto-ejects
-/obj/item/weapon/gun/projectile/proc/eject_magazine(mob/user)
-	if(ammo_magazine)
-		ammo_magazine.loc = get_turf(src.loc)
-		user.visible_message(
-			"[ammo_magazine] falls out and clatters on the floor!",
-			"<span class='notice'>[ammo_magazine] falls out and clatters on the floor!</span>"
-			)
-		ammo_magazine = null
-		update_icon()
-
-/obj/item/weapon/gun/projectile/examine(mob/user)
-	..(user)
-	user << "Has [getAmmo()] round\s remaining."
-	if(ammo_magazine)
-		user << "It has \a [ammo_magazine] loaded."
-//		if(in_chamber && !loaded.len)
-//			user << "However, it has a chambered round."
-//		if(in_chamber && loaded.len)
-//			user << "It also has a chambered round." {R}
-	return
-
-/obj/item/weapon/gun/projectile/proc/getAmmo()
-	var/bullets = 0
-	if(loaded)
-		bullets += loaded.len
-	if(ammo_magazine && ammo_magazine.stored_ammo)
-		bullets += ammo_magazine.stored_ammo.len
-	return bullets
+/obj/item/weapon/gun/projectile/can_fire()
+	var/obj/item/ammo_casing/C
+	if(loaded.len)
+		C = loaded[1]
+	else if(ammo_magazine && ammo_magazine.stored_ammo.len)
+		C = ammo_magazine.stored_ammo[1]
+	return (C && C.BB)
+
+/obj/item/weapon/gun/projectile/get_next_projectile()
+	//store the next ammo_casing in a var so that handle_post_fire() knows which one to eject
+	//also we might as well remove chambered here, so that we don't have to figure out where it came from later
+	if(loaded.len)
+		chambered = loaded[1] //load next casing.
+		if(handle_casings != HOLD_CASINGS)
+			loaded -= chambered
+	else if(ammo_magazine && ammo_magazine.stored_ammo.len)
+		chambered = ammo_magazine.stored_ammo[1]
+		if(handle_casings != HOLD_CASINGS)
+			ammo_magazine.stored_ammo -= chambered
+	return chambered.BB
+
+/obj/item/weapon/gun/projectile/handle_post_fire()
+	..()
+	if(chambered)
+		chambered.BB = null
+		switch(handle_casings)
+			if(EJECT_CASINGS) //eject casing onto ground.
+				chambered.loc = get_turf(src)
+			if(CYCLE_CASINGS) //cycle the casubg back to the end.
+				if(ammo_magazine)
+					ammo_magazine.stored_ammo += chambered
+				else
+					loaded += chambered
+		chambered = null
+
+//Attempts to load A into src, depending on the type of thing being loaded and the load_method
+//Maybe this should be broken up into separate procs for each load method?
+/obj/item/weapon/gun/projectile/proc/load_ammo(var/obj/item/A, mob/user)
+	if(istype(A, /obj/item/ammo_magazine))
+		var/obj/item/ammo_magazine/AM = A
+		if(!(load_method & AM.mag_type) || caliber != AM.caliber)
+			return //incompatible
+
+		switch(AM.mag_type)
+			if(MAGAZINE)
+				if(ammo_magazine)
+					user << "<span class='warning'>[src] already has a magazine loaded!</span>" //already a magazine here
+					return
+				user.remove_from_mob(AM)
+				AM.loc = src
+				ammo_magazine = AM
+				user.visible_message("[user] inserts [AM] into [src].", "<span class='notice'>You insert [AM] into [src]!</span>")
+			if(SPEEDLOADER)
+				if(loaded.len >= max_shells)
+					user << "<span class='warning'>[src] is full!</span>"
+					return
+				var/count = 0
+				for(var/obj/item/ammo_casing/C in AM.stored_ammo)
+					if(loaded.len >= max_shells)
+						break
+					if(C.caliber == caliber)
+						C.loc = src
+						loaded += C
+						AM.stored_ammo -= C //should probably go inside an ammo_magazine proc, but I guess less proc calls this way...
+						count++
+				if(count)
+					user.visible_message("[user] reloads [src].", "<span class='notice'>You load [count] round\s into [src]!</span>")
+		AM.update_icon()
+	else if(istype(A, /obj/item/ammo_casing))
+		var/obj/item/ammo_casing/C = A
+		if(!(load_method & SINGLE_CASING) || caliber != C.caliber)
+			return //incompatible
+		if(loaded.len >= max_shells)
+			user << "<span class='warning'>[src] is full!</span>"
+			return
+
+		user.remove_from_mob(C)
+		C.loc = src
+		loaded.Insert(1, C) //add to the head of the list
+		user.visible_message("[user] inserts \a [C] into [src].", "<span class='notice'>You insert \a [C] into [src]!</span>")
+
+	update_icon()
+
+
+//attempts to unload src
+/obj/item/weapon/gun/projectile/proc/unload_ammo(mob/user)
+	if(ammo_magazine)
+		user.put_in_hands(ammo_magazine)
+		user.visible_message("[user] removes [ammo_magazine] from [src].", "<span class='notice'>You remove [ammo_magazine] from [src]!</span>")
+		ammo_magazine.update_icon()
+		ammo_magazine = null
+	else if(loaded.len)
+		//presumably, if it can be speed-loaded, it can be speed-unloaded.
+		if(load_method & SPEEDLOADER)
+			var/count = 0
+			var/turf/T = get_turf(user)
+			if(T)
+				for(var/obj/item/ammo_casing/C in loaded)
+					C.loc = T
+					count++
+				loaded.Cut()
+			if(count)
+				user.visible_message("[user] unloads [src].", "<span class='notice'>You unload [count] round\s from [src]!</span>")
+		else if(load_method & SINGLE_CASING)
+			var/obj/item/ammo_casing/C = loaded[loaded.len]
+			loaded.len--
+			user.put_in_hands(C)
+			user.visible_message("[user] removes \a [C] from [src].", "<span class='notice'>You remove \a [C] from [src]!</span>")
+	else
+		user << "<span class='warning'>[src] is empty!</span>"
+	update_icon()
+
+/obj/item/weapon/gun/projectile/attackby(var/obj/item/A as obj, mob/user as mob)
+	load_ammo(A, user)
+
+/obj/item/weapon/gun/projectile/attack_self(mob/user as mob)
+	if (aim_targets) //TODO replace untargeting with a hotkey
+		return ..()
+	unload_ammo(user)
+
+/obj/item/weapon/gun/projectile/attack_hand(mob/user as mob)
+	//allow guns with both SPEEDLOADER and SINGLE_CASING a way to remove casings without dumping everything on the floor
+	if((load_method & SINGLE_CASING) && loaded.len && (src in user))
+		var/obj/item/ammo_casing/C = loaded[loaded.len]
+		loaded.len--
+		user.put_in_hands(C)
+		user.visible_message("[user] removes \a [C] from [src].", "<span class='notice'>You remove \a [C] from [src]!</span>")
+	else
+		return ..()
+
+/obj/item/weapon/gun/projectile/afterattack(atom/A, mob/living/user)
+	..()
+	if(auto_eject && ammo_magazine && ammo_magazine.stored_ammo && !ammo_magazine.stored_ammo.len)
+		ammo_magazine.loc = get_turf(src.loc)
+		user.visible_message(
+			"[ammo_magazine] falls out and clatters on the floor!",
+			"<span class='notice'>[ammo_magazine] falls out and clatters on the floor!</span>"
+			)
+		if(auto_eject_sound)
+			playsound(user, auto_eject_sound, 40, 1)
+		ammo_magazine = null
+		update_icon()
+
+/obj/item/weapon/gun/projectile/examine(mob/user)
+	..(user)
+	user << "Has [getAmmo()] round\s remaining."
+	if(ammo_magazine)
+		user << "It has \a [ammo_magazine] loaded."
+	return
+
+/obj/item/weapon/gun/projectile/proc/getAmmo()
+	var/bullets = 0
+	if(loaded)
+		bullets += loaded.len
+	if(ammo_magazine && ammo_magazine.stored_ammo)
+		bullets += ammo_magazine.stored_ammo.len
+	if(chambered)
+		bullets += 1
+	return bullets