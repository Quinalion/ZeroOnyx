--- conflicted
+++ resolved
@@ -1,146 +1,114 @@
-/obj/item/weapon/gun/energy/laser
-	name = "laser carbine"
-	desc = "A basic weapon designed to kill with concentrated energy bolts."
-	icon_state = "laser"
-	item_state = "laser"
-	fire_sound = 'sound/weapons/Laser.ogg'
+/obj/item/weapon/gun/energy/laser
+	name = "laser carbine"
+	desc = "A basic weapon designed to kill with concentrated energy bolts."
+	icon_state = "laser"
+	item_state = "laser"
+	fire_sound = 'sound/weapons/Laser.ogg'
+	slot_flags = SLOT_BELT|SLOT_BACK
+	w_class = 3
+	force = 10 //it has a stock, might as well give some kind of perk over the egun
+	matter = list("metal" = 2000)
+	origin_tech = "combat=3;magnets=2"
+	projectile_type = /obj/item/projectile/beam
+
+/obj/item/weapon/gun/energy/laser/mounted
+	self_recharge = 1
+	use_external_power = 1
+
+/obj/item/weapon/gun/energy/laser/practice
+	name = "practice laser gun"
+	desc = "A modified version of the basic laser gun, this one fires less concentrated energy bolts designed for target practice."
+	projectile_type = /obj/item/projectile/beam/practice
+
+obj/item/weapon/gun/energy/laser/retro
+	name = "retro laser"
+	icon_state = "retro"
+	desc = "An older model of the basic lasergun, no longer used by Nanotrasen's security or military forces. Nevertheless, it is still quite deadly and easy to maintain, making it a favorite amongst pirates and other outlaws."
+
+/obj/item/weapon/gun/energy/captain
+	name = "antique laser gun"
+	icon_state = "caplaser"
+	desc = "This is an antique laser gun. All craftsmanship is of the highest quality. It is decorated with assistant leather and chrome. The object menaces with spikes of energy. On the item is an image of Space Station 13. The station is exploding."
+	force = 5
+	slot_flags = SLOT_BELT
+	origin_tech = null
+	self_recharge = 1
+
+
+/obj/item/weapon/gun/energy/lasercannon
+	name = "laser cannon"
+	desc = "With the laser cannon, the lasing medium is enclosed in a tube lined with uranium-235 and subjected to high neutron flux in a nuclear reactor core. This incredible technology may help YOU achieve high excitation rates with small laser volumes!"
+	icon_state = "lasercannon"
+	item_state = "laser"
+	fire_sound = 'sound/weapons/lasercannonfire.ogg'
+	origin_tech = "combat=4;materials=3;powerstorage=3"
 	slot_flags = SLOT_BELT|SLOT_BACK
-	w_class = 3.0
-	force = 10 //it has a stock, might as well give some kind of perk over the egun
-	matter = list("metal" = 2000)
-	origin_tech = "combat=3;magnets=2"
-	projectile_type = /obj/item/projectile/beam
-
-/obj/item/weapon/gun/energy/laser/mounted
-	self_recharge = 1
-	use_external_power = 1
-
-/obj/item/weapon/gun/energy/laser/practice
-	name = "practice laser gun"
-	desc = "A modified version of the basic laser gun, this one fires less concentrated energy bolts designed for target practice."
-	projectile_type = /obj/item/projectile/beam/practice
-
-obj/item/weapon/gun/energy/laser/retro
-	name = "retro laser"
-	icon_state = "retro"
-	desc = "An older model of the basic lasergun, no longer used by Nanotrasen's security or military forces. Nevertheless, it is still quite deadly and easy to maintain, making it a favorite amongst pirates and other outlaws."
-
-/obj/item/weapon/gun/energy/laser/captain
-	name = "antique laser gun"
-	icon_state = "caplaser"
-	desc = "This is an antique laser gun. All craftsmanship is of the highest quality. It is decorated with assistant leather and chrome. The object menaces with spikes of energy. On the item is an image of Space Station 13. The station is exploding."
-	force = 10
-	origin_tech = null
-	self_recharge = 1
-
-
-/obj/item/weapon/gun/energy/lasercannon
-	name = "laser cannon"
-	desc = "With the laser cannon, the lasing medium is enclosed in a tube lined with uranium-235 and subjected to high neutron flux in a nuclear reactor core. This incredible technology may help YOU achieve high excitation rates with small laser volumes!"
-	icon_state = "lasercannon"
-	fire_sound = 'sound/weapons/lasercannonfire.ogg'
-	origin_tech = "combat=4;materials=3;powerstorage=3"
-<<<<<<< HEAD
-	slot_flags = SLOT_BELT|SLOT_BACK
-	projectile_type = "/obj/item/projectile/beam/heavylaser"
-
-	fire_delay = 20
-
-/obj/item/weapon/gun/energy/lasercannon/cyborg/load_into_chamber()
-	if(in_chamber)
-		return 1
-	if(isrobot(src.loc))
-		var/mob/living/silicon/robot/R = src.loc
-		if(R && R.cell)
-			R.cell.use(250)
-			in_chamber = new/obj/item/projectile/beam/heavylaser(src)
-			return 1
-	return 0
-=======
-	projectile_type = /obj/item/projectile/beam/heavylaser
-	charge_cost = 250
-	fire_delay = 20
-
-/obj/item/weapon/gun/energy/lasercannon/mounted
-	self_recharge = 1
-	use_external_power = 1
+	projectile_type = /obj/item/projectile/beam/heavylaser
+	charge_cost = 250
+	fire_delay = 20
+
+/obj/item/weapon/gun/energy/lasercannon/mounted
+	self_recharge = 1
+	use_external_power = 1
 	recharge_time = 25
->>>>>>> 611a42bb
-
-/obj/item/weapon/gun/energy/xray
-	name = "xray laser gun"
-	desc = "A high-power laser gun capable of expelling concentrated xray blasts."
-	icon_state = "xray"
-	fire_sound = 'sound/weapons/laser3.ogg'
-	origin_tech = "combat=5;materials=3;magnets=2;syndicate=2"
-	projectile_type = /obj/item/projectile/beam/xray
-	charge_cost = 50
-
-
-////////Laser Tag////////////////////
-
-/obj/item/weapon/gun/energy/lasertag
-	name = "laser tag gun"
-	desc = "Standard issue weapon of the Imperial Guard"
+
+/obj/item/weapon/gun/energy/xray
+	name = "xray laser gun"
+	desc = "A high-power laser gun capable of expelling concentrated xray blasts."
+	icon_state = "xray"
+	fire_sound = 'sound/weapons/laser3.ogg'
+	origin_tech = "combat=5;materials=3;magnets=2;syndicate=2"
+	projectile_type = /obj/item/projectile/beam/xray
+	charge_cost = 50
+
+/obj/item/weapon/gun/energy/sniperrifle
+	name = "\improper L.W.A.P. sniper rifle"
+	desc = "A high-power laser rifle fitted with a SMART aiming-system scope."
+	icon_state = "sniper"
+	item_state = "laser"
+	fire_sound = 'sound/weapons/marauder.ogg'
+	origin_tech = "combat=6;materials=5;powerstorage=4"
+	projectile_type = /obj/item/projectile/beam/sniper
+	slot_flags = SLOT_BACK
+	charge_cost = 250
+	fire_delay = 35
+	force = 10
+	w_class = 4
+	zoomdevicename = "scope"
+
+/obj/item/weapon/gun/energy/sniperrifle/verb/scope()
+	set category = "Object"
+	set name = "Use Scope"
+	set popup_menu = 1
+
+	zoom()
+
+////////Laser Tag////////////////////
+
+/obj/item/weapon/gun/energy/lasertag
+	name = "laser tag gun"
+	item_state = "laser"
+	desc = "Standard issue weapon of the Imperial Guard"
 	origin_tech = "combat=1;magnets=2"
-<<<<<<< HEAD
-	slot_flags = SLOT_BELT|SLOT_HOLSTER
-	clumsy_check = 0
-	var/charge_tick = 0
-=======
-	self_recharge = 1
+	self_recharge = 1
+	matter = list("metal" = 2000)
+	fire_sound = 'sound/weapons/Laser.ogg'
+	projectile_type = /obj/item/projectile/beam/lastertag/blue
 	var/required_vest
->>>>>>> 611a42bb
-
-/obj/item/weapon/gun/energy/lasertag/special_check(var/mob/living/carbon/human/M)
-	if(ishuman(M))
-		if(!istype(M.wear_suit, required_vest))
-			M << "\red You need to be wearing your laser tag vest!"
-			return 0
-	return ..()
-
-/obj/item/weapon/gun/energy/lasertag/blue
-	icon_state = "bluetag"
-	projectile_type = /obj/item/projectile/beam/lastertag/blue
-	required_vest = /obj/item/clothing/suit/bluetag
-
-/obj/item/weapon/gun/energy/lasertag/red
-	icon_state = "redtag"
-<<<<<<< HEAD
-	desc = "Standard issue weapon of the Imperial Guard"
-	projectile_type = "/obj/item/projectile/beam/lastertag/red"
-	origin_tech = "combat=1;magnets=2"
-	slot_flags = SLOT_BELT|SLOT_HOLSTER
-	clumsy_check = 0
-	var/charge_tick = 0
-
-	special_check(var/mob/living/carbon/human/M)
-		if(ishuman(M))
-			if(istype(M.wear_suit, /obj/item/clothing/suit/redtag))
-				return 1
-			M << "\red You need to be wearing your laser tag vest!"
-		return 0
-
-	New()
-		..()
-		processing_objects.Add(src)
-
-
-	Del()
-		processing_objects.Remove(src)
-		..()
-
-
-	process()
-		charge_tick++
-		if(charge_tick < 4) return 0
-		charge_tick = 0
-		if(!power_supply) return 0
-		power_supply.give(100)
-		update_icon()
-		return 1
-
-=======
-	projectile_type = /obj/item/projectile/beam/lastertag/red
-	required_vest = /obj/item/clothing/suit/redtag
->>>>>>> 611a42bb
+
+/obj/item/weapon/gun/energy/lasertag/special_check(var/mob/living/carbon/human/M)
+	if(ishuman(M))
+		if(!istype(M.wear_suit, required_vest))
+			M << "\red You need to be wearing your laser tag vest!"
+			return 0
+	return ..()
+
+/obj/item/weapon/gun/energy/lasertag/blue
+	icon_state = "bluetag"
+	projectile_type = /obj/item/projectile/beam/lastertag/blue
+	required_vest = /obj/item/clothing/suit/bluetag
+
+/obj/item/weapon/gun/energy/lasertag/red
+	icon_state = "redtag"
+	projectile_type = /obj/item/projectile/beam/lastertag/red
+	required_vest = /obj/item/clothing/suit/redtag