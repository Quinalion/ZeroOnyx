--- conflicted
+++ resolved
@@ -1,301 +1,237 @@
-//Parent gun type. Guns are weapons that can be aimed at mobs and act over a distance
-/obj/item/weapon/gun
-	name = "gun"
-	desc = "Its a gun. It's pretty terrible, though."
-	icon = 'icons/obj/gun.dmi'
-	icon_state = "detective"
-	item_state = "gun"
-	flags =  CONDUCT
-	slot_flags = SLOT_BELT|SLOT_HOLSTER
-	matter = list("metal" = 2000)
-	w_class = 3
-	throwforce = 5
-	throw_speed = 4
-	throw_range = 5
-	force = 5
-	origin_tech = "combat=1"
-	attack_verb = list("struck", "hit", "bashed")
-
-	var/fire_delay = 6
-	var/fire_sound = 'sound/weapons/Gunshot.ogg'
-	var/fire_sound_text = "gunshot"
-	var/recoil = 0		//screen shake
-	var/silenced = 0
-
-<<<<<<< HEAD
-/obj/item/weapon/gun/proc/ready_to_fire()
-	if(world.time >= last_fired + fire_delay)
-		last_fired = world.time
-		return 1
-	else
-		return 0
-
-/obj/item/weapon/gun/proc/load_into_chamber()
-	return 0
-
-/obj/item/weapon/gun/proc/special_check(var/mob/M) //Placeholder for any special checks, like detective's revolver.
+//Parent gun type. Guns are weapons that can be aimed at mobs and act over a distance
+/obj/item/weapon/gun
+	name = "gun"
+	desc = "Its a gun. It's pretty terrible, though."
+	icon = 'icons/obj/gun.dmi'
+	icon_state = "detective"
+	item_state = "gun"
+	flags =  CONDUCT
+	slot_flags = SLOT_BELT|SLOT_HOLSTER
+	matter = list("metal" = 2000)
+	w_class = 3
+	throwforce = 5
+	throw_speed = 4
+	throw_range = 5
+	force = 5
+	origin_tech = "combat=1"
+	attack_verb = list("struck", "hit", "bashed")
+
+	var/fire_delay = 6
+	var/fire_sound = 'sound/weapons/Gunshot.ogg'
+	var/fire_sound_text = "gunshot"
+	var/recoil = 0		//screen shake
+	var/silenced = 0
+
+	var/last_fired = 0
+
+	//aiming system stuff
+	var/keep_aim = 1 	//1 for keep shooting until aim is lowered
+						//0 for one bullet after tarrget moves and aim is lowered
+	var/multi_aim = 0 //Used to determine if you can target multiple people.
+	var/tmp/list/mob/living/aim_targets //List of who yer targeting.
+	var/tmp/mob/living/last_moved_mob //Used to fire faster at more than one person.
+	var/tmp/told_cant_shoot = 0 //So that it doesn't spam them with the fact they cannot hit them.
+	var/tmp/lock_time = -100
+
+//Returns 1 if the gun is able to be fired
+/obj/item/weapon/gun/proc/ready_to_fire()
+	if(world.time >= last_fired + fire_delay)
+		last_fired = world.time
+		return 1
+	else
+		return 0
+
+//Checks whether a given mob can use the gun
+/obj/item/weapon/gun/proc/special_check(var/mob/user)
+	if(!istype(user, /mob/living))
+		return 0
+	if(!user.IsAdvancedToolUser())
+		return 0
+	
+	var/mob/living/M = user
+	
+	if(HULK in M.mutations)
+		M << "<span class='danger'>Your fingers are much too large for the trigger guard!</span>"
+		return 0
+	if((CLUMSY in M.mutations) && prob(40) && can_fire()) //Clumsy handling
+		var/obj/in_chamber = get_next_projectile()
+		if(in_chamber)
+			if(process_projectile(in_chamber, user, user, pick("l_foot", "r_foot")))
+				handle_post_fire(user, user)
+				user.visible_message(
+					"<span class='danger'>[user] shoots \himself in the foot with \the [src]!</span>", 
+					"<span class='danger'>You shoot yourself in the foot with \the [src]!</span>"
+					)
+				M.drop_item()
+		return 0
 	return 1
-
-/obj/item/weapon/gun/emp_act(severity)
-	for(var/obj/O in contents)
-		O.emp_act(severity)
-=======
-	var/last_fired = 0
-
-	//aiming system stuff
-	var/keep_aim = 1 	//1 for keep shooting until aim is lowered
-						//0 for one bullet after tarrget moves and aim is lowered
-	var/multi_aim = 0 //Used to determine if you can target multiple people.
-	var/tmp/list/mob/living/aim_targets //List of who yer targeting.
-	var/tmp/mob/living/last_moved_mob //Used to fire faster at more than one person.
-	var/tmp/told_cant_shoot = 0 //So that it doesn't spam them with the fact they cannot hit them.
-	var/tmp/lock_time = -100
-
-//Returns 1 if the gun is able to be fired
-/obj/item/weapon/gun/proc/ready_to_fire()
-	if(world.time >= last_fired + fire_delay)
-		last_fired = world.time
-		return 1
-	else
-		return 0
-
-//Checks whether a given mob can use the gun
-/obj/item/weapon/gun/proc/special_check(var/mob/user)
-	if(!istype(user, /mob/living))
-		return 0
-	if(!user.IsAdvancedToolUser())
-		return 0
-	
-	var/mob/living/M = user
-	
-	if(HULK in M.mutations)
-		M << "<span class='danger'>Your fingers are much too large for the trigger guard!</span>"
-		return 0
-	if((CLUMSY in M.mutations) && prob(40) && can_fire()) //Clumsy handling
-		var/obj/in_chamber = get_next_projectile()
-		if(in_chamber)
-			if(process_projectile(in_chamber, user, user, pick("l_foot", "r_foot")))
-				handle_post_fire(user, user)
-				user.visible_message(
-					"<span class='danger'>[user] shoots \himself in the foot with \the [src]!</span>", 
-					"<span class='danger'>You shoot yourself in the foot with \the [src]!</span>"
-					)
-				M.drop_item()
-		return 0
-	return 1
->>>>>>> 611a42bb
-
-/obj/item/weapon/gun/emp_act(severity)
-	for(var/obj/O in contents)
-		O.emp_act(severity)
-
-/obj/item/weapon/gun/afterattack(atom/A, mob/living/user, adjacent, params)
-	if(adjacent) return //A is adjacent, is the user, or is on the user's person
-
-	//decide whether to aim or shoot normally
-	var/aiming = 0
-	if(user && user.client && !(A in aim_targets))
-		var/client/C = user.client
-		//If help intent is on and we have clicked on an eligible target, switch to aim mode automatically
-		if(user.a_intent == "help" && isliving(A) && !C.gun_mode)
-			C.ToggleGunMode()
-
-		if(C.gun_mode)
-			aiming = PreFire(A,user,params) //They're using the new gun system, locate what they're aiming at.
-
-	if (!aiming)
-		if(user && user.a_intent == "help") //regardless of what happens, refuse to shoot if help intent is on
-			user << "\red You refrain from firing your [src] as your intent is set to help."
-		else
-			Fire(A,user,params) //Otherwise, fire normally.
-
-<<<<<<< HEAD
-/obj/item/weapon/gun/proc/Fire(atom/target as mob|obj|turf|area, mob/living/user as mob|obj, params, reflex = 0)//TODO: go over this
-	//Exclude lasertag guns from the CLUMSY check.
-	if(!user) return
-
-	if(clumsy_check)
-		if(istype(user, /mob/living))
-			var/mob/living/M = user
-			if ((CLUMSY in M.mutations) && prob(50))
-				M << "<span class='danger'>[src] blows up in your face.</span>"
-				M.take_organ_damage(0,20)
-				M.drop_item()
-				del(src)
-				return
-=======
-/obj/item/weapon/gun/attack(atom/A, mob/living/user, def_zone)
-	if (A == user && user.zone_sel.selecting == "mouth" && !mouthshoot)
-		handle_suicide(user)
-	else if(user.a_intent == "hurt") //point blank shooting
-		Fire(A, user, pointblank=1)
-	else
+
+/obj/item/weapon/gun/emp_act(severity)
+	for(var/obj/O in contents)
+		O.emp_act(severity)
+
+/obj/item/weapon/gun/afterattack(atom/A, mob/living/user, adjacent, params)
+	if(adjacent) return //A is adjacent, is the user, or is on the user's person
+
+	//decide whether to aim or shoot normally
+	var/aiming = 0
+	if(user && user.client && !(A in aim_targets))
+		var/client/C = user.client
+		//If help intent is on and we have clicked on an eligible target, switch to aim mode automatically
+		if(user.a_intent == "help" && isliving(A) && !C.gun_mode)
+			C.ToggleGunMode()
+
+		if(C.gun_mode)
+			aiming = PreFire(A,user,params) //They're using the new gun system, locate what they're aiming at.
+
+	if (!aiming)
+		if(user && user.a_intent == "help") //regardless of what happens, refuse to shoot if help intent is on
+			user << "\red You refrain from firing your [src] as your intent is set to help."
+		else
+			Fire(A,user,params) //Otherwise, fire normally.
+
+/obj/item/weapon/gun/attack(atom/A, mob/living/user, def_zone)
+	if (A == user && user.zone_sel.selecting == "mouth" && !mouthshoot)
+		handle_suicide(user)
+	else if(user.a_intent == "hurt") //point blank shooting
+		Fire(A, user, pointblank=1)
+	else
 		return ..() //Pistolwhippin'
->>>>>>> 611a42bb
-
-/obj/item/weapon/gun/proc/Fire(atom/target, mob/living/user, params, pointblank=0, reflex=0)
-	if(!user || !target) return
-
-	add_fingerprint(user)
-
-	if(!special_check(user))
-		return
-
-	if (!ready_to_fire())
-		if (world.time % 3) //to prevent spam
-			user << "<span class='warning'>[src] is not ready to fire again!"
-		return
-
-	var/obj/in_chamber = get_next_projectile()
-	if(!in_chamber)
-		handle_click_empty(user)
-		return
-
-	user.next_move = world.time + 4
-
-	if(process_projectile(in_chamber, user, target, user.zone_sel.selecting, params, pointblank, reflex))
-		handle_post_fire(user, target, pointblank, reflex)
-
-		update_icon()
-		if(user.hand)
-			user.update_inv_l_hand()
-		else
-			user.update_inv_r_hand()
-
-
-//returns the next projectile to fire
-/obj/item/weapon/gun/proc/get_next_projectile()
-	return null
-
-//TODO integrate this with gun code better.
-//TODO maybe provide user so that subtypes can emit messages if they want?
-/obj/item/weapon/gun/proc/can_fire()
-	return 0
-
-//used by aiming code
-/obj/item/weapon/gun/proc/can_hit(atom/target as mob, var/mob/living/user as mob)
-	if(!special_check(user))
-		return 2
-	return 0 //in_chamber.check_fire(target,user)
-
-//called if there was no projectile to shoot
-/obj/item/weapon/gun/proc/handle_click_empty(mob/user)
-	if (user)
-		user.visible_message("*click click*", "<span class='danger'>*click*</span>")
-	else
-		src.visible_message("*click click*")
-	playsound(src.loc, 'sound/weapons/empty.ogg', 100, 1)
-
-//called after successfully firing
-/obj/item/weapon/gun/proc/handle_post_fire(mob/user, atom/target, var/pointblank=0, var/reflex=0)
-	if(silenced)
-		playsound(user, fire_sound, 10, 1)
-	else
-		playsound(user, fire_sound, 50, 1)
-		user.visible_message(
-			"<span class='danger'>[user] fires [src][pointblank ? "  point blank at [target]":""][reflex ? " by reflex":""]!</span>",
-			"<span class='warning'>You fire [src][reflex ? "by reflex":""]!</span>",
-			"You hear a [fire_sound_text]!"
-		)
-	
-	if(recoil)
-		spawn()
-			shake_camera(user, recoil + 1, recoil)
-
-<<<<<<< HEAD
-	user.next_move = world.time + 4
-
-=======
-//does the actual shooting
-/obj/item/weapon/gun/proc/process_projectile(obj/projectile, mob/user, atom/target, var/target_zone, var/params=null, var/pointblank=0, var/reflex=0)
-	if(!istype(projectile, /obj/item/projectile))
-		return 0 //default behaviour only applies to true projectiles
-	
-	var/obj/item/projectile/P = projectile
-	
+
+/obj/item/weapon/gun/proc/Fire(atom/target, mob/living/user, params, pointblank=0, reflex=0)
+	if(!user || !target) return
+
+	add_fingerprint(user)
+
+	if(!special_check(user))
+		return
+
+	if (!ready_to_fire())
+		if (world.time % 3) //to prevent spam
+			user << "<span class='warning'>[src] is not ready to fire again!"
+		return
+
+	var/obj/in_chamber = get_next_projectile()
+	if(!in_chamber)
+		handle_click_empty(user)
+		return
+
+	user.next_move = world.time + 4
+
+	if(process_projectile(in_chamber, user, target, user.zone_sel.selecting, params, pointblank, reflex))
+		handle_post_fire(user, target, pointblank, reflex)
+
+		update_icon()
+		if(user.hand)
+			user.update_inv_l_hand()
+		else
+			user.update_inv_r_hand()
+
+
+//returns the next projectile to fire
+/obj/item/weapon/gun/proc/get_next_projectile()
+	return null
+
+//TODO integrate this with gun code better.
+//TODO maybe provide user so that subtypes can emit messages if they want?
+/obj/item/weapon/gun/proc/can_fire()
+	return 0
+
+//used by aiming code
+/obj/item/weapon/gun/proc/can_hit(atom/target as mob, var/mob/living/user as mob)
+	if(!special_check(user))
+		return 2
+	return 0 //in_chamber.check_fire(target,user)
+
+//called if there was no projectile to shoot
+/obj/item/weapon/gun/proc/handle_click_empty(mob/user)
+	if (user)
+		user.visible_message("*click click*", "<span class='danger'>*click*</span>")
+	else
+		src.visible_message("*click click*")
+	playsound(src.loc, 'sound/weapons/empty.ogg', 100, 1)
+
+//called after successfully firing
+/obj/item/weapon/gun/proc/handle_post_fire(mob/user, atom/target, var/pointblank=0, var/reflex=0)
+	if(silenced)
+		playsound(user, fire_sound, 10, 1)
+	else
+		playsound(user, fire_sound, 50, 1)
+		user.visible_message(
+			"<span class='danger'>[user] fires [src][pointblank ? "  point blank at [target]":""][reflex ? " by reflex":""]!</span>",
+			"<span class='warning'>You fire [src][reflex ? "by reflex":""]!</span>",
+			"You hear a [fire_sound_text]!"
+		)
+	
+	if(recoil)
+		spawn()
+			shake_camera(user, recoil + 1, recoil)
+
+//does the actual shooting
+/obj/item/weapon/gun/proc/process_projectile(obj/projectile, mob/user, atom/target, var/target_zone, var/params=null, var/pointblank=0, var/reflex=0)
+	if(!istype(projectile, /obj/item/projectile))
+		return 0 //default behaviour only applies to true projectiles
+	
+	var/obj/item/projectile/P = projectile
+	
 	//shooting while in shock
->>>>>>> 611a42bb
-	var/x_offset = 0
-	var/y_offset = 0
-	if(istype(user, /mob/living/carbon))
-		var/mob/living/carbon/mob = user
-		if(mob.shock_stage > 120)
-			y_offset = rand(-2,2)
-			x_offset = rand(-2,2)
-		else if(mob.shock_stage > 70)
-			y_offset = rand(-1,1)
-			x_offset = rand(-1,1)
-
-<<<<<<< HEAD
-	if(in_chamber)
-		if(params) 
-			in_chamber.set_clickpoint(params)
-
-		var/fail = in_chamber.launch(
-			target = target,
-			user = user,
-			launcher = src,
-			target_zone = user.zone_sel.selecting,
-			x_offset = x_offset,
-			y_offset = y_offset
-			)
-
-		if(fail) return
-
-	if(recoil)
-		spawn()
-			shake_camera(user, recoil + 1, recoil)
-
-	sleep(1)
-	in_chamber = null
-=======
-	//Point blank bonus
+	var/x_offset = 0
+	var/y_offset = 0
+	if(istype(user, /mob/living/carbon))
+		var/mob/living/carbon/mob = user
+		if(mob.shock_stage > 120)
+			y_offset = rand(-2,2)
+			x_offset = rand(-2,2)
+		else if(mob.shock_stage > 70)
+			y_offset = rand(-1,1)
+			x_offset = rand(-1,1)
+
+	//Point blank bonus
 	if(pointblank) P.damage *= 1.3
->>>>>>> 611a42bb
-
-	//TODO: accuracy modifiers
-
-	if(params)
-		P.set_clickpoint(params)
-
-	return !P.launch(target, user, src, target_zone, x_offset, y_offset)
-
-//Suicide handling.
-/obj/item/weapon/gun/var/mouthshoot = 0 //To stop people from suiciding twice... >.>
-/obj/item/weapon/gun/proc/handle_suicide(mob/living/user)
-	if(!ishuman(user))
-		return
-	var/mob/living/carbon/human/M = user
-	
-	mouthshoot = 1
-	M.visible_message("\red [user] sticks their gun in their mouth, ready to pull the trigger...")
-	if(!do_after(user, 40))
-		M.visible_message("\blue [user] decided life was worth living")
-		mouthshoot = 0
-		return
-	var/obj/item/projectile/in_chamber = get_next_projectile()
-	if (istype(in_chamber))
-		user.visible_message("<span class = 'warning'>[user] pulls the trigger.</span>")
-		if(silenced)
-			playsound(user, fire_sound, 10, 1)
-		else
-			playsound(user, fire_sound, 50, 1)
-		if(istype(in_chamber, /obj/item/projectile/beam/lastertag))
-			user.show_message("<span class = 'warning'>You feel rather silly, trying to commit suicide with a toy.</span>")
-			mouthshoot = 0
-			return
-
-		in_chamber.on_hit(M)
-		if (in_chamber.damage_type != HALLOSS)
-			user.apply_damage(in_chamber.damage*2.5, in_chamber.damage_type, "head", used_weapon = "Point blank shot in the mouth with \a [in_chamber]", sharp=1)
-			user.death()
-		else
-			user << "<span class = 'notice'>Ow...</span>"
-			user.apply_effect(110,AGONY,0)
-		del(in_chamber)
-		mouthshoot = 0
-		return
-	else
-		handle_click_empty(user)
-		mouthshoot = 0
+
+	//TODO: accuracy modifiers
+
+	if(params)
+		P.set_clickpoint(params)
+
+	return !P.launch(target, user, src, target_zone, x_offset, y_offset)
+
+//Suicide handling.
+/obj/item/weapon/gun/var/mouthshoot = 0 //To stop people from suiciding twice... >.>
+/obj/item/weapon/gun/proc/handle_suicide(mob/living/user)
+	if(!ishuman(user))
+		return
+	var/mob/living/carbon/human/M = user
+	
+	mouthshoot = 1
+	M.visible_message("\red [user] sticks their gun in their mouth, ready to pull the trigger...")
+	if(!do_after(user, 40))
+		M.visible_message("\blue [user] decided life was worth living")
+		mouthshoot = 0
+		return
+	var/obj/item/projectile/in_chamber = get_next_projectile()
+	if (istype(in_chamber))
+		user.visible_message("<span class = 'warning'>[user] pulls the trigger.</span>")
+		if(silenced)
+			playsound(user, fire_sound, 10, 1)
+		else
+			playsound(user, fire_sound, 50, 1)
+		if(istype(in_chamber, /obj/item/projectile/beam/lastertag))
+			user.show_message("<span class = 'warning'>You feel rather silly, trying to commit suicide with a toy.</span>")
+			mouthshoot = 0
+			return
+
+		in_chamber.on_hit(M)
+		if (in_chamber.damage_type != HALLOSS)
+			user.apply_damage(in_chamber.damage*2.5, in_chamber.damage_type, "head", used_weapon = "Point blank shot in the mouth with \a [in_chamber]", sharp=1)
+			user.death()
+		else
+			user << "<span class = 'notice'>Ow...</span>"
+			user.apply_effect(110,AGONY,0)
+		del(in_chamber)
+		mouthshoot = 0
+		return
+	else
+		handle_click_empty(user)
+		mouthshoot = 0
 		return