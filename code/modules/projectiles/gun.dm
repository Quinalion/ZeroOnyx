--- conflicted
+++ resolved
@@ -1,395 +1,390 @@
-/*
-	Defines a firing mode for a gun.
-
-	burst			number of shots fired when the gun is used
-	burst_delay 	tick delay between shots in a burst
-	fire_delay		tick delay after the last shot before the gun may be used again
-	move_delay		tick delay after the last shot before the player may move
-	dispersion		dispersion of each shot in the burst measured in tiles per 7 tiles angle ratio
-	accuracy		accuracy modifier applied to each shot in tiles.
-					applied on top of the base weapon accuracy.
-*/
-/datum/firemode
-	var/name = "default"
-	var/burst = 1
-	var/burst_delay = null
-	var/fire_delay = null
-	var/move_delay = 1
-	var/list/accuracy = list(0)
-	var/list/dispersion = list(0)
-
-//using a list makes defining fire modes for new guns much nicer,
-//however we convert the lists to datums in part so that firemodes can be VVed if necessary.
-/datum/firemode/New(list/properties = null)
-	..()
-	if(!properties) return
-
-	for(var/propname in vars)
-		if(!isnull(properties[propname]))
-			src.vars[propname] = properties[propname]
-
-//Parent gun type. Guns are weapons that can be aimed at mobs and act over a distance
-/obj/item/weapon/gun
-	name = "gun"
-	desc = "Its a gun. It's pretty terrible, though."
-	icon = 'icons/obj/gun.dmi'
-	item_icons = list(
-		slot_l_hand_str = 'icons/mob/items/lefthand_guns.dmi',
-		slot_r_hand_str = 'icons/mob/items/righthand_guns.dmi',
-		)
-	icon_state = "detective"
-	item_state = "gun"
-	flags =  CONDUCT
-	slot_flags = SLOT_BELT|SLOT_HOLSTER
-	matter = list("metal" = 2000)
-	w_class = 3
-	throwforce = 5
-	throw_speed = 4
-	throw_range = 5
-	force = 5
-	origin_tech = "combat=1"
-	attack_verb = list("struck", "hit", "bashed")
-	zoomdevicename = "scope"
-
-	var/fire_delay = 6 	//delay after shooting before the gun can be used again
-	var/burst_delay = 2	//delay between shots, if firing in bursts
-	var/fire_sound = 'sound/weapons/Gunshot.ogg'
-	var/fire_sound_text = "gunshot"
-	var/recoil = 0		//screen shake
-	var/silenced = 0
-	var/accuracy = 0   //accuracy is measured in tiles. +1 accuracy means that everything is effectively one tile closer for the purpose of miss chance, -1 means the opposite. launchers are not supported, at the moment.
-	var/scoped_accuracy = null
-
-	var/next_fire_time = 0
-
-	var/sel_mode = 1 //index of the currently selected mode
-	var/list/firemodes = list()
-	var/firemode_type = /datum/firemode //for subtypes that need custom firemode data
-
-	//aiming system stuff
-	var/keep_aim = 1 	//1 for keep shooting until aim is lowered
-						//0 for one bullet after tarrget moves and aim is lowered
-	var/multi_aim = 0 //Used to determine if you can target multiple people.
-	var/tmp/list/mob/living/aim_targets //List of who yer targeting.
-	var/tmp/mob/living/last_moved_mob //Used to fire faster at more than one person.
-	var/tmp/told_cant_shoot = 0 //So that it doesn't spam them with the fact they cannot hit them.
-	var/tmp/lock_time = -100
-
-/obj/item/weapon/gun/New()
-	..()
-	if(!firemodes.len)
-		firemodes += new firemode_type
-	else
-		for(var/i in 1 to firemodes.len)
-			firemodes[i] = new firemode_type(firemodes[i])
-
-	if(isnull(scoped_accuracy))
-		scoped_accuracy = accuracy
-
-//Checks whether a given mob can use the gun
-//Any checks that shouldn't result in handle_click_empty() being called if they fail should go here.
-//Otherwise, if you want handle_click_empty() to be called, check in consume_next_projectile() and return null there.
-/obj/item/weapon/gun/proc/special_check(var/mob/user)
-	if(!istype(user, /mob/living))
-		return 0
-	if(!user.IsAdvancedToolUser())
-		return 0
-
-	var/mob/living/M = user
-
-	if(HULK in M.mutations)
-		M << "<span class='danger'>Your fingers are much too large for the trigger guard!</span>"
-		return 0
-	if((CLUMSY in M.mutations) && prob(40)) //Clumsy handling
-		var/obj/P = consume_next_projectile()
-		if(P)
-			if(process_projectile(P, user, user, pick("l_foot", "r_foot")))
-				handle_post_fire(user, user)
-				user.visible_message(
-					"<span class='danger'>[user] shoots \himself in the foot with \the [src]!</span>",
-					"<span class='danger'>You shoot yourself in the foot with \the [src]!</span>"
-					)
-				M.drop_item()
-		else
-			handle_click_empty(user)
-		return 0
-	return 1
-
-/obj/item/weapon/gun/emp_act(severity)
-	for(var/obj/O in contents)
-		O.emp_act(severity)
-
-/obj/item/weapon/gun/afterattack(atom/A, mob/living/user, adjacent, params)
-	if(adjacent) return //A is adjacent, is the user, or is on the user's person
-
-	//decide whether to aim or shoot normally
-	var/aiming = 0
-	if(user && user.client && !(A in aim_targets))
-		var/client/C = user.client
-		//If help intent is on and we have clicked on an eligible target, switch to aim mode automatically
-		if(user.a_intent == I_HELP && isliving(A) && !C.gun_mode)
-			C.ToggleGunMode()
-
-		if(C.gun_mode)
-			aiming = PreFire(A,user,params) //They're using the new gun system, locate what they're aiming at.
-
-	if (!aiming)
-		if(user && user.a_intent == I_HELP) //regardless of what happens, refuse to shoot if help intent is on
-			user << "\red You refrain from firing your [src] as your intent is set to help."
-		else
-			Fire(A,user,params) //Otherwise, fire normally.
-
-/obj/item/weapon/gun/attack(atom/A, mob/living/user, def_zone)
-	if (A == user && user.zone_sel.selecting == "mouth" && !mouthshoot)
-		handle_suicide(user)
-	else if(user.a_intent == I_HURT) //point blank shooting
-		Fire(A, user, pointblank=1)
-	else
-		return ..() //Pistolwhippin'
-
-/obj/item/weapon/gun/proc/Fire(atom/target, mob/living/user, clickparams, pointblank=0, reflex=0)
-	if(!user || !target) return
-
-	add_fingerprint(user)
-
-	if(!special_check(user))
-		return
-
-	if(world.time < next_fire_time)
-		if (world.time % 3) //to prevent spam
-			user << "<span class='warning'>[src] is not ready to fire again!</span>"
-		return
-
-	//unpack firemode data
-	var/datum/firemode/firemode = firemodes[sel_mode]
-	var/_burst = firemode.burst
-	var/_burst_delay = isnull(firemode.burst_delay)? src.burst_delay : firemode.burst_delay
-	var/_fire_delay = isnull(firemode.fire_delay)? src.fire_delay : firemode.fire_delay
-	var/_move_delay = firemode.move_delay
-
-	var/shoot_time = (_burst - 1)*_burst_delay
-	user.next_move = world.time + shoot_time  //no clicking on things while shooting
-	if(user.client) user.client.move_delay = world.time + shoot_time //no moving while shooting either
-	next_fire_time = world.time + shoot_time
-
-	//actually attempt to shoot
-	var/turf/targloc = get_turf(target) //cache this in case target gets deleted during shooting, e.g. if it was a securitron that got destroyed.
-	for(var/i in 1 to _burst)
-		var/obj/projectile = consume_next_projectile(user)
-		if(!projectile)
-			handle_click_empty(user)
-			break
-
-		var/acc = firemode.accuracy[min(i, firemode.accuracy.len)]
-		var/disp = firemode.dispersion[min(i, firemode.dispersion.len)]
-		process_accuracy(projectile, user, target, acc, disp)
-
-		if(pointblank)
-			process_point_blank(projectile, user, target)
-
-		if(process_projectile(projectile, user, target, user.zone_sel.selecting, clickparams))
-			handle_post_fire(user, target, pointblank, reflex)
-			update_icon()
-
-		if(i < _burst)
-			sleep(_burst_delay)
-
-		if(!(target && target.loc))
-			target = targloc
-			pointblank = 0
-
-	update_held_icon()
-
-	//update timing
-	user.next_move = world.time + 4
-	if(user.client) user.client.move_delay = world.time + _move_delay
-	next_fire_time = world.time + _fire_delay
-
-//obtains the next projectile to fire
-/obj/item/weapon/gun/proc/consume_next_projectile()
-	return null
-
-//used by aiming code
-/obj/item/weapon/gun/proc/can_hit(atom/target as mob, var/mob/living/user as mob)
-	if(!special_check(user))
-		return 2
-	//just assume we can shoot through glass and stuff. No big deal, the player can just choose to not target someone
-	//on the other side of a window if it makes a difference. Or if they run behind a window, too bad.
-	return check_trajectory(target, user)
-
-//called if there was no projectile to shoot
-/obj/item/weapon/gun/proc/handle_click_empty(mob/user)
-	if (user)
-		user.visible_message("*click click*", "<span class='danger'>*click*</span>")
-	else
-		src.visible_message("*click click*")
-	playsound(src.loc, 'sound/weapons/empty.ogg', 100, 1)
-
-//called after successfully firing
-/obj/item/weapon/gun/proc/handle_post_fire(mob/user, atom/target, var/pointblank=0, var/reflex=0)
-	if(silenced)
-		playsound(user, fire_sound, 10, 1)
-	else
-		playsound(user, fire_sound, 50, 1)
-
-		if(reflex)
-			user.visible_message(
-<<<<<<< HEAD
-				"<span class='reflex_shoot'><b>\The [user] fires \the [src][pointblank ? " point blank at \the [target]":""] by reflex!<b></span>",
-				"<span class='reflex_shoot'>You fire \the [src] by reflex!</span>",
-=======
-				"<span class='reflex_shoot'><b>[user] fires [src][pointblank ? "  point blank at [target]":""] by reflex!</b></span>",
-				"<span class='reflex_shoot'>You fire [src] by reflex]!</span>",
->>>>>>> 864d40d1
-				"You hear a [fire_sound_text]!"
-			)
-		else
-			user.visible_message(
-				"<span class='danger'>\The [user] fires \the [src][pointblank ? " point blank at \the [target]":""]!</span>",
-				"<span class='warning'>You fire \the [src]!</span>",
-				"You hear a [fire_sound_text]!"
-				)
-
-	if(recoil)
-		spawn()
-			shake_camera(user, recoil+1, recoil)
-	update_icon()
-
-
-/obj/item/weapon/gun/proc/process_point_blank(obj/projectile, mob/user, atom/target)
-	var/obj/item/projectile/P = projectile
-	if(!istype(P))
-		return //default behaviour only applies to true projectiles
-
-	//default point blank multiplier
-	var/damage_mult = 1.3
-
-	//determine multiplier due to the target being grabbed
-	if(ismob(target))
-		var/mob/M = target
-		if(M.grabbed_by.len)
-			var/grabstate = 0
-			for(var/obj/item/weapon/grab/G in M.grabbed_by)
-				grabstate = max(grabstate, G.state)
-			if(grabstate >= GRAB_NECK)
-				damage_mult = 3.0
-			else if(grabstate >= GRAB_AGGRESSIVE)
-				damage_mult = 1.5
-	P.damage *= damage_mult
-
-/obj/item/weapon/gun/proc/process_accuracy(obj/projectile, mob/user, atom/target, acc_mod, dispersion)
-	var/obj/item/projectile/P = projectile
-	if(!istype(P))
-		return //default behaviour only applies to true projectiles
-
-	//Accuracy modifiers
-	P.accuracy = accuracy + acc_mod
-	P.dispersion = dispersion
-
-	//accuracy bonus from aiming
-	if (aim_targets && (target in aim_targets))
-		//If you aim at someone beforehead, it'll hit more often.
-		//Kinda balanced by fact you need like 2 seconds to aim
-		//As opposed to no-delay pew pew
-		P.accuracy += 2
-
-//does the actual launching of the projectile
-/obj/item/weapon/gun/proc/process_projectile(obj/projectile, mob/user, atom/target, var/target_zone, var/params=null)
-	var/obj/item/projectile/P = projectile
-	if(!istype(P))
-		return 0 //default behaviour only applies to true projectiles
-
-	if(params)
-		P.set_clickpoint(params)
-
-	//shooting while in shock
-	var/x_offset = 0
-	var/y_offset = 0
-	if(istype(user, /mob/living/carbon))
-		var/mob/living/carbon/mob = user
-		if(mob.shock_stage > 120)
-			y_offset = rand(-2,2)
-			x_offset = rand(-2,2)
-		else if(mob.shock_stage > 70)
-			y_offset = rand(-1,1)
-			x_offset = rand(-1,1)
-
-	return !P.launch(target, user, src, target_zone, x_offset, y_offset)
-
-//Suicide handling.
-/obj/item/weapon/gun/var/mouthshoot = 0 //To stop people from suiciding twice... >.>
-/obj/item/weapon/gun/proc/handle_suicide(mob/living/user)
-	if(!ishuman(user))
-		return
-	var/mob/living/carbon/human/M = user
-
-	mouthshoot = 1
-	M.visible_message("\red [user] sticks their gun in their mouth, ready to pull the trigger...")
-	if(!do_after(user, 40))
-		M.visible_message("\blue [user] decided life was worth living")
-		mouthshoot = 0
-		return
-	var/obj/item/projectile/in_chamber = consume_next_projectile()
-	if (istype(in_chamber))
-		user.visible_message("<span class = 'warning'>[user] pulls the trigger.</span>")
-		if(silenced)
-			playsound(user, fire_sound, 10, 1)
-		else
-			playsound(user, fire_sound, 50, 1)
-		if(istype(in_chamber, /obj/item/projectile/beam/lastertag))
-			user.show_message("<span class = 'warning'>You feel rather silly, trying to commit suicide with a toy.</span>")
-			mouthshoot = 0
-			return
-
-		in_chamber.on_hit(M)
-		if (in_chamber.damage_type != HALLOSS)
-			user.apply_damage(in_chamber.damage*2.5, in_chamber.damage_type, "head", used_weapon = "Point blank shot in the mouth with \a [in_chamber]", sharp=1)
-			user.death()
-		else
-			user << "<span class = 'notice'>Ow...</span>"
-			user.apply_effect(110,AGONY,0)
-		qdel(in_chamber)
-		mouthshoot = 0
-		return
-	else
-		handle_click_empty(user)
-		mouthshoot = 0
-		return
-
-/obj/item/weapon/gun/proc/toggle_scope(var/zoom_amount=2.0)
-	//looking through a scope limits your periphereal vision
-	//still, increase the view size by a tiny amount so that sniping isn't too restricted to NSEW
-	var/zoom_offset = round(world.view * zoom_amount)
-	var/view_size = round(world.view + zoom_amount)
-	var/scoped_accuracy_mod = zoom_offset
-
-	zoom(zoom_offset, view_size)
-	if(zoom)
-		accuracy = scoped_accuracy + scoped_accuracy_mod
-		if(recoil)
-			recoil = round(recoil*zoom_amount+1) //recoil is worse when looking through a scope
-
-//make sure accuracy and recoil are reset regardless of how the item is unzoomed.
-/obj/item/weapon/gun/zoom()
-	..()
-	if(!zoom)
-		accuracy = initial(accuracy)
-		recoil = initial(recoil)
-
-/obj/item/weapon/gun/examine(mob/user)
-	..()
-	if(firemodes.len > 1)
-		var/datum/firemode/current_mode = firemodes[sel_mode]
-		user << "The fire selector is set to [current_mode.name]."
-
-/obj/item/weapon/gun/proc/switch_firemodes(mob/user=null)
-	sel_mode++
-	if(sel_mode > firemodes.len)
-		sel_mode = 1
-	var/datum/firemode/new_mode = firemodes[sel_mode]
-	user << "<span class='notice'>\The [src] is now set to [new_mode.name].</span>"
-
-/obj/item/weapon/gun/attack_self(mob/user)
-	if(firemodes.len > 1)
-		switch_firemodes(user)
-
+/*
+	Defines a firing mode for a gun.
+
+	burst			number of shots fired when the gun is used
+	burst_delay 	tick delay between shots in a burst
+	fire_delay		tick delay after the last shot before the gun may be used again
+	move_delay		tick delay after the last shot before the player may move
+	dispersion		dispersion of each shot in the burst measured in tiles per 7 tiles angle ratio
+	accuracy		accuracy modifier applied to each shot in tiles.
+					applied on top of the base weapon accuracy.
+*/
+/datum/firemode
+	var/name = "default"
+	var/burst = 1
+	var/burst_delay = null
+	var/fire_delay = null
+	var/move_delay = 1
+	var/list/accuracy = list(0)
+	var/list/dispersion = list(0)
+
+//using a list makes defining fire modes for new guns much nicer,
+//however we convert the lists to datums in part so that firemodes can be VVed if necessary.
+/datum/firemode/New(list/properties = null)
+	..()
+	if(!properties) return
+
+	for(var/propname in vars)
+		if(!isnull(properties[propname]))
+			src.vars[propname] = properties[propname]
+
+//Parent gun type. Guns are weapons that can be aimed at mobs and act over a distance
+/obj/item/weapon/gun
+	name = "gun"
+	desc = "Its a gun. It's pretty terrible, though."
+	icon = 'icons/obj/gun.dmi'
+	item_icons = list(
+		slot_l_hand_str = 'icons/mob/items/lefthand_guns.dmi',
+		slot_r_hand_str = 'icons/mob/items/righthand_guns.dmi',
+		)
+	icon_state = "detective"
+	item_state = "gun"
+	flags =  CONDUCT
+	slot_flags = SLOT_BELT|SLOT_HOLSTER
+	matter = list("metal" = 2000)
+	w_class = 3
+	throwforce = 5
+	throw_speed = 4
+	throw_range = 5
+	force = 5
+	origin_tech = "combat=1"
+	attack_verb = list("struck", "hit", "bashed")
+	zoomdevicename = "scope"
+
+	var/fire_delay = 6 	//delay after shooting before the gun can be used again
+	var/burst_delay = 2	//delay between shots, if firing in bursts
+	var/fire_sound = 'sound/weapons/Gunshot.ogg'
+	var/fire_sound_text = "gunshot"
+	var/recoil = 0		//screen shake
+	var/silenced = 0
+	var/accuracy = 0   //accuracy is measured in tiles. +1 accuracy means that everything is effectively one tile closer for the purpose of miss chance, -1 means the opposite. launchers are not supported, at the moment.
+	var/scoped_accuracy = null
+
+	var/next_fire_time = 0
+
+	var/sel_mode = 1 //index of the currently selected mode
+	var/list/firemodes = list()
+	var/firemode_type = /datum/firemode //for subtypes that need custom firemode data
+
+	//aiming system stuff
+	var/keep_aim = 1 	//1 for keep shooting until aim is lowered
+						//0 for one bullet after tarrget moves and aim is lowered
+	var/multi_aim = 0 //Used to determine if you can target multiple people.
+	var/tmp/list/mob/living/aim_targets //List of who yer targeting.
+	var/tmp/mob/living/last_moved_mob //Used to fire faster at more than one person.
+	var/tmp/told_cant_shoot = 0 //So that it doesn't spam them with the fact they cannot hit them.
+	var/tmp/lock_time = -100
+
+/obj/item/weapon/gun/New()
+	..()
+	if(!firemodes.len)
+		firemodes += new firemode_type
+	else
+		for(var/i in 1 to firemodes.len)
+			firemodes[i] = new firemode_type(firemodes[i])
+
+	if(isnull(scoped_accuracy))
+		scoped_accuracy = accuracy
+
+//Checks whether a given mob can use the gun
+//Any checks that shouldn't result in handle_click_empty() being called if they fail should go here.
+//Otherwise, if you want handle_click_empty() to be called, check in consume_next_projectile() and return null there.
+/obj/item/weapon/gun/proc/special_check(var/mob/user)
+	if(!istype(user, /mob/living))
+		return 0
+	if(!user.IsAdvancedToolUser())
+		return 0
+
+	var/mob/living/M = user
+
+	if(HULK in M.mutations)
+		M << "<span class='danger'>Your fingers are much too large for the trigger guard!</span>"
+		return 0
+	if((CLUMSY in M.mutations) && prob(40)) //Clumsy handling
+		var/obj/P = consume_next_projectile()
+		if(P)
+			if(process_projectile(P, user, user, pick("l_foot", "r_foot")))
+				handle_post_fire(user, user)
+				user.visible_message(
+					"<span class='danger'>[user] shoots \himself in the foot with \the [src]!</span>",
+					"<span class='danger'>You shoot yourself in the foot with \the [src]!</span>"
+					)
+				M.drop_item()
+		else
+			handle_click_empty(user)
+		return 0
+	return 1
+
+/obj/item/weapon/gun/emp_act(severity)
+	for(var/obj/O in contents)
+		O.emp_act(severity)
+
+/obj/item/weapon/gun/afterattack(atom/A, mob/living/user, adjacent, params)
+	if(adjacent) return //A is adjacent, is the user, or is on the user's person
+
+	//decide whether to aim or shoot normally
+	var/aiming = 0
+	if(user && user.client && !(A in aim_targets))
+		var/client/C = user.client
+		//If help intent is on and we have clicked on an eligible target, switch to aim mode automatically
+		if(user.a_intent == I_HELP && isliving(A) && !C.gun_mode)
+			C.ToggleGunMode()
+
+		if(C.gun_mode)
+			aiming = PreFire(A,user,params) //They're using the new gun system, locate what they're aiming at.
+
+	if (!aiming)
+		if(user && user.a_intent == I_HELP) //regardless of what happens, refuse to shoot if help intent is on
+			user << "\red You refrain from firing your [src] as your intent is set to help."
+		else
+			Fire(A,user,params) //Otherwise, fire normally.
+
+/obj/item/weapon/gun/attack(atom/A, mob/living/user, def_zone)
+	if (A == user && user.zone_sel.selecting == "mouth" && !mouthshoot)
+		handle_suicide(user)
+	else if(user.a_intent == I_HURT) //point blank shooting
+		Fire(A, user, pointblank=1)
+	else
+		return ..() //Pistolwhippin'
+
+/obj/item/weapon/gun/proc/Fire(atom/target, mob/living/user, clickparams, pointblank=0, reflex=0)
+	if(!user || !target) return
+
+	add_fingerprint(user)
+
+	if(!special_check(user))
+		return
+
+	if(world.time < next_fire_time)
+		if (world.time % 3) //to prevent spam
+			user << "<span class='warning'>[src] is not ready to fire again!</span>"
+		return
+
+	//unpack firemode data
+	var/datum/firemode/firemode = firemodes[sel_mode]
+	var/_burst = firemode.burst
+	var/_burst_delay = isnull(firemode.burst_delay)? src.burst_delay : firemode.burst_delay
+	var/_fire_delay = isnull(firemode.fire_delay)? src.fire_delay : firemode.fire_delay
+	var/_move_delay = firemode.move_delay
+
+	var/shoot_time = (_burst - 1)*_burst_delay
+	user.next_move = world.time + shoot_time  //no clicking on things while shooting
+	if(user.client) user.client.move_delay = world.time + shoot_time //no moving while shooting either
+	next_fire_time = world.time + shoot_time
+
+	//actually attempt to shoot
+	var/turf/targloc = get_turf(target) //cache this in case target gets deleted during shooting, e.g. if it was a securitron that got destroyed.
+	for(var/i in 1 to _burst)
+		var/obj/projectile = consume_next_projectile(user)
+		if(!projectile)
+			handle_click_empty(user)
+			break
+
+		var/acc = firemode.accuracy[min(i, firemode.accuracy.len)]
+		var/disp = firemode.dispersion[min(i, firemode.dispersion.len)]
+		process_accuracy(projectile, user, target, acc, disp)
+
+		if(pointblank)
+			process_point_blank(projectile, user, target)
+
+		if(process_projectile(projectile, user, target, user.zone_sel.selecting, clickparams))
+			handle_post_fire(user, target, pointblank, reflex)
+			update_icon()
+
+		if(i < _burst)
+			sleep(_burst_delay)
+
+		if(!(target && target.loc))
+			target = targloc
+			pointblank = 0
+
+	update_held_icon()
+
+	//update timing
+	user.next_move = world.time + 4
+	if(user.client) user.client.move_delay = world.time + _move_delay
+	next_fire_time = world.time + _fire_delay
+
+//obtains the next projectile to fire
+/obj/item/weapon/gun/proc/consume_next_projectile()
+	return null
+
+//used by aiming code
+/obj/item/weapon/gun/proc/can_hit(atom/target as mob, var/mob/living/user as mob)
+	if(!special_check(user))
+		return 2
+	//just assume we can shoot through glass and stuff. No big deal, the player can just choose to not target someone
+	//on the other side of a window if it makes a difference. Or if they run behind a window, too bad.
+	return check_trajectory(target, user)
+
+//called if there was no projectile to shoot
+/obj/item/weapon/gun/proc/handle_click_empty(mob/user)
+	if (user)
+		user.visible_message("*click click*", "<span class='danger'>*click*</span>")
+	else
+		src.visible_message("*click click*")
+	playsound(src.loc, 'sound/weapons/empty.ogg', 100, 1)
+
+//called after successfully firing
+/obj/item/weapon/gun/proc/handle_post_fire(mob/user, atom/target, var/pointblank=0, var/reflex=0)
+	if(silenced)
+		playsound(user, fire_sound, 10, 1)
+	else
+		playsound(user, fire_sound, 50, 1)
+
+		if(reflex)
+			user.visible_message(
+				"<span class='reflex_shoot'><b>\The [user] fires \the [src][pointblank ? " point blank at \the [target]":""] by reflex!<b></span>",
+				"<span class='reflex_shoot'>You fire \the [src] by reflex!</span>",
+				"You hear a [fire_sound_text]!"
+			)
+		else
+			user.visible_message(
+				"<span class='danger'>\The [user] fires \the [src][pointblank ? " point blank at \the [target]":""]!</span>",
+				"<span class='warning'>You fire \the [src]!</span>",
+				"You hear a [fire_sound_text]!"
+				)
+
+	if(recoil)
+		spawn()
+			shake_camera(user, recoil+1, recoil)
+	update_icon()
+
+
+/obj/item/weapon/gun/proc/process_point_blank(obj/projectile, mob/user, atom/target)
+	var/obj/item/projectile/P = projectile
+	if(!istype(P))
+		return //default behaviour only applies to true projectiles
+
+	//default point blank multiplier
+	var/damage_mult = 1.3
+
+	//determine multiplier due to the target being grabbed
+	if(ismob(target))
+		var/mob/M = target
+		if(M.grabbed_by.len)
+			var/grabstate = 0
+			for(var/obj/item/weapon/grab/G in M.grabbed_by)
+				grabstate = max(grabstate, G.state)
+			if(grabstate >= GRAB_NECK)
+				damage_mult = 3.0
+			else if(grabstate >= GRAB_AGGRESSIVE)
+				damage_mult = 1.5
+	P.damage *= damage_mult
+
+/obj/item/weapon/gun/proc/process_accuracy(obj/projectile, mob/user, atom/target, acc_mod, dispersion)
+	var/obj/item/projectile/P = projectile
+	if(!istype(P))
+		return //default behaviour only applies to true projectiles
+
+	//Accuracy modifiers
+	P.accuracy = accuracy + acc_mod
+	P.dispersion = dispersion
+
+	//accuracy bonus from aiming
+	if (aim_targets && (target in aim_targets))
+		//If you aim at someone beforehead, it'll hit more often.
+		//Kinda balanced by fact you need like 2 seconds to aim
+		//As opposed to no-delay pew pew
+		P.accuracy += 2
+
+//does the actual launching of the projectile
+/obj/item/weapon/gun/proc/process_projectile(obj/projectile, mob/user, atom/target, var/target_zone, var/params=null)
+	var/obj/item/projectile/P = projectile
+	if(!istype(P))
+		return 0 //default behaviour only applies to true projectiles
+
+	if(params)
+		P.set_clickpoint(params)
+
+	//shooting while in shock
+	var/x_offset = 0
+	var/y_offset = 0
+	if(istype(user, /mob/living/carbon))
+		var/mob/living/carbon/mob = user
+		if(mob.shock_stage > 120)
+			y_offset = rand(-2,2)
+			x_offset = rand(-2,2)
+		else if(mob.shock_stage > 70)
+			y_offset = rand(-1,1)
+			x_offset = rand(-1,1)
+
+	return !P.launch(target, user, src, target_zone, x_offset, y_offset)
+
+//Suicide handling.
+/obj/item/weapon/gun/var/mouthshoot = 0 //To stop people from suiciding twice... >.>
+/obj/item/weapon/gun/proc/handle_suicide(mob/living/user)
+	if(!ishuman(user))
+		return
+	var/mob/living/carbon/human/M = user
+
+	mouthshoot = 1
+	M.visible_message("\red [user] sticks their gun in their mouth, ready to pull the trigger...")
+	if(!do_after(user, 40))
+		M.visible_message("\blue [user] decided life was worth living")
+		mouthshoot = 0
+		return
+	var/obj/item/projectile/in_chamber = consume_next_projectile()
+	if (istype(in_chamber))
+		user.visible_message("<span class = 'warning'>[user] pulls the trigger.</span>")
+		if(silenced)
+			playsound(user, fire_sound, 10, 1)
+		else
+			playsound(user, fire_sound, 50, 1)
+		if(istype(in_chamber, /obj/item/projectile/beam/lastertag))
+			user.show_message("<span class = 'warning'>You feel rather silly, trying to commit suicide with a toy.</span>")
+			mouthshoot = 0
+			return
+
+		in_chamber.on_hit(M)
+		if (in_chamber.damage_type != HALLOSS)
+			user.apply_damage(in_chamber.damage*2.5, in_chamber.damage_type, "head", used_weapon = "Point blank shot in the mouth with \a [in_chamber]", sharp=1)
+			user.death()
+		else
+			user << "<span class = 'notice'>Ow...</span>"
+			user.apply_effect(110,AGONY,0)
+		qdel(in_chamber)
+		mouthshoot = 0
+		return
+	else
+		handle_click_empty(user)
+		mouthshoot = 0
+		return
+
+/obj/item/weapon/gun/proc/toggle_scope(var/zoom_amount=2.0)
+	//looking through a scope limits your periphereal vision
+	//still, increase the view size by a tiny amount so that sniping isn't too restricted to NSEW
+	var/zoom_offset = round(world.view * zoom_amount)
+	var/view_size = round(world.view + zoom_amount)
+	var/scoped_accuracy_mod = zoom_offset
+
+	zoom(zoom_offset, view_size)
+	if(zoom)
+		accuracy = scoped_accuracy + scoped_accuracy_mod
+		if(recoil)
+			recoil = round(recoil*zoom_amount+1) //recoil is worse when looking through a scope
+
+//make sure accuracy and recoil are reset regardless of how the item is unzoomed.
+/obj/item/weapon/gun/zoom()
+	..()
+	if(!zoom)
+		accuracy = initial(accuracy)
+		recoil = initial(recoil)
+
+/obj/item/weapon/gun/examine(mob/user)
+	..()
+	if(firemodes.len > 1)
+		var/datum/firemode/current_mode = firemodes[sel_mode]
+		user << "The fire selector is set to [current_mode.name]."
+
+/obj/item/weapon/gun/proc/switch_firemodes(mob/user=null)
+	sel_mode++
+	if(sel_mode > firemodes.len)
+		sel_mode = 1
+	var/datum/firemode/new_mode = firemodes[sel_mode]
+	user << "<span class='notice'>\The [src] is now set to [new_mode.name].</span>"
+
+/obj/item/weapon/gun/attack_self(mob/user)
+	if(firemodes.len > 1)
+		switch_firemodes(user)
+