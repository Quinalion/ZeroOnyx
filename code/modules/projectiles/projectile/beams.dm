--- conflicted
+++ resolved
@@ -1,180 +1,177 @@
-var/list/beam_master = list()
-//Use: Caches beam state images and holds turfs that had these images overlaid.
-//Structure:
-//beam_master
-//    icon_states/dirs of beams
-//        image for that beam
-//    references for fired beams
-//        icon_states/dirs for each placed beam image
-//            turfs that have that icon_state/dir
-
-/obj/item/projectile/beam
-	name = "laser"
-	icon_state = "laser"
-	pass_flags = PASSTABLE | PASSGLASS | PASSGRILLE
-	damage = 40
-	damage_type = BURN
-	flag = "laser"
-	eyeblur = 4
-	var/frequency = 1
-
-/obj/item/projectile/beam/process()
-	var/reference = "\ref[src]" //So we do not have to recalculate it a ton
-	var/first = 1 //So we don't make the overlay in the same tile as the firer
-	spawn while(src) //Move until we hit something
-
-		if((!( current ) || loc == current)) //If we pass our target
-			current = locate(min(max(x + xo, 1), world.maxx), min(max(y + yo, 1), world.maxy), z)
-		if((x == 1 || x == world.maxx || y == 1 || y == world.maxy))
-			del(src) //Delete if it passes the world edge
-			return
-		step_towards(src, current) //Move~
-
-		if(kill_count < 1)
-			del(src)
-		kill_count--
-
-		if(!bumped && !isturf(original))
-			if(loc == get_turf(original))
-				if(!(original in permutated))
-					Bump(original)
-
-		if(!first) //Add the overlay as we pass over tiles
-			var/target_dir = get_dir(src, current) //So we don't call this too much
-
-			//If the icon has not been added yet
-			if( !("[icon_state][target_dir]" in beam_master) )
-				var/image/I = image(icon,icon_state,10,target_dir) //Generate it.
-				beam_master["[icon_state][target_dir]"] = I //And cache it!
-
-			//Finally add the overlay
-			src.loc.overlays += beam_master["[icon_state][target_dir]"]
-
-			//Add the turf to a list in the beam master so they can be cleaned up easily.
-			if(reference in beam_master)
-				var/list/turf_master = beam_master[reference]
-				if("[icon_state][target_dir]" in turf_master)
-					var/list/turfs = turf_master["[icon_state][target_dir]"]
-					turfs += loc
-				else
-					turf_master["[icon_state][target_dir]"] = list(loc)
-			else
-				var/list/turfs = list()
-				turfs["[icon_state][target_dir]"] = list(loc)
-				beam_master[reference] = turfs
-		else
-			first = 0
-	cleanup(reference)
-	return
-
-/obj/item/projectile/beam/Del()
-	cleanup("\ref[src]")
-	..()
-
-/obj/item/projectile/beam/proc/cleanup(reference) //Waits .3 seconds then removes the overlay.
-	src = null //we're getting deleted! this will keep the code running
-	spawn(3)
-		var/list/turf_master = beam_master[reference]
-		for(var/laser_state in turf_master)
-			var/list/turfs = turf_master[laser_state]
-			for(var/turf/T in turfs)
-				T.overlays -= beam_master[laser_state]
-	return
-
-/obj/item/projectile/beam/practice
-	name = "laser"
-	icon_state = "laser"
-	pass_flags = PASSTABLE | PASSGLASS | PASSGRILLE
-	damage = 0
-	damage_type = BURN
-	flag = "laser"
-	eyeblur = 2
-
-/obj/item/projectile/beam/heavylaser
-	name = "heavy laser"
-	icon_state = "heavylaser"
-	damage = 60
-
-/obj/item/projectile/beam/xray
-	name = "xray beam"
-	icon_state = "xray"
-	damage = 30
-
-/obj/item/projectile/beam/pulse
-	name = "pulse"
-	icon_state = "u_laser"
-	damage = 50
-
-<<<<<<< HEAD
-/obj/item/projectile/beam/pulse/on_hit(var/atom/target, var/blocked = 0)
-	if(isturf(target))
-		target.ex_act(2)
-	..()
-
-=======
->>>>>>> 3ba295da
-/obj/item/projectile/beam/emitter
-	name = "emitter beam"
-	icon_state = "emitter"
-	damage = 30
-
-/obj/item/projectile/beam/lastertag/blue
-	name = "lasertag beam"
-	icon_state = "bluelaser"
-	pass_flags = PASSTABLE | PASSGLASS | PASSGRILLE
-	damage = 0
-	damage_type = BURN
-	flag = "laser"
-
-/obj/item/projectile/beam/lastertag/blue/on_hit(var/atom/target, var/blocked = 0)
-	if(istype(target, /mob/living/carbon/human))
-		var/mob/living/carbon/human/M = target
-		if(istype(M.wear_suit, /obj/item/clothing/suit/redtag))
-			M.Weaken(5)
-	return 1
-
-/obj/item/projectile/beam/lastertag/red
-	name = "lasertag beam"
-	icon_state = "laser"
-	pass_flags = PASSTABLE | PASSGLASS | PASSGRILLE
-	damage = 0
-	damage_type = BURN
-	flag = "laser"
-
-/obj/item/projectile/beam/lastertag/red/on_hit(var/atom/target, var/blocked = 0)
-	if(istype(target, /mob/living/carbon/human))
-		var/mob/living/carbon/human/M = target
-		if(istype(M.wear_suit, /obj/item/clothing/suit/bluetag))
-			M.Weaken(5)
-	return 1
-
-/obj/item/projectile/beam/lastertag/omni//A laser tag bolt that stuns EVERYONE
-	name = "lasertag beam"
-	icon_state = "omnilaser"
-	pass_flags = PASSTABLE | PASSGLASS | PASSGRILLE
-	damage = 0
-	damage_type = BURN
-	flag = "laser"
-
-/obj/item/projectile/beam/lastertag/omni/on_hit(var/atom/target, var/blocked = 0)
-	if(istype(target, /mob/living/carbon/human))
-		var/mob/living/carbon/human/M = target
-		if((istype(M.wear_suit, /obj/item/clothing/suit/bluetag))||(istype(M.wear_suit, /obj/item/clothing/suit/redtag)))
-			M.Weaken(5)
-	return 1
-
-/obj/item/projectile/beam/sniper
-	name = "sniper beam"
-	icon_state = "xray"
-	damage = 60
-	stun = 5
-	weaken = 5
-	stutter = 5
-
-/obj/item/projectile/beam/stun
-	name = "stun beam"
-	icon_state = "stun"
-	nodamage = 1
-	taser_effect = 1
-	agony = 40
-	damage_type = HALLOSS
+var/list/beam_master = list()
+//Use: Caches beam state images and holds turfs that had these images overlaid.
+//Structure:
+//beam_master
+//    icon_states/dirs of beams
+//        image for that beam
+//    references for fired beams
+//        icon_states/dirs for each placed beam image
+//            turfs that have that icon_state/dir
+
+/obj/item/projectile/beam
+	name = "laser"
+	icon_state = "laser"
+	pass_flags = PASSTABLE | PASSGLASS | PASSGRILLE
+	damage = 40
+	damage_type = BURN
+	flag = "laser"
+	eyeblur = 4
+	var/frequency = 1
+
+/obj/item/projectile/beam/process()
+	var/reference = "\ref[src]" //So we do not have to recalculate it a ton
+	var/first = 1 //So we don't make the overlay in the same tile as the firer
+	spawn while(src) //Move until we hit something
+
+		if((!( current ) || loc == current)) //If we pass our target
+			current = locate(min(max(x + xo, 1), world.maxx), min(max(y + yo, 1), world.maxy), z)
+		if((x == 1 || x == world.maxx || y == 1 || y == world.maxy))
+			del(src) //Delete if it passes the world edge
+			return
+		step_towards(src, current) //Move~
+
+		if(kill_count < 1)
+			del(src)
+		kill_count--
+
+		if(!bumped && !isturf(original))
+			if(loc == get_turf(original))
+				if(!(original in permutated))
+					Bump(original)
+
+		if(!first) //Add the overlay as we pass over tiles
+			var/target_dir = get_dir(src, current) //So we don't call this too much
+
+			//If the icon has not been added yet
+			if( !("[icon_state][target_dir]" in beam_master) )
+				var/image/I = image(icon,icon_state,10,target_dir) //Generate it.
+				beam_master["[icon_state][target_dir]"] = I //And cache it!
+
+			//Finally add the overlay
+			src.loc.overlays += beam_master["[icon_state][target_dir]"]
+
+			//Add the turf to a list in the beam master so they can be cleaned up easily.
+			if(reference in beam_master)
+				var/list/turf_master = beam_master[reference]
+				if("[icon_state][target_dir]" in turf_master)
+					var/list/turfs = turf_master["[icon_state][target_dir]"]
+					turfs += loc
+				else
+					turf_master["[icon_state][target_dir]"] = list(loc)
+			else
+				var/list/turfs = list()
+				turfs["[icon_state][target_dir]"] = list(loc)
+				beam_master[reference] = turfs
+		else
+			first = 0
+	cleanup(reference)
+	return
+
+/obj/item/projectile/beam/Del()
+	cleanup("\ref[src]")
+	..()
+
+/obj/item/projectile/beam/proc/cleanup(reference) //Waits .3 seconds then removes the overlay.
+	src = null //we're getting deleted! this will keep the code running
+	spawn(3)
+		var/list/turf_master = beam_master[reference]
+		for(var/laser_state in turf_master)
+			var/list/turfs = turf_master[laser_state]
+			for(var/turf/T in turfs)
+				T.overlays -= beam_master[laser_state]
+	return
+
+/obj/item/projectile/beam/practice
+	name = "laser"
+	icon_state = "laser"
+	pass_flags = PASSTABLE | PASSGLASS | PASSGRILLE
+	damage = 0
+	damage_type = BURN
+	flag = "laser"
+	eyeblur = 2
+
+/obj/item/projectile/beam/heavylaser
+	name = "heavy laser"
+	icon_state = "heavylaser"
+	damage = 60
+
+/obj/item/projectile/beam/xray
+	name = "xray beam"
+	icon_state = "xray"
+	damage = 30
+
+/obj/item/projectile/beam/pulse
+	name = "pulse"
+	icon_state = "u_laser"
+	damage = 50
+
+/obj/item/projectile/beam/pulse/on_hit(var/atom/target, var/blocked = 0)
+	if(isturf(target))
+		target.ex_act(2)
+	..()
+
+/obj/item/projectile/beam/emitter
+	name = "emitter beam"
+	icon_state = "emitter"
+	damage = 30
+
+/obj/item/projectile/beam/lastertag/blue
+	name = "lasertag beam"
+	icon_state = "bluelaser"
+	pass_flags = PASSTABLE | PASSGLASS | PASSGRILLE
+	damage = 0
+	damage_type = BURN
+	flag = "laser"
+
+/obj/item/projectile/beam/lastertag/blue/on_hit(var/atom/target, var/blocked = 0)
+	if(istype(target, /mob/living/carbon/human))
+		var/mob/living/carbon/human/M = target
+		if(istype(M.wear_suit, /obj/item/clothing/suit/redtag))
+			M.Weaken(5)
+	return 1
+
+/obj/item/projectile/beam/lastertag/red
+	name = "lasertag beam"
+	icon_state = "laser"
+	pass_flags = PASSTABLE | PASSGLASS | PASSGRILLE
+	damage = 0
+	damage_type = BURN
+	flag = "laser"
+
+/obj/item/projectile/beam/lastertag/red/on_hit(var/atom/target, var/blocked = 0)
+	if(istype(target, /mob/living/carbon/human))
+		var/mob/living/carbon/human/M = target
+		if(istype(M.wear_suit, /obj/item/clothing/suit/bluetag))
+			M.Weaken(5)
+	return 1
+
+/obj/item/projectile/beam/lastertag/omni//A laser tag bolt that stuns EVERYONE
+	name = "lasertag beam"
+	icon_state = "omnilaser"
+	pass_flags = PASSTABLE | PASSGLASS | PASSGRILLE
+	damage = 0
+	damage_type = BURN
+	flag = "laser"
+
+/obj/item/projectile/beam/lastertag/omni/on_hit(var/atom/target, var/blocked = 0)
+	if(istype(target, /mob/living/carbon/human))
+		var/mob/living/carbon/human/M = target
+		if((istype(M.wear_suit, /obj/item/clothing/suit/bluetag))||(istype(M.wear_suit, /obj/item/clothing/suit/redtag)))
+			M.Weaken(5)
+	return 1
+
+/obj/item/projectile/beam/sniper
+	name = "sniper beam"
+	icon_state = "xray"
+	damage = 60
+	stun = 5
+	weaken = 5
+	stutter = 5
+
+/obj/item/projectile/beam/stun
+	name = "stun beam"
+	icon_state = "stun"
+	nodamage = 1
+	taser_effect = 1
+	agony = 40
+	damage_type = HALLOSS