#define ASSIGNMENT_ANY "Any"
#define ASSIGNMENT_AI "AI"
#define ASSIGNMENT_CYBORG "Cyborg"
#define ASSIGNMENT_ENGINEER "Engineer"
#define ASSIGNMENT_GARDENER "Gardener"
#define ASSIGNMENT_JANITOR "Janitor"
#define ASSIGNMENT_MEDICAL "Medical"
#define ASSIGNMENT_SCIENTIST "Scientist"
#define ASSIGNMENT_SECURITY "Security"

var/global/list/severity_to_string = list(EVENT_LEVEL_MUNDANE = "Mundane", EVENT_LEVEL_MODERATE = "Moderate", EVENT_LEVEL_MAJOR = "Major")

/datum/event_container
	var/severity = -1
	var/delayed = 0
	var/delay_modifier = 1
	var/next_event_time = 0
	var/list/available_events
	var/list/last_event_time = list()
	var/datum/event_meta/next_event = null

	var/last_world_time = 0

/datum/event_container/proc/process()
	if(!next_event_time)
		set_event_delay()

	if(delayed || !config.allow_random_events)
		next_event_time += (world.time - last_world_time)
	else if(world.time > next_event_time)
		start_event()

	last_world_time = world.time

/datum/event_container/proc/start_event()
	if(!next_event)	// If non-one has explicitly set an event, randomly pick one
		next_event = acquire_event()

	// Has an event been acquired?
	if(next_event)
		// Set when the event of this type was last fired, and prepare the next event start
		last_event_time[next_event] = world.time
		set_event_delay()
		next_event.enabled = !next_event.one_shot	// This event will no longer be available in the random rotation if one shot

		new next_event.event_type(next_event)	// Events are added and removed from the processing queue in their New/kill procs

		log_debug("Starting event '[next_event.name]' of severity [severity_to_string[severity]].")
		next_event = null						// When set to null, a random event will be selected next time
	else
		// If not, wait for one minute, instead of one tick, before checking again.
		next_event_time += (60 * 10)


/datum/event_container/proc/acquire_event()
	if(available_events.len == 0)
		return
	var/active_with_role = number_active_with_role()

	var/list/possible_events = list()
	for(var/datum/event_meta/EM in available_events)
		var/event_weight = get_weight(EM, active_with_role)
		if(event_weight)
			possible_events[EM] = event_weight

	if(possible_events.len == 0)
		return null

	// Select an event and remove it from the pool of available events
	var/picked_event = pickweight(possible_events)
	available_events -= picked_event
	return picked_event

/datum/event_container/proc/get_weight(var/datum/event_meta/EM, var/list/active_with_role)
	if(!EM.enabled)
		return 0

	var/weight = EM.get_weight(active_with_role)
	var/last_time = last_event_time[EM]
	if(last_time)
		var/time_passed = world.time - last_time
		var/weight_modifier = max(0, round((config.expected_round_length - time_passed) / 300))
		weight = weight - weight_modifier

	return weight

/datum/event_container/proc/set_event_delay()
	// If the next event time has not yet been set and we have a custom first time start
	if(next_event_time == 0 && config.event_first_run[severity])
		var/lower = config.event_first_run[severity]["lower"]
		var/upper = config.event_first_run[severity]["upper"]
		var/event_delay = rand(lower, upper)
		next_event_time = world.time + event_delay
	// Otherwise, follow the standard setup process
	else
		var/playercount_modifier = 1
		switch(player_list.len)
			if(0 to 10)
				playercount_modifier = 1.2
			if(11 to 15)
				playercount_modifier = 1.1
			if(16 to 25)
				playercount_modifier = 1
			if(26 to 35)
				playercount_modifier = 0.9
			if(36 to 100000)
				playercount_modifier = 0.8
		playercount_modifier = playercount_modifier * delay_modifier

		var/event_delay = rand(config.event_delay_lower[severity], config.event_delay_upper[severity]) * playercount_modifier
		next_event_time = world.time + event_delay

	log_debug("Next event of severity [severity_to_string[severity]] in [(next_event_time - world.time)/600] minutes.")

/datum/event_container/proc/SelectEvent()
	var/datum/event_meta/EM = input("Select an event to queue up.", "Event Selection", null) as null|anything in available_events
	if(!EM)
		return
	if(next_event)
		available_events += next_event
	available_events -= EM
	next_event = EM
	return EM

/datum/event_container/mundane
	severity = EVENT_LEVEL_MUNDANE
	available_events = list(
		// Severity level, event name, even type, base weight, role weights, one shot, min weight, max weight. Last two only used if set and non-zero
		new /datum/event_meta(EVENT_LEVEL_MUNDANE, "Nothing",			/datum/event/nothing,			100),
		new /datum/event_meta(EVENT_LEVEL_MUNDANE, "APC Damage",		/datum/event/apc_damage,		20, 	list(ASSIGNMENT_ENGINEER = 10)),
		new /datum/event_meta(EVENT_LEVEL_MUNDANE, "Brand Intelligence",/datum/event/brand_intelligence,20, 	list(ASSIGNMENT_JANITOR = 25),	1),
		new /datum/event_meta(EVENT_LEVEL_MUNDANE, "Camera Damage",		/datum/event/camera_damage,		20, 	list(ASSIGNMENT_ENGINEER = 10)),
		new /datum/event_meta(EVENT_LEVEL_MUNDANE, "Economic News",		/datum/event/economic_event,	300),
		new /datum/event_meta(EVENT_LEVEL_MUNDANE, "Lost Carp",			/datum/event/carp_migration, 	20, 	list(ASSIGNMENT_SECURITY = 10), 1),
		new /datum/event_meta(EVENT_LEVEL_MUNDANE, "Money Hacker",		/datum/event/money_hacker, 		0, 		list(ASSIGNMENT_ANY = 4), 1, 10, 25),
		new /datum/event_meta(EVENT_LEVEL_MUNDANE, "Money Lotto",		/datum/event/money_lotto, 		0, 		list(ASSIGNMENT_ANY = 1), 1, 5, 15),
		new /datum/event_meta(EVENT_LEVEL_MUNDANE, "Mundane News", 		/datum/event/mundane_news, 		300),
		new /datum/event_meta(EVENT_LEVEL_MUNDANE, "PDA Spam",			/datum/event/pda_spam, 			0, 		list(ASSIGNMENT_ANY = 4), 0, 25, 50),
		new /datum/event_meta(EVENT_LEVEL_MUNDANE, "Space Dust",		/datum/event/dust	, 			30, 	list(ASSIGNMENT_ENGINEER = 5), 0, 0, 50),
		new /datum/event_meta(EVENT_LEVEL_MUNDANE, "Trivial News",		/datum/event/trivial_news, 		400),
		new /datum/event_meta(EVENT_LEVEL_MUNDANE, "Vermin Infestation",/datum/event/infestation, 		100,	list(ASSIGNMENT_JANITOR = 100)),
		new /datum/event_meta(EVENT_LEVEL_MUNDANE, "Wallrot",			/datum/event/wallrot, 			0,		list(ASSIGNMENT_ENGINEER = 30, ASSIGNMENT_GARDENER = 50)),
	)

/datum/event_container/moderate
	severity = EVENT_LEVEL_MODERATE
	available_events = list(
		new /datum/event_meta(EVENT_LEVEL_MODERATE, "Nothing",					/datum/event/nothing,					1230),
		new /datum/event_meta(EVENT_LEVEL_MODERATE, "Appendicitis", 			/datum/event/spontaneous_appendicitis, 	0,		list(ASSIGNMENT_MEDICAL = 10), 1),
		new /datum/event_meta(EVENT_LEVEL_MODERATE, "Carp School",				/datum/event/carp_migration,			100, 	list(ASSIGNMENT_ENGINEER = 10, ASSIGNMENT_SECURITY = 20), 1),
		new /datum/event_meta(EVENT_LEVEL_MODERATE, "Communication Blackout",	/datum/event/communications_blackout,	500,	list(ASSIGNMENT_AI = 150, ASSIGNMENT_SECURITY = 120)),
		new /datum/event_meta(EVENT_LEVEL_MODERATE, "Electrical Storm",			/datum/event/electrical_storm, 			250,	list(ASSIGNMENT_ENGINEER = 20, ASSIGNMENT_JANITOR = 150)),
		new /datum/event_meta(EVENT_LEVEL_MODERATE, "Gravity Failure",			/datum/event/gravity,	 				75,		list(ASSIGNMENT_ENGINEER = 60)),
		new /datum/event_meta(EVENT_LEVEL_MODERATE, "Grid Check",				/datum/event/grid_check, 				200,	list(ASSIGNMENT_SCIENTIST = 10)),
		new /datum/event_meta(EVENT_LEVEL_MODERATE, "Ion Storm",				/datum/event/ionstorm, 					0,		list(ASSIGNMENT_AI = 50, ASSIGNMENT_CYBORG = 50, ASSIGNMENT_ENGINEER = 15, ASSIGNMENT_SCIENTIST = 5)),
		new /datum/event_meta(EVENT_LEVEL_MODERATE, "Meteor Shower",			/datum/event/meteor_wave,				0,		list(ASSIGNMENT_ENGINEER = 20)),
		new /datum/event_meta(EVENT_LEVEL_MODERATE, "Prison Break",				/datum/event/prison_break,				0,		list(ASSIGNMENT_SECURITY = 100)),
		new /datum/event_meta(EVENT_LEVEL_MODERATE, "Radiation Storm",			/datum/event/radiation_storm, 			0,		list(ASSIGNMENT_MEDICAL = 50), 1),
		new /datum/event_meta(EVENT_LEVEL_MODERATE, "Random Antagonist",		/datum/event/random_antag,		 		2.5,	list(ASSIGNMENT_SECURITY = 1), 1, 0, 5),
		new /datum/event_meta(EVENT_LEVEL_MODERATE, "Rogue Drones",				/datum/event/rogue_drone, 				20,		list(ASSIGNMENT_SECURITY = 20)),
		new /datum/event_meta(EVENT_LEVEL_MODERATE, "Space Dust",				/datum/event/dust,	 					30, 	list(ASSIGNMENT_ENGINEER = 5)),
		new /datum/event_meta(EVENT_LEVEL_MODERATE, "Spider Infestation",		/datum/event/spider_infestation, 		100,	list(ASSIGNMENT_SECURITY = 30), 1),
<<<<<<< HEAD
		new /datum/event_meta(EVENT_LEVEL_MODERATE, "Viral Infection",			/datum/event/viral_infection, 			0,		list(ASSIGNMENT_MEDICAL = 150)),
		new /datum/event_meta(EVENT_LEVEL_MODERATE, "Virology Breach",			/datum/event/prison_break/virology,		0,		list(ASSIGNMENT_MEDICAL = 100)),
		new /datum/event_meta(EVENT_LEVEL_MODERATE, "Xenobiology Breach",		/datum/event/prison_break/xenobiology,	0,		list(ASSIGNMENT_SCIENCE = 100)),
=======
		new /datum/event_meta(EVENT_LEVEL_MODERATE, "Viral Infection",			/datum/event/viral_infection, 			0,		list(ASSIGNMENT_MEDICAL = 150), 1),
>>>>>>> 27bcd519
	)

/datum/event_container/major
	severity = EVENT_LEVEL_MAJOR
	available_events = list(
		new /datum/event_meta(EVENT_LEVEL_MAJOR, "Nothing",				/datum/event/nothing,			1320),
		new /datum/event_meta(EVENT_LEVEL_MAJOR, "Blob",				/datum/event/blob, 				0,	list(ASSIGNMENT_ENGINEER = 60), 1),
		new /datum/event_meta(EVENT_LEVEL_MAJOR, "Carp Migration",		/datum/event/carp_migration,	0,	list(ASSIGNMENT_SECURITY =  3), 1),
		new /datum/event_meta(EVENT_LEVEL_MAJOR, "Containment Breach",	/datum/event/prison_break/station,0,list(ASSIGNMENT_ANY = 5)),
		new /datum/event_meta(EVENT_LEVEL_MAJOR, "Meteor Wave",			/datum/event/meteor_wave,		0,	list(ASSIGNMENT_ENGINEER =  3),	1),
		new /datum/event_meta(EVENT_LEVEL_MAJOR, "Space Vines",			/datum/event/spacevine, 		0,	list(ASSIGNMENT_ENGINEER = 15), 1),
		new /datum/event_meta(EVENT_LEVEL_MAJOR, "Viral Infection",		/datum/event/viral_infection,	0,	list(ASSIGNMENT_MEDICAL =  30), 1),
	)


#undef ASSIGNMENT_ANY
#undef ASSIGNMENT_AI
#undef ASSIGNMENT_CYBORG
#undef ASSIGNMENT_ENGINEER
#undef ASSIGNMENT_GARDENER
#undef ASSIGNMENT_JANITOR
#undef ASSIGNMENT_MEDICAL
#undef ASSIGNMENT_SCIENTIST
#undef ASSIGNMENT_SECURITY<|MERGE_RESOLUTION|>--- conflicted
+++ resolved
@@ -160,13 +160,9 @@
 		new /datum/event_meta(EVENT_LEVEL_MODERATE, "Rogue Drones",				/datum/event/rogue_drone, 				20,		list(ASSIGNMENT_SECURITY = 20)),
 		new /datum/event_meta(EVENT_LEVEL_MODERATE, "Space Dust",				/datum/event/dust,	 					30, 	list(ASSIGNMENT_ENGINEER = 5)),
 		new /datum/event_meta(EVENT_LEVEL_MODERATE, "Spider Infestation",		/datum/event/spider_infestation, 		100,	list(ASSIGNMENT_SECURITY = 30), 1),
-<<<<<<< HEAD
-		new /datum/event_meta(EVENT_LEVEL_MODERATE, "Viral Infection",			/datum/event/viral_infection, 			0,		list(ASSIGNMENT_MEDICAL = 150)),
+		new /datum/event_meta(EVENT_LEVEL_MODERATE, "Viral Infection",			/datum/event/viral_infection, 			0,		list(ASSIGNMENT_MEDICAL = 150), 1),
 		new /datum/event_meta(EVENT_LEVEL_MODERATE, "Virology Breach",			/datum/event/prison_break/virology,		0,		list(ASSIGNMENT_MEDICAL = 100)),
 		new /datum/event_meta(EVENT_LEVEL_MODERATE, "Xenobiology Breach",		/datum/event/prison_break/xenobiology,	0,		list(ASSIGNMENT_SCIENCE = 100)),
-=======
-		new /datum/event_meta(EVENT_LEVEL_MODERATE, "Viral Infection",			/datum/event/viral_infection, 			0,		list(ASSIGNMENT_MEDICAL = 150), 1),
->>>>>>> 27bcd519
 	)
 
 /datum/event_container/major
