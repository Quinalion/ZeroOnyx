--- conflicted
+++ resolved
@@ -92,16 +92,13 @@
 			var/turf/simulated/floor/T = pick(turfs)
 			turfs.Remove(T)
 			num--
-<<<<<<< HEAD
-			//world << "[vermstring] spawned in [spawn_area_type]"
-=======
+			
 			if(vermin == VERM_SPIDERS)
 				var/obj/effect/spider/spiderling/S = new(T)
 				S.amount_grown = -1
 			else
 				var/spawn_type = pick(spawn_types)
 				new spawn_type(T)
->>>>>>> b78c942f
 
 /datum/event/infestation/announce()
 	command_alert("Bioscans indicate that [vermstring] have been breeding in [locstring]. Clear them out, before this starts to affect productivity.", "Vermin infestation")
