//This file was auto-corrected by findeclaration.exe on 25.5.2012 20:42:33

var/list/preferences_datums = list()

var/global/list/special_roles = list( //keep synced with the defines BE_* in setup.dm --rastaf
//some autodetection here.
	"traitor" = IS_MODE_COMPILED("traitor"),             // 0
	"operative" = IS_MODE_COMPILED("nuclear"),           // 1
	"changeling" = IS_MODE_COMPILED("changeling"),       // 2
	"wizard" = IS_MODE_COMPILED("wizard"),               // 3
	"malf AI" = IS_MODE_COMPILED("malfunction"),         // 4
	"revolutionary" = IS_MODE_COMPILED("revolution"),    // 5
	"alien candidate" = 1, //always show                 // 6
	"pAI candidate" = 1, // -- TLE                       // 7
	"cultist" = IS_MODE_COMPILED("cult"),                // 8
	"infested monkey" = IS_MODE_COMPILED("monkey"),      // 9
	"ninja" = "true",                                    // 10
	"vox raider" = IS_MODE_COMPILED("heist"),            // 11
	"diona" = 1,                                         // 12
	"mutineer" = IS_MODE_COMPILED("mutiny"),             // 13
)

var/const/MAX_SAVE_SLOTS = 10

//used for alternate_option
#define GET_RANDOM_JOB 0
#define BE_ASSISTANT 1
#define RETURN_TO_LOBBY 2

datum/preferences
	//doohickeys for savefiles
	var/path
	var/default_slot = 1				//Holder so it doesn't default to slot 1, rather the last one used
	var/savefile_version = 0

	//non-preference stuff
	var/warns = 0
	var/muted = 0
	var/last_ip
	var/last_id

	//game-preferences
	var/lastchangelog = ""				//Saved changlog filesize to detect if there was a change
	var/ooccolor = "#b82e00"
	var/be_special = 0					//Special role selection
	var/UI_style = "Midnight"
	var/toggles = TOGGLES_DEFAULT
	var/UI_style_color = "#ffffff"
	var/UI_style_alpha = 255

	//character preferences
	var/real_name						//our character's name
	var/be_random_name = 0				//whether we are a random name every round
	var/gender = MALE					//gender of character (well duh)
	var/age = 30						//age of character
	var/spawnpoint = "Arrivals Shuttle" //where this character will spawn (0-2).
	var/b_type = "A+"					//blood type (not-chooseable)
	var/underwear = 1					//underwear type
	var/undershirt = 1					//undershirt type
	var/backbag = 2						//backpack type
	var/h_style = "Bald"				//Hair type
	var/r_hair = 0						//Hair color
	var/g_hair = 0						//Hair color
	var/b_hair = 0						//Hair color
	var/f_style = "Shaved"				//Face hair type
	var/r_facial = 0					//Face hair color
	var/g_facial = 0					//Face hair color
	var/b_facial = 0					//Face hair color
	var/s_tone = 0						//Skin tone
	var/r_skin = 0						//Skin color
	var/g_skin = 0						//Skin color
	var/b_skin = 0						//Skin color
	var/r_eyes = 0						//Eye color
	var/g_eyes = 0						//Eye color
	var/b_eyes = 0						//Eye color
	var/species = "Human"               //Species datum to use.
	var/language = "None"				//Secondary language
	var/list/gear						//Custom/fluff item loadout.

		//Some faction information.
	var/home_system = "Unset"           //System of birth.
	var/citizenship = "None"            //Current home system.
	var/faction = "None"                //Antag faction/general associated faction.
	var/religion = "None"               //Religious association.

		//Mob preview
	var/icon/preview_icon = null
	var/icon/preview_icon_front = null
	var/icon/preview_icon_side = null

		//Jobs, uses bitflags
	var/job_civilian_high = 0
	var/job_civilian_med = 0
	var/job_civilian_low = 0

	var/job_medsci_high = 0
	var/job_medsci_med = 0
	var/job_medsci_low = 0

	var/job_engsec_high = 0
	var/job_engsec_med = 0
	var/job_engsec_low = 0

	//Keeps track of preferrence for not getting any wanted jobs
	var/alternate_option = 0

	var/used_skillpoints = 0
	var/skill_specialization = null
	var/list/skills = list() // skills can range from 0 to 3

	// maps each organ to either null(intact), "cyborg" or "amputated"
	// will probably not be able to do this for head and torso ;)
	var/list/organ_data = list()
	var/list/player_alt_titles = new()		// the default name of a job like "Medical Doctor"

	var/list/flavor_texts = list()

	var/med_record = ""
	var/sec_record = ""
	var/gen_record = ""
	var/disabilities = 0

	var/nanotrasen_relation = "Neutral"

	var/uplinklocation = "PDA"

		// OOC Metadata:
	var/metadata = ""
	var/slot_name = ""

/datum/preferences/New(client/C)
	b_type = pick(4;"O-", 36;"O+", 3;"A-", 28;"A+", 1;"B-", 20;"B+", 1;"AB-", 5;"AB+")
	if(istype(C))
		if(!IsGuestKey(C.key))
			load_path(C.ckey)
			if(load_preferences())
				if(load_character())
					return
	gender = pick(MALE, FEMALE)
	real_name = random_name(gender)

	gear = list()

/datum/preferences/proc/ZeroSkills(var/forced = 0)
	for(var/V in SKILLS) for(var/datum/skill/S in SKILLS[V])
		if(!skills.Find(S.ID) || forced)
			skills[S.ID] = SKILL_NONE

/datum/preferences/proc/CalculateSkillPoints()
	used_skillpoints = 0
	for(var/V in SKILLS) for(var/datum/skill/S in SKILLS[V])
		var/multiplier = 1
		switch(skills[S.ID])
			if(SKILL_NONE)
				used_skillpoints += 0 * multiplier
			if(SKILL_BASIC)
				used_skillpoints += 1 * multiplier
			if(SKILL_ADEPT)
				// secondary skills cost less
				if(S.secondary)
					used_skillpoints += 1 * multiplier
				else
					used_skillpoints += 3 * multiplier
			if(SKILL_EXPERT)
				// secondary skills cost less
				if(S.secondary)
					used_skillpoints += 3 * multiplier
				else
					used_skillpoints += 6 * multiplier

/datum/preferences/proc/GetSkillClass(points)
	// skill classes describe how your character compares in total points
	var/original_points = points
	points -= min(round((age - 20) / 2.5), 4) // every 2.5 years after 20, one extra skillpoint
	if(age > 30)
		points -= round((age - 30) / 5) // every 5 years after 30, one extra skillpoint
	if(original_points > 0 && points <= 0) points = 1
	switch(points)
		if(0)
			return "Unconfigured"
		if(1 to 3)
			return "Terrifying"
		if(4 to 6)
			return "Below Average"
		if(7 to 10)
			return "Average"
		if(11 to 14)
			return "Above Average"
		if(15 to 18)
			return "Exceptional"
		if(19 to 24)
			return "Genius"
		if(24 to 1000)
			return "God"

/datum/preferences/proc/SetSkills(mob/user)
	if(SKILLS == null)
		setup_skills()

	if(skills.len == 0)
		ZeroSkills()


	var/HTML = "<body>"
	HTML += "<b>Select your Skills</b><br>"
	HTML += "Current skill level: <b>[GetSkillClass(used_skillpoints)]</b> ([used_skillpoints])<br>"
	HTML += "<a href=\"byond://?src=\ref[user];preference=skills;preconfigured=1;\">Use preconfigured skillset</a><br>"
	HTML += "<table>"
	for(var/V in SKILLS)
		HTML += "<tr><th colspan = 5><b>[V]</b>"
		HTML += "</th></tr>"
		for(var/datum/skill/S in SKILLS[V])
			var/level = skills[S.ID]
			HTML += "<tr style='text-align:left;'>"
			HTML += "<th><a href='byond://?src=\ref[user];preference=skills;skillinfo=\ref[S]'>[S.name]</a></th>"
			HTML += "<th><a href='byond://?src=\ref[user];preference=skills;setskill=\ref[S];newvalue=[SKILL_NONE]'><font color=[(level == SKILL_NONE) ? "red" : "black"]>\[Untrained\]</font></a></th>"
			// secondary skills don't have an amateur level
			if(S.secondary)
				HTML += "<th></th>"
			else
				HTML += "<th><a href='byond://?src=\ref[user];preference=skills;setskill=\ref[S];newvalue=[SKILL_BASIC]'><font color=[(level == SKILL_BASIC) ? "red" : "black"]>\[Amateur\]</font></a></th>"
			HTML += "<th><a href='byond://?src=\ref[user];preference=skills;setskill=\ref[S];newvalue=[SKILL_ADEPT]'><font color=[(level == SKILL_ADEPT) ? "red" : "black"]>\[Trained\]</font></a></th>"
			HTML += "<th><a href='byond://?src=\ref[user];preference=skills;setskill=\ref[S];newvalue=[SKILL_EXPERT]'><font color=[(level == SKILL_EXPERT) ? "red" : "black"]>\[Professional\]</font></a></th>"
			HTML += "</tr>"
	HTML += "</table>"
	HTML += "<a href=\"byond://?src=\ref[user];preference=skills;cancel=1;\">\[Done\]</a>"

	user << browse(null, "window=preferences")
	user << browse(HTML, "window=show_skills;size=600x800")
	return

/datum/preferences/proc/ShowChoices(mob/user)
	if(!user || !user.client)	return
	update_preview_icon()
	user << browse_rsc(preview_icon_front, "previewicon.png")
	user << browse_rsc(preview_icon_side, "previewicon2.png")
	var/dat = "<html><body><center>"

	if(path)
		dat += "<center>"
		dat += "Slot <b>[slot_name]</b> - "
		dat += "<a href=\"byond://?src=\ref[user];preference=open_load_dialog\">Load slot</a> - "
		dat += "<a href=\"byond://?src=\ref[user];preference=save\">Save slot</a> - "
		dat += "<a href=\"byond://?src=\ref[user];preference=reload\">Reload slot</a>"
		dat += "</center>"

	else
		dat += "Please create an account to save your preferences."

	dat += "</center><hr><table><tr><td width='340px' height='320px'>"

	dat += "<b>Name:</b> "
	dat += "<a href='?_src_=prefs;preference=name;task=input'><b>[real_name]</b></a><br>"
	dat += "(<a href='?_src_=prefs;preference=name;task=random'>Random Name</A>) "
	dat += "(<a href='?_src_=prefs;preference=name'>Always Random Name: [be_random_name ? "Yes" : "No"]</a>)"
	dat += "<br>"

	dat += "<b>Gender:</b> <a href='?_src_=prefs;preference=gender'><b>[gender == MALE ? "Male" : "Female"]</b></a><br>"
	dat += "<b>Age:</b> <a href='?_src_=prefs;preference=age;task=input'>[age]</a><br>"
	dat += "<b>Spawn Point</b>: <a href='byond://?src=\ref[user];preference=spawnpoint;task=input'>[spawnpoint]</a>"

	dat += "<br>"
	dat += "<b>UI Style:</b> <a href='?_src_=prefs;preference=ui'><b>[UI_style]</b></a><br>"
	dat += "<b>Custom UI</b>(recommended for White UI):<br>"
	dat += "-Color: <a href='?_src_=prefs;preference=UIcolor'><b>[UI_style_color]</b></a> <table style='display:inline;' bgcolor='[UI_style_color]'><tr><td>__</td></tr></table><br>"
	dat += "-Alpha(transparency): <a href='?_src_=prefs;preference=UIalpha'><b>[UI_style_alpha]</b></a><br>"
	dat += "<b>Play admin midis:</b> <a href='?_src_=prefs;preference=hear_midis'><b>[(toggles & SOUND_MIDI) ? "Yes" : "No"]</b></a><br>"
	dat += "<b>Play lobby music:</b> <a href='?_src_=prefs;preference=lobby_music'><b>[(toggles & SOUND_LOBBY) ? "Yes" : "No"]</b></a><br>"
	dat += "<b>Ghost ears:</b> <a href='?_src_=prefs;preference=ghost_ears'><b>[(toggles & CHAT_GHOSTEARS) ? "All Speech" : "Nearest Creatures"]</b></a><br>"
	dat += "<b>Ghost sight:</b> <a href='?_src_=prefs;preference=ghost_sight'><b>[(toggles & CHAT_GHOSTSIGHT) ? "All Emotes" : "Nearest Creatures"]</b></a><br>"
	dat += "<b>Ghost radio:</b> <a href='?_src_=prefs;preference=ghost_radio'><b>[(toggles & CHAT_GHOSTRADIO) ? "All Chatter" : "Nearest Speakers"]</b></a><br>"

	if(config.allow_Metadata)
		dat += "<b>OOC Notes:</b> <a href='?_src_=prefs;preference=metadata;task=input'> Edit </a><br>"

	dat += "<br><b>Custom Loadout:</b> "
	var/total_cost = 0

	if(isnull(gear) || !islist(gear)) gear = list()

	if(gear && gear.len)
		dat += "<br>"
		for(var/gear_name in gear)
			if(gear_datums[gear_name])
				var/datum/gear/G = gear_datums[gear_name]
				total_cost += G.cost
				dat += "[gear_name] <a href='byond://?src=\ref[user];preference=loadout;task=remove;gear=[gear_name]'>\[remove\]</a><br>"

		dat += "<b>Used:</b> [total_cost] points."
	else
		dat += "none."

	if(total_cost < MAX_GEAR_COST)
		dat += " <a href='byond://?src=\ref[user];preference=loadout;task=input'>\[add\]</a>"
		if(gear && gear.len)
			dat += " <a href='byond://?src=\ref[user];preference=loadout;task=remove'>\[remove\]</a>"

	dat += "<br><br><b>Occupation Choices</b><br>"
	dat += "\t<a href='?_src_=prefs;preference=job;task=menu'><b>Set Preferences</b></a><br>"

	dat += "<br><table><tr><td><b>Body</b> "
	dat += "(<a href='?_src_=prefs;preference=all;task=random'>&reg;</A>)"
	dat += "<br>"
	dat += "Species: <a href='byond://?src=\ref[user];preference=species;task=input'>[species]</a><br>"
	dat += "Secondary Language:<br><a href='byond://?src=\ref[user];preference=language;task=input'>[language]</a><br>"
	dat += "Blood Type: <a href='byond://?src=\ref[user];preference=b_type;task=input'>[b_type]</a><br>"
	dat += "Skin Tone: <a href='?_src_=prefs;preference=s_tone;task=input'>[-s_tone + 35]/220<br></a>"
	//dat += "Skin pattern: <a href='byond://?src=\ref[user];preference=skin_style;task=input'>Adjust</a><br>"
	dat += "Needs Glasses: <a href='?_src_=prefs;preference=disabilities'><b>[disabilities == 0 ? "No" : "Yes"]</b></a><br>"
	dat += "Limbs: <a href='byond://?src=\ref[user];preference=limbs;task=input'>Adjust</a><br>"
	dat += "Internal Organs: <a href='byond://?src=\ref[user];preference=organs;task=input'>Adjust</a><br>"

	//display limbs below
	var/ind = 0
	for(var/name in organ_data)
		//world << "[ind] \ [organ_data.len]"
		var/status = organ_data[name]
		var/organ_name = null
		switch(name)
			if("l_arm")
				organ_name = "left arm"
			if("r_arm")
				organ_name = "right arm"
			if("l_leg")
				organ_name = "left leg"
			if("r_leg")
				organ_name = "right leg"
			if("l_foot")
				organ_name = "left foot"
			if("r_foot")
				organ_name = "right foot"
			if("l_hand")
				organ_name = "left hand"
			if("r_hand")
				organ_name = "right hand"
			if("heart")
				organ_name = "heart"
			if("eyes")
				organ_name = "eyes"

		if(status == "cyborg")
			++ind
			if(ind > 1)
				dat += ", "
			dat += "\tMechanical [organ_name] prothesis"
		else if(status == "amputated")
			++ind
			if(ind > 1)
				dat += ", "
			dat += "\tAmputated [organ_name]"
		else if(status == "mechanical")
			++ind
			if(ind > 1)
				dat += ", "
			dat += "\tMechanical [organ_name]"
		else if(status == "assisted")
			++ind
			if(ind > 1)
				dat += ", "
			switch(organ_name)
				if("heart")
					dat += "\tPacemaker-assisted [organ_name]"
				if("voicebox") //on adding voiceboxes for speaking skrell/similar replacements
					dat += "\tSurgically altered [organ_name]"
				if("eyes")
					dat += "\tRetinal overlayed [organ_name]"
				else
					dat += "\tMechanically assisted [organ_name]"
	if(!ind)
		dat += "\[...\]<br><br>"
	else
		dat += "<br><br>"

	if(gender == MALE)
		dat += "Underwear: <a href ='?_src_=prefs;preference=underwear;task=input'><b>[underwear_m[underwear]]</b></a><br>"
	else
		dat += "Underwear: <a href ='?_src_=prefs;preference=underwear;task=input'><b>[underwear_f[underwear]]</b></a><br>"

	dat += "Undershirt: <a href='?_src_=prefs;preference=undershirt;task=input'><b>[undershirt_t[undershirt]]</b></a><br>"

	dat += "Backpack Type:<br><a href ='?_src_=prefs;preference=bag;task=input'><b>[backbaglist[backbag]]</b></a><br>"

	dat += "Nanotrasen Relation:<br><a href ='?_src_=prefs;preference=nt_relation;task=input'><b>[nanotrasen_relation]</b></a><br>"

	dat += "</td><td><b>Preview</b><br><img src=previewicon.png height=64 width=64><img src=previewicon2.png height=64 width=64></td></tr></table>"

	dat += "</td><td width='300px' height='300px'>"

	if(jobban_isbanned(user, "Records"))
		dat += "<b>You are banned from using character records.</b><br>"
	else
		dat += "<b><a href=\"byond://?src=\ref[user];preference=records;record=1\">Character Records</a></b><br>"

	dat += "<b><a href=\"byond://?src=\ref[user];preference=antagoptions;active=0\">Set Antag Options</b></a><br>"

	dat += "\t<a href=\"byond://?src=\ref[user];preference=skills\"><b>Set Skills</b> (<i>[GetSkillClass(used_skillpoints)][used_skillpoints > 0 ? " [used_skillpoints]" : "0"])</i></a><br>"

	dat += "<a href='byond://?src=\ref[user];preference=flavor_text;task=open'><b>Set Flavor Text</b></a><br>"

	dat += "<a href='byond://?src=\ref[user];preference=pAI><b>pAI Configuration</b></a><br>"
	dat += "<br>"

	dat += "<br><b>Hair</b><br>"
	dat += "<a href='?_src_=prefs;preference=hair;task=input'>Change Color</a> <font face='fixedsys' size='3' color='#[num2hex(r_hair, 2)][num2hex(g_hair, 2)][num2hex(b_hair, 2)]'><table style='display:inline;' bgcolor='#[num2hex(r_hair, 2)][num2hex(g_hair, 2)][num2hex(b_hair)]'><tr><td>__</td></tr></table></font> "
	dat += " Style: <a href='?_src_=prefs;preference=h_style;task=input'>[h_style]</a><br>"

	dat += "<br><b>Facial</b><br>"
	dat += "<a href='?_src_=prefs;preference=facial;task=input'>Change Color</a> <font face='fixedsys' size='3' color='#[num2hex(r_facial, 2)][num2hex(g_facial, 2)][num2hex(b_facial, 2)]'><table  style='display:inline;' bgcolor='#[num2hex(r_facial, 2)][num2hex(g_facial, 2)][num2hex(b_facial)]'><tr><td>__</td></tr></table></font> "
	dat += " Style: <a href='?_src_=prefs;preference=f_style;task=input'>[f_style]</a><br>"

	dat += "<br><b>Eyes</b><br>"
	dat += "<a href='?_src_=prefs;preference=eyes;task=input'>Change Color</a> <font face='fixedsys' size='3' color='#[num2hex(r_eyes, 2)][num2hex(g_eyes, 2)][num2hex(b_eyes, 2)]'><table  style='display:inline;' bgcolor='#[num2hex(r_eyes, 2)][num2hex(g_eyes, 2)][num2hex(b_eyes)]'><tr><td>__</td></tr></table></font><br>"

	dat += "<br><b>Body Color</b><br>"
	dat += "<a href='?_src_=prefs;preference=skin;task=input'>Change Color</a> <font face='fixedsys' size='3' color='#[num2hex(r_skin, 2)][num2hex(g_skin, 2)][num2hex(b_skin, 2)]'><table style='display:inline;' bgcolor='#[num2hex(r_skin, 2)][num2hex(g_skin, 2)][num2hex(b_skin)]'><tr><td>__</td></tr></table></font>"

	dat += "<br><br><b>Background Information</b><br>"
	dat += "<b>Home system</b>: <a href='byond://?src=\ref[user];preference=home_system;task=input'>[home_system]</a><br/>"
	dat += "<b>Citizenship</b>: <a href='byond://?src=\ref[user];preference=citizenship;task=input'>[citizenship]</a><br/>"
	dat += "<b>Faction</b>: <a href='byond://?src=\ref[user];preference=faction;task=input'>[faction]</a><br/>"
	dat += "<b>Religion</b>: <a href='byond://?src=\ref[user];preference=religion;task=input'>[religion]</a><br/>"

	dat += "<br><br>"

	if(jobban_isbanned(user, "Syndicate"))
		dat += "<b>You are banned from antagonist roles.</b>"
		src.be_special = 0
	else
		var/n = 0
		for (var/i in special_roles)
			if(special_roles[i]) //if mode is available on the server
				if(jobban_isbanned(user, i))
					dat += "<b>Be [i]:</b> <font color=red><b> \[BANNED]</b></font><br>"
				else if(i == "pai candidate")
					if(jobban_isbanned(user, "pAI"))
						dat += "<b>Be [i]:</b> <font color=red><b> \[BANNED]</b></font><br>"
				else
					dat += "<b>Be [i]:</b> <a href='?_src_=prefs;preference=be_special;num=[n]'><b>[src.be_special&(1<<n) ? "Yes" : "No"]</b></a><br>"
			n++
	dat += "</td></tr></table><hr><center>"

	if(!IsGuestKey(user.key))
		dat += "<a href='?_src_=prefs;preference=load'>Undo</a> - "
		dat += "<a href='?_src_=prefs;preference=save'>Save Setup</a> - "

	dat += "<a href='?_src_=prefs;preference=reset_all'>Reset Setup</a>"
	dat += "</center></body></html>"

	user << browse(dat, "window=preferences;size=560x736")

/datum/preferences/proc/SetChoices(mob/user, limit = 16, list/splitJobs = list("Chief Medical Officer"), width = 550, height = 660)
	if(!job_master)
		return

	//limit 	 - The amount of jobs allowed per column. Defaults to 17 to make it look nice.
	//splitJobs - Allows you split the table by job. You can make different tables for each department by including their heads. Defaults to CE to make it look nice.
	//width	 - Screen' width. Defaults to 550 to make it look nice.
	//height 	 - Screen's height. Defaults to 500 to make it look nice.


	var/HTML = "<body>"
	HTML += "<tt><center>"
	HTML += "<b>Choose occupation chances</b><br>Unavailable occupations are crossed out.<br><br>"
	HTML += "<center><a href='?_src_=prefs;preference=job;task=close'>\[Done\]</a></center><br>" // Easier to press up here.
	HTML += "<table width='100%' cellpadding='1' cellspacing='0'><tr><td width='20%'>" // Table within a table for alignment, also allows you to easily add more colomns.
	HTML += "<table width='100%' cellpadding='1' cellspacing='0'>"
	var/index = -1

	//The job before the current job. I only use this to get the previous jobs color when I'm filling in blank rows.
	var/datum/job/lastJob
	if (!job_master)		return
	for(var/datum/job/job in job_master.occupations)

		index += 1
		if((index >= limit) || (job.title in splitJobs))
			if((index < limit) && (lastJob != null))
				//If the cells were broken up by a job in the splitJob list then it will fill in the rest of the cells with
				//the last job's selection color. Creating a rather nice effect.
				for(var/i = 0, i < (limit - index), i += 1)
					HTML += "<tr bgcolor='[lastJob.selection_color]'><td width='60%' align='right'><a>&nbsp</a></td><td><a>&nbsp</a></td></tr>"
			HTML += "</table></td><td width='20%'><table width='100%' cellpadding='1' cellspacing='0'>"
			index = 0

		HTML += "<tr bgcolor='[job.selection_color]'><td width='60%' align='right'>"
		var/rank = job.title
		lastJob = job
		if(jobban_isbanned(user, rank))
			HTML += "<del>[rank]</del></td><td><b> \[BANNED]</b></td></tr>"
			continue
		if(!job.player_old_enough(user.client))
			var/available_in_days = job.available_in_days(user.client)
			HTML += "<del>[rank]</del></td><td> \[IN [(available_in_days)] DAYS]</td></tr>"
			continue
		if((job_civilian_low & ASSISTANT) && (rank != "Assistant"))
			HTML += "<font color=orange>[rank]</font></td><td></td></tr>"
			continue
		if((rank in command_positions) || (rank == "AI"))//Bold head jobs
			HTML += "<b>[rank]</b>"
		else
			HTML += "[rank]"

		HTML += "</td><td width='40%'>"

		HTML += "<a href='?_src_=prefs;preference=job;task=input;text=[rank]'>"

		if(rank == "Assistant")//Assistant is special
			if(job_civilian_low & ASSISTANT)
				HTML += " <font color=green>\[Yes]</font>"
			else
				HTML += " <font color=red>\[No]</font>"
			HTML += "</a></td></tr>"
			continue

		if(GetJobDepartment(job, 1) & job.flag)
			HTML += " <font color=blue>\[High]</font>"
		else if(GetJobDepartment(job, 2) & job.flag)
			HTML += " <font color=green>\[Medium]</font>"
		else if(GetJobDepartment(job, 3) & job.flag)
			HTML += " <font color=orange>\[Low]</font>"
		else
			HTML += " <font color=red>\[NEVER]</font>"
		if(job.alt_titles)
			HTML += "</a></td></tr><tr bgcolor='[lastJob.selection_color]'><td width='60%' align='center'><a>&nbsp</a></td><td><a href=\"byond://?src=\ref[user];preference=job;task=alt_title;job=\ref[job]\">\[[GetPlayerAltTitle(job)]\]</a></td></tr>"
		HTML += "</a></td></tr>"

	HTML += "</td'></tr></table>"

	HTML += "</center></table>"

	switch(alternate_option)
		if(GET_RANDOM_JOB)
			HTML += "<center><br><u><a href='?_src_=prefs;preference=job;task=random'><font color=green>Get random job if preferences unavailable</font></a></u></center><br>"
		if(BE_ASSISTANT)
			HTML += "<center><br><u><a href='?_src_=prefs;preference=job;task=random'><font color=red>Be assistant if preference unavailable</font></a></u></center><br>"
		if(RETURN_TO_LOBBY)
			HTML += "<center><br><u><a href='?_src_=prefs;preference=job;task=random'><font color=purple>Return to lobby if preference unavailable</font></a></u></center><br>"

	HTML += "<center><a href='?_src_=prefs;preference=job;task=reset'>\[Reset\]</a></center>"
	HTML += "</tt>"

	user << browse(null, "window=preferences")
	user << browse(HTML, "window=mob_occupation;size=[width]x[height]")
	return

/datum/preferences/proc/SetDisabilities(mob/user)
	var/HTML = "<body>"
	HTML += "<tt><center>"
	HTML += "<b>Choose disabilities</b><br>"

	HTML += "Need Glasses? <a href=\"byond://?src=\ref[user];preferences=1;disabilities=0\">[disabilities & (1<<0) ? "Yes" : "No"]</a><br>"
	HTML += "Seizures? <a href=\"byond://?src=\ref[user];preferences=1;disabilities=1\">[disabilities & (1<<1) ? "Yes" : "No"]</a><br>"
	HTML += "Coughing? <a href=\"byond://?src=\ref[user];preferences=1;disabilities=2\">[disabilities & (1<<2) ? "Yes" : "No"]</a><br>"
	HTML += "Tourettes/Twitching? <a href=\"byond://?src=\ref[user];preferences=1;disabilities=3\">[disabilities & (1<<3) ? "Yes" : "No"]</a><br>"
	HTML += "Nervousness? <a href=\"byond://?src=\ref[user];preferences=1;disabilities=4\">[disabilities & (1<<4) ? "Yes" : "No"]</a><br>"
	HTML += "Deafness? <a href=\"byond://?src=\ref[user];preferences=1;disabilities=5\">[disabilities & (1<<5) ? "Yes" : "No"]</a><br>"

	HTML += "<br>"
	HTML += "<a href=\"byond://?src=\ref[user];preferences=1;disabilities=-2\">\[Done\]</a>"
	HTML += "</center></tt>"

	user << browse(null, "window=preferences")
	user << browse(HTML, "window=disabil;size=350x300")
	return

/datum/preferences/proc/SetRecords(mob/user)
	var/HTML = "<body>"
	HTML += "<tt><center>"
	HTML += "<b>Set Character Records</b><br>"

	HTML += "<a href=\"byond://?src=\ref[user];preference=records;task=med_record\">Medical Records</a><br>"

	HTML += TextPreview(med_record,40)

	HTML += "<br><br><a href=\"byond://?src=\ref[user];preference=records;task=gen_record\">Employment Records</a><br>"

	HTML += TextPreview(gen_record,40)

	HTML += "<br><br><a href=\"byond://?src=\ref[user];preference=records;task=sec_record\">Security Records</a><br>"

	HTML += TextPreview(sec_record,40)

	HTML += "<br>"
	HTML += "<a href=\"byond://?src=\ref[user];preference=records;records=-1\">\[Done\]</a>"
	HTML += "</center></tt>"

	user << browse(null, "window=preferences")
	user << browse(HTML, "window=records;size=350x300")
	return

/datum/preferences/proc/SetAntagoptions(mob/user)
	if(uplinklocation == "" || !uplinklocation)
		uplinklocation = "PDA"
	var/HTML = "<body>"
	HTML += "<tt><center>"
	HTML += "<b>Antagonist Options</b> <hr />"
	HTML += "<br>"
	HTML +="Uplink Type : <b><a href='?src=\ref[user];preference=antagoptions;antagtask=uplinktype;active=1'>[uplinklocation]</a></b>"
	HTML +="<br>"
	HTML +="<hr />"
	HTML +="<a href='?src=\ref[user];preference=antagoptions;antagtask=done;active=1'>\[Done\]</a>"

	HTML += "</center></tt>"

	user << browse(null, "window=preferences")
	user << browse(HTML, "window=antagoptions")
	return

/datum/preferences/proc/SetFlavorText(mob/user)
	var/HTML = "<body>"
	HTML += "<tt><center>"
	HTML += "<b>Set Flavour Text</b> <hr />"
	HTML += "<br></center>"
	HTML += "<a href='byond://?src=\ref[user];preference=flavor_text;task=general'>General:</a> "
	HTML += TextPreview(flavor_texts["general"])
	HTML += "<br>"
	HTML += "<a href='byond://?src=\ref[user];preference=flavor_text;task=head'>Head:</a> "
	HTML += TextPreview(flavor_texts["head"])
	HTML += "<br>"
	HTML += "<a href='byond://?src=\ref[user];preference=flavor_text;task=face'>Face:</a> "
	HTML += TextPreview(flavor_texts["face"])
	HTML += "<br>"
	HTML += "<a href='byond://?src=\ref[user];preference=flavor_text;task=eyes'>Eyes:</a> "
	HTML += TextPreview(flavor_texts["eyes"])
	HTML += "<br>"
	HTML += "<a href='byond://?src=\ref[user];preference=flavor_text;task=torso'>Body:</a> "
	HTML += TextPreview(flavor_texts["torso"])
	HTML += "<br>"
	HTML += "<a href='byond://?src=\ref[user];preference=flavor_text;task=arms'>Arms:</a> "
	HTML += TextPreview(flavor_texts["arms"])
	HTML += "<br>"
	HTML += "<a href='byond://?src=\ref[user];preference=flavor_text;task=hands'>Hands:</a> "
	HTML += TextPreview(flavor_texts["hands"])
	HTML += "<br>"
	HTML += "<a href='byond://?src=\ref[user];preference=flavor_text;task=legs'>Legs:</a> "
	HTML += TextPreview(flavor_texts["legs"])
	HTML += "<br>"
	HTML += "<a href='byond://?src=\ref[user];preference=flavor_text;task=feet'>Feet:</a> "
	HTML += TextPreview(flavor_texts["feet"])
	HTML += "<br>"
	HTML += "<hr />"
	HTML +="<a href='?src=\ref[user];preference=flavor_text;task=done'>\[Done\]</a>"
	HTML += "<tt>"
	user << browse(null, "window=preferences")
	user << browse(HTML, "window=flavor_text;size=430x300")
	return

/datum/preferences/proc/GetPlayerAltTitle(datum/job/job)
	return player_alt_titles.Find(job.title) > 0 \
		? player_alt_titles[job.title] \
		: job.title

/datum/preferences/proc/SetPlayerAltTitle(datum/job/job, new_title)
	// remove existing entry
	if(player_alt_titles.Find(job.title))
		player_alt_titles -= job.title
	// add one if it's not default
	if(job.title != new_title)
		player_alt_titles[job.title] = new_title

/datum/preferences/proc/SetJob(mob/user, role)
	var/datum/job/job = job_master.GetJob(role)
	if(!job)
		user << browse(null, "window=mob_occupation")
		ShowChoices(user)
		return

	if(role == "Assistant")
		if(job_civilian_low & job.flag)
			job_civilian_low &= ~job.flag
		else
			job_civilian_low |= job.flag
		SetChoices(user)
		return 1

	if(GetJobDepartment(job, 1) & job.flag)
		SetJobDepartment(job, 1)
	else if(GetJobDepartment(job, 2) & job.flag)
		SetJobDepartment(job, 2)
	else if(GetJobDepartment(job, 3) & job.flag)
		SetJobDepartment(job, 3)
	else//job = Never
		SetJobDepartment(job, 4)

	SetChoices(user)
	return 1

/datum/preferences/proc/ResetJobs()
	job_civilian_high = 0
	job_civilian_med = 0
	job_civilian_low = 0

	job_medsci_high = 0
	job_medsci_med = 0
	job_medsci_low = 0

	job_engsec_high = 0
	job_engsec_med = 0
	job_engsec_low = 0


/datum/preferences/proc/GetJobDepartment(var/datum/job/job, var/level)
	if(!job || !level)	return 0
	switch(job.department_flag)
		if(CIVILIAN)
			switch(level)
				if(1)
					return job_civilian_high
				if(2)
					return job_civilian_med
				if(3)
					return job_civilian_low
		if(MEDSCI)
			switch(level)
				if(1)
					return job_medsci_high
				if(2)
					return job_medsci_med
				if(3)
					return job_medsci_low
		if(ENGSEC)
			switch(level)
				if(1)
					return job_engsec_high
				if(2)
					return job_engsec_med
				if(3)
					return job_engsec_low
	return 0

/datum/preferences/proc/SetJobDepartment(var/datum/job/job, var/level)
	if(!job || !level)	return 0
	switch(level)
		if(1)//Only one of these should ever be active at once so clear them all here
			job_civilian_high = 0
			job_medsci_high = 0
			job_engsec_high = 0
			return 1
		if(2)//Set current highs to med, then reset them
			job_civilian_med |= job_civilian_high
			job_medsci_med |= job_medsci_high
			job_engsec_med |= job_engsec_high
			job_civilian_high = 0
			job_medsci_high = 0
			job_engsec_high = 0

	switch(job.department_flag)
		if(CIVILIAN)
			switch(level)
				if(2)
					job_civilian_high = job.flag
					job_civilian_med &= ~job.flag
				if(3)
					job_civilian_med |= job.flag
					job_civilian_low &= ~job.flag
				else
					job_civilian_low |= job.flag
		if(MEDSCI)
			switch(level)
				if(2)
					job_medsci_high = job.flag
					job_medsci_med &= ~job.flag
				if(3)
					job_medsci_med |= job.flag
					job_medsci_low &= ~job.flag
				else
					job_medsci_low |= job.flag
		if(ENGSEC)
			switch(level)
				if(2)
					job_engsec_high = job.flag
					job_engsec_med &= ~job.flag
				if(3)
					job_engsec_med |= job.flag
					job_engsec_low &= ~job.flag
				else
					job_engsec_low |= job.flag
	return 1

/datum/preferences/proc/process_link(mob/user, list/href_list)
	if(!user)	return

	if(!istype(user, /mob/new_player))	return
	if(href_list["preference"] == "job")
		switch(href_list["task"])
			if("close")
				user << browse(null, "window=mob_occupation")
				ShowChoices(user)
			if("reset")
				ResetJobs()
				SetChoices(user)
			if("random")
				if(alternate_option == GET_RANDOM_JOB || alternate_option == BE_ASSISTANT)
					alternate_option += 1
				else if(alternate_option == RETURN_TO_LOBBY)
					alternate_option = 0
				else
					return 0
				SetChoices(user)
			if ("alt_title")
				var/datum/job/job = locate(href_list["job"])
				if (job)
					var/choices = list(job.title) + job.alt_titles
					var/choice = input("Pick a title for [job.title].", "Character Generation", GetPlayerAltTitle(job)) as anything in choices | null
					if(choice)
						SetPlayerAltTitle(job, choice)
						SetChoices(user)
			if("input")
				SetJob(user, href_list["text"])
			else
				SetChoices(user)
		return 1
	else if(href_list["preference"] == "skills")
		if(href_list["cancel"])
			user << browse(null, "window=show_skills")
			ShowChoices(user)
		else if(href_list["skillinfo"])
			var/datum/skill/S = locate(href_list["skillinfo"])
			var/HTML = "<b>[S.name]</b><br>[S.desc]"
			user << browse(HTML, "window=\ref[user]skillinfo")
		else if(href_list["setskill"])
			var/datum/skill/S = locate(href_list["setskill"])
			var/value = text2num(href_list["newvalue"])
			skills[S.ID] = value
			CalculateSkillPoints()
			SetSkills(user)
		else if(href_list["preconfigured"])
			var/selected = input(user, "Select a skillset", "Skillset") as null|anything in SKILL_PRE
			if(!selected) return

			ZeroSkills(1)
			for(var/V in SKILL_PRE[selected])
				if(V == "field")
					skill_specialization = SKILL_PRE[selected]["field"]
					continue
				skills[V] = SKILL_PRE[selected][V]
			CalculateSkillPoints()

			SetSkills(user)
		else if(href_list["setspecialization"])
			skill_specialization = href_list["setspecialization"]
			CalculateSkillPoints()
			SetSkills(user)
		else
			SetSkills(user)
		return 1

	else if (href_list["preference"] == "loadout")

		if(href_list["task"] == "input")

			var/list/valid_gear_choices = list()

			for(var/gear_name in gear_datums)
				var/datum/gear/G = gear_datums[gear_name]
				if(G.whitelisted && !is_alien_whitelisted(user, G.whitelisted))
					continue
				valid_gear_choices += gear_name

			var/choice = input(user, "Select gear to add: ") as null|anything in valid_gear_choices

			if(choice && gear_datums[choice])

				var/total_cost = 0

				if(isnull(gear) || !islist(gear)) gear = list()

				if(gear && gear.len)
					for(var/gear_name in gear)
						if(gear_datums[gear_name])
							var/datum/gear/G = gear_datums[gear_name]
							total_cost += G.cost

				var/datum/gear/C = gear_datums[choice]
				total_cost += C.cost
				if(C && total_cost <= MAX_GEAR_COST)
					gear += choice
					user << "\blue Added [choice] for [C.cost] points ([MAX_GEAR_COST - total_cost] points remaining)."
				else
					user << "\red That item will exceed the maximum loadout cost of [MAX_GEAR_COST] points."

		else if(href_list["task"] == "remove")
			var/to_remove = href_list["gear"]
			if(!to_remove) return
			for(var/gear_name in gear)
				if(gear_name == to_remove)
					gear -= gear_name
					break

	else if(href_list["preference"] == "flavor_text")
		switch(href_list["task"])
			if("open")
				SetFlavorText(user)
				return
			if("done")
				user << browse(null, "window=flavor_text")
				ShowChoices(user)
				return
			if("general")
				var/msg = input(usr,"Give a general description of your character. This will be shown regardless of clothing, and may include OOC notes and preferences.","Flavor Text",html_decode(flavor_texts[href_list["task"]])) as message
				if(msg != null)
					msg = copytext(msg, 1, MAX_MESSAGE_LEN)
					msg = html_encode(msg)
				flavor_texts[href_list["task"]] = msg
			else
				var/msg = input(usr,"Set the flavor text for your [href_list["task"]].","Flavor Text",html_decode(flavor_texts[href_list["task"]])) as message
				if(msg != null)
					msg = copytext(msg, 1, MAX_MESSAGE_LEN)
					msg = html_encode(msg)
				flavor_texts[href_list["task"]] = msg
		SetFlavorText(user)
		return

	else if(href_list["preference"] == "pAI")
		paiController.recruitWindow(user, 0)
		return 1

	else if(href_list["preference"] == "records")
		if(text2num(href_list["record"]) >= 1)
			SetRecords(user)
			return
		else
			user << browse(null, "window=records")
		if(href_list["task"] == "med_record")
			var/medmsg = input(usr,"Set your medical notes here.","Medical Records",html_decode(med_record)) as message

			if(medmsg != null)
				medmsg = copytext(medmsg, 1, MAX_PAPER_MESSAGE_LEN)
				medmsg = html_encode(medmsg)

				med_record = medmsg
				SetRecords(user)

		if(href_list["task"] == "sec_record")
			var/secmsg = input(usr,"Set your security notes here.","Security Records",html_decode(sec_record)) as message

			if(secmsg != null)
				secmsg = copytext(secmsg, 1, MAX_PAPER_MESSAGE_LEN)
				secmsg = html_encode(secmsg)

				sec_record = secmsg
				SetRecords(user)
		if(href_list["task"] == "gen_record")
			var/genmsg = input(usr,"Set your employment notes here.","Employment Records",html_decode(gen_record)) as message

			if(genmsg != null)
				genmsg = copytext(genmsg, 1, MAX_PAPER_MESSAGE_LEN)
				genmsg = html_encode(genmsg)

				gen_record = genmsg
				SetRecords(user)

	else if (href_list["preference"] == "antagoptions")
		if(text2num(href_list["active"]) == 0)
			SetAntagoptions(user)
			return
		if (href_list["antagtask"] == "uplinktype")
			if (uplinklocation == "PDA")
				uplinklocation = "Headset"
			else if(uplinklocation == "Headset")
				uplinklocation = "None"
			else
				uplinklocation = "PDA"
			SetAntagoptions(user)
		if (href_list["antagtask"] == "done")
			user << browse(null, "window=antagoptions")
			ShowChoices(user)
		return 1

	else if (href_list["preference"] == "loadout")

		if(href_list["task"] == "input")

			var/list/valid_gear_choices = list()

			for(var/gear_name in gear_datums)
				var/datum/gear/G = gear_datums[gear_name]
				if(G.whitelisted && !is_alien_whitelisted(user, G.whitelisted))
					continue
				valid_gear_choices += gear_name

			var/choice = input(user, "Select gear to add: ") as null|anything in valid_gear_choices

			if(choice && gear_datums[choice])

				var/total_cost = 0

				if(isnull(gear) || !islist(gear)) gear = list()

				if(gear && gear.len)
					for(var/gear_name in gear)
						if(gear_datums[gear_name])
							var/datum/gear/G = gear_datums[gear_name]
							total_cost += G.cost

				var/datum/gear/C = gear_datums[choice]
				total_cost += C.cost
				if(C && total_cost <= MAX_GEAR_COST)
					gear += choice
					user << "\blue Added [choice] for [C.cost] points ([MAX_GEAR_COST - total_cost] points remaining)."
				else
					user << "\red That item will exceed the maximum loadout cost of [MAX_GEAR_COST] points."

		else if(href_list["task"] == "remove")
		
			if(isnull(gear) || !islist(gear))
				gear = list()
			if(!gear.len)
				return
			
			var/choice = input(user, "Select gear to remove: ") as null|anything in gear
			if(!choice)
				return
			
			for(var/gear_name in gear)
				if(gear_name == choice)
					gear -= gear_name
					break

	switch(href_list["task"])
		if("random")
			switch(href_list["preference"])
				if("name")
					real_name = random_name(gender)
				if("age")
					age = rand(AGE_MIN, AGE_MAX)
				if("hair")
					r_hair = rand(0,255)
					g_hair = rand(0,255)
					b_hair = rand(0,255)
				if("h_style")
					h_style = random_hair_style(gender, species)
				if("facial")
					r_facial = rand(0,255)
					g_facial = rand(0,255)
					b_facial = rand(0,255)
				if("f_style")
					f_style = random_facial_hair_style(gender, species)
				if("underwear")
					underwear = rand(1,underwear_m.len)
					ShowChoices(user)
				if("undershirt")
					undershirt = rand(1,undershirt_t.len)
					ShowChoices(user)
				if("eyes")
					r_eyes = rand(0,255)
					g_eyes = rand(0,255)
					b_eyes = rand(0,255)
				if("s_tone")
					s_tone = random_skin_tone()
				if("s_color")
					r_skin = rand(0,255)
					g_skin = rand(0,255)
					b_skin = rand(0,255)
				if("bag")
					backbag = rand(1,4)
				/*if("skin_style")
					h_style = random_skin_style(gender)*/
				if("all")
					randomize_appearance_for()	//no params needed
		if("input")
			switch(href_list["preference"])
				if("name")
					var/raw_name = input(user, "Choose your character's name:", "Character Preference")  as text|null
					if (!isnull(raw_name)) // Check to ensure that the user entered text (rather than cancel.)
						var/new_name = reject_bad_name(raw_name)
						if(new_name)
							real_name = new_name
						else
							user << "<font color='red'>Invalid name. Your name should be at least 2 and at most [MAX_NAME_LEN] characters long. It may only contain the characters A-Z, a-z, -, ' and .</font>"

				if("age")
					var/new_age = input(user, "Choose your character's age:\n([AGE_MIN]-[AGE_MAX])", "Character Preference") as num|null
					if(new_age)
						age = max(min( round(text2num(new_age)), AGE_MAX),AGE_MIN)
				if("species")

					var/list/new_species = list("Human")
					var/prev_species = species
					var/whitelisted = 0

					if(config.usealienwhitelist) //If we're using the whitelist, make sure to check it!
						for(var/S in whitelisted_species)
							if(is_alien_whitelisted(user,S))
								new_species += S
								whitelisted = 1
						if(!whitelisted)
							alert(user, "You cannot change your species as you need to be whitelisted. If you wish to be whitelisted contact an admin in-game, on the forums, or on IRC.")
					else //Not using the whitelist? Aliens for everyone!
						new_species = whitelisted_species

					species = input("Please select a species", "Character Generation", null) in new_species

					if(prev_species != species)
						//grab one of the valid hair styles for the newly chosen species
						var/list/valid_hairstyles = list()
						for(var/hairstyle in hair_styles_list)
							var/datum/sprite_accessory/S = hair_styles_list[hairstyle]
							if(gender == MALE && S.gender == FEMALE)
								continue
							if(gender == FEMALE && S.gender == MALE)
								continue
							if( !(species in S.species_allowed))
								continue
							valid_hairstyles[hairstyle] = hair_styles_list[hairstyle]

						if(valid_hairstyles.len)
							h_style = pick(valid_hairstyles)
						else
							//this shouldn't happen
							h_style = hair_styles_list["Bald"]

						//grab one of the valid facial hair styles for the newly chosen species
						var/list/valid_facialhairstyles = list()
						for(var/facialhairstyle in facial_hair_styles_list)
							var/datum/sprite_accessory/S = facial_hair_styles_list[facialhairstyle]
							if(gender == MALE && S.gender == FEMALE)
								continue
							if(gender == FEMALE && S.gender == MALE)
								continue
							if( !(species in S.species_allowed))
								continue

							valid_facialhairstyles[facialhairstyle] = facial_hair_styles_list[facialhairstyle]

						if(valid_facialhairstyles.len)
							f_style = pick(valid_facialhairstyles)
						else
<<<<<<< HEAD
							//this shouldn't happen
							f_style = facial_hair_styles_list["Shaved"]
=======
							underwear_options = underwear_f

						var/new_underwear = input(user, "Choose your character's underwear:", "Character Preference")  as null|anything in underwear_options
						if(new_underwear)
							underwear = underwear_options.Find(new_underwear)
						ShowChoices(user)

					if("undershirt")
						var/list/undershirt_options
						undershirt_options = undershirt_t

						var/new_undershirt = input(user, "Choose your character's undershirt:", "Character Preference") as null|anything in undershirt_options
						if (new_undershirt)
							undershirt = undershirt_options.Find(new_undershirt)
						ShowChoices(user)

					if("eyes")
						var/new_eyes = input(user, "Choose your character's eye colour:", "Character Preference") as color|null
						if(new_eyes)
							r_eyes = hex2num(copytext(new_eyes, 2, 4))
							g_eyes = hex2num(copytext(new_eyes, 4, 6))
							b_eyes = hex2num(copytext(new_eyes, 6, 8))

					if("s_tone")
						if(species != "Human")
							return
						var/new_s_tone = input(user, "Choose your character's skin-tone:\n(Light 1 - 220 Dark)", "Character Preference")  as num|null
						if(new_s_tone)
							s_tone = 35 - max(min( round(new_s_tone), 220),1)

					if("skin")
						if(species == "Unathi" || species == "Tajaran" || species == "Skrell")
							var/new_skin = input(user, "Choose your character's skin colour: ", "Character Preference") as color|null
							if(new_skin)
								r_skin = hex2num(copytext(new_skin, 2, 4))
								g_skin = hex2num(copytext(new_skin, 4, 6))
								b_skin = hex2num(copytext(new_skin, 6, 8))

					if("ooccolor")
						var/new_ooccolor = input(user, "Choose your OOC colour:", "Game Preference") as color|null
						if(new_ooccolor)
							ooccolor = new_ooccolor

					if("bag")
						var/new_backbag = input(user, "Choose your character's style of bag:", "Character Preference")  as null|anything in backbaglist
						if(new_backbag)
							backbag = backbaglist.Find(new_backbag)

					if("nt_relation")
						var/new_relation = input(user, "Choose your relation to NT. Note that this represents what others can find out about your character by researching your background, not what your character actually thinks.", "Character Preference")  as null|anything in list("Loyal", "Supportive", "Neutral", "Skeptical", "Opposed")
						if(new_relation)
							nanotrasen_relation = new_relation

					if("flavor_text")
						var/msg = input(usr,"Set the flavor text in your 'examine' verb. This can also be used for OOC notes and preferences!","Flavor Text",html_decode(flavor_text)) as message

						if(msg != null)
							msg = copytext(msg, 1, MAX_MESSAGE_LEN)
							msg = html_encode(msg)

							flavor_text = msg

					if("disabilities")
						if(text2num(href_list["disabilities"]) >= -1)
							if(text2num(href_list["disabilities"]) >= 0)
								disabilities ^= (1<<text2num(href_list["disabilities"])) //MAGIC
							SetDisabilities(user)
							return
						else
							user << browse(null, "window=disabil")

					if("limbs")
						var/limb_name = input(user, "Which limb do you want to change?") as null|anything in list("Left Leg","Right Leg","Left Arm","Right Arm","Left Foot","Right Foot","Left Hand","Right Hand")
						if(!limb_name) return

						var/limb = null
						var/second_limb = null // if you try to change the arm, the hand should also change
						var/third_limb = null  // if you try to unchange the hand, the arm should also change
						switch(limb_name)
							if("Left Leg")
								limb = "l_leg"
								second_limb = "l_foot"
							if("Right Leg")
								limb = "r_leg"
								second_limb = "r_foot"
							if("Left Arm")
								limb = "l_arm"
								second_limb = "l_hand"
							if("Right Arm")
								limb = "r_arm"
								second_limb = "r_hand"
							if("Left Foot")
								limb = "l_foot"
								third_limb = "l_leg"
							if("Right Foot")
								limb = "r_foot"
								third_limb = "r_leg"
							if("Left Hand")
								limb = "l_hand"
								third_limb = "l_arm"
							if("Right Hand")
								limb = "r_hand"
								third_limb = "r_arm"

						var/new_state = input(user, "What state do you wish the limb to be in?") as null|anything in list("Normal","Amputated","Prothesis")
						if(!new_state) return

						switch(new_state)
							if("Normal")
								organ_data[limb] = null
								if(third_limb)
									organ_data[third_limb] = null
							if("Amputated")
								organ_data[limb] = "amputated"
								if(second_limb)
									organ_data[second_limb] = "amputated"
							if("Prothesis")
								organ_data[limb] = "cyborg"
								if(second_limb)
									organ_data[second_limb] = "cyborg"
								if(organ_data[third_limb] == "amputated")
									organ_data[third_limb] = null

					if("organs")
						var/organ_name = input(user, "Which internal function do you want to change?") as null|anything in list("Heart", "Eyes")
						if(!organ_name) return

						var/organ = null
						switch(organ_name)
							if("Heart")
								organ = "heart"
							if("Eyes")
								organ = "eyes"

						var/new_state = input(user, "What state do you wish the organ to be in?") as null|anything in list("Normal","Assisted","Mechanical")
						if(!new_state) return

						switch(new_state)
							if("Normal")
								organ_data[organ] = null
							if("Assisted")
								organ_data[organ] = "assisted"
							if("Mechanical")
								organ_data[organ] = "mechanical"

					if("skin_style")
						var/skin_style_name = input(user, "Select a new skin style") as null|anything in list("default1", "default2", "default3")
						if(!skin_style_name) return

					if("spawnpoint")
						var/list/spawnkeys = list()
						for(var/S in spawntypes)
							spawnkeys += S
						var/choice = input(user, "Where would you like to spawn when latejoining?") as null|anything in spawnkeys
						if(!choice || !spawntypes[choice])
							spawnpoint = "Arrivals Shuttle"
							return
						spawnpoint = choice
>>>>>>> ac6fface

						//reset hair colour and skin colour
						r_hair = 0//hex2num(copytext(new_hair, 2, 4))
						g_hair = 0//hex2num(copytext(new_hair, 4, 6))
						b_hair = 0//hex2num(copytext(new_hair, 6, 8))

						s_tone = 0

				if("language")
					var/languages_available
					var/list/new_languages = list("None")
					var/datum/species/S = all_species[species]

					if(config.usealienwhitelist)
						for(var/L in all_languages)
							var/datum/language/lang = all_languages[L]
							if((!(lang.flags & RESTRICTED)) && (is_alien_whitelisted(user, L)||(!( lang.flags & WHITELISTED ))||(S && (L in S.secondary_langs))))
								new_languages += lang

								languages_available = 1

						if(!(languages_available))
							alert(user, "There are not currently any available secondary languages.")
					else
						for(var/L in all_languages)
							var/datum/language/lang = all_languages[L]
							if(!(lang.flags & RESTRICTED))
								new_languages += lang.name

					language = input("Please select a secondary language", "Character Generation", null) in new_languages

				if("metadata")
					var/new_metadata = input(user, "Enter any information you'd like others to see, such as Roleplay-preferences:", "Game Preference" , metadata)  as message|null
					if(new_metadata)
						metadata = sanitize(copytext(new_metadata,1,MAX_MESSAGE_LEN))

				if("b_type")
					var/new_b_type = input(user, "Choose your character's blood-type:", "Character Preference") as null|anything in list( "A+", "A-", "B+", "B-", "AB+", "AB-", "O+", "O-" )
					if(new_b_type)
						b_type = new_b_type

				if("hair")
					if(species == "Human" || species == "Unathi" || species == "Tajaran" || species == "Skrell")
						var/new_hair = input(user, "Choose your character's hair colour:", "Character Preference") as color|null
						if(new_hair)
							r_hair = hex2num(copytext(new_hair, 2, 4))
							g_hair = hex2num(copytext(new_hair, 4, 6))
							b_hair = hex2num(copytext(new_hair, 6, 8))

				if("h_style")
					var/list/valid_hairstyles = list()
					for(var/hairstyle in hair_styles_list)
						var/datum/sprite_accessory/S = hair_styles_list[hairstyle]
						if( !(species in S.species_allowed))
							continue

						valid_hairstyles[hairstyle] = hair_styles_list[hairstyle]

					var/new_h_style = input(user, "Choose your character's hair style:", "Character Preference")  as null|anything in valid_hairstyles
					if(new_h_style)
						h_style = new_h_style

				if("facial")
					var/new_facial = input(user, "Choose your character's facial-hair colour:", "Character Preference") as color|null
					if(new_facial)
						r_facial = hex2num(copytext(new_facial, 2, 4))
						g_facial = hex2num(copytext(new_facial, 4, 6))
						b_facial = hex2num(copytext(new_facial, 6, 8))

				if("f_style")
					var/list/valid_facialhairstyles = list()
					for(var/facialhairstyle in facial_hair_styles_list)
						var/datum/sprite_accessory/S = facial_hair_styles_list[facialhairstyle]
						if(gender == MALE && S.gender == FEMALE)
							continue
						if(gender == FEMALE && S.gender == MALE)
							continue
						if( !(species in S.species_allowed))
							continue

						valid_facialhairstyles[facialhairstyle] = facial_hair_styles_list[facialhairstyle]

					var/new_f_style = input(user, "Choose your character's facial-hair style:", "Character Preference")  as null|anything in valid_facialhairstyles
					if(new_f_style)
						f_style = new_f_style

				if("underwear")
					var/list/underwear_options
					if(gender == MALE)
						underwear_options = underwear_m
					else
						underwear_options = underwear_f

					var/new_underwear = input(user, "Choose your character's underwear:", "Character Preference")  as null|anything in underwear_options
					if(new_underwear)
						underwear = underwear_options.Find(new_underwear)
					ShowChoices(user)

				if("undershirt")
					var/list/undershirt_options
					undershirt_options = undershirt_t

					var/new_undershirt = input(user, "Choose your character's undershirt:", "Character Preference") as null|anything in undershirt_options
					if (new_undershirt)
						undershirt = undershirt_options.Find(new_undershirt)
					ShowChoices(user)

				if("eyes")
					var/new_eyes = input(user, "Choose your character's eye colour:", "Character Preference") as color|null
					if(new_eyes)
						r_eyes = hex2num(copytext(new_eyes, 2, 4))
						g_eyes = hex2num(copytext(new_eyes, 4, 6))
						b_eyes = hex2num(copytext(new_eyes, 6, 8))

				if("s_tone")
					if(species != "Human")
						return
					var/new_s_tone = input(user, "Choose your character's skin-tone:\n(Light 1 - 220 Dark)", "Character Preference")  as num|null
					if(new_s_tone)
						s_tone = 35 - max(min( round(new_s_tone), 220),1)

				if("skin")
					if(species == "Unathi" || species == "Tajaran" || species == "Skrell")
						var/new_skin = input(user, "Choose your character's skin colour: ", "Character Preference") as color|null
						if(new_skin)
							r_skin = hex2num(copytext(new_skin, 2, 4))
							g_skin = hex2num(copytext(new_skin, 4, 6))
							b_skin = hex2num(copytext(new_skin, 6, 8))

				if("ooccolor")
					var/new_ooccolor = input(user, "Choose your OOC colour:", "Game Preference") as color|null
					if(new_ooccolor)
						ooccolor = new_ooccolor

				if("bag")
					var/new_backbag = input(user, "Choose your character's style of bag:", "Character Preference")  as null|anything in backbaglist
					if(new_backbag)
						backbag = backbaglist.Find(new_backbag)

				if("nt_relation")
					var/new_relation = input(user, "Choose your relation to NT. Note that this represents what others can find out about your character by researching your background, not what your character actually thinks.", "Character Preference")  as null|anything in list("Loyal", "Supportive", "Neutral", "Skeptical", "Opposed")
					if(new_relation)
						nanotrasen_relation = new_relation

				if("disabilities")
					if(text2num(href_list["disabilities"]) >= -1)
						if(text2num(href_list["disabilities"]) >= 0)
							disabilities ^= (1<<text2num(href_list["disabilities"])) //MAGIC
						SetDisabilities(user)
						return
					else
						user << browse(null, "window=disabil")

				if("limbs")
					var/limb_name = input(user, "Which limb do you want to change?") as null|anything in list("Left Leg","Right Leg","Left Arm","Right Arm","Left Foot","Right Foot","Left Hand","Right Hand")
					if(!limb_name) return

					var/limb = null
					var/second_limb = null // if you try to change the arm, the hand should also change
					var/third_limb = null  // if you try to unchange the hand, the arm should also change
					switch(limb_name)
						if("Left Leg")
							limb = "l_leg"
							second_limb = "l_foot"
						if("Right Leg")
							limb = "r_leg"
							second_limb = "r_foot"
						if("Left Arm")
							limb = "l_arm"
							second_limb = "l_hand"
						if("Right Arm")
							limb = "r_arm"
							second_limb = "r_hand"
						if("Left Foot")
							limb = "l_foot"
							third_limb = "l_leg"
						if("Right Foot")
							limb = "r_foot"
							third_limb = "r_leg"
						if("Left Hand")
							limb = "l_hand"
							third_limb = "l_arm"
						if("Right Hand")
							limb = "r_hand"
							third_limb = "r_arm"

					var/new_state = input(user, "What state do you wish the limb to be in?") as null|anything in list("Normal","Amputated","Prothesis")
					if(!new_state) return

					switch(new_state)
						if("Normal")
							organ_data[limb] = null
							if(third_limb)
								organ_data[third_limb] = null
						if("Amputated")
							organ_data[limb] = "amputated"
							if(second_limb)
								organ_data[second_limb] = "amputated"
						if("Prothesis")
							organ_data[limb] = "cyborg"
							if(second_limb)
								organ_data[second_limb] = "cyborg"

				if("organs")
					var/organ_name = input(user, "Which internal function do you want to change?") as null|anything in list("Heart", "Eyes")
					if(!organ_name) return

					var/organ = null
					switch(organ_name)
						if("Heart")
							organ = "heart"
						if("Eyes")
							organ = "eyes"

					var/new_state = input(user, "What state do you wish the organ to be in?") as null|anything in list("Normal","Assisted","Mechanical")
					if(!new_state) return

					switch(new_state)
						if("Normal")
							organ_data[organ] = null
						if("Assisted")
							organ_data[organ] = "assisted"
						if("Mechanical")
							organ_data[organ] = "mechanical"

				if("skin_style")
					var/skin_style_name = input(user, "Select a new skin style") as null|anything in list("default1", "default2", "default3")
					if(!skin_style_name) return

				if("spawnpoint")
					var/list/spawnkeys = list()
					for(var/S in spawntypes)
						spawnkeys += S
					var/choice = input(user, "Where would you like to spawn when latejoining?") as null|anything in spawnkeys
					if(!choice || !spawntypes[choice])
						spawnpoint = "Arrivals Shuttle"
						return
					spawnpoint = choice

				if("home_system")
					var/choice = input(user, "Please choose a home system.") as null|anything in home_system_choices + list("Unset","Other")
					if(!choice)
						return
					if(choice == "Other")
						var/raw_choice = input(user, "Please enter a home system.")  as text|null
						if(raw_choice)
							home_system = sanitize(copytext(raw_choice,1,MAX_MESSAGE_LEN))
						return
					home_system = choice
				if("citizenship")
					var/choice = input(user, "Please choose your current citizenship.") as null|anything in citizenship_choices + list("None","Other")
					if(!choice)
						return
					if(choice == "Other")
						var/raw_choice = input(user, "Please enter your current citizenship.", "Character Preference") as text|null
						if(raw_choice)
							citizenship = sanitize(copytext(raw_choice,1,MAX_MESSAGE_LEN))
						return
					citizenship = choice
				if("faction")
					var/choice = input(user, "Please choose a faction to work for.") as null|anything in faction_choices + list("None","Other")
					if(!choice)
						return
					if(choice == "Other")
						var/raw_choice = input(user, "Please enter a faction.")  as text|null
						if(raw_choice)
							faction = sanitize(copytext(raw_choice,1,MAX_MESSAGE_LEN))
						return
					faction = choice
				if("religion")
					var/choice = input(user, "Please choose a religion.") as null|anything in religion_choices + list("None","Other")
					if(!choice)
						return
					if(choice == "Other")
						var/raw_choice = input(user, "Please enter a religon.")  as text|null
						if(raw_choice)
							religion = sanitize(copytext(raw_choice,1,MAX_MESSAGE_LEN))
						return
					religion = choice
		else
			switch(href_list["preference"])
				if("gender")
					if(gender == MALE)
						gender = FEMALE
					else
						gender = MALE

				if("disabilities")				//please note: current code only allows nearsightedness as a disability
					disabilities = !disabilities//if you want to add actual disabilities, code that selects them should be here

				if("hear_adminhelps")
					toggles ^= SOUND_ADMINHELP

				if("ui")
					switch(UI_style)
						if("Midnight")
							UI_style = "Orange"
						if("Orange")
							UI_style = "old"
						if("old")
							UI_style = "White"
						else
							UI_style = "Midnight"

				if("UIcolor")
					var/UI_style_color_new = input(user, "Choose your UI color, dark colors are not recommended!") as color|null
					if(!UI_style_color_new) return
					UI_style_color = UI_style_color_new

				if("UIalpha")
					var/UI_style_alpha_new = input(user, "Select a new alpha(transparence) parametr for UI, between 50 and 255") as num
					if(!UI_style_alpha_new | !(UI_style_alpha_new <= 255 && UI_style_alpha_new >= 50)) return
					UI_style_alpha = UI_style_alpha_new

				if("be_special")
					var/num = text2num(href_list["num"])
					be_special ^= (1<<num)

				if("name")
					be_random_name = !be_random_name

				if("hear_midis")
					toggles ^= SOUND_MIDI

				if("lobby_music")
					toggles ^= SOUND_LOBBY
					if(toggles & SOUND_LOBBY)
						user << sound(ticker.login_music, repeat = 0, wait = 0, volume = 85, channel = 1)
					else
						user << sound(null, repeat = 0, wait = 0, volume = 85, channel = 1)

				if("ghost_ears")
					toggles ^= CHAT_GHOSTEARS

				if("ghost_sight")
					toggles ^= CHAT_GHOSTSIGHT

				if("ghost_radio")
					toggles ^= CHAT_GHOSTRADIO

				if("save")
					save_preferences()
					save_character()

				if("reload")
					load_preferences()
					load_character()

				if("open_load_dialog")
					if(!IsGuestKey(user.key))
						open_load_dialog(user)

				if("close_load_dialog")
					close_load_dialog(user)

				if("changeslot")
					load_character(text2num(href_list["num"]))
					close_load_dialog(user)

	ShowChoices(user)
	return 1

/datum/preferences/proc/copy_to(mob/living/carbon/human/character, safety = 0)
	if(be_random_name)
		real_name = random_name(gender)

	if(config.humans_need_surnames)
		var/firstspace = findtext(real_name, " ")
		var/name_length = length(real_name)
		if(!firstspace)	//we need a surname
			real_name += " [pick(last_names)]"
		else if(firstspace == name_length)
			real_name += "[pick(last_names)]"

	character.real_name = real_name
	character.name = character.real_name
	if(character.dna)
		character.dna.real_name = character.real_name

	character.flavor_texts["general"] = flavor_texts["general"]
	character.flavor_texts["head"] = flavor_texts["head"]
	character.flavor_texts["face"] = flavor_texts["face"]
	character.flavor_texts["eyes"] = flavor_texts["eyes"]
	character.flavor_texts["torso"] = flavor_texts["torso"]
	character.flavor_texts["arms"] = flavor_texts["arms"]
	character.flavor_texts["hands"] = flavor_texts["hands"]
	character.flavor_texts["legs"] = flavor_texts["legs"]
	character.flavor_texts["feet"] = flavor_texts["feet"]

	character.med_record = med_record
	character.sec_record = sec_record
	character.gen_record = gen_record

	character.gender = gender
	character.age = age
	character.b_type = b_type

	character.r_eyes = r_eyes
	character.g_eyes = g_eyes
	character.b_eyes = b_eyes

	character.r_hair = r_hair
	character.g_hair = g_hair
	character.b_hair = b_hair

	character.r_facial = r_facial
	character.g_facial = g_facial
	character.b_facial = b_facial

	character.r_skin = r_skin
	character.g_skin = g_skin
	character.b_skin = b_skin

	character.s_tone = s_tone

	character.h_style = h_style
	character.f_style = f_style


	character.skills = skills
	character.used_skillpoints = used_skillpoints

	// Destroy/cyborgize organs

	for(var/name in organ_data)
		var/datum/organ/external/O = character.organs_by_name[name]
		var/datum/organ/internal/I = character.internal_organs_by_name[name]
		var/status = organ_data[name]

		if(status == "amputated")
			O.amputated = 1
			O.status |= ORGAN_DESTROYED
			O.destspawn = 1
		if(status == "cyborg")
			O.status |= ORGAN_ROBOT
		if(status == "assisted")
			I.mechassist()
		else if(status == "mechanical")
			I.mechanize()

		else continue

	// Wheelchair necessary?
	var/datum/organ/external/l_foot = character.get_organ("l_foot")
	var/datum/organ/external/r_foot = character.get_organ("r_foot")
	if((!l_foot || l_foot.status & ORGAN_DESTROYED) && (!r_foot || r_foot.status & ORGAN_DESTROYED))
		var/obj/structure/stool/bed/chair/wheelchair/W = new /obj/structure/stool/bed/chair/wheelchair (character.loc)
		character.buckled = W
		character.update_canmove()
		W.dir = character.dir
		W.buckled_mob = character
		W.add_fingerprint(character)

	if(underwear > underwear_m.len || underwear < 1)
		underwear = 0 //I'm sure this is 100% unnecessary, but I'm paranoid... sue me. //HAH NOW NO MORE MAGIC CLONING UNDIES
	character.underwear = underwear

	if(undershirt > undershirt_t.len || undershirt < 1)
		undershirt = 0
	character.undershirt = undershirt

	if(backbag > 4 || backbag < 1)
		backbag = 1 //Same as above
	character.backbag = backbag

	//Debugging report to track down a bug, which randomly assigned the plural gender to people.
	if(character.gender in list(PLURAL, NEUTER))
		if(isliving(src)) //Ghosts get neuter by default
			message_admins("[character] ([character.ckey]) has spawned with their gender as plural or neuter. Please notify coders.")
			character.gender = MALE

/datum/preferences/proc/open_load_dialog(mob/user)
	var/dat = "<body>"
	dat += "<tt><center>"

	var/savefile/S = new /savefile(path)
	if(S)
		dat += "<b>Select a character slot to load</b><hr>"
		var/name
		for(var/i=1, i<=MAX_SAVE_SLOTS, i++)
			S.cd = "/character[i]"
			S["real_name"] >> name
			if(!name)	name = "Character[i]"
			if(i==default_slot)
				name = "<b>[name]</b>"
			dat += "<a href='?_src_=prefs;preference=changeslot;num=[i];'>[name]</a><br>"

	dat += "<hr>"
	dat += "<a href='byond://?src=\ref[user];preference=close_load_dialog'>Close</a><br>"
	dat += "</center></tt>"
	user << browse(dat, "window=saves;size=300x390")

/datum/preferences/proc/close_load_dialog(mob/user)
	user << browse(null, "window=saves")
<|MERGE_RESOLUTION|>--- conflicted
+++ resolved
@@ -1,1784 +1,1625 @@
-//This file was auto-corrected by findeclaration.exe on 25.5.2012 20:42:33
-
-var/list/preferences_datums = list()
-
-var/global/list/special_roles = list( //keep synced with the defines BE_* in setup.dm --rastaf
-//some autodetection here.
-	"traitor" = IS_MODE_COMPILED("traitor"),             // 0
-	"operative" = IS_MODE_COMPILED("nuclear"),           // 1
-	"changeling" = IS_MODE_COMPILED("changeling"),       // 2
-	"wizard" = IS_MODE_COMPILED("wizard"),               // 3
-	"malf AI" = IS_MODE_COMPILED("malfunction"),         // 4
-	"revolutionary" = IS_MODE_COMPILED("revolution"),    // 5
-	"alien candidate" = 1, //always show                 // 6
-	"pAI candidate" = 1, // -- TLE                       // 7
-	"cultist" = IS_MODE_COMPILED("cult"),                // 8
-	"infested monkey" = IS_MODE_COMPILED("monkey"),      // 9
-	"ninja" = "true",                                    // 10
-	"vox raider" = IS_MODE_COMPILED("heist"),            // 11
-	"diona" = 1,                                         // 12
-	"mutineer" = IS_MODE_COMPILED("mutiny"),             // 13
-)
-
-var/const/MAX_SAVE_SLOTS = 10
-
-//used for alternate_option
-#define GET_RANDOM_JOB 0
-#define BE_ASSISTANT 1
-#define RETURN_TO_LOBBY 2
-
-datum/preferences
-	//doohickeys for savefiles
-	var/path
-	var/default_slot = 1				//Holder so it doesn't default to slot 1, rather the last one used
-	var/savefile_version = 0
-
-	//non-preference stuff
-	var/warns = 0
-	var/muted = 0
-	var/last_ip
-	var/last_id
-
-	//game-preferences
-	var/lastchangelog = ""				//Saved changlog filesize to detect if there was a change
-	var/ooccolor = "#b82e00"
-	var/be_special = 0					//Special role selection
-	var/UI_style = "Midnight"
-	var/toggles = TOGGLES_DEFAULT
-	var/UI_style_color = "#ffffff"
-	var/UI_style_alpha = 255
-
-	//character preferences
-	var/real_name						//our character's name
-	var/be_random_name = 0				//whether we are a random name every round
-	var/gender = MALE					//gender of character (well duh)
-	var/age = 30						//age of character
-	var/spawnpoint = "Arrivals Shuttle" //where this character will spawn (0-2).
-	var/b_type = "A+"					//blood type (not-chooseable)
-	var/underwear = 1					//underwear type
-	var/undershirt = 1					//undershirt type
-	var/backbag = 2						//backpack type
-	var/h_style = "Bald"				//Hair type
-	var/r_hair = 0						//Hair color
-	var/g_hair = 0						//Hair color
-	var/b_hair = 0						//Hair color
-	var/f_style = "Shaved"				//Face hair type
-	var/r_facial = 0					//Face hair color
-	var/g_facial = 0					//Face hair color
-	var/b_facial = 0					//Face hair color
-	var/s_tone = 0						//Skin tone
-	var/r_skin = 0						//Skin color
-	var/g_skin = 0						//Skin color
-	var/b_skin = 0						//Skin color
-	var/r_eyes = 0						//Eye color
-	var/g_eyes = 0						//Eye color
-	var/b_eyes = 0						//Eye color
-	var/species = "Human"               //Species datum to use.
-	var/language = "None"				//Secondary language
-	var/list/gear						//Custom/fluff item loadout.
-
-		//Some faction information.
-	var/home_system = "Unset"           //System of birth.
-	var/citizenship = "None"            //Current home system.
-	var/faction = "None"                //Antag faction/general associated faction.
-	var/religion = "None"               //Religious association.
-
-		//Mob preview
-	var/icon/preview_icon = null
-	var/icon/preview_icon_front = null
-	var/icon/preview_icon_side = null
-
-		//Jobs, uses bitflags
-	var/job_civilian_high = 0
-	var/job_civilian_med = 0
-	var/job_civilian_low = 0
-
-	var/job_medsci_high = 0
-	var/job_medsci_med = 0
-	var/job_medsci_low = 0
-
-	var/job_engsec_high = 0
-	var/job_engsec_med = 0
-	var/job_engsec_low = 0
-
-	//Keeps track of preferrence for not getting any wanted jobs
-	var/alternate_option = 0
-
-	var/used_skillpoints = 0
-	var/skill_specialization = null
-	var/list/skills = list() // skills can range from 0 to 3
-
-	// maps each organ to either null(intact), "cyborg" or "amputated"
-	// will probably not be able to do this for head and torso ;)
-	var/list/organ_data = list()
-	var/list/player_alt_titles = new()		// the default name of a job like "Medical Doctor"
-
-	var/list/flavor_texts = list()
-
-	var/med_record = ""
-	var/sec_record = ""
-	var/gen_record = ""
-	var/disabilities = 0
-
-	var/nanotrasen_relation = "Neutral"
-
-	var/uplinklocation = "PDA"
-
-		// OOC Metadata:
-	var/metadata = ""
-	var/slot_name = ""
-
-/datum/preferences/New(client/C)
-	b_type = pick(4;"O-", 36;"O+", 3;"A-", 28;"A+", 1;"B-", 20;"B+", 1;"AB-", 5;"AB+")
-	if(istype(C))
-		if(!IsGuestKey(C.key))
-			load_path(C.ckey)
-			if(load_preferences())
-				if(load_character())
-					return
-	gender = pick(MALE, FEMALE)
-	real_name = random_name(gender)
-
-	gear = list()
-
-/datum/preferences/proc/ZeroSkills(var/forced = 0)
-	for(var/V in SKILLS) for(var/datum/skill/S in SKILLS[V])
-		if(!skills.Find(S.ID) || forced)
-			skills[S.ID] = SKILL_NONE
-
-/datum/preferences/proc/CalculateSkillPoints()
-	used_skillpoints = 0
-	for(var/V in SKILLS) for(var/datum/skill/S in SKILLS[V])
-		var/multiplier = 1
-		switch(skills[S.ID])
-			if(SKILL_NONE)
-				used_skillpoints += 0 * multiplier
-			if(SKILL_BASIC)
-				used_skillpoints += 1 * multiplier
-			if(SKILL_ADEPT)
-				// secondary skills cost less
-				if(S.secondary)
-					used_skillpoints += 1 * multiplier
-				else
-					used_skillpoints += 3 * multiplier
-			if(SKILL_EXPERT)
-				// secondary skills cost less
-				if(S.secondary)
-					used_skillpoints += 3 * multiplier
-				else
-					used_skillpoints += 6 * multiplier
-
-/datum/preferences/proc/GetSkillClass(points)
-	// skill classes describe how your character compares in total points
-	var/original_points = points
-	points -= min(round((age - 20) / 2.5), 4) // every 2.5 years after 20, one extra skillpoint
-	if(age > 30)
-		points -= round((age - 30) / 5) // every 5 years after 30, one extra skillpoint
-	if(original_points > 0 && points <= 0) points = 1
-	switch(points)
-		if(0)
-			return "Unconfigured"
-		if(1 to 3)
-			return "Terrifying"
-		if(4 to 6)
-			return "Below Average"
-		if(7 to 10)
-			return "Average"
-		if(11 to 14)
-			return "Above Average"
-		if(15 to 18)
-			return "Exceptional"
-		if(19 to 24)
-			return "Genius"
-		if(24 to 1000)
-			return "God"
-
-/datum/preferences/proc/SetSkills(mob/user)
-	if(SKILLS == null)
-		setup_skills()
-
-	if(skills.len == 0)
-		ZeroSkills()
-
-
-	var/HTML = "<body>"
-	HTML += "<b>Select your Skills</b><br>"
-	HTML += "Current skill level: <b>[GetSkillClass(used_skillpoints)]</b> ([used_skillpoints])<br>"
-	HTML += "<a href=\"byond://?src=\ref[user];preference=skills;preconfigured=1;\">Use preconfigured skillset</a><br>"
-	HTML += "<table>"
-	for(var/V in SKILLS)
-		HTML += "<tr><th colspan = 5><b>[V]</b>"
-		HTML += "</th></tr>"
-		for(var/datum/skill/S in SKILLS[V])
-			var/level = skills[S.ID]
-			HTML += "<tr style='text-align:left;'>"
-			HTML += "<th><a href='byond://?src=\ref[user];preference=skills;skillinfo=\ref[S]'>[S.name]</a></th>"
-			HTML += "<th><a href='byond://?src=\ref[user];preference=skills;setskill=\ref[S];newvalue=[SKILL_NONE]'><font color=[(level == SKILL_NONE) ? "red" : "black"]>\[Untrained\]</font></a></th>"
-			// secondary skills don't have an amateur level
-			if(S.secondary)
-				HTML += "<th></th>"
-			else
-				HTML += "<th><a href='byond://?src=\ref[user];preference=skills;setskill=\ref[S];newvalue=[SKILL_BASIC]'><font color=[(level == SKILL_BASIC) ? "red" : "black"]>\[Amateur\]</font></a></th>"
-			HTML += "<th><a href='byond://?src=\ref[user];preference=skills;setskill=\ref[S];newvalue=[SKILL_ADEPT]'><font color=[(level == SKILL_ADEPT) ? "red" : "black"]>\[Trained\]</font></a></th>"
-			HTML += "<th><a href='byond://?src=\ref[user];preference=skills;setskill=\ref[S];newvalue=[SKILL_EXPERT]'><font color=[(level == SKILL_EXPERT) ? "red" : "black"]>\[Professional\]</font></a></th>"
-			HTML += "</tr>"
-	HTML += "</table>"
-	HTML += "<a href=\"byond://?src=\ref[user];preference=skills;cancel=1;\">\[Done\]</a>"
-
-	user << browse(null, "window=preferences")
-	user << browse(HTML, "window=show_skills;size=600x800")
-	return
-
-/datum/preferences/proc/ShowChoices(mob/user)
-	if(!user || !user.client)	return
-	update_preview_icon()
-	user << browse_rsc(preview_icon_front, "previewicon.png")
-	user << browse_rsc(preview_icon_side, "previewicon2.png")
-	var/dat = "<html><body><center>"
-
-	if(path)
-		dat += "<center>"
-		dat += "Slot <b>[slot_name]</b> - "
-		dat += "<a href=\"byond://?src=\ref[user];preference=open_load_dialog\">Load slot</a> - "
-		dat += "<a href=\"byond://?src=\ref[user];preference=save\">Save slot</a> - "
-		dat += "<a href=\"byond://?src=\ref[user];preference=reload\">Reload slot</a>"
-		dat += "</center>"
-
-	else
-		dat += "Please create an account to save your preferences."
-
-	dat += "</center><hr><table><tr><td width='340px' height='320px'>"
-
-	dat += "<b>Name:</b> "
-	dat += "<a href='?_src_=prefs;preference=name;task=input'><b>[real_name]</b></a><br>"
-	dat += "(<a href='?_src_=prefs;preference=name;task=random'>Random Name</A>) "
-	dat += "(<a href='?_src_=prefs;preference=name'>Always Random Name: [be_random_name ? "Yes" : "No"]</a>)"
-	dat += "<br>"
-
-	dat += "<b>Gender:</b> <a href='?_src_=prefs;preference=gender'><b>[gender == MALE ? "Male" : "Female"]</b></a><br>"
-	dat += "<b>Age:</b> <a href='?_src_=prefs;preference=age;task=input'>[age]</a><br>"
-	dat += "<b>Spawn Point</b>: <a href='byond://?src=\ref[user];preference=spawnpoint;task=input'>[spawnpoint]</a>"
-
-	dat += "<br>"
-	dat += "<b>UI Style:</b> <a href='?_src_=prefs;preference=ui'><b>[UI_style]</b></a><br>"
-	dat += "<b>Custom UI</b>(recommended for White UI):<br>"
-	dat += "-Color: <a href='?_src_=prefs;preference=UIcolor'><b>[UI_style_color]</b></a> <table style='display:inline;' bgcolor='[UI_style_color]'><tr><td>__</td></tr></table><br>"
-	dat += "-Alpha(transparency): <a href='?_src_=prefs;preference=UIalpha'><b>[UI_style_alpha]</b></a><br>"
-	dat += "<b>Play admin midis:</b> <a href='?_src_=prefs;preference=hear_midis'><b>[(toggles & SOUND_MIDI) ? "Yes" : "No"]</b></a><br>"
-	dat += "<b>Play lobby music:</b> <a href='?_src_=prefs;preference=lobby_music'><b>[(toggles & SOUND_LOBBY) ? "Yes" : "No"]</b></a><br>"
-	dat += "<b>Ghost ears:</b> <a href='?_src_=prefs;preference=ghost_ears'><b>[(toggles & CHAT_GHOSTEARS) ? "All Speech" : "Nearest Creatures"]</b></a><br>"
-	dat += "<b>Ghost sight:</b> <a href='?_src_=prefs;preference=ghost_sight'><b>[(toggles & CHAT_GHOSTSIGHT) ? "All Emotes" : "Nearest Creatures"]</b></a><br>"
-	dat += "<b>Ghost radio:</b> <a href='?_src_=prefs;preference=ghost_radio'><b>[(toggles & CHAT_GHOSTRADIO) ? "All Chatter" : "Nearest Speakers"]</b></a><br>"
-
-	if(config.allow_Metadata)
-		dat += "<b>OOC Notes:</b> <a href='?_src_=prefs;preference=metadata;task=input'> Edit </a><br>"
-
-	dat += "<br><b>Custom Loadout:</b> "
-	var/total_cost = 0
-
-	if(isnull(gear) || !islist(gear)) gear = list()
-
-	if(gear && gear.len)
-		dat += "<br>"
-		for(var/gear_name in gear)
-			if(gear_datums[gear_name])
-				var/datum/gear/G = gear_datums[gear_name]
-				total_cost += G.cost
-				dat += "[gear_name] <a href='byond://?src=\ref[user];preference=loadout;task=remove;gear=[gear_name]'>\[remove\]</a><br>"
-
-		dat += "<b>Used:</b> [total_cost] points."
-	else
-		dat += "none."
-
-	if(total_cost < MAX_GEAR_COST)
-		dat += " <a href='byond://?src=\ref[user];preference=loadout;task=input'>\[add\]</a>"
-		if(gear && gear.len)
-			dat += " <a href='byond://?src=\ref[user];preference=loadout;task=remove'>\[remove\]</a>"
-
-	dat += "<br><br><b>Occupation Choices</b><br>"
-	dat += "\t<a href='?_src_=prefs;preference=job;task=menu'><b>Set Preferences</b></a><br>"
-
-	dat += "<br><table><tr><td><b>Body</b> "
-	dat += "(<a href='?_src_=prefs;preference=all;task=random'>&reg;</A>)"
-	dat += "<br>"
-	dat += "Species: <a href='byond://?src=\ref[user];preference=species;task=input'>[species]</a><br>"
-	dat += "Secondary Language:<br><a href='byond://?src=\ref[user];preference=language;task=input'>[language]</a><br>"
-	dat += "Blood Type: <a href='byond://?src=\ref[user];preference=b_type;task=input'>[b_type]</a><br>"
-	dat += "Skin Tone: <a href='?_src_=prefs;preference=s_tone;task=input'>[-s_tone + 35]/220<br></a>"
-	//dat += "Skin pattern: <a href='byond://?src=\ref[user];preference=skin_style;task=input'>Adjust</a><br>"
-	dat += "Needs Glasses: <a href='?_src_=prefs;preference=disabilities'><b>[disabilities == 0 ? "No" : "Yes"]</b></a><br>"
-	dat += "Limbs: <a href='byond://?src=\ref[user];preference=limbs;task=input'>Adjust</a><br>"
-	dat += "Internal Organs: <a href='byond://?src=\ref[user];preference=organs;task=input'>Adjust</a><br>"
-
-	//display limbs below
-	var/ind = 0
-	for(var/name in organ_data)
-		//world << "[ind] \ [organ_data.len]"
-		var/status = organ_data[name]
-		var/organ_name = null
-		switch(name)
-			if("l_arm")
-				organ_name = "left arm"
-			if("r_arm")
-				organ_name = "right arm"
-			if("l_leg")
-				organ_name = "left leg"
-			if("r_leg")
-				organ_name = "right leg"
-			if("l_foot")
-				organ_name = "left foot"
-			if("r_foot")
-				organ_name = "right foot"
-			if("l_hand")
-				organ_name = "left hand"
-			if("r_hand")
-				organ_name = "right hand"
-			if("heart")
-				organ_name = "heart"
-			if("eyes")
-				organ_name = "eyes"
-
-		if(status == "cyborg")
-			++ind
-			if(ind > 1)
-				dat += ", "
-			dat += "\tMechanical [organ_name] prothesis"
-		else if(status == "amputated")
-			++ind
-			if(ind > 1)
-				dat += ", "
-			dat += "\tAmputated [organ_name]"
-		else if(status == "mechanical")
-			++ind
-			if(ind > 1)
-				dat += ", "
-			dat += "\tMechanical [organ_name]"
-		else if(status == "assisted")
-			++ind
-			if(ind > 1)
-				dat += ", "
-			switch(organ_name)
-				if("heart")
-					dat += "\tPacemaker-assisted [organ_name]"
-				if("voicebox") //on adding voiceboxes for speaking skrell/similar replacements
-					dat += "\tSurgically altered [organ_name]"
-				if("eyes")
-					dat += "\tRetinal overlayed [organ_name]"
-				else
-					dat += "\tMechanically assisted [organ_name]"
-	if(!ind)
-		dat += "\[...\]<br><br>"
-	else
-		dat += "<br><br>"
-
-	if(gender == MALE)
-		dat += "Underwear: <a href ='?_src_=prefs;preference=underwear;task=input'><b>[underwear_m[underwear]]</b></a><br>"
-	else
-		dat += "Underwear: <a href ='?_src_=prefs;preference=underwear;task=input'><b>[underwear_f[underwear]]</b></a><br>"
-
-	dat += "Undershirt: <a href='?_src_=prefs;preference=undershirt;task=input'><b>[undershirt_t[undershirt]]</b></a><br>"
-
-	dat += "Backpack Type:<br><a href ='?_src_=prefs;preference=bag;task=input'><b>[backbaglist[backbag]]</b></a><br>"
-
-	dat += "Nanotrasen Relation:<br><a href ='?_src_=prefs;preference=nt_relation;task=input'><b>[nanotrasen_relation]</b></a><br>"
-
-	dat += "</td><td><b>Preview</b><br><img src=previewicon.png height=64 width=64><img src=previewicon2.png height=64 width=64></td></tr></table>"
-
-	dat += "</td><td width='300px' height='300px'>"
-
-	if(jobban_isbanned(user, "Records"))
-		dat += "<b>You are banned from using character records.</b><br>"
-	else
-		dat += "<b><a href=\"byond://?src=\ref[user];preference=records;record=1\">Character Records</a></b><br>"
-
-	dat += "<b><a href=\"byond://?src=\ref[user];preference=antagoptions;active=0\">Set Antag Options</b></a><br>"
-
-	dat += "\t<a href=\"byond://?src=\ref[user];preference=skills\"><b>Set Skills</b> (<i>[GetSkillClass(used_skillpoints)][used_skillpoints > 0 ? " [used_skillpoints]" : "0"])</i></a><br>"
-
-	dat += "<a href='byond://?src=\ref[user];preference=flavor_text;task=open'><b>Set Flavor Text</b></a><br>"
-
-	dat += "<a href='byond://?src=\ref[user];preference=pAI><b>pAI Configuration</b></a><br>"
-	dat += "<br>"
-
-	dat += "<br><b>Hair</b><br>"
-	dat += "<a href='?_src_=prefs;preference=hair;task=input'>Change Color</a> <font face='fixedsys' size='3' color='#[num2hex(r_hair, 2)][num2hex(g_hair, 2)][num2hex(b_hair, 2)]'><table style='display:inline;' bgcolor='#[num2hex(r_hair, 2)][num2hex(g_hair, 2)][num2hex(b_hair)]'><tr><td>__</td></tr></table></font> "
-	dat += " Style: <a href='?_src_=prefs;preference=h_style;task=input'>[h_style]</a><br>"
-
-	dat += "<br><b>Facial</b><br>"
-	dat += "<a href='?_src_=prefs;preference=facial;task=input'>Change Color</a> <font face='fixedsys' size='3' color='#[num2hex(r_facial, 2)][num2hex(g_facial, 2)][num2hex(b_facial, 2)]'><table  style='display:inline;' bgcolor='#[num2hex(r_facial, 2)][num2hex(g_facial, 2)][num2hex(b_facial)]'><tr><td>__</td></tr></table></font> "
-	dat += " Style: <a href='?_src_=prefs;preference=f_style;task=input'>[f_style]</a><br>"
-
-	dat += "<br><b>Eyes</b><br>"
-	dat += "<a href='?_src_=prefs;preference=eyes;task=input'>Change Color</a> <font face='fixedsys' size='3' color='#[num2hex(r_eyes, 2)][num2hex(g_eyes, 2)][num2hex(b_eyes, 2)]'><table  style='display:inline;' bgcolor='#[num2hex(r_eyes, 2)][num2hex(g_eyes, 2)][num2hex(b_eyes)]'><tr><td>__</td></tr></table></font><br>"
-
-	dat += "<br><b>Body Color</b><br>"
-	dat += "<a href='?_src_=prefs;preference=skin;task=input'>Change Color</a> <font face='fixedsys' size='3' color='#[num2hex(r_skin, 2)][num2hex(g_skin, 2)][num2hex(b_skin, 2)]'><table style='display:inline;' bgcolor='#[num2hex(r_skin, 2)][num2hex(g_skin, 2)][num2hex(b_skin)]'><tr><td>__</td></tr></table></font>"
-
-	dat += "<br><br><b>Background Information</b><br>"
-	dat += "<b>Home system</b>: <a href='byond://?src=\ref[user];preference=home_system;task=input'>[home_system]</a><br/>"
-	dat += "<b>Citizenship</b>: <a href='byond://?src=\ref[user];preference=citizenship;task=input'>[citizenship]</a><br/>"
-	dat += "<b>Faction</b>: <a href='byond://?src=\ref[user];preference=faction;task=input'>[faction]</a><br/>"
-	dat += "<b>Religion</b>: <a href='byond://?src=\ref[user];preference=religion;task=input'>[religion]</a><br/>"
-
-	dat += "<br><br>"
-
-	if(jobban_isbanned(user, "Syndicate"))
-		dat += "<b>You are banned from antagonist roles.</b>"
-		src.be_special = 0
-	else
-		var/n = 0
-		for (var/i in special_roles)
-			if(special_roles[i]) //if mode is available on the server
-				if(jobban_isbanned(user, i))
-					dat += "<b>Be [i]:</b> <font color=red><b> \[BANNED]</b></font><br>"
-				else if(i == "pai candidate")
-					if(jobban_isbanned(user, "pAI"))
-						dat += "<b>Be [i]:</b> <font color=red><b> \[BANNED]</b></font><br>"
-				else
-					dat += "<b>Be [i]:</b> <a href='?_src_=prefs;preference=be_special;num=[n]'><b>[src.be_special&(1<<n) ? "Yes" : "No"]</b></a><br>"
-			n++
-	dat += "</td></tr></table><hr><center>"
-
-	if(!IsGuestKey(user.key))
-		dat += "<a href='?_src_=prefs;preference=load'>Undo</a> - "
-		dat += "<a href='?_src_=prefs;preference=save'>Save Setup</a> - "
-
-	dat += "<a href='?_src_=prefs;preference=reset_all'>Reset Setup</a>"
-	dat += "</center></body></html>"
-
-	user << browse(dat, "window=preferences;size=560x736")
-
-/datum/preferences/proc/SetChoices(mob/user, limit = 16, list/splitJobs = list("Chief Medical Officer"), width = 550, height = 660)
-	if(!job_master)
-		return
-
-	//limit 	 - The amount of jobs allowed per column. Defaults to 17 to make it look nice.
-	//splitJobs - Allows you split the table by job. You can make different tables for each department by including their heads. Defaults to CE to make it look nice.
-	//width	 - Screen' width. Defaults to 550 to make it look nice.
-	//height 	 - Screen's height. Defaults to 500 to make it look nice.
-
-
-	var/HTML = "<body>"
-	HTML += "<tt><center>"
-	HTML += "<b>Choose occupation chances</b><br>Unavailable occupations are crossed out.<br><br>"
-	HTML += "<center><a href='?_src_=prefs;preference=job;task=close'>\[Done\]</a></center><br>" // Easier to press up here.
-	HTML += "<table width='100%' cellpadding='1' cellspacing='0'><tr><td width='20%'>" // Table within a table for alignment, also allows you to easily add more colomns.
-	HTML += "<table width='100%' cellpadding='1' cellspacing='0'>"
-	var/index = -1
-
-	//The job before the current job. I only use this to get the previous jobs color when I'm filling in blank rows.
-	var/datum/job/lastJob
-	if (!job_master)		return
-	for(var/datum/job/job in job_master.occupations)
-
-		index += 1
-		if((index >= limit) || (job.title in splitJobs))
-			if((index < limit) && (lastJob != null))
-				//If the cells were broken up by a job in the splitJob list then it will fill in the rest of the cells with
-				//the last job's selection color. Creating a rather nice effect.
-				for(var/i = 0, i < (limit - index), i += 1)
-					HTML += "<tr bgcolor='[lastJob.selection_color]'><td width='60%' align='right'><a>&nbsp</a></td><td><a>&nbsp</a></td></tr>"
-			HTML += "</table></td><td width='20%'><table width='100%' cellpadding='1' cellspacing='0'>"
-			index = 0
-
-		HTML += "<tr bgcolor='[job.selection_color]'><td width='60%' align='right'>"
-		var/rank = job.title
-		lastJob = job
-		if(jobban_isbanned(user, rank))
-			HTML += "<del>[rank]</del></td><td><b> \[BANNED]</b></td></tr>"
-			continue
-		if(!job.player_old_enough(user.client))
-			var/available_in_days = job.available_in_days(user.client)
-			HTML += "<del>[rank]</del></td><td> \[IN [(available_in_days)] DAYS]</td></tr>"
-			continue
-		if((job_civilian_low & ASSISTANT) && (rank != "Assistant"))
-			HTML += "<font color=orange>[rank]</font></td><td></td></tr>"
-			continue
-		if((rank in command_positions) || (rank == "AI"))//Bold head jobs
-			HTML += "<b>[rank]</b>"
-		else
-			HTML += "[rank]"
-
-		HTML += "</td><td width='40%'>"
-
-		HTML += "<a href='?_src_=prefs;preference=job;task=input;text=[rank]'>"
-
-		if(rank == "Assistant")//Assistant is special
-			if(job_civilian_low & ASSISTANT)
-				HTML += " <font color=green>\[Yes]</font>"
-			else
-				HTML += " <font color=red>\[No]</font>"
-			HTML += "</a></td></tr>"
-			continue
-
-		if(GetJobDepartment(job, 1) & job.flag)
-			HTML += " <font color=blue>\[High]</font>"
-		else if(GetJobDepartment(job, 2) & job.flag)
-			HTML += " <font color=green>\[Medium]</font>"
-		else if(GetJobDepartment(job, 3) & job.flag)
-			HTML += " <font color=orange>\[Low]</font>"
-		else
-			HTML += " <font color=red>\[NEVER]</font>"
-		if(job.alt_titles)
-			HTML += "</a></td></tr><tr bgcolor='[lastJob.selection_color]'><td width='60%' align='center'><a>&nbsp</a></td><td><a href=\"byond://?src=\ref[user];preference=job;task=alt_title;job=\ref[job]\">\[[GetPlayerAltTitle(job)]\]</a></td></tr>"
-		HTML += "</a></td></tr>"
-
-	HTML += "</td'></tr></table>"
-
-	HTML += "</center></table>"
-
-	switch(alternate_option)
-		if(GET_RANDOM_JOB)
-			HTML += "<center><br><u><a href='?_src_=prefs;preference=job;task=random'><font color=green>Get random job if preferences unavailable</font></a></u></center><br>"
-		if(BE_ASSISTANT)
-			HTML += "<center><br><u><a href='?_src_=prefs;preference=job;task=random'><font color=red>Be assistant if preference unavailable</font></a></u></center><br>"
-		if(RETURN_TO_LOBBY)
-			HTML += "<center><br><u><a href='?_src_=prefs;preference=job;task=random'><font color=purple>Return to lobby if preference unavailable</font></a></u></center><br>"
-
-	HTML += "<center><a href='?_src_=prefs;preference=job;task=reset'>\[Reset\]</a></center>"
-	HTML += "</tt>"
-
-	user << browse(null, "window=preferences")
-	user << browse(HTML, "window=mob_occupation;size=[width]x[height]")
-	return
-
-/datum/preferences/proc/SetDisabilities(mob/user)
-	var/HTML = "<body>"
-	HTML += "<tt><center>"
-	HTML += "<b>Choose disabilities</b><br>"
-
-	HTML += "Need Glasses? <a href=\"byond://?src=\ref[user];preferences=1;disabilities=0\">[disabilities & (1<<0) ? "Yes" : "No"]</a><br>"
-	HTML += "Seizures? <a href=\"byond://?src=\ref[user];preferences=1;disabilities=1\">[disabilities & (1<<1) ? "Yes" : "No"]</a><br>"
-	HTML += "Coughing? <a href=\"byond://?src=\ref[user];preferences=1;disabilities=2\">[disabilities & (1<<2) ? "Yes" : "No"]</a><br>"
-	HTML += "Tourettes/Twitching? <a href=\"byond://?src=\ref[user];preferences=1;disabilities=3\">[disabilities & (1<<3) ? "Yes" : "No"]</a><br>"
-	HTML += "Nervousness? <a href=\"byond://?src=\ref[user];preferences=1;disabilities=4\">[disabilities & (1<<4) ? "Yes" : "No"]</a><br>"
-	HTML += "Deafness? <a href=\"byond://?src=\ref[user];preferences=1;disabilities=5\">[disabilities & (1<<5) ? "Yes" : "No"]</a><br>"
-
-	HTML += "<br>"
-	HTML += "<a href=\"byond://?src=\ref[user];preferences=1;disabilities=-2\">\[Done\]</a>"
-	HTML += "</center></tt>"
-
-	user << browse(null, "window=preferences")
-	user << browse(HTML, "window=disabil;size=350x300")
-	return
-
-/datum/preferences/proc/SetRecords(mob/user)
-	var/HTML = "<body>"
-	HTML += "<tt><center>"
-	HTML += "<b>Set Character Records</b><br>"
-
-	HTML += "<a href=\"byond://?src=\ref[user];preference=records;task=med_record\">Medical Records</a><br>"
-
-	HTML += TextPreview(med_record,40)
-
-	HTML += "<br><br><a href=\"byond://?src=\ref[user];preference=records;task=gen_record\">Employment Records</a><br>"
-
-	HTML += TextPreview(gen_record,40)
-
-	HTML += "<br><br><a href=\"byond://?src=\ref[user];preference=records;task=sec_record\">Security Records</a><br>"
-
-	HTML += TextPreview(sec_record,40)
-
-	HTML += "<br>"
-	HTML += "<a href=\"byond://?src=\ref[user];preference=records;records=-1\">\[Done\]</a>"
-	HTML += "</center></tt>"
-
-	user << browse(null, "window=preferences")
-	user << browse(HTML, "window=records;size=350x300")
-	return
-
-/datum/preferences/proc/SetAntagoptions(mob/user)
-	if(uplinklocation == "" || !uplinklocation)
-		uplinklocation = "PDA"
-	var/HTML = "<body>"
-	HTML += "<tt><center>"
-	HTML += "<b>Antagonist Options</b> <hr />"
-	HTML += "<br>"
-	HTML +="Uplink Type : <b><a href='?src=\ref[user];preference=antagoptions;antagtask=uplinktype;active=1'>[uplinklocation]</a></b>"
-	HTML +="<br>"
-	HTML +="<hr />"
-	HTML +="<a href='?src=\ref[user];preference=antagoptions;antagtask=done;active=1'>\[Done\]</a>"
-
-	HTML += "</center></tt>"
-
-	user << browse(null, "window=preferences")
-	user << browse(HTML, "window=antagoptions")
-	return
-
-/datum/preferences/proc/SetFlavorText(mob/user)
-	var/HTML = "<body>"
-	HTML += "<tt><center>"
-	HTML += "<b>Set Flavour Text</b> <hr />"
-	HTML += "<br></center>"
-	HTML += "<a href='byond://?src=\ref[user];preference=flavor_text;task=general'>General:</a> "
-	HTML += TextPreview(flavor_texts["general"])
-	HTML += "<br>"
-	HTML += "<a href='byond://?src=\ref[user];preference=flavor_text;task=head'>Head:</a> "
-	HTML += TextPreview(flavor_texts["head"])
-	HTML += "<br>"
-	HTML += "<a href='byond://?src=\ref[user];preference=flavor_text;task=face'>Face:</a> "
-	HTML += TextPreview(flavor_texts["face"])
-	HTML += "<br>"
-	HTML += "<a href='byond://?src=\ref[user];preference=flavor_text;task=eyes'>Eyes:</a> "
-	HTML += TextPreview(flavor_texts["eyes"])
-	HTML += "<br>"
-	HTML += "<a href='byond://?src=\ref[user];preference=flavor_text;task=torso'>Body:</a> "
-	HTML += TextPreview(flavor_texts["torso"])
-	HTML += "<br>"
-	HTML += "<a href='byond://?src=\ref[user];preference=flavor_text;task=arms'>Arms:</a> "
-	HTML += TextPreview(flavor_texts["arms"])
-	HTML += "<br>"
-	HTML += "<a href='byond://?src=\ref[user];preference=flavor_text;task=hands'>Hands:</a> "
-	HTML += TextPreview(flavor_texts["hands"])
-	HTML += "<br>"
-	HTML += "<a href='byond://?src=\ref[user];preference=flavor_text;task=legs'>Legs:</a> "
-	HTML += TextPreview(flavor_texts["legs"])
-	HTML += "<br>"
-	HTML += "<a href='byond://?src=\ref[user];preference=flavor_text;task=feet'>Feet:</a> "
-	HTML += TextPreview(flavor_texts["feet"])
-	HTML += "<br>"
-	HTML += "<hr />"
-	HTML +="<a href='?src=\ref[user];preference=flavor_text;task=done'>\[Done\]</a>"
-	HTML += "<tt>"
-	user << browse(null, "window=preferences")
-	user << browse(HTML, "window=flavor_text;size=430x300")
-	return
-
-/datum/preferences/proc/GetPlayerAltTitle(datum/job/job)
-	return player_alt_titles.Find(job.title) > 0 \
-		? player_alt_titles[job.title] \
-		: job.title
-
-/datum/preferences/proc/SetPlayerAltTitle(datum/job/job, new_title)
-	// remove existing entry
-	if(player_alt_titles.Find(job.title))
-		player_alt_titles -= job.title
-	// add one if it's not default
-	if(job.title != new_title)
-		player_alt_titles[job.title] = new_title
-
-/datum/preferences/proc/SetJob(mob/user, role)
-	var/datum/job/job = job_master.GetJob(role)
-	if(!job)
-		user << browse(null, "window=mob_occupation")
-		ShowChoices(user)
-		return
-
-	if(role == "Assistant")
-		if(job_civilian_low & job.flag)
-			job_civilian_low &= ~job.flag
-		else
-			job_civilian_low |= job.flag
-		SetChoices(user)
-		return 1
-
-	if(GetJobDepartment(job, 1) & job.flag)
-		SetJobDepartment(job, 1)
-	else if(GetJobDepartment(job, 2) & job.flag)
-		SetJobDepartment(job, 2)
-	else if(GetJobDepartment(job, 3) & job.flag)
-		SetJobDepartment(job, 3)
-	else//job = Never
-		SetJobDepartment(job, 4)
-
-	SetChoices(user)
-	return 1
-
-/datum/preferences/proc/ResetJobs()
-	job_civilian_high = 0
-	job_civilian_med = 0
-	job_civilian_low = 0
-
-	job_medsci_high = 0
-	job_medsci_med = 0
-	job_medsci_low = 0
-
-	job_engsec_high = 0
-	job_engsec_med = 0
-	job_engsec_low = 0
-
-
-/datum/preferences/proc/GetJobDepartment(var/datum/job/job, var/level)
-	if(!job || !level)	return 0
-	switch(job.department_flag)
-		if(CIVILIAN)
-			switch(level)
-				if(1)
-					return job_civilian_high
-				if(2)
-					return job_civilian_med
-				if(3)
-					return job_civilian_low
-		if(MEDSCI)
-			switch(level)
-				if(1)
-					return job_medsci_high
-				if(2)
-					return job_medsci_med
-				if(3)
-					return job_medsci_low
-		if(ENGSEC)
-			switch(level)
-				if(1)
-					return job_engsec_high
-				if(2)
-					return job_engsec_med
-				if(3)
-					return job_engsec_low
-	return 0
-
-/datum/preferences/proc/SetJobDepartment(var/datum/job/job, var/level)
-	if(!job || !level)	return 0
-	switch(level)
-		if(1)//Only one of these should ever be active at once so clear them all here
-			job_civilian_high = 0
-			job_medsci_high = 0
-			job_engsec_high = 0
-			return 1
-		if(2)//Set current highs to med, then reset them
-			job_civilian_med |= job_civilian_high
-			job_medsci_med |= job_medsci_high
-			job_engsec_med |= job_engsec_high
-			job_civilian_high = 0
-			job_medsci_high = 0
-			job_engsec_high = 0
-
-	switch(job.department_flag)
-		if(CIVILIAN)
-			switch(level)
-				if(2)
-					job_civilian_high = job.flag
-					job_civilian_med &= ~job.flag
-				if(3)
-					job_civilian_med |= job.flag
-					job_civilian_low &= ~job.flag
-				else
-					job_civilian_low |= job.flag
-		if(MEDSCI)
-			switch(level)
-				if(2)
-					job_medsci_high = job.flag
-					job_medsci_med &= ~job.flag
-				if(3)
-					job_medsci_med |= job.flag
-					job_medsci_low &= ~job.flag
-				else
-					job_medsci_low |= job.flag
-		if(ENGSEC)
-			switch(level)
-				if(2)
-					job_engsec_high = job.flag
-					job_engsec_med &= ~job.flag
-				if(3)
-					job_engsec_med |= job.flag
-					job_engsec_low &= ~job.flag
-				else
-					job_engsec_low |= job.flag
-	return 1
-
-/datum/preferences/proc/process_link(mob/user, list/href_list)
-	if(!user)	return
-
-	if(!istype(user, /mob/new_player))	return
-	if(href_list["preference"] == "job")
-		switch(href_list["task"])
-			if("close")
-				user << browse(null, "window=mob_occupation")
-				ShowChoices(user)
-			if("reset")
-				ResetJobs()
-				SetChoices(user)
-			if("random")
-				if(alternate_option == GET_RANDOM_JOB || alternate_option == BE_ASSISTANT)
-					alternate_option += 1
-				else if(alternate_option == RETURN_TO_LOBBY)
-					alternate_option = 0
-				else
-					return 0
-				SetChoices(user)
-			if ("alt_title")
-				var/datum/job/job = locate(href_list["job"])
-				if (job)
-					var/choices = list(job.title) + job.alt_titles
-					var/choice = input("Pick a title for [job.title].", "Character Generation", GetPlayerAltTitle(job)) as anything in choices | null
-					if(choice)
-						SetPlayerAltTitle(job, choice)
-						SetChoices(user)
-			if("input")
-				SetJob(user, href_list["text"])
-			else
-				SetChoices(user)
-		return 1
-	else if(href_list["preference"] == "skills")
-		if(href_list["cancel"])
-			user << browse(null, "window=show_skills")
-			ShowChoices(user)
-		else if(href_list["skillinfo"])
-			var/datum/skill/S = locate(href_list["skillinfo"])
-			var/HTML = "<b>[S.name]</b><br>[S.desc]"
-			user << browse(HTML, "window=\ref[user]skillinfo")
-		else if(href_list["setskill"])
-			var/datum/skill/S = locate(href_list["setskill"])
-			var/value = text2num(href_list["newvalue"])
-			skills[S.ID] = value
-			CalculateSkillPoints()
-			SetSkills(user)
-		else if(href_list["preconfigured"])
-			var/selected = input(user, "Select a skillset", "Skillset") as null|anything in SKILL_PRE
-			if(!selected) return
-
-			ZeroSkills(1)
-			for(var/V in SKILL_PRE[selected])
-				if(V == "field")
-					skill_specialization = SKILL_PRE[selected]["field"]
-					continue
-				skills[V] = SKILL_PRE[selected][V]
-			CalculateSkillPoints()
-
-			SetSkills(user)
-		else if(href_list["setspecialization"])
-			skill_specialization = href_list["setspecialization"]
-			CalculateSkillPoints()
-			SetSkills(user)
-		else
-			SetSkills(user)
-		return 1
-
-	else if (href_list["preference"] == "loadout")
-
-		if(href_list["task"] == "input")
-
-			var/list/valid_gear_choices = list()
-
-			for(var/gear_name in gear_datums)
-				var/datum/gear/G = gear_datums[gear_name]
-				if(G.whitelisted && !is_alien_whitelisted(user, G.whitelisted))
-					continue
-				valid_gear_choices += gear_name
-
-			var/choice = input(user, "Select gear to add: ") as null|anything in valid_gear_choices
-
-			if(choice && gear_datums[choice])
-
-				var/total_cost = 0
-
-				if(isnull(gear) || !islist(gear)) gear = list()
-
-				if(gear && gear.len)
-					for(var/gear_name in gear)
-						if(gear_datums[gear_name])
-							var/datum/gear/G = gear_datums[gear_name]
-							total_cost += G.cost
-
-				var/datum/gear/C = gear_datums[choice]
-				total_cost += C.cost
-				if(C && total_cost <= MAX_GEAR_COST)
-					gear += choice
-					user << "\blue Added [choice] for [C.cost] points ([MAX_GEAR_COST - total_cost] points remaining)."
-				else
-					user << "\red That item will exceed the maximum loadout cost of [MAX_GEAR_COST] points."
-
-		else if(href_list["task"] == "remove")
-			var/to_remove = href_list["gear"]
-			if(!to_remove) return
-			for(var/gear_name in gear)
-				if(gear_name == to_remove)
-					gear -= gear_name
-					break
-
-	else if(href_list["preference"] == "flavor_text")
-		switch(href_list["task"])
-			if("open")
-				SetFlavorText(user)
-				return
-			if("done")
-				user << browse(null, "window=flavor_text")
-				ShowChoices(user)
-				return
-			if("general")
-				var/msg = input(usr,"Give a general description of your character. This will be shown regardless of clothing, and may include OOC notes and preferences.","Flavor Text",html_decode(flavor_texts[href_list["task"]])) as message
-				if(msg != null)
-					msg = copytext(msg, 1, MAX_MESSAGE_LEN)
-					msg = html_encode(msg)
-				flavor_texts[href_list["task"]] = msg
-			else
-				var/msg = input(usr,"Set the flavor text for your [href_list["task"]].","Flavor Text",html_decode(flavor_texts[href_list["task"]])) as message
-				if(msg != null)
-					msg = copytext(msg, 1, MAX_MESSAGE_LEN)
-					msg = html_encode(msg)
-				flavor_texts[href_list["task"]] = msg
-		SetFlavorText(user)
-		return
-
-	else if(href_list["preference"] == "pAI")
-		paiController.recruitWindow(user, 0)
-		return 1
-
-	else if(href_list["preference"] == "records")
-		if(text2num(href_list["record"]) >= 1)
-			SetRecords(user)
-			return
-		else
-			user << browse(null, "window=records")
-		if(href_list["task"] == "med_record")
-			var/medmsg = input(usr,"Set your medical notes here.","Medical Records",html_decode(med_record)) as message
-
-			if(medmsg != null)
-				medmsg = copytext(medmsg, 1, MAX_PAPER_MESSAGE_LEN)
-				medmsg = html_encode(medmsg)
-
-				med_record = medmsg
-				SetRecords(user)
-
-		if(href_list["task"] == "sec_record")
-			var/secmsg = input(usr,"Set your security notes here.","Security Records",html_decode(sec_record)) as message
-
-			if(secmsg != null)
-				secmsg = copytext(secmsg, 1, MAX_PAPER_MESSAGE_LEN)
-				secmsg = html_encode(secmsg)
-
-				sec_record = secmsg
-				SetRecords(user)
-		if(href_list["task"] == "gen_record")
-			var/genmsg = input(usr,"Set your employment notes here.","Employment Records",html_decode(gen_record)) as message
-
-			if(genmsg != null)
-				genmsg = copytext(genmsg, 1, MAX_PAPER_MESSAGE_LEN)
-				genmsg = html_encode(genmsg)
-
-				gen_record = genmsg
-				SetRecords(user)
-
-	else if (href_list["preference"] == "antagoptions")
-		if(text2num(href_list["active"]) == 0)
-			SetAntagoptions(user)
-			return
-		if (href_list["antagtask"] == "uplinktype")
-			if (uplinklocation == "PDA")
-				uplinklocation = "Headset"
-			else if(uplinklocation == "Headset")
-				uplinklocation = "None"
-			else
-				uplinklocation = "PDA"
-			SetAntagoptions(user)
-		if (href_list["antagtask"] == "done")
-			user << browse(null, "window=antagoptions")
-			ShowChoices(user)
-		return 1
-
-	else if (href_list["preference"] == "loadout")
-
-		if(href_list["task"] == "input")
-
-			var/list/valid_gear_choices = list()
-
-			for(var/gear_name in gear_datums)
-				var/datum/gear/G = gear_datums[gear_name]
-				if(G.whitelisted && !is_alien_whitelisted(user, G.whitelisted))
-					continue
-				valid_gear_choices += gear_name
-
-			var/choice = input(user, "Select gear to add: ") as null|anything in valid_gear_choices
-
-			if(choice && gear_datums[choice])
-
-				var/total_cost = 0
-
-				if(isnull(gear) || !islist(gear)) gear = list()
-
-				if(gear && gear.len)
-					for(var/gear_name in gear)
-						if(gear_datums[gear_name])
-							var/datum/gear/G = gear_datums[gear_name]
-							total_cost += G.cost
-
-				var/datum/gear/C = gear_datums[choice]
-				total_cost += C.cost
-				if(C && total_cost <= MAX_GEAR_COST)
-					gear += choice
-					user << "\blue Added [choice] for [C.cost] points ([MAX_GEAR_COST - total_cost] points remaining)."
-				else
-					user << "\red That item will exceed the maximum loadout cost of [MAX_GEAR_COST] points."
-
-		else if(href_list["task"] == "remove")
-		
-			if(isnull(gear) || !islist(gear))
-				gear = list()
-			if(!gear.len)
-				return
-			
-			var/choice = input(user, "Select gear to remove: ") as null|anything in gear
-			if(!choice)
-				return
-			
-			for(var/gear_name in gear)
-				if(gear_name == choice)
-					gear -= gear_name
-					break
-
-	switch(href_list["task"])
-		if("random")
-			switch(href_list["preference"])
-				if("name")
-					real_name = random_name(gender)
-				if("age")
-					age = rand(AGE_MIN, AGE_MAX)
-				if("hair")
-					r_hair = rand(0,255)
-					g_hair = rand(0,255)
-					b_hair = rand(0,255)
-				if("h_style")
-					h_style = random_hair_style(gender, species)
-				if("facial")
-					r_facial = rand(0,255)
-					g_facial = rand(0,255)
-					b_facial = rand(0,255)
-				if("f_style")
-					f_style = random_facial_hair_style(gender, species)
-				if("underwear")
-					underwear = rand(1,underwear_m.len)
-					ShowChoices(user)
-				if("undershirt")
-					undershirt = rand(1,undershirt_t.len)
-					ShowChoices(user)
-				if("eyes")
-					r_eyes = rand(0,255)
-					g_eyes = rand(0,255)
-					b_eyes = rand(0,255)
-				if("s_tone")
-					s_tone = random_skin_tone()
-				if("s_color")
-					r_skin = rand(0,255)
-					g_skin = rand(0,255)
-					b_skin = rand(0,255)
-				if("bag")
-					backbag = rand(1,4)
-				/*if("skin_style")
-					h_style = random_skin_style(gender)*/
-				if("all")
-					randomize_appearance_for()	//no params needed
-		if("input")
-			switch(href_list["preference"])
-				if("name")
-					var/raw_name = input(user, "Choose your character's name:", "Character Preference")  as text|null
-					if (!isnull(raw_name)) // Check to ensure that the user entered text (rather than cancel.)
-						var/new_name = reject_bad_name(raw_name)
-						if(new_name)
-							real_name = new_name
-						else
-							user << "<font color='red'>Invalid name. Your name should be at least 2 and at most [MAX_NAME_LEN] characters long. It may only contain the characters A-Z, a-z, -, ' and .</font>"
-
-				if("age")
-					var/new_age = input(user, "Choose your character's age:\n([AGE_MIN]-[AGE_MAX])", "Character Preference") as num|null
-					if(new_age)
-						age = max(min( round(text2num(new_age)), AGE_MAX),AGE_MIN)
-				if("species")
-
-					var/list/new_species = list("Human")
-					var/prev_species = species
-					var/whitelisted = 0
-
-					if(config.usealienwhitelist) //If we're using the whitelist, make sure to check it!
-						for(var/S in whitelisted_species)
-							if(is_alien_whitelisted(user,S))
-								new_species += S
-								whitelisted = 1
-						if(!whitelisted)
-							alert(user, "You cannot change your species as you need to be whitelisted. If you wish to be whitelisted contact an admin in-game, on the forums, or on IRC.")
-					else //Not using the whitelist? Aliens for everyone!
-						new_species = whitelisted_species
-
-					species = input("Please select a species", "Character Generation", null) in new_species
-
-					if(prev_species != species)
-						//grab one of the valid hair styles for the newly chosen species
-						var/list/valid_hairstyles = list()
-						for(var/hairstyle in hair_styles_list)
-							var/datum/sprite_accessory/S = hair_styles_list[hairstyle]
-							if(gender == MALE && S.gender == FEMALE)
-								continue
-							if(gender == FEMALE && S.gender == MALE)
-								continue
-							if( !(species in S.species_allowed))
-								continue
-							valid_hairstyles[hairstyle] = hair_styles_list[hairstyle]
-
-						if(valid_hairstyles.len)
-							h_style = pick(valid_hairstyles)
-						else
-							//this shouldn't happen
-							h_style = hair_styles_list["Bald"]
-
-						//grab one of the valid facial hair styles for the newly chosen species
-						var/list/valid_facialhairstyles = list()
-						for(var/facialhairstyle in facial_hair_styles_list)
-							var/datum/sprite_accessory/S = facial_hair_styles_list[facialhairstyle]
-							if(gender == MALE && S.gender == FEMALE)
-								continue
-							if(gender == FEMALE && S.gender == MALE)
-								continue
-							if( !(species in S.species_allowed))
-								continue
-
-							valid_facialhairstyles[facialhairstyle] = facial_hair_styles_list[facialhairstyle]
-
-						if(valid_facialhairstyles.len)
-							f_style = pick(valid_facialhairstyles)
-						else
-<<<<<<< HEAD
-							//this shouldn't happen
-							f_style = facial_hair_styles_list["Shaved"]
-=======
-							underwear_options = underwear_f
-
-						var/new_underwear = input(user, "Choose your character's underwear:", "Character Preference")  as null|anything in underwear_options
-						if(new_underwear)
-							underwear = underwear_options.Find(new_underwear)
-						ShowChoices(user)
-
-					if("undershirt")
-						var/list/undershirt_options
-						undershirt_options = undershirt_t
-
-						var/new_undershirt = input(user, "Choose your character's undershirt:", "Character Preference") as null|anything in undershirt_options
-						if (new_undershirt)
-							undershirt = undershirt_options.Find(new_undershirt)
-						ShowChoices(user)
-
-					if("eyes")
-						var/new_eyes = input(user, "Choose your character's eye colour:", "Character Preference") as color|null
-						if(new_eyes)
-							r_eyes = hex2num(copytext(new_eyes, 2, 4))
-							g_eyes = hex2num(copytext(new_eyes, 4, 6))
-							b_eyes = hex2num(copytext(new_eyes, 6, 8))
-
-					if("s_tone")
-						if(species != "Human")
-							return
-						var/new_s_tone = input(user, "Choose your character's skin-tone:\n(Light 1 - 220 Dark)", "Character Preference")  as num|null
-						if(new_s_tone)
-							s_tone = 35 - max(min( round(new_s_tone), 220),1)
-
-					if("skin")
-						if(species == "Unathi" || species == "Tajaran" || species == "Skrell")
-							var/new_skin = input(user, "Choose your character's skin colour: ", "Character Preference") as color|null
-							if(new_skin)
-								r_skin = hex2num(copytext(new_skin, 2, 4))
-								g_skin = hex2num(copytext(new_skin, 4, 6))
-								b_skin = hex2num(copytext(new_skin, 6, 8))
-
-					if("ooccolor")
-						var/new_ooccolor = input(user, "Choose your OOC colour:", "Game Preference") as color|null
-						if(new_ooccolor)
-							ooccolor = new_ooccolor
-
-					if("bag")
-						var/new_backbag = input(user, "Choose your character's style of bag:", "Character Preference")  as null|anything in backbaglist
-						if(new_backbag)
-							backbag = backbaglist.Find(new_backbag)
-
-					if("nt_relation")
-						var/new_relation = input(user, "Choose your relation to NT. Note that this represents what others can find out about your character by researching your background, not what your character actually thinks.", "Character Preference")  as null|anything in list("Loyal", "Supportive", "Neutral", "Skeptical", "Opposed")
-						if(new_relation)
-							nanotrasen_relation = new_relation
-
-					if("flavor_text")
-						var/msg = input(usr,"Set the flavor text in your 'examine' verb. This can also be used for OOC notes and preferences!","Flavor Text",html_decode(flavor_text)) as message
-
-						if(msg != null)
-							msg = copytext(msg, 1, MAX_MESSAGE_LEN)
-							msg = html_encode(msg)
-
-							flavor_text = msg
-
-					if("disabilities")
-						if(text2num(href_list["disabilities"]) >= -1)
-							if(text2num(href_list["disabilities"]) >= 0)
-								disabilities ^= (1<<text2num(href_list["disabilities"])) //MAGIC
-							SetDisabilities(user)
-							return
-						else
-							user << browse(null, "window=disabil")
-
-					if("limbs")
-						var/limb_name = input(user, "Which limb do you want to change?") as null|anything in list("Left Leg","Right Leg","Left Arm","Right Arm","Left Foot","Right Foot","Left Hand","Right Hand")
-						if(!limb_name) return
-
-						var/limb = null
-						var/second_limb = null // if you try to change the arm, the hand should also change
-						var/third_limb = null  // if you try to unchange the hand, the arm should also change
-						switch(limb_name)
-							if("Left Leg")
-								limb = "l_leg"
-								second_limb = "l_foot"
-							if("Right Leg")
-								limb = "r_leg"
-								second_limb = "r_foot"
-							if("Left Arm")
-								limb = "l_arm"
-								second_limb = "l_hand"
-							if("Right Arm")
-								limb = "r_arm"
-								second_limb = "r_hand"
-							if("Left Foot")
-								limb = "l_foot"
-								third_limb = "l_leg"
-							if("Right Foot")
-								limb = "r_foot"
-								third_limb = "r_leg"
-							if("Left Hand")
-								limb = "l_hand"
-								third_limb = "l_arm"
-							if("Right Hand")
-								limb = "r_hand"
-								third_limb = "r_arm"
-
-						var/new_state = input(user, "What state do you wish the limb to be in?") as null|anything in list("Normal","Amputated","Prothesis")
-						if(!new_state) return
-
-						switch(new_state)
-							if("Normal")
-								organ_data[limb] = null
-								if(third_limb)
-									organ_data[third_limb] = null
-							if("Amputated")
-								organ_data[limb] = "amputated"
-								if(second_limb)
-									organ_data[second_limb] = "amputated"
-							if("Prothesis")
-								organ_data[limb] = "cyborg"
-								if(second_limb)
-									organ_data[second_limb] = "cyborg"
+//This file was auto-corrected by findeclaration.exe on 25.5.2012 20:42:33
+
+var/list/preferences_datums = list()
+
+var/global/list/special_roles = list( //keep synced with the defines BE_* in setup.dm --rastaf
+//some autodetection here.
+	"traitor" = IS_MODE_COMPILED("traitor"),             // 0
+	"operative" = IS_MODE_COMPILED("nuclear"),           // 1
+	"changeling" = IS_MODE_COMPILED("changeling"),       // 2
+	"wizard" = IS_MODE_COMPILED("wizard"),               // 3
+	"malf AI" = IS_MODE_COMPILED("malfunction"),         // 4
+	"revolutionary" = IS_MODE_COMPILED("revolution"),    // 5
+	"alien candidate" = 1, //always show                 // 6
+	"pAI candidate" = 1, // -- TLE                       // 7
+	"cultist" = IS_MODE_COMPILED("cult"),                // 8
+	"infested monkey" = IS_MODE_COMPILED("monkey"),      // 9
+	"ninja" = "true",                                    // 10
+	"vox raider" = IS_MODE_COMPILED("heist"),            // 11
+	"diona" = 1,                                         // 12
+	"mutineer" = IS_MODE_COMPILED("mutiny"),             // 13
+)
+
+var/const/MAX_SAVE_SLOTS = 10
+
+//used for alternate_option
+#define GET_RANDOM_JOB 0
+#define BE_ASSISTANT 1
+#define RETURN_TO_LOBBY 2
+
+datum/preferences
+	//doohickeys for savefiles
+	var/path
+	var/default_slot = 1				//Holder so it doesn't default to slot 1, rather the last one used
+	var/savefile_version = 0
+
+	//non-preference stuff
+	var/warns = 0
+	var/muted = 0
+	var/last_ip
+	var/last_id
+
+	//game-preferences
+	var/lastchangelog = ""				//Saved changlog filesize to detect if there was a change
+	var/ooccolor = "#b82e00"
+	var/be_special = 0					//Special role selection
+	var/UI_style = "Midnight"
+	var/toggles = TOGGLES_DEFAULT
+	var/UI_style_color = "#ffffff"
+	var/UI_style_alpha = 255
+
+	//character preferences
+	var/real_name						//our character's name
+	var/be_random_name = 0				//whether we are a random name every round
+	var/gender = MALE					//gender of character (well duh)
+	var/age = 30						//age of character
+	var/spawnpoint = "Arrivals Shuttle" //where this character will spawn (0-2).
+	var/b_type = "A+"					//blood type (not-chooseable)
+	var/underwear = 1					//underwear type
+	var/undershirt = 1					//undershirt type
+	var/backbag = 2						//backpack type
+	var/h_style = "Bald"				//Hair type
+	var/r_hair = 0						//Hair color
+	var/g_hair = 0						//Hair color
+	var/b_hair = 0						//Hair color
+	var/f_style = "Shaved"				//Face hair type
+	var/r_facial = 0					//Face hair color
+	var/g_facial = 0					//Face hair color
+	var/b_facial = 0					//Face hair color
+	var/s_tone = 0						//Skin tone
+	var/r_skin = 0						//Skin color
+	var/g_skin = 0						//Skin color
+	var/b_skin = 0						//Skin color
+	var/r_eyes = 0						//Eye color
+	var/g_eyes = 0						//Eye color
+	var/b_eyes = 0						//Eye color
+	var/species = "Human"               //Species datum to use.
+	var/language = "None"				//Secondary language
+	var/list/gear						//Custom/fluff item loadout.
+
+		//Some faction information.
+	var/home_system = "Unset"           //System of birth.
+	var/citizenship = "None"            //Current home system.
+	var/faction = "None"                //Antag faction/general associated faction.
+	var/religion = "None"               //Religious association.
+
+		//Mob preview
+	var/icon/preview_icon = null
+	var/icon/preview_icon_front = null
+	var/icon/preview_icon_side = null
+
+		//Jobs, uses bitflags
+	var/job_civilian_high = 0
+	var/job_civilian_med = 0
+	var/job_civilian_low = 0
+
+	var/job_medsci_high = 0
+	var/job_medsci_med = 0
+	var/job_medsci_low = 0
+
+	var/job_engsec_high = 0
+	var/job_engsec_med = 0
+	var/job_engsec_low = 0
+
+	//Keeps track of preferrence for not getting any wanted jobs
+	var/alternate_option = 0
+
+	var/used_skillpoints = 0
+	var/skill_specialization = null
+	var/list/skills = list() // skills can range from 0 to 3
+
+	// maps each organ to either null(intact), "cyborg" or "amputated"
+	// will probably not be able to do this for head and torso ;)
+	var/list/organ_data = list()
+	var/list/player_alt_titles = new()		// the default name of a job like "Medical Doctor"
+
+	var/list/flavor_texts = list()
+
+	var/med_record = ""
+	var/sec_record = ""
+	var/gen_record = ""
+	var/disabilities = 0
+
+	var/nanotrasen_relation = "Neutral"
+
+	var/uplinklocation = "PDA"
+
+		// OOC Metadata:
+	var/metadata = ""
+	var/slot_name = ""
+
+/datum/preferences/New(client/C)
+	b_type = pick(4;"O-", 36;"O+", 3;"A-", 28;"A+", 1;"B-", 20;"B+", 1;"AB-", 5;"AB+")
+	if(istype(C))
+		if(!IsGuestKey(C.key))
+			load_path(C.ckey)
+			if(load_preferences())
+				if(load_character())
+					return
+	gender = pick(MALE, FEMALE)
+	real_name = random_name(gender)
+
+	gear = list()
+
+/datum/preferences/proc/ZeroSkills(var/forced = 0)
+	for(var/V in SKILLS) for(var/datum/skill/S in SKILLS[V])
+		if(!skills.Find(S.ID) || forced)
+			skills[S.ID] = SKILL_NONE
+
+/datum/preferences/proc/CalculateSkillPoints()
+	used_skillpoints = 0
+	for(var/V in SKILLS) for(var/datum/skill/S in SKILLS[V])
+		var/multiplier = 1
+		switch(skills[S.ID])
+			if(SKILL_NONE)
+				used_skillpoints += 0 * multiplier
+			if(SKILL_BASIC)
+				used_skillpoints += 1 * multiplier
+			if(SKILL_ADEPT)
+				// secondary skills cost less
+				if(S.secondary)
+					used_skillpoints += 1 * multiplier
+				else
+					used_skillpoints += 3 * multiplier
+			if(SKILL_EXPERT)
+				// secondary skills cost less
+				if(S.secondary)
+					used_skillpoints += 3 * multiplier
+				else
+					used_skillpoints += 6 * multiplier
+
+/datum/preferences/proc/GetSkillClass(points)
+	// skill classes describe how your character compares in total points
+	var/original_points = points
+	points -= min(round((age - 20) / 2.5), 4) // every 2.5 years after 20, one extra skillpoint
+	if(age > 30)
+		points -= round((age - 30) / 5) // every 5 years after 30, one extra skillpoint
+	if(original_points > 0 && points <= 0) points = 1
+	switch(points)
+		if(0)
+			return "Unconfigured"
+		if(1 to 3)
+			return "Terrifying"
+		if(4 to 6)
+			return "Below Average"
+		if(7 to 10)
+			return "Average"
+		if(11 to 14)
+			return "Above Average"
+		if(15 to 18)
+			return "Exceptional"
+		if(19 to 24)
+			return "Genius"
+		if(24 to 1000)
+			return "God"
+
+/datum/preferences/proc/SetSkills(mob/user)
+	if(SKILLS == null)
+		setup_skills()
+
+	if(skills.len == 0)
+		ZeroSkills()
+
+
+	var/HTML = "<body>"
+	HTML += "<b>Select your Skills</b><br>"
+	HTML += "Current skill level: <b>[GetSkillClass(used_skillpoints)]</b> ([used_skillpoints])<br>"
+	HTML += "<a href=\"byond://?src=\ref[user];preference=skills;preconfigured=1;\">Use preconfigured skillset</a><br>"
+	HTML += "<table>"
+	for(var/V in SKILLS)
+		HTML += "<tr><th colspan = 5><b>[V]</b>"
+		HTML += "</th></tr>"
+		for(var/datum/skill/S in SKILLS[V])
+			var/level = skills[S.ID]
+			HTML += "<tr style='text-align:left;'>"
+			HTML += "<th><a href='byond://?src=\ref[user];preference=skills;skillinfo=\ref[S]'>[S.name]</a></th>"
+			HTML += "<th><a href='byond://?src=\ref[user];preference=skills;setskill=\ref[S];newvalue=[SKILL_NONE]'><font color=[(level == SKILL_NONE) ? "red" : "black"]>\[Untrained\]</font></a></th>"
+			// secondary skills don't have an amateur level
+			if(S.secondary)
+				HTML += "<th></th>"
+			else
+				HTML += "<th><a href='byond://?src=\ref[user];preference=skills;setskill=\ref[S];newvalue=[SKILL_BASIC]'><font color=[(level == SKILL_BASIC) ? "red" : "black"]>\[Amateur\]</font></a></th>"
+			HTML += "<th><a href='byond://?src=\ref[user];preference=skills;setskill=\ref[S];newvalue=[SKILL_ADEPT]'><font color=[(level == SKILL_ADEPT) ? "red" : "black"]>\[Trained\]</font></a></th>"
+			HTML += "<th><a href='byond://?src=\ref[user];preference=skills;setskill=\ref[S];newvalue=[SKILL_EXPERT]'><font color=[(level == SKILL_EXPERT) ? "red" : "black"]>\[Professional\]</font></a></th>"
+			HTML += "</tr>"
+	HTML += "</table>"
+	HTML += "<a href=\"byond://?src=\ref[user];preference=skills;cancel=1;\">\[Done\]</a>"
+
+	user << browse(null, "window=preferences")
+	user << browse(HTML, "window=show_skills;size=600x800")
+	return
+
+/datum/preferences/proc/ShowChoices(mob/user)
+	if(!user || !user.client)	return
+	update_preview_icon()
+	user << browse_rsc(preview_icon_front, "previewicon.png")
+	user << browse_rsc(preview_icon_side, "previewicon2.png")
+	var/dat = "<html><body><center>"
+
+	if(path)
+		dat += "<center>"
+		dat += "Slot <b>[slot_name]</b> - "
+		dat += "<a href=\"byond://?src=\ref[user];preference=open_load_dialog\">Load slot</a> - "
+		dat += "<a href=\"byond://?src=\ref[user];preference=save\">Save slot</a> - "
+		dat += "<a href=\"byond://?src=\ref[user];preference=reload\">Reload slot</a>"
+		dat += "</center>"
+
+	else
+		dat += "Please create an account to save your preferences."
+
+	dat += "</center><hr><table><tr><td width='340px' height='320px'>"
+
+	dat += "<b>Name:</b> "
+	dat += "<a href='?_src_=prefs;preference=name;task=input'><b>[real_name]</b></a><br>"
+	dat += "(<a href='?_src_=prefs;preference=name;task=random'>Random Name</A>) "
+	dat += "(<a href='?_src_=prefs;preference=name'>Always Random Name: [be_random_name ? "Yes" : "No"]</a>)"
+	dat += "<br>"
+
+	dat += "<b>Gender:</b> <a href='?_src_=prefs;preference=gender'><b>[gender == MALE ? "Male" : "Female"]</b></a><br>"
+	dat += "<b>Age:</b> <a href='?_src_=prefs;preference=age;task=input'>[age]</a><br>"
+	dat += "<b>Spawn Point</b>: <a href='byond://?src=\ref[user];preference=spawnpoint;task=input'>[spawnpoint]</a>"
+
+	dat += "<br>"
+	dat += "<b>UI Style:</b> <a href='?_src_=prefs;preference=ui'><b>[UI_style]</b></a><br>"
+	dat += "<b>Custom UI</b>(recommended for White UI):<br>"
+	dat += "-Color: <a href='?_src_=prefs;preference=UIcolor'><b>[UI_style_color]</b></a> <table style='display:inline;' bgcolor='[UI_style_color]'><tr><td>__</td></tr></table><br>"
+	dat += "-Alpha(transparency): <a href='?_src_=prefs;preference=UIalpha'><b>[UI_style_alpha]</b></a><br>"
+	dat += "<b>Play admin midis:</b> <a href='?_src_=prefs;preference=hear_midis'><b>[(toggles & SOUND_MIDI) ? "Yes" : "No"]</b></a><br>"
+	dat += "<b>Play lobby music:</b> <a href='?_src_=prefs;preference=lobby_music'><b>[(toggles & SOUND_LOBBY) ? "Yes" : "No"]</b></a><br>"
+	dat += "<b>Ghost ears:</b> <a href='?_src_=prefs;preference=ghost_ears'><b>[(toggles & CHAT_GHOSTEARS) ? "All Speech" : "Nearest Creatures"]</b></a><br>"
+	dat += "<b>Ghost sight:</b> <a href='?_src_=prefs;preference=ghost_sight'><b>[(toggles & CHAT_GHOSTSIGHT) ? "All Emotes" : "Nearest Creatures"]</b></a><br>"
+	dat += "<b>Ghost radio:</b> <a href='?_src_=prefs;preference=ghost_radio'><b>[(toggles & CHAT_GHOSTRADIO) ? "All Chatter" : "Nearest Speakers"]</b></a><br>"
+
+	if(config.allow_Metadata)
+		dat += "<b>OOC Notes:</b> <a href='?_src_=prefs;preference=metadata;task=input'> Edit </a><br>"
+
+	dat += "<br><b>Custom Loadout:</b> "
+	var/total_cost = 0
+
+	if(isnull(gear) || !islist(gear)) gear = list()
+
+	if(gear && gear.len)
+		dat += "<br>"
+		for(var/gear_name in gear)
+			if(gear_datums[gear_name])
+				var/datum/gear/G = gear_datums[gear_name]
+				total_cost += G.cost
+				dat += "[gear_name] <a href='byond://?src=\ref[user];preference=loadout;task=remove;gear=[gear_name]'>\[remove\]</a><br>"
+
+		dat += "<b>Used:</b> [total_cost] points."
+	else
+		dat += "none."
+
+	if(total_cost < MAX_GEAR_COST)
+		dat += " <a href='byond://?src=\ref[user];preference=loadout;task=input'>\[add\]</a>"
+		if(gear && gear.len)
+			dat += " <a href='byond://?src=\ref[user];preference=loadout;task=remove'>\[remove\]</a>"
+
+	dat += "<br><br><b>Occupation Choices</b><br>"
+	dat += "\t<a href='?_src_=prefs;preference=job;task=menu'><b>Set Preferences</b></a><br>"
+
+	dat += "<br><table><tr><td><b>Body</b> "
+	dat += "(<a href='?_src_=prefs;preference=all;task=random'>&reg;</A>)"
+	dat += "<br>"
+	dat += "Species: <a href='byond://?src=\ref[user];preference=species;task=input'>[species]</a><br>"
+	dat += "Secondary Language:<br><a href='byond://?src=\ref[user];preference=language;task=input'>[language]</a><br>"
+	dat += "Blood Type: <a href='byond://?src=\ref[user];preference=b_type;task=input'>[b_type]</a><br>"
+	dat += "Skin Tone: <a href='?_src_=prefs;preference=s_tone;task=input'>[-s_tone + 35]/220<br></a>"
+	//dat += "Skin pattern: <a href='byond://?src=\ref[user];preference=skin_style;task=input'>Adjust</a><br>"
+	dat += "Needs Glasses: <a href='?_src_=prefs;preference=disabilities'><b>[disabilities == 0 ? "No" : "Yes"]</b></a><br>"
+	dat += "Limbs: <a href='byond://?src=\ref[user];preference=limbs;task=input'>Adjust</a><br>"
+	dat += "Internal Organs: <a href='byond://?src=\ref[user];preference=organs;task=input'>Adjust</a><br>"
+
+	//display limbs below
+	var/ind = 0
+	for(var/name in organ_data)
+		//world << "[ind] \ [organ_data.len]"
+		var/status = organ_data[name]
+		var/organ_name = null
+		switch(name)
+			if("l_arm")
+				organ_name = "left arm"
+			if("r_arm")
+				organ_name = "right arm"
+			if("l_leg")
+				organ_name = "left leg"
+			if("r_leg")
+				organ_name = "right leg"
+			if("l_foot")
+				organ_name = "left foot"
+			if("r_foot")
+				organ_name = "right foot"
+			if("l_hand")
+				organ_name = "left hand"
+			if("r_hand")
+				organ_name = "right hand"
+			if("heart")
+				organ_name = "heart"
+			if("eyes")
+				organ_name = "eyes"
+
+		if(status == "cyborg")
+			++ind
+			if(ind > 1)
+				dat += ", "
+			dat += "\tMechanical [organ_name] prothesis"
+		else if(status == "amputated")
+			++ind
+			if(ind > 1)
+				dat += ", "
+			dat += "\tAmputated [organ_name]"
+		else if(status == "mechanical")
+			++ind
+			if(ind > 1)
+				dat += ", "
+			dat += "\tMechanical [organ_name]"
+		else if(status == "assisted")
+			++ind
+			if(ind > 1)
+				dat += ", "
+			switch(organ_name)
+				if("heart")
+					dat += "\tPacemaker-assisted [organ_name]"
+				if("voicebox") //on adding voiceboxes for speaking skrell/similar replacements
+					dat += "\tSurgically altered [organ_name]"
+				if("eyes")
+					dat += "\tRetinal overlayed [organ_name]"
+				else
+					dat += "\tMechanically assisted [organ_name]"
+	if(!ind)
+		dat += "\[...\]<br><br>"
+	else
+		dat += "<br><br>"
+
+	if(gender == MALE)
+		dat += "Underwear: <a href ='?_src_=prefs;preference=underwear;task=input'><b>[underwear_m[underwear]]</b></a><br>"
+	else
+		dat += "Underwear: <a href ='?_src_=prefs;preference=underwear;task=input'><b>[underwear_f[underwear]]</b></a><br>"
+
+	dat += "Undershirt: <a href='?_src_=prefs;preference=undershirt;task=input'><b>[undershirt_t[undershirt]]</b></a><br>"
+
+	dat += "Backpack Type:<br><a href ='?_src_=prefs;preference=bag;task=input'><b>[backbaglist[backbag]]</b></a><br>"
+
+	dat += "Nanotrasen Relation:<br><a href ='?_src_=prefs;preference=nt_relation;task=input'><b>[nanotrasen_relation]</b></a><br>"
+
+	dat += "</td><td><b>Preview</b><br><img src=previewicon.png height=64 width=64><img src=previewicon2.png height=64 width=64></td></tr></table>"
+
+	dat += "</td><td width='300px' height='300px'>"
+
+	if(jobban_isbanned(user, "Records"))
+		dat += "<b>You are banned from using character records.</b><br>"
+	else
+		dat += "<b><a href=\"byond://?src=\ref[user];preference=records;record=1\">Character Records</a></b><br>"
+
+	dat += "<b><a href=\"byond://?src=\ref[user];preference=antagoptions;active=0\">Set Antag Options</b></a><br>"
+
+	dat += "\t<a href=\"byond://?src=\ref[user];preference=skills\"><b>Set Skills</b> (<i>[GetSkillClass(used_skillpoints)][used_skillpoints > 0 ? " [used_skillpoints]" : "0"])</i></a><br>"
+
+	dat += "<a href='byond://?src=\ref[user];preference=flavor_text;task=open'><b>Set Flavor Text</b></a><br>"
+
+	dat += "<a href='byond://?src=\ref[user];preference=pAI><b>pAI Configuration</b></a><br>"
+	dat += "<br>"
+
+	dat += "<br><b>Hair</b><br>"
+	dat += "<a href='?_src_=prefs;preference=hair;task=input'>Change Color</a> <font face='fixedsys' size='3' color='#[num2hex(r_hair, 2)][num2hex(g_hair, 2)][num2hex(b_hair, 2)]'><table style='display:inline;' bgcolor='#[num2hex(r_hair, 2)][num2hex(g_hair, 2)][num2hex(b_hair)]'><tr><td>__</td></tr></table></font> "
+	dat += " Style: <a href='?_src_=prefs;preference=h_style;task=input'>[h_style]</a><br>"
+
+	dat += "<br><b>Facial</b><br>"
+	dat += "<a href='?_src_=prefs;preference=facial;task=input'>Change Color</a> <font face='fixedsys' size='3' color='#[num2hex(r_facial, 2)][num2hex(g_facial, 2)][num2hex(b_facial, 2)]'><table  style='display:inline;' bgcolor='#[num2hex(r_facial, 2)][num2hex(g_facial, 2)][num2hex(b_facial)]'><tr><td>__</td></tr></table></font> "
+	dat += " Style: <a href='?_src_=prefs;preference=f_style;task=input'>[f_style]</a><br>"
+
+	dat += "<br><b>Eyes</b><br>"
+	dat += "<a href='?_src_=prefs;preference=eyes;task=input'>Change Color</a> <font face='fixedsys' size='3' color='#[num2hex(r_eyes, 2)][num2hex(g_eyes, 2)][num2hex(b_eyes, 2)]'><table  style='display:inline;' bgcolor='#[num2hex(r_eyes, 2)][num2hex(g_eyes, 2)][num2hex(b_eyes)]'><tr><td>__</td></tr></table></font><br>"
+
+	dat += "<br><b>Body Color</b><br>"
+	dat += "<a href='?_src_=prefs;preference=skin;task=input'>Change Color</a> <font face='fixedsys' size='3' color='#[num2hex(r_skin, 2)][num2hex(g_skin, 2)][num2hex(b_skin, 2)]'><table style='display:inline;' bgcolor='#[num2hex(r_skin, 2)][num2hex(g_skin, 2)][num2hex(b_skin)]'><tr><td>__</td></tr></table></font>"
+
+	dat += "<br><br><b>Background Information</b><br>"
+	dat += "<b>Home system</b>: <a href='byond://?src=\ref[user];preference=home_system;task=input'>[home_system]</a><br/>"
+	dat += "<b>Citizenship</b>: <a href='byond://?src=\ref[user];preference=citizenship;task=input'>[citizenship]</a><br/>"
+	dat += "<b>Faction</b>: <a href='byond://?src=\ref[user];preference=faction;task=input'>[faction]</a><br/>"
+	dat += "<b>Religion</b>: <a href='byond://?src=\ref[user];preference=religion;task=input'>[religion]</a><br/>"
+
+	dat += "<br><br>"
+
+	if(jobban_isbanned(user, "Syndicate"))
+		dat += "<b>You are banned from antagonist roles.</b>"
+		src.be_special = 0
+	else
+		var/n = 0
+		for (var/i in special_roles)
+			if(special_roles[i]) //if mode is available on the server
+				if(jobban_isbanned(user, i))
+					dat += "<b>Be [i]:</b> <font color=red><b> \[BANNED]</b></font><br>"
+				else if(i == "pai candidate")
+					if(jobban_isbanned(user, "pAI"))
+						dat += "<b>Be [i]:</b> <font color=red><b> \[BANNED]</b></font><br>"
+				else
+					dat += "<b>Be [i]:</b> <a href='?_src_=prefs;preference=be_special;num=[n]'><b>[src.be_special&(1<<n) ? "Yes" : "No"]</b></a><br>"
+			n++
+	dat += "</td></tr></table><hr><center>"
+
+	if(!IsGuestKey(user.key))
+		dat += "<a href='?_src_=prefs;preference=load'>Undo</a> - "
+		dat += "<a href='?_src_=prefs;preference=save'>Save Setup</a> - "
+
+	dat += "<a href='?_src_=prefs;preference=reset_all'>Reset Setup</a>"
+	dat += "</center></body></html>"
+
+	user << browse(dat, "window=preferences;size=560x736")
+
+/datum/preferences/proc/SetChoices(mob/user, limit = 16, list/splitJobs = list("Chief Medical Officer"), width = 550, height = 660)
+	if(!job_master)
+		return
+
+	//limit 	 - The amount of jobs allowed per column. Defaults to 17 to make it look nice.
+	//splitJobs - Allows you split the table by job. You can make different tables for each department by including their heads. Defaults to CE to make it look nice.
+	//width	 - Screen' width. Defaults to 550 to make it look nice.
+	//height 	 - Screen's height. Defaults to 500 to make it look nice.
+
+
+	var/HTML = "<body>"
+	HTML += "<tt><center>"
+	HTML += "<b>Choose occupation chances</b><br>Unavailable occupations are crossed out.<br><br>"
+	HTML += "<center><a href='?_src_=prefs;preference=job;task=close'>\[Done\]</a></center><br>" // Easier to press up here.
+	HTML += "<table width='100%' cellpadding='1' cellspacing='0'><tr><td width='20%'>" // Table within a table for alignment, also allows you to easily add more colomns.
+	HTML += "<table width='100%' cellpadding='1' cellspacing='0'>"
+	var/index = -1
+
+	//The job before the current job. I only use this to get the previous jobs color when I'm filling in blank rows.
+	var/datum/job/lastJob
+	if (!job_master)		return
+	for(var/datum/job/job in job_master.occupations)
+
+		index += 1
+		if((index >= limit) || (job.title in splitJobs))
+			if((index < limit) && (lastJob != null))
+				//If the cells were broken up by a job in the splitJob list then it will fill in the rest of the cells with
+				//the last job's selection color. Creating a rather nice effect.
+				for(var/i = 0, i < (limit - index), i += 1)
+					HTML += "<tr bgcolor='[lastJob.selection_color]'><td width='60%' align='right'><a>&nbsp</a></td><td><a>&nbsp</a></td></tr>"
+			HTML += "</table></td><td width='20%'><table width='100%' cellpadding='1' cellspacing='0'>"
+			index = 0
+
+		HTML += "<tr bgcolor='[job.selection_color]'><td width='60%' align='right'>"
+		var/rank = job.title
+		lastJob = job
+		if(jobban_isbanned(user, rank))
+			HTML += "<del>[rank]</del></td><td><b> \[BANNED]</b></td></tr>"
+			continue
+		if(!job.player_old_enough(user.client))
+			var/available_in_days = job.available_in_days(user.client)
+			HTML += "<del>[rank]</del></td><td> \[IN [(available_in_days)] DAYS]</td></tr>"
+			continue
+		if((job_civilian_low & ASSISTANT) && (rank != "Assistant"))
+			HTML += "<font color=orange>[rank]</font></td><td></td></tr>"
+			continue
+		if((rank in command_positions) || (rank == "AI"))//Bold head jobs
+			HTML += "<b>[rank]</b>"
+		else
+			HTML += "[rank]"
+
+		HTML += "</td><td width='40%'>"
+
+		HTML += "<a href='?_src_=prefs;preference=job;task=input;text=[rank]'>"
+
+		if(rank == "Assistant")//Assistant is special
+			if(job_civilian_low & ASSISTANT)
+				HTML += " <font color=green>\[Yes]</font>"
+			else
+				HTML += " <font color=red>\[No]</font>"
+			HTML += "</a></td></tr>"
+			continue
+
+		if(GetJobDepartment(job, 1) & job.flag)
+			HTML += " <font color=blue>\[High]</font>"
+		else if(GetJobDepartment(job, 2) & job.flag)
+			HTML += " <font color=green>\[Medium]</font>"
+		else if(GetJobDepartment(job, 3) & job.flag)
+			HTML += " <font color=orange>\[Low]</font>"
+		else
+			HTML += " <font color=red>\[NEVER]</font>"
+		if(job.alt_titles)
+			HTML += "</a></td></tr><tr bgcolor='[lastJob.selection_color]'><td width='60%' align='center'><a>&nbsp</a></td><td><a href=\"byond://?src=\ref[user];preference=job;task=alt_title;job=\ref[job]\">\[[GetPlayerAltTitle(job)]\]</a></td></tr>"
+		HTML += "</a></td></tr>"
+
+	HTML += "</td'></tr></table>"
+
+	HTML += "</center></table>"
+
+	switch(alternate_option)
+		if(GET_RANDOM_JOB)
+			HTML += "<center><br><u><a href='?_src_=prefs;preference=job;task=random'><font color=green>Get random job if preferences unavailable</font></a></u></center><br>"
+		if(BE_ASSISTANT)
+			HTML += "<center><br><u><a href='?_src_=prefs;preference=job;task=random'><font color=red>Be assistant if preference unavailable</font></a></u></center><br>"
+		if(RETURN_TO_LOBBY)
+			HTML += "<center><br><u><a href='?_src_=prefs;preference=job;task=random'><font color=purple>Return to lobby if preference unavailable</font></a></u></center><br>"
+
+	HTML += "<center><a href='?_src_=prefs;preference=job;task=reset'>\[Reset\]</a></center>"
+	HTML += "</tt>"
+
+	user << browse(null, "window=preferences")
+	user << browse(HTML, "window=mob_occupation;size=[width]x[height]")
+	return
+
+/datum/preferences/proc/SetDisabilities(mob/user)
+	var/HTML = "<body>"
+	HTML += "<tt><center>"
+	HTML += "<b>Choose disabilities</b><br>"
+
+	HTML += "Need Glasses? <a href=\"byond://?src=\ref[user];preferences=1;disabilities=0\">[disabilities & (1<<0) ? "Yes" : "No"]</a><br>"
+	HTML += "Seizures? <a href=\"byond://?src=\ref[user];preferences=1;disabilities=1\">[disabilities & (1<<1) ? "Yes" : "No"]</a><br>"
+	HTML += "Coughing? <a href=\"byond://?src=\ref[user];preferences=1;disabilities=2\">[disabilities & (1<<2) ? "Yes" : "No"]</a><br>"
+	HTML += "Tourettes/Twitching? <a href=\"byond://?src=\ref[user];preferences=1;disabilities=3\">[disabilities & (1<<3) ? "Yes" : "No"]</a><br>"
+	HTML += "Nervousness? <a href=\"byond://?src=\ref[user];preferences=1;disabilities=4\">[disabilities & (1<<4) ? "Yes" : "No"]</a><br>"
+	HTML += "Deafness? <a href=\"byond://?src=\ref[user];preferences=1;disabilities=5\">[disabilities & (1<<5) ? "Yes" : "No"]</a><br>"
+
+	HTML += "<br>"
+	HTML += "<a href=\"byond://?src=\ref[user];preferences=1;disabilities=-2\">\[Done\]</a>"
+	HTML += "</center></tt>"
+
+	user << browse(null, "window=preferences")
+	user << browse(HTML, "window=disabil;size=350x300")
+	return
+
+/datum/preferences/proc/SetRecords(mob/user)
+	var/HTML = "<body>"
+	HTML += "<tt><center>"
+	HTML += "<b>Set Character Records</b><br>"
+
+	HTML += "<a href=\"byond://?src=\ref[user];preference=records;task=med_record\">Medical Records</a><br>"
+
+	HTML += TextPreview(med_record,40)
+
+	HTML += "<br><br><a href=\"byond://?src=\ref[user];preference=records;task=gen_record\">Employment Records</a><br>"
+
+	HTML += TextPreview(gen_record,40)
+
+	HTML += "<br><br><a href=\"byond://?src=\ref[user];preference=records;task=sec_record\">Security Records</a><br>"
+
+	HTML += TextPreview(sec_record,40)
+
+	HTML += "<br>"
+	HTML += "<a href=\"byond://?src=\ref[user];preference=records;records=-1\">\[Done\]</a>"
+	HTML += "</center></tt>"
+
+	user << browse(null, "window=preferences")
+	user << browse(HTML, "window=records;size=350x300")
+	return
+
+/datum/preferences/proc/SetAntagoptions(mob/user)
+	if(uplinklocation == "" || !uplinklocation)
+		uplinklocation = "PDA"
+	var/HTML = "<body>"
+	HTML += "<tt><center>"
+	HTML += "<b>Antagonist Options</b> <hr />"
+	HTML += "<br>"
+	HTML +="Uplink Type : <b><a href='?src=\ref[user];preference=antagoptions;antagtask=uplinktype;active=1'>[uplinklocation]</a></b>"
+	HTML +="<br>"
+	HTML +="<hr />"
+	HTML +="<a href='?src=\ref[user];preference=antagoptions;antagtask=done;active=1'>\[Done\]</a>"
+
+	HTML += "</center></tt>"
+
+	user << browse(null, "window=preferences")
+	user << browse(HTML, "window=antagoptions")
+	return
+
+/datum/preferences/proc/SetFlavorText(mob/user)
+	var/HTML = "<body>"
+	HTML += "<tt><center>"
+	HTML += "<b>Set Flavour Text</b> <hr />"
+	HTML += "<br></center>"
+	HTML += "<a href='byond://?src=\ref[user];preference=flavor_text;task=general'>General:</a> "
+	HTML += TextPreview(flavor_texts["general"])
+	HTML += "<br>"
+	HTML += "<a href='byond://?src=\ref[user];preference=flavor_text;task=head'>Head:</a> "
+	HTML += TextPreview(flavor_texts["head"])
+	HTML += "<br>"
+	HTML += "<a href='byond://?src=\ref[user];preference=flavor_text;task=face'>Face:</a> "
+	HTML += TextPreview(flavor_texts["face"])
+	HTML += "<br>"
+	HTML += "<a href='byond://?src=\ref[user];preference=flavor_text;task=eyes'>Eyes:</a> "
+	HTML += TextPreview(flavor_texts["eyes"])
+	HTML += "<br>"
+	HTML += "<a href='byond://?src=\ref[user];preference=flavor_text;task=torso'>Body:</a> "
+	HTML += TextPreview(flavor_texts["torso"])
+	HTML += "<br>"
+	HTML += "<a href='byond://?src=\ref[user];preference=flavor_text;task=arms'>Arms:</a> "
+	HTML += TextPreview(flavor_texts["arms"])
+	HTML += "<br>"
+	HTML += "<a href='byond://?src=\ref[user];preference=flavor_text;task=hands'>Hands:</a> "
+	HTML += TextPreview(flavor_texts["hands"])
+	HTML += "<br>"
+	HTML += "<a href='byond://?src=\ref[user];preference=flavor_text;task=legs'>Legs:</a> "
+	HTML += TextPreview(flavor_texts["legs"])
+	HTML += "<br>"
+	HTML += "<a href='byond://?src=\ref[user];preference=flavor_text;task=feet'>Feet:</a> "
+	HTML += TextPreview(flavor_texts["feet"])
+	HTML += "<br>"
+	HTML += "<hr />"
+	HTML +="<a href='?src=\ref[user];preference=flavor_text;task=done'>\[Done\]</a>"
+	HTML += "<tt>"
+	user << browse(null, "window=preferences")
+	user << browse(HTML, "window=flavor_text;size=430x300")
+	return
+
+/datum/preferences/proc/GetPlayerAltTitle(datum/job/job)
+	return player_alt_titles.Find(job.title) > 0 \
+		? player_alt_titles[job.title] \
+		: job.title
+
+/datum/preferences/proc/SetPlayerAltTitle(datum/job/job, new_title)
+	// remove existing entry
+	if(player_alt_titles.Find(job.title))
+		player_alt_titles -= job.title
+	// add one if it's not default
+	if(job.title != new_title)
+		player_alt_titles[job.title] = new_title
+
+/datum/preferences/proc/SetJob(mob/user, role)
+	var/datum/job/job = job_master.GetJob(role)
+	if(!job)
+		user << browse(null, "window=mob_occupation")
+		ShowChoices(user)
+		return
+
+	if(role == "Assistant")
+		if(job_civilian_low & job.flag)
+			job_civilian_low &= ~job.flag
+		else
+			job_civilian_low |= job.flag
+		SetChoices(user)
+		return 1
+
+	if(GetJobDepartment(job, 1) & job.flag)
+		SetJobDepartment(job, 1)
+	else if(GetJobDepartment(job, 2) & job.flag)
+		SetJobDepartment(job, 2)
+	else if(GetJobDepartment(job, 3) & job.flag)
+		SetJobDepartment(job, 3)
+	else//job = Never
+		SetJobDepartment(job, 4)
+
+	SetChoices(user)
+	return 1
+
+/datum/preferences/proc/ResetJobs()
+	job_civilian_high = 0
+	job_civilian_med = 0
+	job_civilian_low = 0
+
+	job_medsci_high = 0
+	job_medsci_med = 0
+	job_medsci_low = 0
+
+	job_engsec_high = 0
+	job_engsec_med = 0
+	job_engsec_low = 0
+
+
+/datum/preferences/proc/GetJobDepartment(var/datum/job/job, var/level)
+	if(!job || !level)	return 0
+	switch(job.department_flag)
+		if(CIVILIAN)
+			switch(level)
+				if(1)
+					return job_civilian_high
+				if(2)
+					return job_civilian_med
+				if(3)
+					return job_civilian_low
+		if(MEDSCI)
+			switch(level)
+				if(1)
+					return job_medsci_high
+				if(2)
+					return job_medsci_med
+				if(3)
+					return job_medsci_low
+		if(ENGSEC)
+			switch(level)
+				if(1)
+					return job_engsec_high
+				if(2)
+					return job_engsec_med
+				if(3)
+					return job_engsec_low
+	return 0
+
+/datum/preferences/proc/SetJobDepartment(var/datum/job/job, var/level)
+	if(!job || !level)	return 0
+	switch(level)
+		if(1)//Only one of these should ever be active at once so clear them all here
+			job_civilian_high = 0
+			job_medsci_high = 0
+			job_engsec_high = 0
+			return 1
+		if(2)//Set current highs to med, then reset them
+			job_civilian_med |= job_civilian_high
+			job_medsci_med |= job_medsci_high
+			job_engsec_med |= job_engsec_high
+			job_civilian_high = 0
+			job_medsci_high = 0
+			job_engsec_high = 0
+
+	switch(job.department_flag)
+		if(CIVILIAN)
+			switch(level)
+				if(2)
+					job_civilian_high = job.flag
+					job_civilian_med &= ~job.flag
+				if(3)
+					job_civilian_med |= job.flag
+					job_civilian_low &= ~job.flag
+				else
+					job_civilian_low |= job.flag
+		if(MEDSCI)
+			switch(level)
+				if(2)
+					job_medsci_high = job.flag
+					job_medsci_med &= ~job.flag
+				if(3)
+					job_medsci_med |= job.flag
+					job_medsci_low &= ~job.flag
+				else
+					job_medsci_low |= job.flag
+		if(ENGSEC)
+			switch(level)
+				if(2)
+					job_engsec_high = job.flag
+					job_engsec_med &= ~job.flag
+				if(3)
+					job_engsec_med |= job.flag
+					job_engsec_low &= ~job.flag
+				else
+					job_engsec_low |= job.flag
+	return 1
+
+/datum/preferences/proc/process_link(mob/user, list/href_list)
+	if(!user)	return
+
+	if(!istype(user, /mob/new_player))	return
+	if(href_list["preference"] == "job")
+		switch(href_list["task"])
+			if("close")
+				user << browse(null, "window=mob_occupation")
+				ShowChoices(user)
+			if("reset")
+				ResetJobs()
+				SetChoices(user)
+			if("random")
+				if(alternate_option == GET_RANDOM_JOB || alternate_option == BE_ASSISTANT)
+					alternate_option += 1
+				else if(alternate_option == RETURN_TO_LOBBY)
+					alternate_option = 0
+				else
+					return 0
+				SetChoices(user)
+			if ("alt_title")
+				var/datum/job/job = locate(href_list["job"])
+				if (job)
+					var/choices = list(job.title) + job.alt_titles
+					var/choice = input("Pick a title for [job.title].", "Character Generation", GetPlayerAltTitle(job)) as anything in choices | null
+					if(choice)
+						SetPlayerAltTitle(job, choice)
+						SetChoices(user)
+			if("input")
+				SetJob(user, href_list["text"])
+			else
+				SetChoices(user)
+		return 1
+	else if(href_list["preference"] == "skills")
+		if(href_list["cancel"])
+			user << browse(null, "window=show_skills")
+			ShowChoices(user)
+		else if(href_list["skillinfo"])
+			var/datum/skill/S = locate(href_list["skillinfo"])
+			var/HTML = "<b>[S.name]</b><br>[S.desc]"
+			user << browse(HTML, "window=\ref[user]skillinfo")
+		else if(href_list["setskill"])
+			var/datum/skill/S = locate(href_list["setskill"])
+			var/value = text2num(href_list["newvalue"])
+			skills[S.ID] = value
+			CalculateSkillPoints()
+			SetSkills(user)
+		else if(href_list["preconfigured"])
+			var/selected = input(user, "Select a skillset", "Skillset") as null|anything in SKILL_PRE
+			if(!selected) return
+
+			ZeroSkills(1)
+			for(var/V in SKILL_PRE[selected])
+				if(V == "field")
+					skill_specialization = SKILL_PRE[selected]["field"]
+					continue
+				skills[V] = SKILL_PRE[selected][V]
+			CalculateSkillPoints()
+
+			SetSkills(user)
+		else if(href_list["setspecialization"])
+			skill_specialization = href_list["setspecialization"]
+			CalculateSkillPoints()
+			SetSkills(user)
+		else
+			SetSkills(user)
+		return 1
+
+	else if (href_list["preference"] == "loadout")
+
+		if(href_list["task"] == "input")
+
+			var/list/valid_gear_choices = list()
+
+			for(var/gear_name in gear_datums)
+				var/datum/gear/G = gear_datums[gear_name]
+				if(G.whitelisted && !is_alien_whitelisted(user, G.whitelisted))
+					continue
+				valid_gear_choices += gear_name
+
+			var/choice = input(user, "Select gear to add: ") as null|anything in valid_gear_choices
+
+			if(choice && gear_datums[choice])
+
+				var/total_cost = 0
+
+				if(isnull(gear) || !islist(gear)) gear = list()
+
+				if(gear && gear.len)
+					for(var/gear_name in gear)
+						if(gear_datums[gear_name])
+							var/datum/gear/G = gear_datums[gear_name]
+							total_cost += G.cost
+
+				var/datum/gear/C = gear_datums[choice]
+				total_cost += C.cost
+				if(C && total_cost <= MAX_GEAR_COST)
+					gear += choice
+					user << "\blue Added [choice] for [C.cost] points ([MAX_GEAR_COST - total_cost] points remaining)."
+				else
+					user << "\red That item will exceed the maximum loadout cost of [MAX_GEAR_COST] points."
+
+		else if(href_list["task"] == "remove")
+			var/to_remove = href_list["gear"]
+			if(!to_remove) return
+			for(var/gear_name in gear)
+				if(gear_name == to_remove)
+					gear -= gear_name
+					break
+
+	else if(href_list["preference"] == "flavor_text")
+		switch(href_list["task"])
+			if("open")
+				SetFlavorText(user)
+				return
+			if("done")
+				user << browse(null, "window=flavor_text")
+				ShowChoices(user)
+				return
+			if("general")
+				var/msg = input(usr,"Give a general description of your character. This will be shown regardless of clothing, and may include OOC notes and preferences.","Flavor Text",html_decode(flavor_texts[href_list["task"]])) as message
+				if(msg != null)
+					msg = copytext(msg, 1, MAX_MESSAGE_LEN)
+					msg = html_encode(msg)
+				flavor_texts[href_list["task"]] = msg
+			else
+				var/msg = input(usr,"Set the flavor text for your [href_list["task"]].","Flavor Text",html_decode(flavor_texts[href_list["task"]])) as message
+				if(msg != null)
+					msg = copytext(msg, 1, MAX_MESSAGE_LEN)
+					msg = html_encode(msg)
+				flavor_texts[href_list["task"]] = msg
+		SetFlavorText(user)
+		return
+
+	else if(href_list["preference"] == "pAI")
+		paiController.recruitWindow(user, 0)
+		return 1
+
+	else if(href_list["preference"] == "records")
+		if(text2num(href_list["record"]) >= 1)
+			SetRecords(user)
+			return
+		else
+			user << browse(null, "window=records")
+		if(href_list["task"] == "med_record")
+			var/medmsg = input(usr,"Set your medical notes here.","Medical Records",html_decode(med_record)) as message
+
+			if(medmsg != null)
+				medmsg = copytext(medmsg, 1, MAX_PAPER_MESSAGE_LEN)
+				medmsg = html_encode(medmsg)
+
+				med_record = medmsg
+				SetRecords(user)
+
+		if(href_list["task"] == "sec_record")
+			var/secmsg = input(usr,"Set your security notes here.","Security Records",html_decode(sec_record)) as message
+
+			if(secmsg != null)
+				secmsg = copytext(secmsg, 1, MAX_PAPER_MESSAGE_LEN)
+				secmsg = html_encode(secmsg)
+
+				sec_record = secmsg
+				SetRecords(user)
+		if(href_list["task"] == "gen_record")
+			var/genmsg = input(usr,"Set your employment notes here.","Employment Records",html_decode(gen_record)) as message
+
+			if(genmsg != null)
+				genmsg = copytext(genmsg, 1, MAX_PAPER_MESSAGE_LEN)
+				genmsg = html_encode(genmsg)
+
+				gen_record = genmsg
+				SetRecords(user)
+
+	else if (href_list["preference"] == "antagoptions")
+		if(text2num(href_list["active"]) == 0)
+			SetAntagoptions(user)
+			return
+		if (href_list["antagtask"] == "uplinktype")
+			if (uplinklocation == "PDA")
+				uplinklocation = "Headset"
+			else if(uplinklocation == "Headset")
+				uplinklocation = "None"
+			else
+				uplinklocation = "PDA"
+			SetAntagoptions(user)
+		if (href_list["antagtask"] == "done")
+			user << browse(null, "window=antagoptions")
+			ShowChoices(user)
+		return 1
+
+	else if (href_list["preference"] == "loadout")
+
+		if(href_list["task"] == "input")
+
+			var/list/valid_gear_choices = list()
+
+			for(var/gear_name in gear_datums)
+				var/datum/gear/G = gear_datums[gear_name]
+				if(G.whitelisted && !is_alien_whitelisted(user, G.whitelisted))
+					continue
+				valid_gear_choices += gear_name
+
+			var/choice = input(user, "Select gear to add: ") as null|anything in valid_gear_choices
+
+			if(choice && gear_datums[choice])
+
+				var/total_cost = 0
+
+				if(isnull(gear) || !islist(gear)) gear = list()
+
+				if(gear && gear.len)
+					for(var/gear_name in gear)
+						if(gear_datums[gear_name])
+							var/datum/gear/G = gear_datums[gear_name]
+							total_cost += G.cost
+
+				var/datum/gear/C = gear_datums[choice]
+				total_cost += C.cost
+				if(C && total_cost <= MAX_GEAR_COST)
+					gear += choice
+					user << "\blue Added [choice] for [C.cost] points ([MAX_GEAR_COST - total_cost] points remaining)."
+				else
+					user << "\red That item will exceed the maximum loadout cost of [MAX_GEAR_COST] points."
+
+		else if(href_list["task"] == "remove")
+		
+			if(isnull(gear) || !islist(gear))
+				gear = list()
+			if(!gear.len)
+				return
+			
+			var/choice = input(user, "Select gear to remove: ") as null|anything in gear
+			if(!choice)
+				return
+			
+			for(var/gear_name in gear)
+				if(gear_name == choice)
+					gear -= gear_name
+					break
+
+	switch(href_list["task"])
+		if("random")
+			switch(href_list["preference"])
+				if("name")
+					real_name = random_name(gender)
+				if("age")
+					age = rand(AGE_MIN, AGE_MAX)
+				if("hair")
+					r_hair = rand(0,255)
+					g_hair = rand(0,255)
+					b_hair = rand(0,255)
+				if("h_style")
+					h_style = random_hair_style(gender, species)
+				if("facial")
+					r_facial = rand(0,255)
+					g_facial = rand(0,255)
+					b_facial = rand(0,255)
+				if("f_style")
+					f_style = random_facial_hair_style(gender, species)
+				if("underwear")
+					underwear = rand(1,underwear_m.len)
+					ShowChoices(user)
+				if("undershirt")
+					undershirt = rand(1,undershirt_t.len)
+					ShowChoices(user)
+				if("eyes")
+					r_eyes = rand(0,255)
+					g_eyes = rand(0,255)
+					b_eyes = rand(0,255)
+				if("s_tone")
+					s_tone = random_skin_tone()
+				if("s_color")
+					r_skin = rand(0,255)
+					g_skin = rand(0,255)
+					b_skin = rand(0,255)
+				if("bag")
+					backbag = rand(1,4)
+				/*if("skin_style")
+					h_style = random_skin_style(gender)*/
+				if("all")
+					randomize_appearance_for()	//no params needed
+		if("input")
+			switch(href_list["preference"])
+				if("name")
+					var/raw_name = input(user, "Choose your character's name:", "Character Preference")  as text|null
+					if (!isnull(raw_name)) // Check to ensure that the user entered text (rather than cancel.)
+						var/new_name = reject_bad_name(raw_name)
+						if(new_name)
+							real_name = new_name
+						else
+							user << "<font color='red'>Invalid name. Your name should be at least 2 and at most [MAX_NAME_LEN] characters long. It may only contain the characters A-Z, a-z, -, ' and .</font>"
+
+				if("age")
+					var/new_age = input(user, "Choose your character's age:\n([AGE_MIN]-[AGE_MAX])", "Character Preference") as num|null
+					if(new_age)
+						age = max(min( round(text2num(new_age)), AGE_MAX),AGE_MIN)
+				if("species")
+
+					var/list/new_species = list("Human")
+					var/prev_species = species
+					var/whitelisted = 0
+
+					if(config.usealienwhitelist) //If we're using the whitelist, make sure to check it!
+						for(var/S in whitelisted_species)
+							if(is_alien_whitelisted(user,S))
+								new_species += S
+								whitelisted = 1
+						if(!whitelisted)
+							alert(user, "You cannot change your species as you need to be whitelisted. If you wish to be whitelisted contact an admin in-game, on the forums, or on IRC.")
+					else //Not using the whitelist? Aliens for everyone!
+						new_species = whitelisted_species
+
+					species = input("Please select a species", "Character Generation", null) in new_species
+
+					if(prev_species != species)
+						//grab one of the valid hair styles for the newly chosen species
+						var/list/valid_hairstyles = list()
+						for(var/hairstyle in hair_styles_list)
+							var/datum/sprite_accessory/S = hair_styles_list[hairstyle]
+							if(gender == MALE && S.gender == FEMALE)
+								continue
+							if(gender == FEMALE && S.gender == MALE)
+								continue
+							if( !(species in S.species_allowed))
+								continue
+							valid_hairstyles[hairstyle] = hair_styles_list[hairstyle]
+
+						if(valid_hairstyles.len)
+							h_style = pick(valid_hairstyles)
+						else
+							//this shouldn't happen
+							h_style = hair_styles_list["Bald"]
+
+						//grab one of the valid facial hair styles for the newly chosen species
+						var/list/valid_facialhairstyles = list()
+						for(var/facialhairstyle in facial_hair_styles_list)
+							var/datum/sprite_accessory/S = facial_hair_styles_list[facialhairstyle]
+							if(gender == MALE && S.gender == FEMALE)
+								continue
+							if(gender == FEMALE && S.gender == MALE)
+								continue
+							if( !(species in S.species_allowed))
+								continue
+
+							valid_facialhairstyles[facialhairstyle] = facial_hair_styles_list[facialhairstyle]
+
+						if(valid_facialhairstyles.len)
+							f_style = pick(valid_facialhairstyles)
+						else
+							//this shouldn't happen
+							f_style = facial_hair_styles_list["Shaved"]
+
+						//reset hair colour and skin colour
+						r_hair = 0//hex2num(copytext(new_hair, 2, 4))
+						g_hair = 0//hex2num(copytext(new_hair, 4, 6))
+						b_hair = 0//hex2num(copytext(new_hair, 6, 8))
+
+						s_tone = 0
+
+				if("language")
+					var/languages_available
+					var/list/new_languages = list("None")
+					var/datum/species/S = all_species[species]
+
+					if(config.usealienwhitelist)
+						for(var/L in all_languages)
+							var/datum/language/lang = all_languages[L]
+							if((!(lang.flags & RESTRICTED)) && (is_alien_whitelisted(user, L)||(!( lang.flags & WHITELISTED ))||(S && (L in S.secondary_langs))))
+								new_languages += lang
+
+								languages_available = 1
+
+						if(!(languages_available))
+							alert(user, "There are not currently any available secondary languages.")
+					else
+						for(var/L in all_languages)
+							var/datum/language/lang = all_languages[L]
+							if(!(lang.flags & RESTRICTED))
+								new_languages += lang.name
+
+					language = input("Please select a secondary language", "Character Generation", null) in new_languages
+
+				if("metadata")
+					var/new_metadata = input(user, "Enter any information you'd like others to see, such as Roleplay-preferences:", "Game Preference" , metadata)  as message|null
+					if(new_metadata)
+						metadata = sanitize(copytext(new_metadata,1,MAX_MESSAGE_LEN))
+
+				if("b_type")
+					var/new_b_type = input(user, "Choose your character's blood-type:", "Character Preference") as null|anything in list( "A+", "A-", "B+", "B-", "AB+", "AB-", "O+", "O-" )
+					if(new_b_type)
+						b_type = new_b_type
+
+				if("hair")
+					if(species == "Human" || species == "Unathi" || species == "Tajaran" || species == "Skrell")
+						var/new_hair = input(user, "Choose your character's hair colour:", "Character Preference") as color|null
+						if(new_hair)
+							r_hair = hex2num(copytext(new_hair, 2, 4))
+							g_hair = hex2num(copytext(new_hair, 4, 6))
+							b_hair = hex2num(copytext(new_hair, 6, 8))
+
+				if("h_style")
+					var/list/valid_hairstyles = list()
+					for(var/hairstyle in hair_styles_list)
+						var/datum/sprite_accessory/S = hair_styles_list[hairstyle]
+						if( !(species in S.species_allowed))
+							continue
+
+						valid_hairstyles[hairstyle] = hair_styles_list[hairstyle]
+
+					var/new_h_style = input(user, "Choose your character's hair style:", "Character Preference")  as null|anything in valid_hairstyles
+					if(new_h_style)
+						h_style = new_h_style
+
+				if("facial")
+					var/new_facial = input(user, "Choose your character's facial-hair colour:", "Character Preference") as color|null
+					if(new_facial)
+						r_facial = hex2num(copytext(new_facial, 2, 4))
+						g_facial = hex2num(copytext(new_facial, 4, 6))
+						b_facial = hex2num(copytext(new_facial, 6, 8))
+
+				if("f_style")
+					var/list/valid_facialhairstyles = list()
+					for(var/facialhairstyle in facial_hair_styles_list)
+						var/datum/sprite_accessory/S = facial_hair_styles_list[facialhairstyle]
+						if(gender == MALE && S.gender == FEMALE)
+							continue
+						if(gender == FEMALE && S.gender == MALE)
+							continue
+						if( !(species in S.species_allowed))
+							continue
+
+						valid_facialhairstyles[facialhairstyle] = facial_hair_styles_list[facialhairstyle]
+
+					var/new_f_style = input(user, "Choose your character's facial-hair style:", "Character Preference")  as null|anything in valid_facialhairstyles
+					if(new_f_style)
+						f_style = new_f_style
 								if(organ_data[third_limb] == "amputated")
-									organ_data[third_limb] = null
-
-					if("organs")
-						var/organ_name = input(user, "Which internal function do you want to change?") as null|anything in list("Heart", "Eyes")
-						if(!organ_name) return
-
-						var/organ = null
-						switch(organ_name)
-							if("Heart")
-								organ = "heart"
-							if("Eyes")
-								organ = "eyes"
-
-						var/new_state = input(user, "What state do you wish the organ to be in?") as null|anything in list("Normal","Assisted","Mechanical")
-						if(!new_state) return
-
-						switch(new_state)
-							if("Normal")
-								organ_data[organ] = null
-							if("Assisted")
-								organ_data[organ] = "assisted"
-							if("Mechanical")
-								organ_data[organ] = "mechanical"
-
-					if("skin_style")
-						var/skin_style_name = input(user, "Select a new skin style") as null|anything in list("default1", "default2", "default3")
-						if(!skin_style_name) return
-
-					if("spawnpoint")
-						var/list/spawnkeys = list()
-						for(var/S in spawntypes)
-							spawnkeys += S
-						var/choice = input(user, "Where would you like to spawn when latejoining?") as null|anything in spawnkeys
-						if(!choice || !spawntypes[choice])
-							spawnpoint = "Arrivals Shuttle"
-							return
-						spawnpoint = choice
->>>>>>> ac6fface
-
-						//reset hair colour and skin colour
-						r_hair = 0//hex2num(copytext(new_hair, 2, 4))
-						g_hair = 0//hex2num(copytext(new_hair, 4, 6))
-						b_hair = 0//hex2num(copytext(new_hair, 6, 8))
-
-						s_tone = 0
-
-				if("language")
-					var/languages_available
-					var/list/new_languages = list("None")
-					var/datum/species/S = all_species[species]
-
-					if(config.usealienwhitelist)
-						for(var/L in all_languages)
-							var/datum/language/lang = all_languages[L]
-							if((!(lang.flags & RESTRICTED)) && (is_alien_whitelisted(user, L)||(!( lang.flags & WHITELISTED ))||(S && (L in S.secondary_langs))))
-								new_languages += lang
-
-								languages_available = 1
-
-						if(!(languages_available))
-							alert(user, "There are not currently any available secondary languages.")
-					else
-						for(var/L in all_languages)
-							var/datum/language/lang = all_languages[L]
-							if(!(lang.flags & RESTRICTED))
-								new_languages += lang.name
-
-					language = input("Please select a secondary language", "Character Generation", null) in new_languages
-
-				if("metadata")
-					var/new_metadata = input(user, "Enter any information you'd like others to see, such as Roleplay-preferences:", "Game Preference" , metadata)  as message|null
-					if(new_metadata)
-						metadata = sanitize(copytext(new_metadata,1,MAX_MESSAGE_LEN))
-
-				if("b_type")
-					var/new_b_type = input(user, "Choose your character's blood-type:", "Character Preference") as null|anything in list( "A+", "A-", "B+", "B-", "AB+", "AB-", "O+", "O-" )
-					if(new_b_type)
-						b_type = new_b_type
-
-				if("hair")
-					if(species == "Human" || species == "Unathi" || species == "Tajaran" || species == "Skrell")
-						var/new_hair = input(user, "Choose your character's hair colour:", "Character Preference") as color|null
-						if(new_hair)
-							r_hair = hex2num(copytext(new_hair, 2, 4))
-							g_hair = hex2num(copytext(new_hair, 4, 6))
-							b_hair = hex2num(copytext(new_hair, 6, 8))
-
-				if("h_style")
-					var/list/valid_hairstyles = list()
-					for(var/hairstyle in hair_styles_list)
-						var/datum/sprite_accessory/S = hair_styles_list[hairstyle]
-						if( !(species in S.species_allowed))
-							continue
-
-						valid_hairstyles[hairstyle] = hair_styles_list[hairstyle]
-
-					var/new_h_style = input(user, "Choose your character's hair style:", "Character Preference")  as null|anything in valid_hairstyles
-					if(new_h_style)
-						h_style = new_h_style
-
-				if("facial")
-					var/new_facial = input(user, "Choose your character's facial-hair colour:", "Character Preference") as color|null
-					if(new_facial)
-						r_facial = hex2num(copytext(new_facial, 2, 4))
-						g_facial = hex2num(copytext(new_facial, 4, 6))
-						b_facial = hex2num(copytext(new_facial, 6, 8))
-
-				if("f_style")
-					var/list/valid_facialhairstyles = list()
-					for(var/facialhairstyle in facial_hair_styles_list)
-						var/datum/sprite_accessory/S = facial_hair_styles_list[facialhairstyle]
-						if(gender == MALE && S.gender == FEMALE)
-							continue
-						if(gender == FEMALE && S.gender == MALE)
-							continue
-						if( !(species in S.species_allowed))
-							continue
-
-						valid_facialhairstyles[facialhairstyle] = facial_hair_styles_list[facialhairstyle]
-
-					var/new_f_style = input(user, "Choose your character's facial-hair style:", "Character Preference")  as null|anything in valid_facialhairstyles
-					if(new_f_style)
-						f_style = new_f_style
-
-				if("underwear")
-					var/list/underwear_options
-					if(gender == MALE)
-						underwear_options = underwear_m
-					else
-						underwear_options = underwear_f
-
-					var/new_underwear = input(user, "Choose your character's underwear:", "Character Preference")  as null|anything in underwear_options
-					if(new_underwear)
-						underwear = underwear_options.Find(new_underwear)
-					ShowChoices(user)
-
-				if("undershirt")
-					var/list/undershirt_options
-					undershirt_options = undershirt_t
-
-					var/new_undershirt = input(user, "Choose your character's undershirt:", "Character Preference") as null|anything in undershirt_options
-					if (new_undershirt)
-						undershirt = undershirt_options.Find(new_undershirt)
-					ShowChoices(user)
-
-				if("eyes")
-					var/new_eyes = input(user, "Choose your character's eye colour:", "Character Preference") as color|null
-					if(new_eyes)
-						r_eyes = hex2num(copytext(new_eyes, 2, 4))
-						g_eyes = hex2num(copytext(new_eyes, 4, 6))
-						b_eyes = hex2num(copytext(new_eyes, 6, 8))
-
-				if("s_tone")
-					if(species != "Human")
-						return
-					var/new_s_tone = input(user, "Choose your character's skin-tone:\n(Light 1 - 220 Dark)", "Character Preference")  as num|null
-					if(new_s_tone)
-						s_tone = 35 - max(min( round(new_s_tone), 220),1)
-
-				if("skin")
-					if(species == "Unathi" || species == "Tajaran" || species == "Skrell")
-						var/new_skin = input(user, "Choose your character's skin colour: ", "Character Preference") as color|null
-						if(new_skin)
-							r_skin = hex2num(copytext(new_skin, 2, 4))
-							g_skin = hex2num(copytext(new_skin, 4, 6))
-							b_skin = hex2num(copytext(new_skin, 6, 8))
-
-				if("ooccolor")
-					var/new_ooccolor = input(user, "Choose your OOC colour:", "Game Preference") as color|null
-					if(new_ooccolor)
-						ooccolor = new_ooccolor
-
-				if("bag")
-					var/new_backbag = input(user, "Choose your character's style of bag:", "Character Preference")  as null|anything in backbaglist
-					if(new_backbag)
-						backbag = backbaglist.Find(new_backbag)
-
-				if("nt_relation")
-					var/new_relation = input(user, "Choose your relation to NT. Note that this represents what others can find out about your character by researching your background, not what your character actually thinks.", "Character Preference")  as null|anything in list("Loyal", "Supportive", "Neutral", "Skeptical", "Opposed")
-					if(new_relation)
-						nanotrasen_relation = new_relation
-
-				if("disabilities")
-					if(text2num(href_list["disabilities"]) >= -1)
-						if(text2num(href_list["disabilities"]) >= 0)
-							disabilities ^= (1<<text2num(href_list["disabilities"])) //MAGIC
-						SetDisabilities(user)
-						return
-					else
-						user << browse(null, "window=disabil")
-
-				if("limbs")
-					var/limb_name = input(user, "Which limb do you want to change?") as null|anything in list("Left Leg","Right Leg","Left Arm","Right Arm","Left Foot","Right Foot","Left Hand","Right Hand")
-					if(!limb_name) return
-
-					var/limb = null
-					var/second_limb = null // if you try to change the arm, the hand should also change
-					var/third_limb = null  // if you try to unchange the hand, the arm should also change
-					switch(limb_name)
-						if("Left Leg")
-							limb = "l_leg"
-							second_limb = "l_foot"
-						if("Right Leg")
-							limb = "r_leg"
-							second_limb = "r_foot"
-						if("Left Arm")
-							limb = "l_arm"
-							second_limb = "l_hand"
-						if("Right Arm")
-							limb = "r_arm"
-							second_limb = "r_hand"
-						if("Left Foot")
-							limb = "l_foot"
-							third_limb = "l_leg"
-						if("Right Foot")
-							limb = "r_foot"
-							third_limb = "r_leg"
-						if("Left Hand")
-							limb = "l_hand"
-							third_limb = "l_arm"
-						if("Right Hand")
-							limb = "r_hand"
-							third_limb = "r_arm"
-
-					var/new_state = input(user, "What state do you wish the limb to be in?") as null|anything in list("Normal","Amputated","Prothesis")
-					if(!new_state) return
-
-					switch(new_state)
-						if("Normal")
-							organ_data[limb] = null
-							if(third_limb)
-								organ_data[third_limb] = null
-						if("Amputated")
-							organ_data[limb] = "amputated"
-							if(second_limb)
-								organ_data[second_limb] = "amputated"
-						if("Prothesis")
-							organ_data[limb] = "cyborg"
-							if(second_limb)
-								organ_data[second_limb] = "cyborg"
-
-				if("organs")
-					var/organ_name = input(user, "Which internal function do you want to change?") as null|anything in list("Heart", "Eyes")
-					if(!organ_name) return
-
-					var/organ = null
-					switch(organ_name)
-						if("Heart")
-							organ = "heart"
-						if("Eyes")
-							organ = "eyes"
-
-					var/new_state = input(user, "What state do you wish the organ to be in?") as null|anything in list("Normal","Assisted","Mechanical")
-					if(!new_state) return
-
-					switch(new_state)
-						if("Normal")
-							organ_data[organ] = null
-						if("Assisted")
-							organ_data[organ] = "assisted"
-						if("Mechanical")
-							organ_data[organ] = "mechanical"
-
-				if("skin_style")
-					var/skin_style_name = input(user, "Select a new skin style") as null|anything in list("default1", "default2", "default3")
-					if(!skin_style_name) return
-
-				if("spawnpoint")
-					var/list/spawnkeys = list()
-					for(var/S in spawntypes)
-						spawnkeys += S
-					var/choice = input(user, "Where would you like to spawn when latejoining?") as null|anything in spawnkeys
-					if(!choice || !spawntypes[choice])
-						spawnpoint = "Arrivals Shuttle"
-						return
-					spawnpoint = choice
-
-				if("home_system")
-					var/choice = input(user, "Please choose a home system.") as null|anything in home_system_choices + list("Unset","Other")
-					if(!choice)
-						return
-					if(choice == "Other")
-						var/raw_choice = input(user, "Please enter a home system.")  as text|null
-						if(raw_choice)
-							home_system = sanitize(copytext(raw_choice,1,MAX_MESSAGE_LEN))
-						return
-					home_system = choice
-				if("citizenship")
-					var/choice = input(user, "Please choose your current citizenship.") as null|anything in citizenship_choices + list("None","Other")
-					if(!choice)
-						return
-					if(choice == "Other")
-						var/raw_choice = input(user, "Please enter your current citizenship.", "Character Preference") as text|null
-						if(raw_choice)
-							citizenship = sanitize(copytext(raw_choice,1,MAX_MESSAGE_LEN))
-						return
-					citizenship = choice
-				if("faction")
-					var/choice = input(user, "Please choose a faction to work for.") as null|anything in faction_choices + list("None","Other")
-					if(!choice)
-						return
-					if(choice == "Other")
-						var/raw_choice = input(user, "Please enter a faction.")  as text|null
-						if(raw_choice)
-							faction = sanitize(copytext(raw_choice,1,MAX_MESSAGE_LEN))
-						return
-					faction = choice
-				if("religion")
-					var/choice = input(user, "Please choose a religion.") as null|anything in religion_choices + list("None","Other")
-					if(!choice)
-						return
-					if(choice == "Other")
-						var/raw_choice = input(user, "Please enter a religon.")  as text|null
-						if(raw_choice)
-							religion = sanitize(copytext(raw_choice,1,MAX_MESSAGE_LEN))
-						return
-					religion = choice
-		else
-			switch(href_list["preference"])
-				if("gender")
-					if(gender == MALE)
-						gender = FEMALE
-					else
-						gender = MALE
-
-				if("disabilities")				//please note: current code only allows nearsightedness as a disability
-					disabilities = !disabilities//if you want to add actual disabilities, code that selects them should be here
-
-				if("hear_adminhelps")
-					toggles ^= SOUND_ADMINHELP
-
-				if("ui")
-					switch(UI_style)
-						if("Midnight")
-							UI_style = "Orange"
-						if("Orange")
-							UI_style = "old"
-						if("old")
-							UI_style = "White"
-						else
-							UI_style = "Midnight"
-
-				if("UIcolor")
-					var/UI_style_color_new = input(user, "Choose your UI color, dark colors are not recommended!") as color|null
-					if(!UI_style_color_new) return
-					UI_style_color = UI_style_color_new
-
-				if("UIalpha")
-					var/UI_style_alpha_new = input(user, "Select a new alpha(transparence) parametr for UI, between 50 and 255") as num
-					if(!UI_style_alpha_new | !(UI_style_alpha_new <= 255 && UI_style_alpha_new >= 50)) return
-					UI_style_alpha = UI_style_alpha_new
-
-				if("be_special")
-					var/num = text2num(href_list["num"])
-					be_special ^= (1<<num)
-
-				if("name")
-					be_random_name = !be_random_name
-
-				if("hear_midis")
-					toggles ^= SOUND_MIDI
-
-				if("lobby_music")
-					toggles ^= SOUND_LOBBY
-					if(toggles & SOUND_LOBBY)
-						user << sound(ticker.login_music, repeat = 0, wait = 0, volume = 85, channel = 1)
-					else
-						user << sound(null, repeat = 0, wait = 0, volume = 85, channel = 1)
-
-				if("ghost_ears")
-					toggles ^= CHAT_GHOSTEARS
-
-				if("ghost_sight")
-					toggles ^= CHAT_GHOSTSIGHT
-
-				if("ghost_radio")
-					toggles ^= CHAT_GHOSTRADIO
-
-				if("save")
-					save_preferences()
-					save_character()
-
-				if("reload")
-					load_preferences()
-					load_character()
-
-				if("open_load_dialog")
-					if(!IsGuestKey(user.key))
-						open_load_dialog(user)
-
-				if("close_load_dialog")
-					close_load_dialog(user)
-
-				if("changeslot")
-					load_character(text2num(href_list["num"]))
-					close_load_dialog(user)
-
-	ShowChoices(user)
-	return 1
-
-/datum/preferences/proc/copy_to(mob/living/carbon/human/character, safety = 0)
-	if(be_random_name)
-		real_name = random_name(gender)
-
-	if(config.humans_need_surnames)
-		var/firstspace = findtext(real_name, " ")
-		var/name_length = length(real_name)
-		if(!firstspace)	//we need a surname
-			real_name += " [pick(last_names)]"
-		else if(firstspace == name_length)
-			real_name += "[pick(last_names)]"
-
-	character.real_name = real_name
-	character.name = character.real_name
-	if(character.dna)
-		character.dna.real_name = character.real_name
-
-	character.flavor_texts["general"] = flavor_texts["general"]
-	character.flavor_texts["head"] = flavor_texts["head"]
-	character.flavor_texts["face"] = flavor_texts["face"]
-	character.flavor_texts["eyes"] = flavor_texts["eyes"]
-	character.flavor_texts["torso"] = flavor_texts["torso"]
-	character.flavor_texts["arms"] = flavor_texts["arms"]
-	character.flavor_texts["hands"] = flavor_texts["hands"]
-	character.flavor_texts["legs"] = flavor_texts["legs"]
-	character.flavor_texts["feet"] = flavor_texts["feet"]
-
-	character.med_record = med_record
-	character.sec_record = sec_record
-	character.gen_record = gen_record
-
-	character.gender = gender
-	character.age = age
-	character.b_type = b_type
-
-	character.r_eyes = r_eyes
-	character.g_eyes = g_eyes
-	character.b_eyes = b_eyes
-
-	character.r_hair = r_hair
-	character.g_hair = g_hair
-	character.b_hair = b_hair
-
-	character.r_facial = r_facial
-	character.g_facial = g_facial
-	character.b_facial = b_facial
-
-	character.r_skin = r_skin
-	character.g_skin = g_skin
-	character.b_skin = b_skin
-
-	character.s_tone = s_tone
-
-	character.h_style = h_style
-	character.f_style = f_style
-
-
-	character.skills = skills
-	character.used_skillpoints = used_skillpoints
-
-	// Destroy/cyborgize organs
-
-	for(var/name in organ_data)
-		var/datum/organ/external/O = character.organs_by_name[name]
-		var/datum/organ/internal/I = character.internal_organs_by_name[name]
-		var/status = organ_data[name]
-
-		if(status == "amputated")
-			O.amputated = 1
-			O.status |= ORGAN_DESTROYED
-			O.destspawn = 1
-		if(status == "cyborg")
-			O.status |= ORGAN_ROBOT
-		if(status == "assisted")
-			I.mechassist()
-		else if(status == "mechanical")
-			I.mechanize()
-
-		else continue
-
-	// Wheelchair necessary?
-	var/datum/organ/external/l_foot = character.get_organ("l_foot")
-	var/datum/organ/external/r_foot = character.get_organ("r_foot")
-	if((!l_foot || l_foot.status & ORGAN_DESTROYED) && (!r_foot || r_foot.status & ORGAN_DESTROYED))
-		var/obj/structure/stool/bed/chair/wheelchair/W = new /obj/structure/stool/bed/chair/wheelchair (character.loc)
-		character.buckled = W
-		character.update_canmove()
-		W.dir = character.dir
-		W.buckled_mob = character
-		W.add_fingerprint(character)
-
-	if(underwear > underwear_m.len || underwear < 1)
-		underwear = 0 //I'm sure this is 100% unnecessary, but I'm paranoid... sue me. //HAH NOW NO MORE MAGIC CLONING UNDIES
-	character.underwear = underwear
-
-	if(undershirt > undershirt_t.len || undershirt < 1)
-		undershirt = 0
-	character.undershirt = undershirt
-
-	if(backbag > 4 || backbag < 1)
-		backbag = 1 //Same as above
-	character.backbag = backbag
-
-	//Debugging report to track down a bug, which randomly assigned the plural gender to people.
-	if(character.gender in list(PLURAL, NEUTER))
-		if(isliving(src)) //Ghosts get neuter by default
-			message_admins("[character] ([character.ckey]) has spawned with their gender as plural or neuter. Please notify coders.")
-			character.gender = MALE
-
-/datum/preferences/proc/open_load_dialog(mob/user)
-	var/dat = "<body>"
-	dat += "<tt><center>"
-
-	var/savefile/S = new /savefile(path)
-	if(S)
-		dat += "<b>Select a character slot to load</b><hr>"
-		var/name
-		for(var/i=1, i<=MAX_SAVE_SLOTS, i++)
-			S.cd = "/character[i]"
-			S["real_name"] >> name
-			if(!name)	name = "Character[i]"
-			if(i==default_slot)
-				name = "<b>[name]</b>"
-			dat += "<a href='?_src_=prefs;preference=changeslot;num=[i];'>[name]</a><br>"
-
-	dat += "<hr>"
-	dat += "<a href='byond://?src=\ref[user];preference=close_load_dialog'>Close</a><br>"
-	dat += "</center></tt>"
-	user << browse(dat, "window=saves;size=300x390")
-
-/datum/preferences/proc/close_load_dialog(mob/user)
-	user << browse(null, "window=saves")
+									organ_data[third_limb] = null
+
+				if("underwear")
+					var/list/underwear_options
+					if(gender == MALE)
+						underwear_options = underwear_m
+					else
+						underwear_options = underwear_f
+
+					var/new_underwear = input(user, "Choose your character's underwear:", "Character Preference")  as null|anything in underwear_options
+					if(new_underwear)
+						underwear = underwear_options.Find(new_underwear)
+					ShowChoices(user)
+
+				if("undershirt")
+					var/list/undershirt_options
+					undershirt_options = undershirt_t
+
+					var/new_undershirt = input(user, "Choose your character's undershirt:", "Character Preference") as null|anything in undershirt_options
+					if (new_undershirt)
+						undershirt = undershirt_options.Find(new_undershirt)
+					ShowChoices(user)
+
+				if("eyes")
+					var/new_eyes = input(user, "Choose your character's eye colour:", "Character Preference") as color|null
+					if(new_eyes)
+						r_eyes = hex2num(copytext(new_eyes, 2, 4))
+						g_eyes = hex2num(copytext(new_eyes, 4, 6))
+						b_eyes = hex2num(copytext(new_eyes, 6, 8))
+
+				if("s_tone")
+					if(species != "Human")
+						return
+					var/new_s_tone = input(user, "Choose your character's skin-tone:\n(Light 1 - 220 Dark)", "Character Preference")  as num|null
+					if(new_s_tone)
+						s_tone = 35 - max(min( round(new_s_tone), 220),1)
+
+				if("skin")
+					if(species == "Unathi" || species == "Tajaran" || species == "Skrell")
+						var/new_skin = input(user, "Choose your character's skin colour: ", "Character Preference") as color|null
+						if(new_skin)
+							r_skin = hex2num(copytext(new_skin, 2, 4))
+							g_skin = hex2num(copytext(new_skin, 4, 6))
+							b_skin = hex2num(copytext(new_skin, 6, 8))
+
+				if("ooccolor")
+					var/new_ooccolor = input(user, "Choose your OOC colour:", "Game Preference") as color|null
+					if(new_ooccolor)
+						ooccolor = new_ooccolor
+
+				if("bag")
+					var/new_backbag = input(user, "Choose your character's style of bag:", "Character Preference")  as null|anything in backbaglist
+					if(new_backbag)
+						backbag = backbaglist.Find(new_backbag)
+
+				if("nt_relation")
+					var/new_relation = input(user, "Choose your relation to NT. Note that this represents what others can find out about your character by researching your background, not what your character actually thinks.", "Character Preference")  as null|anything in list("Loyal", "Supportive", "Neutral", "Skeptical", "Opposed")
+					if(new_relation)
+						nanotrasen_relation = new_relation
+
+				if("disabilities")
+					if(text2num(href_list["disabilities"]) >= -1)
+						if(text2num(href_list["disabilities"]) >= 0)
+							disabilities ^= (1<<text2num(href_list["disabilities"])) //MAGIC
+						SetDisabilities(user)
+						return
+					else
+						user << browse(null, "window=disabil")
+
+				if("limbs")
+					var/limb_name = input(user, "Which limb do you want to change?") as null|anything in list("Left Leg","Right Leg","Left Arm","Right Arm","Left Foot","Right Foot","Left Hand","Right Hand")
+					if(!limb_name) return
+
+					var/limb = null
+					var/second_limb = null // if you try to change the arm, the hand should also change
+					var/third_limb = null  // if you try to unchange the hand, the arm should also change
+					switch(limb_name)
+						if("Left Leg")
+							limb = "l_leg"
+							second_limb = "l_foot"
+						if("Right Leg")
+							limb = "r_leg"
+							second_limb = "r_foot"
+						if("Left Arm")
+							limb = "l_arm"
+							second_limb = "l_hand"
+						if("Right Arm")
+							limb = "r_arm"
+							second_limb = "r_hand"
+						if("Left Foot")
+							limb = "l_foot"
+							third_limb = "l_leg"
+						if("Right Foot")
+							limb = "r_foot"
+							third_limb = "r_leg"
+						if("Left Hand")
+							limb = "l_hand"
+							third_limb = "l_arm"
+						if("Right Hand")
+							limb = "r_hand"
+							third_limb = "r_arm"
+
+					var/new_state = input(user, "What state do you wish the limb to be in?") as null|anything in list("Normal","Amputated","Prothesis")
+					if(!new_state) return
+
+					switch(new_state)
+						if("Normal")
+							organ_data[limb] = null
+							if(third_limb)
+								organ_data[third_limb] = null
+						if("Amputated")
+							organ_data[limb] = "amputated"
+							if(second_limb)
+								organ_data[second_limb] = "amputated"
+						if("Prothesis")
+							organ_data[limb] = "cyborg"
+							if(second_limb)
+								organ_data[second_limb] = "cyborg"
+
+				if("organs")
+					var/organ_name = input(user, "Which internal function do you want to change?") as null|anything in list("Heart", "Eyes")
+					if(!organ_name) return
+
+					var/organ = null
+					switch(organ_name)
+						if("Heart")
+							organ = "heart"
+						if("Eyes")
+							organ = "eyes"
+
+					var/new_state = input(user, "What state do you wish the organ to be in?") as null|anything in list("Normal","Assisted","Mechanical")
+					if(!new_state) return
+
+					switch(new_state)
+						if("Normal")
+							organ_data[organ] = null
+						if("Assisted")
+							organ_data[organ] = "assisted"
+						if("Mechanical")
+							organ_data[organ] = "mechanical"
+
+				if("skin_style")
+					var/skin_style_name = input(user, "Select a new skin style") as null|anything in list("default1", "default2", "default3")
+					if(!skin_style_name) return
+
+				if("spawnpoint")
+					var/list/spawnkeys = list()
+					for(var/S in spawntypes)
+						spawnkeys += S
+					var/choice = input(user, "Where would you like to spawn when latejoining?") as null|anything in spawnkeys
+					if(!choice || !spawntypes[choice])
+						spawnpoint = "Arrivals Shuttle"
+						return
+					spawnpoint = choice
+
+				if("home_system")
+					var/choice = input(user, "Please choose a home system.") as null|anything in home_system_choices + list("Unset","Other")
+					if(!choice)
+						return
+					if(choice == "Other")
+						var/raw_choice = input(user, "Please enter a home system.")  as text|null
+						if(raw_choice)
+							home_system = sanitize(copytext(raw_choice,1,MAX_MESSAGE_LEN))
+						return
+					home_system = choice
+				if("citizenship")
+					var/choice = input(user, "Please choose your current citizenship.") as null|anything in citizenship_choices + list("None","Other")
+					if(!choice)
+						return
+					if(choice == "Other")
+						var/raw_choice = input(user, "Please enter your current citizenship.", "Character Preference") as text|null
+						if(raw_choice)
+							citizenship = sanitize(copytext(raw_choice,1,MAX_MESSAGE_LEN))
+						return
+					citizenship = choice
+				if("faction")
+					var/choice = input(user, "Please choose a faction to work for.") as null|anything in faction_choices + list("None","Other")
+					if(!choice)
+						return
+					if(choice == "Other")
+						var/raw_choice = input(user, "Please enter a faction.")  as text|null
+						if(raw_choice)
+							faction = sanitize(copytext(raw_choice,1,MAX_MESSAGE_LEN))
+						return
+					faction = choice
+				if("religion")
+					var/choice = input(user, "Please choose a religion.") as null|anything in religion_choices + list("None","Other")
+					if(!choice)
+						return
+					if(choice == "Other")
+						var/raw_choice = input(user, "Please enter a religon.")  as text|null
+						if(raw_choice)
+							religion = sanitize(copytext(raw_choice,1,MAX_MESSAGE_LEN))
+						return
+					religion = choice
+		else
+			switch(href_list["preference"])
+				if("gender")
+					if(gender == MALE)
+						gender = FEMALE
+					else
+						gender = MALE
+
+				if("disabilities")				//please note: current code only allows nearsightedness as a disability
+					disabilities = !disabilities//if you want to add actual disabilities, code that selects them should be here
+
+				if("hear_adminhelps")
+					toggles ^= SOUND_ADMINHELP
+
+				if("ui")
+					switch(UI_style)
+						if("Midnight")
+							UI_style = "Orange"
+						if("Orange")
+							UI_style = "old"
+						if("old")
+							UI_style = "White"
+						else
+							UI_style = "Midnight"
+
+				if("UIcolor")
+					var/UI_style_color_new = input(user, "Choose your UI color, dark colors are not recommended!") as color|null
+					if(!UI_style_color_new) return
+					UI_style_color = UI_style_color_new
+
+				if("UIalpha")
+					var/UI_style_alpha_new = input(user, "Select a new alpha(transparence) parametr for UI, between 50 and 255") as num
+					if(!UI_style_alpha_new | !(UI_style_alpha_new <= 255 && UI_style_alpha_new >= 50)) return
+					UI_style_alpha = UI_style_alpha_new
+
+				if("be_special")
+					var/num = text2num(href_list["num"])
+					be_special ^= (1<<num)
+
+				if("name")
+					be_random_name = !be_random_name
+
+				if("hear_midis")
+					toggles ^= SOUND_MIDI
+
+				if("lobby_music")
+					toggles ^= SOUND_LOBBY
+					if(toggles & SOUND_LOBBY)
+						user << sound(ticker.login_music, repeat = 0, wait = 0, volume = 85, channel = 1)
+					else
+						user << sound(null, repeat = 0, wait = 0, volume = 85, channel = 1)
+
+				if("ghost_ears")
+					toggles ^= CHAT_GHOSTEARS
+
+				if("ghost_sight")
+					toggles ^= CHAT_GHOSTSIGHT
+
+				if("ghost_radio")
+					toggles ^= CHAT_GHOSTRADIO
+
+				if("save")
+					save_preferences()
+					save_character()
+
+				if("reload")
+					load_preferences()
+					load_character()
+
+				if("open_load_dialog")
+					if(!IsGuestKey(user.key))
+						open_load_dialog(user)
+
+				if("close_load_dialog")
+					close_load_dialog(user)
+
+				if("changeslot")
+					load_character(text2num(href_list["num"]))
+					close_load_dialog(user)
+
+	ShowChoices(user)
+	return 1
+
+/datum/preferences/proc/copy_to(mob/living/carbon/human/character, safety = 0)
+	if(be_random_name)
+		real_name = random_name(gender)
+
+	if(config.humans_need_surnames)
+		var/firstspace = findtext(real_name, " ")
+		var/name_length = length(real_name)
+		if(!firstspace)	//we need a surname
+			real_name += " [pick(last_names)]"
+		else if(firstspace == name_length)
+			real_name += "[pick(last_names)]"
+
+	character.real_name = real_name
+	character.name = character.real_name
+	if(character.dna)
+		character.dna.real_name = character.real_name
+
+	character.flavor_texts["general"] = flavor_texts["general"]
+	character.flavor_texts["head"] = flavor_texts["head"]
+	character.flavor_texts["face"] = flavor_texts["face"]
+	character.flavor_texts["eyes"] = flavor_texts["eyes"]
+	character.flavor_texts["torso"] = flavor_texts["torso"]
+	character.flavor_texts["arms"] = flavor_texts["arms"]
+	character.flavor_texts["hands"] = flavor_texts["hands"]
+	character.flavor_texts["legs"] = flavor_texts["legs"]
+	character.flavor_texts["feet"] = flavor_texts["feet"]
+
+	character.med_record = med_record
+	character.sec_record = sec_record
+	character.gen_record = gen_record
+
+	character.gender = gender
+	character.age = age
+	character.b_type = b_type
+
+	character.r_eyes = r_eyes
+	character.g_eyes = g_eyes
+	character.b_eyes = b_eyes
+
+	character.r_hair = r_hair
+	character.g_hair = g_hair
+	character.b_hair = b_hair
+
+	character.r_facial = r_facial
+	character.g_facial = g_facial
+	character.b_facial = b_facial
+
+	character.r_skin = r_skin
+	character.g_skin = g_skin
+	character.b_skin = b_skin
+
+	character.s_tone = s_tone
+
+	character.h_style = h_style
+	character.f_style = f_style
+
+
+	character.skills = skills
+	character.used_skillpoints = used_skillpoints
+
+	// Destroy/cyborgize organs
+
+	for(var/name in organ_data)
+		var/datum/organ/external/O = character.organs_by_name[name]
+		var/datum/organ/internal/I = character.internal_organs_by_name[name]
+		var/status = organ_data[name]
+
+		if(status == "amputated")
+			O.amputated = 1
+			O.status |= ORGAN_DESTROYED
+			O.destspawn = 1
+		if(status == "cyborg")
+			O.status |= ORGAN_ROBOT
+		if(status == "assisted")
+			I.mechassist()
+		else if(status == "mechanical")
+			I.mechanize()
+
+		else continue
+
+	// Wheelchair necessary?
+	var/datum/organ/external/l_foot = character.get_organ("l_foot")
+	var/datum/organ/external/r_foot = character.get_organ("r_foot")
+	if((!l_foot || l_foot.status & ORGAN_DESTROYED) && (!r_foot || r_foot.status & ORGAN_DESTROYED))
+		var/obj/structure/stool/bed/chair/wheelchair/W = new /obj/structure/stool/bed/chair/wheelchair (character.loc)
+		character.buckled = W
+		character.update_canmove()
+		W.dir = character.dir
+		W.buckled_mob = character
+		W.add_fingerprint(character)
+
+	if(underwear > underwear_m.len || underwear < 1)
+		underwear = 0 //I'm sure this is 100% unnecessary, but I'm paranoid... sue me. //HAH NOW NO MORE MAGIC CLONING UNDIES
+	character.underwear = underwear
+
+	if(undershirt > undershirt_t.len || undershirt < 1)
+		undershirt = 0
+	character.undershirt = undershirt
+
+	if(backbag > 4 || backbag < 1)
+		backbag = 1 //Same as above
+	character.backbag = backbag
+
+	//Debugging report to track down a bug, which randomly assigned the plural gender to people.
+	if(character.gender in list(PLURAL, NEUTER))
+		if(isliving(src)) //Ghosts get neuter by default
+			message_admins("[character] ([character.ckey]) has spawned with their gender as plural or neuter. Please notify coders.")
+			character.gender = MALE
+
+/datum/preferences/proc/open_load_dialog(mob/user)
+	var/dat = "<body>"
+	dat += "<tt><center>"
+
+	var/savefile/S = new /savefile(path)
+	if(S)
+		dat += "<b>Select a character slot to load</b><hr>"
+		var/name
+		for(var/i=1, i<=MAX_SAVE_SLOTS, i++)
+			S.cd = "/character[i]"
+			S["real_name"] >> name
+			if(!name)	name = "Character[i]"
+			if(i==default_slot)
+				name = "<b>[name]</b>"
+			dat += "<a href='?_src_=prefs;preference=changeslot;num=[i];'>[name]</a><br>"
+
+	dat += "<hr>"
+	dat += "<a href='byond://?src=\ref[user];preference=close_load_dialog'>Close</a><br>"
+	dat += "</center></tt>"
+	user << browse(dat, "window=saves;size=300x390")
+
+/datum/preferences/proc/close_load_dialog(mob/user)
+	user << browse(null, "window=saves")