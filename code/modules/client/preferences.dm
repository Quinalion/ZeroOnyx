//This file was auto-corrected by findeclaration.exe on 25.5.2012 20:42:33

var/list/preferences_datums = list()

datum/preferences
	//doohickeys for savefiles
	var/path
	var/default_slot = 1				//Holder so it doesn't default to slot 1, rather the last one used
	var/savefile_version = 0

	//non-preference stuff
	var/warns = 0
	var/muted = 0
	var/last_ip
	var/last_id

	//game-preferences
	var/lastchangelog = ""				//Saved changlog filesize to detect if there was a change
	var/ooccolor = "#010000"			//Whatever this is set to acts as 'reset' color and is thus unusable as an actual custom color
	var/list/never_be_special_role = list()
	var/list/be_special_role = list()		//Special role selection
	var/UI_style = "Midnight"
	var/UI_style_color = "#ffffff"
	var/UI_style_alpha = 255

	//character preferences
	var/real_name						//our character's name
	var/be_random_name = 0				//whether we are a random name every round
	var/age = 30						//age of character
	var/spawnpoint = "Arrivals Shuttle" //where this character will spawn (0-2).
	var/b_type = "A+"					//blood type (not-chooseable)
	var/backbag = 2						//backpack type
	var/h_style = "Bald"				//Hair type
	var/r_hair = 0						//Hair color
	var/g_hair = 0						//Hair color
	var/b_hair = 0						//Hair color
	var/f_style = "Shaved"				//Face hair type
	var/r_facial = 0					//Face hair color
	var/g_facial = 0					//Face hair color
	var/b_facial = 0					//Face hair color
	var/s_tone = 0						//Skin tone
	var/r_skin = 0						//Skin color
	var/g_skin = 0						//Skin color
	var/b_skin = 0						//Skin color
	var/r_eyes = 0						//Eye color
	var/g_eyes = 0						//Eye color
	var/b_eyes = 0						//Eye color
	var/species = "Human"               //Species datum to use.
	var/species_preview                 //Used for the species selection window.
	var/list/alternate_languages = list() //Secondary language(s)
	var/list/language_prefixes = list() //Kanguage prefix keys
	var/list/gear						//Custom/fluff item loadout.

		//Some faction information.
	var/home_system = "Unset"           //System of birth.
	var/citizenship = "None"            //Current home system.
	var/faction = "None"                //Antag faction/general associated faction.
	var/religion = "None"               //Religious association.

		//Mob preview
	var/icon/preview_icon = null

		//Jobs, uses bitflags
	var/job_civilian_high = 0
	var/job_civilian_med = 0
	var/job_civilian_low = 0

	var/job_medsci_high = 0
	var/job_medsci_med = 0
	var/job_medsci_low = 0

	var/job_engsec_high = 0
	var/job_engsec_med = 0
	var/job_engsec_low = 0

	//Keeps track of preferrence for not getting any wanted jobs
	var/alternate_option = 0

	var/used_skillpoints = 0
	var/skill_specialization = null
	var/list/skills = list() // skills can range from 0 to 3

	// maps each organ to either null(intact), "cyborg" or "amputated"
	// will probably not be able to do this for head and torso ;)
	var/list/organ_data = list()
	var/list/rlimb_data = list()
	var/list/player_alt_titles = new()		// the default name of a job like "Medical Doctor"

	var/list/flavor_texts = list()
	var/list/flavour_texts_robot = list()

	var/med_record = ""
	var/sec_record = ""
	var/gen_record = ""
	var/exploit_record = ""
	var/disabilities = 0

	var/nanotrasen_relation = "Neutral"

	var/uplinklocation = "PDA"

	// OOC Metadata:
	var/metadata = ""
	var/list/ignored_players = list()

	var/client/client = null
	var/client_ckey = null

	var/savefile/loaded_preferences
	var/savefile/loaded_character
	var/datum/category_collection/player_setup_collection/player_setup
<<<<<<< HEAD
	var/has_cortical_stack = 1
=======
	var/datum/browser/panel
>>>>>>> 5b38a28b

/datum/preferences/New(client/C)
	player_setup = new(src)
	gender = pick(MALE, FEMALE)
	real_name = random_name(gender,species)
	b_type = RANDOM_BLOOD_TYPE

	gear = list()

	if(istype(C))
		client = C
		client_ckey = C.ckey
		if(!IsGuestKey(C.key))
			load_path(C.ckey)
			load_preferences()
			load_and_update_character()

/datum/preferences/proc/load_and_update_character(var/slot)
	load_character(slot)
	if(update_setup(loaded_preferences, loaded_character))
		save_preferences()
		save_character()

/datum/preferences/proc/ZeroSkills(var/forced = 0)
	for(var/V in SKILLS) for(var/datum/skill/S in SKILLS[V])
		if(!skills.Find(S.ID) || forced)
			skills[S.ID] = SKILL_NONE

/datum/preferences/proc/CalculateSkillPoints()
	used_skillpoints = 0
	for(var/V in SKILLS) for(var/datum/skill/S in SKILLS[V])
		var/multiplier = 1
		switch(skills[S.ID])
			if(SKILL_NONE)
				used_skillpoints += 0 * multiplier
			if(SKILL_BASIC)
				used_skillpoints += 1 * multiplier
			if(SKILL_ADEPT)
				// secondary skills cost less
				if(S.secondary)
					used_skillpoints += 1 * multiplier
				else
					used_skillpoints += 3 * multiplier
			if(SKILL_EXPERT)
				// secondary skills cost less
				if(S.secondary)
					used_skillpoints += 3 * multiplier
				else
					used_skillpoints += 6 * multiplier

/datum/preferences/proc/GetSkillClass(points)
	return CalculateSkillClass(points, age)

/proc/CalculateSkillClass(points, age)
	if(points <= 0) return "Unconfigured"
	// skill classes describe how your character compares in total points
	points -= min(round((age - 20) / 2.5), 4) // every 2.5 years after 20, one extra skillpoint
	if(age > 30)
		points -= round((age - 30) / 5) // every 5 years after 30, one extra skillpoint
	switch(points)
		if(-1000 to 3)
			return "Terrifying"
		if(4 to 6)
			return "Below Average"
		if(7 to 10)
			return "Average"
		if(11 to 14)
			return "Above Average"
		if(15 to 18)
			return "Exceptional"
		if(19 to 24)
			return "Genius"
		if(24 to 1000)
			return "God"

/datum/preferences/proc/ShowChoices(mob/user)
	if(!user || !user.client)	return

	if(!get_mob_by_key(client_ckey))
		user << "<span class='danger'>No mob exists for the given client!</span>"
		close_load_dialog(user)
		return

	var/dat = "<html><body><center>"

	if(path)
		dat += "Slot - "
		dat += "<a href='?src=\ref[src];load=1'>Load slot</a> - "
		dat += "<a href='?src=\ref[src];save=1'>Save slot</a> - "
		dat += "<a href='?src=\ref[src];reload=1'>Reload slot</a>"

	else
		dat += "Please create an account to save your preferences."

	dat += "<br>"
	dat += player_setup.header()
	dat += "<br><HR></center>"
	dat += player_setup.content(user)

	dat += "</html></body>"
	var/datum/browser/popup = new(user, "Character Setup","Character Setup", 800, 800, src)
	popup.set_content(dat)
	popup.open()

/datum/preferences/proc/process_link(mob/user, list/href_list)

	if(!user)	return
	if(istype(user, /mob/living)) return

	if(href_list["preference"] == "open_whitelist_forum")
		if(config.forumurl)
			user << link(config.forumurl)
		else
			user << "<span class='danger'>The forum URL is not set in the server configuration.</span>"
			return
	ShowChoices(usr)
	return 1

/datum/preferences/Topic(href, list/href_list)
	if(..())
		return 1

	if(href_list["save"])
		save_preferences()
		save_character()
	else if(href_list["reload"])
		load_preferences()
		load_character()
	else if(href_list["load"])
		if(!IsGuestKey(usr.key))
			open_load_dialog(usr)
			return 1
	else if(href_list["changeslot"])
		load_character(text2num(href_list["changeslot"]))
		close_load_dialog(usr)
	else
		return 0

	ShowChoices(usr)
	return 1

/datum/preferences/proc/copy_to(mob/living/carbon/human/character, icon_updates = 1)
	// Sanitizing rather than saving as someone might still be editing when copy_to occurs.
	player_setup.sanitize_setup()
	character.set_species(species)
	if(be_random_name)
		real_name = random_name(gender,species)

	if(config.humans_need_surnames)
		var/firstspace = findtext(real_name, " ")
		var/name_length = length(real_name)
		if(!firstspace)	//we need a surname
			real_name += " [pick(last_names)]"
		else if(firstspace == name_length)
			real_name += "[pick(last_names)]"

	character.real_name = real_name
	character.name = character.real_name
	if(character.dna)
		character.dna.real_name = character.real_name

	character.flavor_texts["general"] = flavor_texts["general"]
	character.flavor_texts["head"] = flavor_texts["head"]
	character.flavor_texts["face"] = flavor_texts["face"]
	character.flavor_texts["eyes"] = flavor_texts["eyes"]
	character.flavor_texts["torso"] = flavor_texts["torso"]
	character.flavor_texts["arms"] = flavor_texts["arms"]
	character.flavor_texts["hands"] = flavor_texts["hands"]
	character.flavor_texts["legs"] = flavor_texts["legs"]
	character.flavor_texts["feet"] = flavor_texts["feet"]

	character.med_record = med_record
	character.sec_record = sec_record
	character.gen_record = gen_record
	character.exploit_record = exploit_record

	character.gender = gender
	character.age = age
	character.b_type = b_type

	character.r_eyes = r_eyes
	character.g_eyes = g_eyes
	character.b_eyes = b_eyes

	character.h_style = h_style
	character.r_hair = r_hair
	character.g_hair = g_hair
	character.b_hair = b_hair

	character.f_style = f_style
	character.r_facial = r_facial
	character.g_facial = g_facial
	character.b_facial = b_facial

	character.r_skin = r_skin
	character.g_skin = g_skin
	character.b_skin = b_skin

	character.s_tone = s_tone

	character.h_style = h_style
	character.f_style = f_style

	character.home_system = home_system
	character.citizenship = citizenship
	character.personal_faction = faction
	character.religion = religion

	character.skills = skills
	character.used_skillpoints = used_skillpoints

	// Destroy/cyborgize organs

	for(var/name in organ_data)

		var/status = organ_data[name]
		var/obj/item/organ/external/O = character.organs_by_name[name]
		if(O)
			O.status = 0
			if(status == "amputated")
				character.organs_by_name[O.limb_name] = null
				character.organs -= O
				if(O.children) // This might need to become recursive.
					for(var/obj/item/organ/external/child in O.children)
						character.organs_by_name[child.limb_name] = null
						character.organs -= child

			else if(status == "cyborg")
				if(rlimb_data[name])
					O.robotize(rlimb_data[name])
				else
					O.robotize()
		else
			var/obj/item/organ/I = character.internal_organs_by_name[name]
			if(I)
				if(status == "assisted")
					I.mechassist()
				else if(status == "mechanical")
					I.robotize()

	character.all_underwear.Cut()
	character.all_underwear_metadata.Cut()

	for(var/underwear_category_name in all_underwear)
		var/datum/category_group/underwear/underwear_category = global_underwear.categories_by_name[underwear_category_name]
		if(underwear_category)
			var/underwear_item_name = all_underwear[underwear_category_name]
			character.all_underwear[underwear_category_name] = underwear_category.items_by_name[underwear_item_name]
			if(all_underwear_metadata[underwear_category_name])
				character.all_underwear_metadata[underwear_category_name] = all_underwear_metadata[underwear_category_name]
		else
			all_underwear -= underwear_category_name

	if(backbag > 4 || backbag < 1)
		backbag = 1 //Same as above
	character.backbag = backbag

	if(icon_updates)
		character.force_update_limbs()
		character.update_mutations(0)
		character.update_body(0)
		character.update_underwear(0)
		character.update_hair(0)
		character.update_icons()

/datum/preferences/proc/open_load_dialog(mob/user)
	var/dat  = list()
	dat += "<body>"
	dat += "<tt><center>"

	var/savefile/S = new /savefile(path)
	if(S)
		dat += "<b>Select a character slot to load</b><hr>"
		var/name
		for(var/i=1, i<= config.character_slots, i++)
			S.cd = "/character[i]"
			S["real_name"] >> name
			if(!name)	name = "Character[i]"
			if(i==default_slot)
				name = "<b>[name]</b>"
			dat += "<a href='?src=\ref[src];changeslot=[i]'>[name]</a><br>"

	dat += "<hr>"
	dat += "</center></tt>"
	panel = new(user, "Character Slots", "Character Slots", 300, 390, src)
	panel.set_content(jointext(dat,null))
	panel.open()

/datum/preferences/proc/close_load_dialog(mob/user)
	user << browse(null, "window=saves")
	panel.close()
<|MERGE_RESOLUTION|>--- conflicted
+++ resolved
@@ -1,407 +1,404 @@
-//This file was auto-corrected by findeclaration.exe on 25.5.2012 20:42:33
-
-var/list/preferences_datums = list()
-
-datum/preferences
-	//doohickeys for savefiles
-	var/path
-	var/default_slot = 1				//Holder so it doesn't default to slot 1, rather the last one used
-	var/savefile_version = 0
-
-	//non-preference stuff
-	var/warns = 0
-	var/muted = 0
-	var/last_ip
-	var/last_id
-
-	//game-preferences
-	var/lastchangelog = ""				//Saved changlog filesize to detect if there was a change
-	var/ooccolor = "#010000"			//Whatever this is set to acts as 'reset' color and is thus unusable as an actual custom color
-	var/list/never_be_special_role = list()
-	var/list/be_special_role = list()		//Special role selection
-	var/UI_style = "Midnight"
-	var/UI_style_color = "#ffffff"
-	var/UI_style_alpha = 255
-
-	//character preferences
-	var/real_name						//our character's name
-	var/be_random_name = 0				//whether we are a random name every round
-	var/age = 30						//age of character
-	var/spawnpoint = "Arrivals Shuttle" //where this character will spawn (0-2).
-	var/b_type = "A+"					//blood type (not-chooseable)
-	var/backbag = 2						//backpack type
-	var/h_style = "Bald"				//Hair type
-	var/r_hair = 0						//Hair color
-	var/g_hair = 0						//Hair color
-	var/b_hair = 0						//Hair color
-	var/f_style = "Shaved"				//Face hair type
-	var/r_facial = 0					//Face hair color
-	var/g_facial = 0					//Face hair color
-	var/b_facial = 0					//Face hair color
-	var/s_tone = 0						//Skin tone
-	var/r_skin = 0						//Skin color
-	var/g_skin = 0						//Skin color
-	var/b_skin = 0						//Skin color
-	var/r_eyes = 0						//Eye color
-	var/g_eyes = 0						//Eye color
-	var/b_eyes = 0						//Eye color
-	var/species = "Human"               //Species datum to use.
-	var/species_preview                 //Used for the species selection window.
-	var/list/alternate_languages = list() //Secondary language(s)
-	var/list/language_prefixes = list() //Kanguage prefix keys
-	var/list/gear						//Custom/fluff item loadout.
-
-		//Some faction information.
-	var/home_system = "Unset"           //System of birth.
-	var/citizenship = "None"            //Current home system.
-	var/faction = "None"                //Antag faction/general associated faction.
-	var/religion = "None"               //Religious association.
-
-		//Mob preview
-	var/icon/preview_icon = null
-
-		//Jobs, uses bitflags
-	var/job_civilian_high = 0
-	var/job_civilian_med = 0
-	var/job_civilian_low = 0
-
-	var/job_medsci_high = 0
-	var/job_medsci_med = 0
-	var/job_medsci_low = 0
-
-	var/job_engsec_high = 0
-	var/job_engsec_med = 0
-	var/job_engsec_low = 0
-
-	//Keeps track of preferrence for not getting any wanted jobs
-	var/alternate_option = 0
-
-	var/used_skillpoints = 0
-	var/skill_specialization = null
-	var/list/skills = list() // skills can range from 0 to 3
-
-	// maps each organ to either null(intact), "cyborg" or "amputated"
-	// will probably not be able to do this for head and torso ;)
-	var/list/organ_data = list()
-	var/list/rlimb_data = list()
-	var/list/player_alt_titles = new()		// the default name of a job like "Medical Doctor"
-
-	var/list/flavor_texts = list()
-	var/list/flavour_texts_robot = list()
-
-	var/med_record = ""
-	var/sec_record = ""
-	var/gen_record = ""
-	var/exploit_record = ""
-	var/disabilities = 0
-
-	var/nanotrasen_relation = "Neutral"
-
-	var/uplinklocation = "PDA"
-
-	// OOC Metadata:
-	var/metadata = ""
-	var/list/ignored_players = list()
-
-	var/client/client = null
-	var/client_ckey = null
-
-	var/savefile/loaded_preferences
-	var/savefile/loaded_character
-	var/datum/category_collection/player_setup_collection/player_setup
-<<<<<<< HEAD
-	var/has_cortical_stack = 1
-=======
-	var/datum/browser/panel
->>>>>>> 5b38a28b
-
-/datum/preferences/New(client/C)
-	player_setup = new(src)
-	gender = pick(MALE, FEMALE)
-	real_name = random_name(gender,species)
-	b_type = RANDOM_BLOOD_TYPE
-
-	gear = list()
-
-	if(istype(C))
-		client = C
-		client_ckey = C.ckey
-		if(!IsGuestKey(C.key))
-			load_path(C.ckey)
-			load_preferences()
-			load_and_update_character()
-
-/datum/preferences/proc/load_and_update_character(var/slot)
-	load_character(slot)
-	if(update_setup(loaded_preferences, loaded_character))
-		save_preferences()
-		save_character()
-
-/datum/preferences/proc/ZeroSkills(var/forced = 0)
-	for(var/V in SKILLS) for(var/datum/skill/S in SKILLS[V])
-		if(!skills.Find(S.ID) || forced)
-			skills[S.ID] = SKILL_NONE
-
-/datum/preferences/proc/CalculateSkillPoints()
-	used_skillpoints = 0
-	for(var/V in SKILLS) for(var/datum/skill/S in SKILLS[V])
-		var/multiplier = 1
-		switch(skills[S.ID])
-			if(SKILL_NONE)
-				used_skillpoints += 0 * multiplier
-			if(SKILL_BASIC)
-				used_skillpoints += 1 * multiplier
-			if(SKILL_ADEPT)
-				// secondary skills cost less
-				if(S.secondary)
-					used_skillpoints += 1 * multiplier
-				else
-					used_skillpoints += 3 * multiplier
-			if(SKILL_EXPERT)
-				// secondary skills cost less
-				if(S.secondary)
-					used_skillpoints += 3 * multiplier
-				else
-					used_skillpoints += 6 * multiplier
-
-/datum/preferences/proc/GetSkillClass(points)
-	return CalculateSkillClass(points, age)
-
-/proc/CalculateSkillClass(points, age)
-	if(points <= 0) return "Unconfigured"
-	// skill classes describe how your character compares in total points
-	points -= min(round((age - 20) / 2.5), 4) // every 2.5 years after 20, one extra skillpoint
-	if(age > 30)
-		points -= round((age - 30) / 5) // every 5 years after 30, one extra skillpoint
-	switch(points)
-		if(-1000 to 3)
-			return "Terrifying"
-		if(4 to 6)
-			return "Below Average"
-		if(7 to 10)
-			return "Average"
-		if(11 to 14)
-			return "Above Average"
-		if(15 to 18)
-			return "Exceptional"
-		if(19 to 24)
-			return "Genius"
-		if(24 to 1000)
-			return "God"
-
-/datum/preferences/proc/ShowChoices(mob/user)
-	if(!user || !user.client)	return
-
-	if(!get_mob_by_key(client_ckey))
-		user << "<span class='danger'>No mob exists for the given client!</span>"
-		close_load_dialog(user)
-		return
-
-	var/dat = "<html><body><center>"
-
-	if(path)
-		dat += "Slot - "
-		dat += "<a href='?src=\ref[src];load=1'>Load slot</a> - "
-		dat += "<a href='?src=\ref[src];save=1'>Save slot</a> - "
-		dat += "<a href='?src=\ref[src];reload=1'>Reload slot</a>"
-
-	else
-		dat += "Please create an account to save your preferences."
-
-	dat += "<br>"
-	dat += player_setup.header()
-	dat += "<br><HR></center>"
-	dat += player_setup.content(user)
-
-	dat += "</html></body>"
-	var/datum/browser/popup = new(user, "Character Setup","Character Setup", 800, 800, src)
-	popup.set_content(dat)
-	popup.open()
-
-/datum/preferences/proc/process_link(mob/user, list/href_list)
-
-	if(!user)	return
-	if(istype(user, /mob/living)) return
-
-	if(href_list["preference"] == "open_whitelist_forum")
-		if(config.forumurl)
-			user << link(config.forumurl)
-		else
-			user << "<span class='danger'>The forum URL is not set in the server configuration.</span>"
-			return
-	ShowChoices(usr)
-	return 1
-
-/datum/preferences/Topic(href, list/href_list)
-	if(..())
-		return 1
-
-	if(href_list["save"])
-		save_preferences()
-		save_character()
-	else if(href_list["reload"])
-		load_preferences()
-		load_character()
-	else if(href_list["load"])
-		if(!IsGuestKey(usr.key))
-			open_load_dialog(usr)
-			return 1
-	else if(href_list["changeslot"])
-		load_character(text2num(href_list["changeslot"]))
-		close_load_dialog(usr)
-	else
-		return 0
-
-	ShowChoices(usr)
-	return 1
-
-/datum/preferences/proc/copy_to(mob/living/carbon/human/character, icon_updates = 1)
-	// Sanitizing rather than saving as someone might still be editing when copy_to occurs.
-	player_setup.sanitize_setup()
-	character.set_species(species)
-	if(be_random_name)
-		real_name = random_name(gender,species)
-
-	if(config.humans_need_surnames)
-		var/firstspace = findtext(real_name, " ")
-		var/name_length = length(real_name)
-		if(!firstspace)	//we need a surname
-			real_name += " [pick(last_names)]"
-		else if(firstspace == name_length)
-			real_name += "[pick(last_names)]"
-
-	character.real_name = real_name
-	character.name = character.real_name
-	if(character.dna)
-		character.dna.real_name = character.real_name
-
-	character.flavor_texts["general"] = flavor_texts["general"]
-	character.flavor_texts["head"] = flavor_texts["head"]
-	character.flavor_texts["face"] = flavor_texts["face"]
-	character.flavor_texts["eyes"] = flavor_texts["eyes"]
-	character.flavor_texts["torso"] = flavor_texts["torso"]
-	character.flavor_texts["arms"] = flavor_texts["arms"]
-	character.flavor_texts["hands"] = flavor_texts["hands"]
-	character.flavor_texts["legs"] = flavor_texts["legs"]
-	character.flavor_texts["feet"] = flavor_texts["feet"]
-
-	character.med_record = med_record
-	character.sec_record = sec_record
-	character.gen_record = gen_record
-	character.exploit_record = exploit_record
-
-	character.gender = gender
-	character.age = age
-	character.b_type = b_type
-
-	character.r_eyes = r_eyes
-	character.g_eyes = g_eyes
-	character.b_eyes = b_eyes
-
-	character.h_style = h_style
-	character.r_hair = r_hair
-	character.g_hair = g_hair
-	character.b_hair = b_hair
-
-	character.f_style = f_style
-	character.r_facial = r_facial
-	character.g_facial = g_facial
-	character.b_facial = b_facial
-
-	character.r_skin = r_skin
-	character.g_skin = g_skin
-	character.b_skin = b_skin
-
-	character.s_tone = s_tone
-
-	character.h_style = h_style
-	character.f_style = f_style
-
-	character.home_system = home_system
-	character.citizenship = citizenship
-	character.personal_faction = faction
-	character.religion = religion
-
-	character.skills = skills
-	character.used_skillpoints = used_skillpoints
-
-	// Destroy/cyborgize organs
-
-	for(var/name in organ_data)
-
-		var/status = organ_data[name]
-		var/obj/item/organ/external/O = character.organs_by_name[name]
-		if(O)
-			O.status = 0
-			if(status == "amputated")
-				character.organs_by_name[O.limb_name] = null
-				character.organs -= O
-				if(O.children) // This might need to become recursive.
-					for(var/obj/item/organ/external/child in O.children)
-						character.organs_by_name[child.limb_name] = null
-						character.organs -= child
-
-			else if(status == "cyborg")
-				if(rlimb_data[name])
-					O.robotize(rlimb_data[name])
-				else
-					O.robotize()
-		else
-			var/obj/item/organ/I = character.internal_organs_by_name[name]
-			if(I)
-				if(status == "assisted")
-					I.mechassist()
-				else if(status == "mechanical")
-					I.robotize()
-
-	character.all_underwear.Cut()
-	character.all_underwear_metadata.Cut()
-
-	for(var/underwear_category_name in all_underwear)
-		var/datum/category_group/underwear/underwear_category = global_underwear.categories_by_name[underwear_category_name]
-		if(underwear_category)
-			var/underwear_item_name = all_underwear[underwear_category_name]
-			character.all_underwear[underwear_category_name] = underwear_category.items_by_name[underwear_item_name]
-			if(all_underwear_metadata[underwear_category_name])
-				character.all_underwear_metadata[underwear_category_name] = all_underwear_metadata[underwear_category_name]
-		else
-			all_underwear -= underwear_category_name
-
-	if(backbag > 4 || backbag < 1)
-		backbag = 1 //Same as above
-	character.backbag = backbag
-
-	if(icon_updates)
-		character.force_update_limbs()
-		character.update_mutations(0)
-		character.update_body(0)
-		character.update_underwear(0)
-		character.update_hair(0)
-		character.update_icons()
-
-/datum/preferences/proc/open_load_dialog(mob/user)
-	var/dat  = list()
-	dat += "<body>"
-	dat += "<tt><center>"
-
-	var/savefile/S = new /savefile(path)
-	if(S)
-		dat += "<b>Select a character slot to load</b><hr>"
-		var/name
-		for(var/i=1, i<= config.character_slots, i++)
-			S.cd = "/character[i]"
-			S["real_name"] >> name
-			if(!name)	name = "Character[i]"
-			if(i==default_slot)
-				name = "<b>[name]</b>"
-			dat += "<a href='?src=\ref[src];changeslot=[i]'>[name]</a><br>"
-
-	dat += "<hr>"
-	dat += "</center></tt>"
-	panel = new(user, "Character Slots", "Character Slots", 300, 390, src)
-	panel.set_content(jointext(dat,null))
-	panel.open()
-
-/datum/preferences/proc/close_load_dialog(mob/user)
-	user << browse(null, "window=saves")
-	panel.close()
+//This file was auto-corrected by findeclaration.exe on 25.5.2012 20:42:33
+
+var/list/preferences_datums = list()
+
+datum/preferences
+	//doohickeys for savefiles
+	var/path
+	var/default_slot = 1				//Holder so it doesn't default to slot 1, rather the last one used
+	var/savefile_version = 0
+
+	//non-preference stuff
+	var/warns = 0
+	var/muted = 0
+	var/last_ip
+	var/last_id
+
+	//game-preferences
+	var/lastchangelog = ""				//Saved changlog filesize to detect if there was a change
+	var/ooccolor = "#010000"			//Whatever this is set to acts as 'reset' color and is thus unusable as an actual custom color
+	var/list/never_be_special_role = list()
+	var/list/be_special_role = list()		//Special role selection
+	var/UI_style = "Midnight"
+	var/UI_style_color = "#ffffff"
+	var/UI_style_alpha = 255
+
+	//character preferences
+	var/real_name						//our character's name
+	var/be_random_name = 0				//whether we are a random name every round
+	var/age = 30						//age of character
+	var/spawnpoint = "Arrivals Shuttle" //where this character will spawn (0-2).
+	var/b_type = "A+"					//blood type (not-chooseable)
+	var/backbag = 2						//backpack type
+	var/h_style = "Bald"				//Hair type
+	var/r_hair = 0						//Hair color
+	var/g_hair = 0						//Hair color
+	var/b_hair = 0						//Hair color
+	var/f_style = "Shaved"				//Face hair type
+	var/r_facial = 0					//Face hair color
+	var/g_facial = 0					//Face hair color
+	var/b_facial = 0					//Face hair color
+	var/s_tone = 0						//Skin tone
+	var/r_skin = 0						//Skin color
+	var/g_skin = 0						//Skin color
+	var/b_skin = 0						//Skin color
+	var/r_eyes = 0						//Eye color
+	var/g_eyes = 0						//Eye color
+	var/b_eyes = 0						//Eye color
+	var/species = "Human"               //Species datum to use.
+	var/species_preview                 //Used for the species selection window.
+	var/list/alternate_languages = list() //Secondary language(s)
+	var/list/language_prefixes = list() //Kanguage prefix keys
+	var/list/gear						//Custom/fluff item loadout.
+
+		//Some faction information.
+	var/home_system = "Unset"           //System of birth.
+	var/citizenship = "None"            //Current home system.
+	var/faction = "None"                //Antag faction/general associated faction.
+	var/religion = "None"               //Religious association.
+
+		//Mob preview
+	var/icon/preview_icon = null
+
+		//Jobs, uses bitflags
+	var/job_civilian_high = 0
+	var/job_civilian_med = 0
+	var/job_civilian_low = 0
+
+	var/job_medsci_high = 0
+	var/job_medsci_med = 0
+	var/job_medsci_low = 0
+
+	var/job_engsec_high = 0
+	var/job_engsec_med = 0
+	var/job_engsec_low = 0
+
+	//Keeps track of preferrence for not getting any wanted jobs
+	var/alternate_option = 0
+
+	var/used_skillpoints = 0
+	var/skill_specialization = null
+	var/list/skills = list() // skills can range from 0 to 3
+
+	// maps each organ to either null(intact), "cyborg" or "amputated"
+	// will probably not be able to do this for head and torso ;)
+	var/list/organ_data = list()
+	var/list/rlimb_data = list()
+	var/list/player_alt_titles = new()		// the default name of a job like "Medical Doctor"
+
+	var/list/flavor_texts = list()
+	var/list/flavour_texts_robot = list()
+
+	var/med_record = ""
+	var/sec_record = ""
+	var/gen_record = ""
+	var/exploit_record = ""
+	var/disabilities = 0
+
+	var/nanotrasen_relation = "Neutral"
+
+	var/uplinklocation = "PDA"
+
+	// OOC Metadata:
+	var/metadata = ""
+	var/list/ignored_players = list()
+
+	var/client/client = null
+	var/client_ckey = null
+
+	var/savefile/loaded_preferences
+	var/savefile/loaded_character
+	var/datum/category_collection/player_setup_collection/player_setup
+	var/has_cortical_stack = 1
+	var/datum/browser/panel
+
+/datum/preferences/New(client/C)
+	player_setup = new(src)
+	gender = pick(MALE, FEMALE)
+	real_name = random_name(gender,species)
+	b_type = RANDOM_BLOOD_TYPE
+
+	gear = list()
+
+	if(istype(C))
+		client = C
+		client_ckey = C.ckey
+		if(!IsGuestKey(C.key))
+			load_path(C.ckey)
+			load_preferences()
+			load_and_update_character()
+
+/datum/preferences/proc/load_and_update_character(var/slot)
+	load_character(slot)
+	if(update_setup(loaded_preferences, loaded_character))
+		save_preferences()
+		save_character()
+
+/datum/preferences/proc/ZeroSkills(var/forced = 0)
+	for(var/V in SKILLS) for(var/datum/skill/S in SKILLS[V])
+		if(!skills.Find(S.ID) || forced)
+			skills[S.ID] = SKILL_NONE
+
+/datum/preferences/proc/CalculateSkillPoints()
+	used_skillpoints = 0
+	for(var/V in SKILLS) for(var/datum/skill/S in SKILLS[V])
+		var/multiplier = 1
+		switch(skills[S.ID])
+			if(SKILL_NONE)
+				used_skillpoints += 0 * multiplier
+			if(SKILL_BASIC)
+				used_skillpoints += 1 * multiplier
+			if(SKILL_ADEPT)
+				// secondary skills cost less
+				if(S.secondary)
+					used_skillpoints += 1 * multiplier
+				else
+					used_skillpoints += 3 * multiplier
+			if(SKILL_EXPERT)
+				// secondary skills cost less
+				if(S.secondary)
+					used_skillpoints += 3 * multiplier
+				else
+					used_skillpoints += 6 * multiplier
+
+/datum/preferences/proc/GetSkillClass(points)
+	return CalculateSkillClass(points, age)
+
+/proc/CalculateSkillClass(points, age)
+	if(points <= 0) return "Unconfigured"
+	// skill classes describe how your character compares in total points
+	points -= min(round((age - 20) / 2.5), 4) // every 2.5 years after 20, one extra skillpoint
+	if(age > 30)
+		points -= round((age - 30) / 5) // every 5 years after 30, one extra skillpoint
+	switch(points)
+		if(-1000 to 3)
+			return "Terrifying"
+		if(4 to 6)
+			return "Below Average"
+		if(7 to 10)
+			return "Average"
+		if(11 to 14)
+			return "Above Average"
+		if(15 to 18)
+			return "Exceptional"
+		if(19 to 24)
+			return "Genius"
+		if(24 to 1000)
+			return "God"
+
+/datum/preferences/proc/ShowChoices(mob/user)
+	if(!user || !user.client)	return
+
+	if(!get_mob_by_key(client_ckey))
+		user << "<span class='danger'>No mob exists for the given client!</span>"
+		close_load_dialog(user)
+		return
+
+	var/dat = "<html><body><center>"
+
+	if(path)
+		dat += "Slot - "
+		dat += "<a href='?src=\ref[src];load=1'>Load slot</a> - "
+		dat += "<a href='?src=\ref[src];save=1'>Save slot</a> - "
+		dat += "<a href='?src=\ref[src];reload=1'>Reload slot</a>"
+
+	else
+		dat += "Please create an account to save your preferences."
+
+	dat += "<br>"
+	dat += player_setup.header()
+	dat += "<br><HR></center>"
+	dat += player_setup.content(user)
+
+	dat += "</html></body>"
+	var/datum/browser/popup = new(user, "Character Setup","Character Setup", 800, 800, src)
+	popup.set_content(dat)
+	popup.open()
+
+/datum/preferences/proc/process_link(mob/user, list/href_list)
+
+	if(!user)	return
+	if(istype(user, /mob/living)) return
+
+	if(href_list["preference"] == "open_whitelist_forum")
+		if(config.forumurl)
+			user << link(config.forumurl)
+		else
+			user << "<span class='danger'>The forum URL is not set in the server configuration.</span>"
+			return
+	ShowChoices(usr)
+	return 1
+
+/datum/preferences/Topic(href, list/href_list)
+	if(..())
+		return 1
+
+	if(href_list["save"])
+		save_preferences()
+		save_character()
+	else if(href_list["reload"])
+		load_preferences()
+		load_character()
+	else if(href_list["load"])
+		if(!IsGuestKey(usr.key))
+			open_load_dialog(usr)
+			return 1
+	else if(href_list["changeslot"])
+		load_character(text2num(href_list["changeslot"]))
+		close_load_dialog(usr)
+	else
+		return 0
+
+	ShowChoices(usr)
+	return 1
+
+/datum/preferences/proc/copy_to(mob/living/carbon/human/character, icon_updates = 1)
+	// Sanitizing rather than saving as someone might still be editing when copy_to occurs.
+	player_setup.sanitize_setup()
+	character.set_species(species)
+	if(be_random_name)
+		real_name = random_name(gender,species)
+
+	if(config.humans_need_surnames)
+		var/firstspace = findtext(real_name, " ")
+		var/name_length = length(real_name)
+		if(!firstspace)	//we need a surname
+			real_name += " [pick(last_names)]"
+		else if(firstspace == name_length)
+			real_name += "[pick(last_names)]"
+
+	character.real_name = real_name
+	character.name = character.real_name
+	if(character.dna)
+		character.dna.real_name = character.real_name
+
+	character.flavor_texts["general"] = flavor_texts["general"]
+	character.flavor_texts["head"] = flavor_texts["head"]
+	character.flavor_texts["face"] = flavor_texts["face"]
+	character.flavor_texts["eyes"] = flavor_texts["eyes"]
+	character.flavor_texts["torso"] = flavor_texts["torso"]
+	character.flavor_texts["arms"] = flavor_texts["arms"]
+	character.flavor_texts["hands"] = flavor_texts["hands"]
+	character.flavor_texts["legs"] = flavor_texts["legs"]
+	character.flavor_texts["feet"] = flavor_texts["feet"]
+
+	character.med_record = med_record
+	character.sec_record = sec_record
+	character.gen_record = gen_record
+	character.exploit_record = exploit_record
+
+	character.gender = gender
+	character.age = age
+	character.b_type = b_type
+
+	character.r_eyes = r_eyes
+	character.g_eyes = g_eyes
+	character.b_eyes = b_eyes
+
+	character.h_style = h_style
+	character.r_hair = r_hair
+	character.g_hair = g_hair
+	character.b_hair = b_hair
+
+	character.f_style = f_style
+	character.r_facial = r_facial
+	character.g_facial = g_facial
+	character.b_facial = b_facial
+
+	character.r_skin = r_skin
+	character.g_skin = g_skin
+	character.b_skin = b_skin
+
+	character.s_tone = s_tone
+
+	character.h_style = h_style
+	character.f_style = f_style
+
+	character.home_system = home_system
+	character.citizenship = citizenship
+	character.personal_faction = faction
+	character.religion = religion
+
+	character.skills = skills
+	character.used_skillpoints = used_skillpoints
+
+	// Destroy/cyborgize organs
+
+	for(var/name in organ_data)
+
+		var/status = organ_data[name]
+		var/obj/item/organ/external/O = character.organs_by_name[name]
+		if(O)
+			O.status = 0
+			if(status == "amputated")
+				character.organs_by_name[O.limb_name] = null
+				character.organs -= O
+				if(O.children) // This might need to become recursive.
+					for(var/obj/item/organ/external/child in O.children)
+						character.organs_by_name[child.limb_name] = null
+						character.organs -= child
+
+			else if(status == "cyborg")
+				if(rlimb_data[name])
+					O.robotize(rlimb_data[name])
+				else
+					O.robotize()
+		else
+			var/obj/item/organ/I = character.internal_organs_by_name[name]
+			if(I)
+				if(status == "assisted")
+					I.mechassist()
+				else if(status == "mechanical")
+					I.robotize()
+
+	character.all_underwear.Cut()
+	character.all_underwear_metadata.Cut()
+
+	for(var/underwear_category_name in all_underwear)
+		var/datum/category_group/underwear/underwear_category = global_underwear.categories_by_name[underwear_category_name]
+		if(underwear_category)
+			var/underwear_item_name = all_underwear[underwear_category_name]
+			character.all_underwear[underwear_category_name] = underwear_category.items_by_name[underwear_item_name]
+			if(all_underwear_metadata[underwear_category_name])
+				character.all_underwear_metadata[underwear_category_name] = all_underwear_metadata[underwear_category_name]
+		else
+			all_underwear -= underwear_category_name
+
+	if(backbag > 4 || backbag < 1)
+		backbag = 1 //Same as above
+	character.backbag = backbag
+
+	if(icon_updates)
+		character.force_update_limbs()
+		character.update_mutations(0)
+		character.update_body(0)
+		character.update_underwear(0)
+		character.update_hair(0)
+		character.update_icons()
+
+/datum/preferences/proc/open_load_dialog(mob/user)
+	var/dat  = list()
+	dat += "<body>"
+	dat += "<tt><center>"
+
+	var/savefile/S = new /savefile(path)
+	if(S)
+		dat += "<b>Select a character slot to load</b><hr>"
+		var/name
+		for(var/i=1, i<= config.character_slots, i++)
+			S.cd = "/character[i]"
+			S["real_name"] >> name
+			if(!name)	name = "Character[i]"
+			if(i==default_slot)
+				name = "<b>[name]</b>"
+			dat += "<a href='?src=\ref[src];changeslot=[i]'>[name]</a><br>"
+
+	dat += "<hr>"
+	dat += "</center></tt>"
+	panel = new(user, "Character Slots", "Character Slots", 300, 390, src)
+	panel.set_content(jointext(dat,null))
+	panel.open()
+
+/datum/preferences/proc/close_load_dialog(mob/user)
+	user << browse(null, "window=saves")
+	panel.close()