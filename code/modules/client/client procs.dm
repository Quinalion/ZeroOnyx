	////////////
	//SECURITY//
	////////////
#define TOPIC_SPAM_DELAY	2		//2 ticks is about 2/10ths of a second; it was 4 ticks, but that caused too many clicks to be lost due to lag
#define UPLOAD_LIMIT		10485760	//Restricts client uploads to the server to 10MB //Boosted this thing. What's the worst that can happen?
#define MIN_CLIENT_VERSION	0		//Just an ambiguously low version for now, I don't want to suddenly stop people playing.
									//I would just like the code ready should it ever need to be used.
	/*
	When somebody clicks a link in game, this Topic is called first.
	It does the stuff in this proc and  then is redirected to the Topic() proc for the src=[0xWhatever]
	(if specified in the link). ie locate(hsrc).Topic()

	Such links can be spoofed.

	Because of this certain things MUST be considered whenever adding a Topic() for something:
		- Can it be fed harmful values which could cause runtimes?
		- Is the Topic call an admin-only thing?
		- If so, does it have checks to see if the person who called it (usr.client) is an admin?
		- Are the processes being called by Topic() particularly laggy?
		- If so, is there any protection against somebody spam-clicking a link?
	If you have any  questions about this stuff feel free to ask. ~Carn
	*/
/client/Topic(href, href_list, hsrc)
	if(!usr || usr != mob)	//stops us calling Topic for somebody else's client. Also helps prevent usr=null
		return

	//Reduces spamming of links by dropping calls that happen during the delay period
	if(next_allowed_topic_time > world.time)
		return
	next_allowed_topic_time = world.time + TOPIC_SPAM_DELAY

	//search the href for script injection
	if( findtext(href,"<script",1,0) )
		world.log << "Attempted use of scripts within a topic call, by [src]"
		message_admins("Attempted use of scripts within a topic call, by [src]")
		//qdel(usr)
		return

	//Admin PM
	if(href_list["priv_msg"])
		var/client/C = locate(href_list["priv_msg"])
		if(ismob(C)) 		//Old stuff can feed-in mobs instead of clients
			var/mob/M = C
			C = M.client
		cmd_admin_pm(C,null)
		return

	if(href_list["irc_msg"])
		if(!holder && received_irc_pm < world.time - 6000) //Worse they can do is spam IRC for 10 minutes
			usr << "<span class='warning'>You are no longer able to use this, it's been more then 10 minutes since an admin on IRC has responded to you</span>"
			return
		if(mute_irc)
			usr << "<span class='warning'You cannot use this as your client has been muted from sending messages to the admins on IRC</span>"
			return
		cmd_admin_irc_pm()
		return



	//Logs all hrefs
	if(config && config.log_hrefs && href_logfile)
		href_logfile << "<small>[time2text(world.timeofday,"hh:mm")] [src] (usr:[usr])</small> || [hsrc ? "[hsrc] " : ""][href]<br>"

	switch(href_list["_src_"])
		if("holder")	hsrc = holder
		if("usr")		hsrc = mob
		if("prefs")		return prefs.process_link(usr,href_list)
		if("vars")		return view_var_Topic(href,href_list,hsrc)

	..()	//redirect to hsrc.Topic()

/client/proc/handle_spam_prevention(var/message, var/mute_type)
	if(config.automute_on && !holder && src.last_message == message)
		src.last_message_count++
		if(src.last_message_count >= SPAM_TRIGGER_AUTOMUTE)
			src << "\red You have exceeded the spam filter limit for identical messages. An auto-mute was applied."
			cmd_admin_mute(src.mob, mute_type, 1)
			return 1
		if(src.last_message_count >= SPAM_TRIGGER_WARNING)
			src << "\red You are nearing the spam filter limit for identical messages."
			return 0
	else
		last_message = message
		src.last_message_count = 0
		return 0

//This stops files larger than UPLOAD_LIMIT being sent from client to server via input(), client.Import() etc.
/client/AllowUpload(filename, filelength)
	if(filelength > UPLOAD_LIMIT)
		src << "<font color='red'>Error: AllowUpload(): File Upload too large. Upload Limit: [UPLOAD_LIMIT/1024]KiB.</font>"
		return 0
/*	//Don't need this at the moment. But it's here if it's needed later.
	//Helps prevent multiple files being uploaded at once. Or right after eachother.
	var/time_to_wait = fileaccess_timer - world.time
	if(time_to_wait > 0)
		src << "<font color='red'>Error: AllowUpload(): Spam prevention. Please wait [round(time_to_wait/10)] seconds.</font>"
		return 0
	fileaccess_timer = world.time + FTPDELAY	*/
	return 1


	///////////
	//CONNECT//
	///////////
/client/New(TopicData)
	TopicData = null							//Prevent calls to client.Topic from connect

	if(!(connection in list("seeker", "web")))					//Invalid connection type.
		return null
	if(byond_version < MIN_CLIENT_VERSION)		//Out of date client.
		return null

	if(!config.guests_allowed && IsGuestKey(key))
		alert(src,"This server doesn't allow guest accounts to play. Please go to http://www.byond.com/ and register for a key.","Guest","OK")
		qdel(src)
		return

	// Change the way they should download resources.
	if(config.resource_urls)
		src.preload_rsc = pick(config.resource_urls)
	else src.preload_rsc = 1 // If config.resource_urls is not set, preload like normal.

	src << "\red If the title screen is black, resources are still downloading. Please be patient until the title screen appears."


	clients += src
	directory[ckey] = src

	//Admin Authorisation
	holder = admin_datums[ckey]
	if(holder)
		admins += src
		holder.owner = src

	//preferences datum - also holds some persistant data for the client (because we may as well keep these datums to a minimum)
	prefs = preferences_datums[ckey]
	if(!prefs)
		prefs = new /datum/preferences(src)
		preferences_datums[ckey] = prefs
	prefs.last_ip = address				//these are gonna be used for banning
	prefs.last_id = computer_id			//these are gonna be used for banning

	. = ..()	//calls mob.Login()

	if(custom_event_msg && custom_event_msg != "")
		src << "<h1 class='alert'>Custom Event</h1>"
		src << "<h2 class='alert'>A custom event is taking place. OOC Info:</h2>"
		src << "<span class='alert'>[custom_event_msg]</span>"
		src << "<br>"

	if( (world.address == address || !address) && !host )
		host = key
		world.update_status()

	if(holder)
		add_admin_verbs()
		admin_memo_show()

	log_client_to_db()

	send_resources()
	nanomanager.send_resources(src)

	if(prefs.lastchangelog != changelog_hash) //bolds the changelog button on the interface so we know there are updates.
		src << "<span class='info'>You have unread updates in the changelog.</span>"
		winset(src, "rpane.changelogb", "background-color=#eaeaea;font-style=bold")
		if(config.aggressive_changelog)
			src.changes()



	//////////////
	//DISCONNECT//
	//////////////
/client/Del()
	if(holder)
		holder.owner = null
		admins -= src
	directory -= ckey
	clients -= src
	return ..()



/client/proc/log_client_to_db()

	if ( IsGuestKey(src.key) )
		return

	establish_db_connection()
	if(!dbcon.IsConnected())
		return

	var/sql_ckey = sql_sanitize_text(src.ckey)

	var/DBQuery/query = dbcon.NewQuery("SELECT id, datediff(Now(),firstseen) as age FROM erro_player WHERE ckey = '[sql_ckey]'")
	query.Execute()
	var/sql_id = 0
	player_age = 0	// New players won't have an entry so knowing we have a connection we set this to zero to be updated if their is a record.
	while(query.NextRow())
		sql_id = query.item[1]
		player_age = text2num(query.item[2])
		break

	var/DBQuery/query_ip = dbcon.NewQuery("SELECT ckey FROM erro_player WHERE ip = '[address]'")
	query_ip.Execute()
	related_accounts_ip = ""
	while(query_ip.NextRow())
		related_accounts_ip += "[query_ip.item[1]], "
		break

	var/DBQuery/query_cid = dbcon.NewQuery("SELECT ckey FROM erro_player WHERE computerid = '[computer_id]'")
	query_cid.Execute()
	related_accounts_cid = ""
	while(query_cid.NextRow())
		related_accounts_cid += "[query_cid.item[1]], "
		break

	//Just the standard check to see if it's actually a number
	if(sql_id)
		if(istext(sql_id))
			sql_id = text2num(sql_id)
		if(!isnum(sql_id))
			return

	var/admin_rank = "Player"
	if(src.holder)
		admin_rank = src.holder.rank

	var/sql_ip = sql_sanitize_text(src.address)
	var/sql_computerid = sql_sanitize_text(src.computer_id)
	var/sql_admin_rank = sql_sanitize_text(admin_rank)


	if(sql_id)
		//Player already identified previously, we need to just update the 'lastseen', 'ip' and 'computer_id' variables
		var/DBQuery/query_update = dbcon.NewQuery("UPDATE erro_player SET lastseen = Now(), ip = '[sql_ip]', computerid = '[sql_computerid]', lastadminrank = '[sql_admin_rank]' WHERE id = [sql_id]")
		query_update.Execute()
	else
		//New player!! Need to insert all the stuff
		var/DBQuery/query_insert = dbcon.NewQuery("INSERT INTO erro_player (id, ckey, firstseen, lastseen, ip, computerid, lastadminrank) VALUES (null, '[sql_ckey]', Now(), Now(), '[sql_ip]', '[sql_computerid]', '[sql_admin_rank]')")
		query_insert.Execute()

	//Logging player access
	var/serverip = "[world.internet_address]:[world.port]"
	var/DBQuery/query_accesslog = dbcon.NewQuery("INSERT INTO `erro_connection_log`(`id`,`datetime`,`serverip`,`ckey`,`ip`,`computerid`) VALUES(null,Now(),'[serverip]','[sql_ckey]','[sql_ip]','[sql_computerid]');")
	query_accesslog.Execute()


#undef TOPIC_SPAM_DELAY
#undef UPLOAD_LIMIT
#undef MIN_CLIENT_VERSION

//checks if a client is afk
//3000 frames = 5 minutes
/client/proc/is_afk(duration=3000)
	if(inactivity > duration)	return inactivity
	return 0

//send resources to the client. It's here in its own proc so we can move it around easiliy if need be
/client/proc/send_resources()

	getFiles(
		'html/search.js',
		'html/panels.css',
		'html/images/loading.gif',
		'html/images/ntlogo.png',
		'html/images/talisman.png',
		'icons/pda_icons/pda_atmos.png',
		'icons/pda_icons/pda_back.png',
		'icons/pda_icons/pda_bell.png',
		'icons/pda_icons/pda_blank.png',
		'icons/pda_icons/pda_boom.png',
		'icons/pda_icons/pda_bucket.png',
		'icons/pda_icons/pda_crate.png',
		'icons/pda_icons/pda_cuffs.png',
		'icons/pda_icons/pda_eject.png',
		'icons/pda_icons/pda_exit.png',
		'icons/pda_icons/pda_flashlight.png',
		'icons/pda_icons/pda_honk.png',
		'icons/pda_icons/pda_mail.png',
		'icons/pda_icons/pda_medical.png',
		'icons/pda_icons/pda_menu.png',
		'icons/pda_icons/pda_mule.png',
		'icons/pda_icons/pda_notes.png',
		'icons/pda_icons/pda_power.png',
		'icons/pda_icons/pda_rdoor.png',
		'icons/pda_icons/pda_reagent.png',
		'icons/pda_icons/pda_refresh.png',
		'icons/pda_icons/pda_scanner.png',
		'icons/pda_icons/pda_signaler.png',
		'icons/pda_icons/pda_status.png',
		'icons/spideros_icons/sos_1.png',
		'icons/spideros_icons/sos_2.png',
		'icons/spideros_icons/sos_3.png',
		'icons/spideros_icons/sos_4.png',
		'icons/spideros_icons/sos_5.png',
		'icons/spideros_icons/sos_6.png',
		'icons/spideros_icons/sos_7.png',
		'icons/spideros_icons/sos_8.png',
		'icons/spideros_icons/sos_9.png',
		'icons/spideros_icons/sos_10.png',
		'icons/spideros_icons/sos_11.png',
		'icons/spideros_icons/sos_12.png',
		'icons/spideros_icons/sos_13.png',
<<<<<<< HEAD
		'icons/spideros_icons/sos_14.png'
		)
=======
		'icons/spideros_icons/sos_14.png',
		'html/images/ntlogo.png',
		'html/images/talisman.png'
		)


mob/proc/MayRespawn()
	return 0

client/proc/MayRespawn()
	if(mob)
		return mob.MayRespawn()

	// Something went wrong, client is usually kicked or transfered to a new mob at this point
	return 0
>>>>>>> 2be2be05
<|MERGE_RESOLUTION|>--- conflicted
+++ resolved
@@ -303,13 +303,7 @@
 		'icons/spideros_icons/sos_11.png',
 		'icons/spideros_icons/sos_12.png',
 		'icons/spideros_icons/sos_13.png',
-<<<<<<< HEAD
 		'icons/spideros_icons/sos_14.png'
-		)
-=======
-		'icons/spideros_icons/sos_14.png',
-		'html/images/ntlogo.png',
-		'html/images/talisman.png'
 		)
 
 
@@ -321,5 +315,4 @@
 		return mob.MayRespawn()
 
 	// Something went wrong, client is usually kicked or transfered to a new mob at this point
-	return 0
->>>>>>> 2be2be05
+	return 0