--- conflicted
+++ resolved
@@ -245,14 +245,10 @@
 			user << "<span class='warning'>\The [src] is not mature enough to yield a sample yet.</span>"
 			return
 		if(!seed)
-<<<<<<< HEAD
-			user << "<span class='danger'>There is nothing to take a sample from.</span>"
+			user << "<span class='warning'>There is nothing to take a sample from.</span>"
 			return
 		if(sampled)
 			user << "<span class='danger'>You cannot take another sample from \the [src].</span>"
-=======
-			user << "<span class='warning'>There is nothing to take a sample from.</span>"
->>>>>>> f4e70a34
 			return
 		if(prob(70))
 			sampled = 1
