--- conflicted
+++ resolved
@@ -425,28 +425,16 @@
 		if(prob(5))
 			M.emote(pick("twitch", "giggle"))
 	else if(dose < 2)
-<<<<<<< HEAD
 		M.apply_effect(3, STUTTER)
-		M.make_jittery(10)
-		M.make_dizzy(10)
-=======
-		M.stuttering = max(M.stuttering, 3)
 		M.make_jittery(5)
 		M.make_dizzy(5)
->>>>>>> 9946c837
 		M.druggy = max(M.druggy, 35)
 		if(prob(10))
 			M.emote(pick("twitch", "giggle"))
 	else
-<<<<<<< HEAD
 		M.apply_effect(3, STUTTER)
-		M.make_jittery(20)
-		M.make_dizzy(20)
-=======
-		M.stuttering = max(M.stuttering, 3)
 		M.make_jittery(10)
 		M.make_dizzy(10)
->>>>>>> 9946c837
 		M.druggy = max(M.druggy, 40)
 		if(prob(15))
 			M.emote(pick("twitch", "giggle"))
