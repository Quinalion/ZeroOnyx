--- conflicted
+++ resolved
@@ -51,14 +51,9 @@
 		L.adjust_fire_stacks(amount / 5)
 
 /datum/reagent/toxin/phoron/affect_touch(var/mob/living/carbon/M, var/alien, var/removed)
-<<<<<<< HEAD
-	..()
-	M.adjust_fire_stacks(removed / 5)
+	M.take_organ_damage(0, removed * 0.1) //being splashed directly with phoron causes minor chemical burns
 	if(prob(50))
 		M.pl_effects()
-=======
-	M.take_organ_damage(0, removed * 0.1) //being splashed directly with phoron causes minor chemical burns
->>>>>>> 042d10ef
 
 /datum/reagent/toxin/phoron/touch_turf(var/turf/simulated/T)
 	if(!istype(T))
