/* Food */

/datum/reagent/nutriment
	name = "Nutriment"
	id = "nutriment"
	description = "All the vitamins, minerals, and carbohydrates the body needs in pure form."
	reagent_state = SOLID
	metabolism = REM * 4
	var/nutriment_factor = 30 // Per unit
	var/injectable = 0
	color = "#664330"

/datum/reagent/nutriment/affect_blood(var/mob/living/carbon/M, var/alien, var/removed)
	if(!injectable)
		M.adjustToxLoss(0.1 * removed)
		return
	affect_ingest(M, alien, removed)

/datum/reagent/nutriment/affect_ingest(var/mob/living/carbon/M, var/alien, var/removed)
	M.heal_organ_damage(0.5 * removed, 0)
	M.nutrition += nutriment_factor * removed // For hunger and fatness
	M.add_chemical_effect(CE_BLOODRESTORE, 4 * removed)

/datum/reagent/nutriment/protein // Bad for Skrell!
	name = "animal protein"
	id = "protein"
	color = "#440000"

/datum/reagent/nutriment/protein/affect_ingest(var/mob/living/carbon/M, var/alien, var/removed)
	if(alien && alien == IS_SKRELL)
		M.adjustToxLoss(0.5 * removed)
		return
	..()

/datum/reagent/nutriment/egg // Also bad for skrell. Not a child of protein because it might mess up, not sure.
	name = "egg yolk"
	id = "egg"
	color = "#FFFFAA"

/datum/reagent/nutriment/egg/affect_ingest(var/mob/living/carbon/M, var/alien, var/removed)
	if(alien && alien == IS_SKRELL)
		M.adjustToxLoss(0.5 * removed)
		return
	..()

/datum/reagent/nutriment/flour
	name = "flour"
	id = "flour"
	description = "This is what you rub all over yourself to pretend to be a ghost."
	reagent_state = SOLID
	nutriment_factor = 1
	color = "#FFFFFF"

/datum/reagent/nutriment/flour/touch_turf(var/turf/simulated/T)
	if(!istype(T, /turf/space))
		new /obj/effect/decal/cleanable/flour(T)

/datum/reagent/nutriment/coco
	name = "Coco Powder"
	id = "coco"
	description = "A fatty, bitter paste made from coco beans."
	reagent_state = SOLID
	nutriment_factor = 5
	color = "#302000"

/datum/reagent/nutriment/soysauce
	name = "Soysauce"
	id = "soysauce"
	description = "A salty sauce made from the soy plant."
	reagent_state = LIQUID
	nutriment_factor = 2
	color = "#792300"

/datum/reagent/nutriment/ketchup
	name = "Ketchup"
	id = "ketchup"
	description = "Ketchup, catsup, whatever. It's tomato paste."
	reagent_state = LIQUID
	nutriment_factor = 5
	color = "#731008"

/datum/reagent/nutriment/rice
	name = "Rice"
	id = "rice"
	description = "Enjoy the great taste of nothing."
	reagent_state = SOLID
	nutriment_factor = 1
	color = "#FFFFFF"

/datum/reagent/nutriment/cherryjelly
	name = "Cherry Jelly"
	id = "cherryjelly"
	description = "Totally the best. Only to be spread on foods with excellent lateral symmetry."
	reagent_state = LIQUID
	nutriment_factor = 1
	color = "#801E28"

/datum/reagent/nutriment/cornoil
	name = "Corn Oil"
	id = "cornoil"
	description = "An oil derived from various types of corn."
	reagent_state = LIQUID
	nutriment_factor = 20
	color = "#302000"

/datum/reagent/nutriment/cornoil/touch_turf(var/turf/simulated/T)
	if(!istype(T))
		return

	var/hotspot = (locate(/obj/fire) in T)
	if(hotspot && !istype(T, /turf/space))
		var/datum/gas_mixture/lowertemp = T.remove_air(T:air:total_moles)
		lowertemp.temperature = max(min(lowertemp.temperature-2000, lowertemp.temperature / 2), 0)
		lowertemp.react()
		T.assume_air(lowertemp)
		qdel(hotspot)

	if(volume >= 3)
		if(T.wet >= 1)
			return
		T.wet = 1
		if(T.wet_overlay)
			T.overlays -= T.wet_overlay
			T.wet_overlay = null
		T.wet_overlay = image('icons/effects/water.dmi',T,"wet_floor")
		T.overlays += T.wet_overlay

		spawn(800) // This is terrible and needs to be changed when possible.
			if(!T || !istype(T))
				return
			if(T.wet >= 2)
				return
			T.wet = 0
			if(T.wet_overlay)
				T.overlays -= T.wet_overlay
				T.wet_overlay = null

/datum/reagent/nutriment/virus_food
	name = "Virus Food"
	id = "virusfood"
	description = "A mixture of water, milk, and oxygen. Virus cells can use this mixture to reproduce."
	reagent_state = LIQUID
	nutriment_factor = 2
	color = "#899613"

/datum/reagent/nutriment/sprinkles
	name = "Sprinkles"
	id = "sprinkles"
	description = "Multi-colored little bits of sugar, commonly found on donuts. Loved by cops."
	nutriment_factor = 1
	color = "#FF00FF"

/datum/reagent/nutriment/mint
	name = "Mint"
	id = "mint"
	description = "Also known as Mentha."
	reagent_state = LIQUID
	color = "#CF3600"

/datum/reagent/lipozine // The anti-nutriment.
	name = "Lipozine"
	id = "lipozine"
	description = "A chemical compound that causes a powerful fat-burning reaction."
	reagent_state = LIQUID
	color = "#BBEDA4"
	overdose = REAGENTS_OVERDOSE

/datum/reagent/lipozine/affect_blood(var/mob/living/carbon/M, var/alien, var/removed)
	M.nutrition = max(M.nutrition - 10 * removed, 0)
	M.overeatduration = 0
	if(M.nutrition < 0)
		M.nutrition = 0

/* Non-food stuff like condiments */

/datum/reagent/sodiumchloride
	name = "Table Salt"
	id = "sodiumchloride"
	description = "A salt made of sodium chloride. Commonly used to season food."
	reagent_state = SOLID
	color = "#FFFFFF"
	overdose = REAGENTS_OVERDOSE

/datum/reagent/blackpepper
	name = "Black Pepper"
	id = "blackpepper"
	description = "A powder ground from peppercorns. *AAAACHOOO*"
	reagent_state = SOLID
	color = "#000000"

/datum/reagent/enzyme
	name = "Universal Enzyme"
	id = "enzyme"
	description = "A universal enzyme used in the preperation of certain chemicals and foods."
	reagent_state = LIQUID
	color = "#365E30"
	overdose = REAGENTS_OVERDOSE

/datum/reagent/frostoil
	name = "Frost Oil"
	id = "frostoil"
	description = "A special oil that noticably chills the body. Extracted from Ice Peppers."
	reagent_state = LIQUID
	color = "#B31008"

/datum/reagent/frostoil/affect_blood(var/mob/living/carbon/M, var/alien, var/removed)
	if(alien == IS_DIONA)
		return
	M.bodytemperature = max(M.bodytemperature - 10 * TEMPERATURE_DAMAGE_COEFFICIENT, 0)
	if(prob(1))
		M.emote("shiver")
	if(istype(M, /mob/living/carbon/slime))
		M.bodytemperature = max(M.bodytemperature - rand(10,20), 0)
	holder.remove_reagent("capsaicin", 5)

/datum/reagent/capsaicin
	name = "Capsaicin Oil"
	id = "capsaicin"
	description = "This is what makes chilis hot."
	reagent_state = LIQUID
	color = "#B31008"
	var/agony_dose = 5
	var/agony_amount = 2
	var/discomfort_message = "<span class='danger'>Your insides feel uncomfortably hot!</span>"
	var/slime_temp_adj = 10

/datum/reagent/capsaicin/affect_blood(var/mob/living/carbon/M, var/alien, var/removed)
	if(alien == IS_DIONA)
		return
	M.adjustToxLoss(0.5 * removed)

/datum/reagent/capsaicin/affect_ingest(var/mob/living/carbon/M, var/alien, var/removed)
	if(alien == IS_DIONA || alien == IS_MACHINE)
		return
	if(ishuman(M))
		var/mob/living/carbon/human/H = M
		if(H.species && (H.species.flags & (NO_PAIN)))
			return
	if(dose < agony_dose)
		if(prob(5) || dose == metabolism) //dose == metabolism is a very hacky way of forcing the message the first time this procs
			M << discomfort_message
	else
		M.apply_effect(agony_amount, AGONY, 0)
		if(prob(5))
			M.custom_emote(2, "[pick("dry heaves!","coughs!","splutters!")]")
			M << "<span class='danger'>You feel like your insides are burning!</span>"
	if(istype(M, /mob/living/carbon/slime))
		M.bodytemperature += rand(0, 15) + slime_temp_adj
	holder.remove_reagent("frostoil", 5)

/datum/reagent/capsaicin/condensed
	name = "Condensed Capsaicin"
	id = "condensedcapsaicin"
	description = "A chemical agent used for self-defense and in police work."
	reagent_state = LIQUID
	touch_met = 50 // Get rid of it quickly
	color = "#B31008"
	agony_dose = 0.5
	agony_amount = 4
	discomfort_message = "<span class='danger'>You feel like your insides are burning!</span>"
	slime_temp_adj = 15

/datum/reagent/capsaicin/condensed/affect_touch(var/mob/living/carbon/M, var/alien, var/removed)
	var/eyes_covered = 0
	var/mouth_covered = 0
	var/no_pain = 0
	var/obj/item/eye_protection = null
	var/obj/item/face_protection = null

	var/list/protection
	if(istype(M, /mob/living/carbon/human))
		var/mob/living/carbon/human/H = M
		protection = list(H.head, H.glasses, H.wear_mask)
		if(H.species && (H.species.flags & NO_PAIN))
			no_pain = 1 //TODO: living-level can_feel_pain() proc
	else
		protection = list(M.wear_mask)

	for(var/obj/item/I in protection)
		if(I)
			if(I.flags & MASKCOVERSEYES)
				eyes_covered = 1
				eye_protection = I.name
			if(I.flags & MASKCOVERSMOUTH)
				mouth_covered = 1
				face_protection = I.name

	var/message = null
	if(eyes_covered)
		if(!mouth_covered)
			message = "<span class='warning'>Your [eye_protection] protects your eyes from the pepperspray!</span>"
	else
		message = "<span class='warning'>The pepperspray gets in your eyes!</span>"
		if(mouth_covered)
			M.eye_blurry = max(M.eye_blurry, 15)
			M.eye_blind = max(M.eye_blind, 5)
		else
			M.eye_blurry = max(M.eye_blurry, 25)
			M.eye_blind = max(M.eye_blind, 10)

	if(mouth_covered)
		if(!message) 
			message = "<span class='warning'>Your [face_protection] protects you from the pepperspray!</span>"
	else if(!no_pain)
		message = "<span class='danger'>Your face and throat burn!</span>"
		if(prob(25))
			M.custom_emote(2, "[pick("coughs!","coughs hysterically!","splutters!")]")
		M.Stun(5)
		M.Weaken(5)

<<<<<<< HEAD
/datum/reagent/condensedcapsaicin/affect_ingest(var/mob/living/carbon/M, var/alien, var/removed)
	if(ishuman(M))
		var/mob/living/carbon/human/H = M
		if(H.species && (H.species.flags & (NO_PAIN)))
			return
	if(dose == metabolism)
		M << "<span class='danger'>You feel like your insides are burning!</span>"
	else
		M.apply_effect(4, AGONY, 0)
		if(prob(5))
			M.visible_message("<span class='warning'>[M] [pick("dry heaves!","coughs!","splutters!")]</span>", "<span class='danger'>You feel like your insides are burning!</span>")
	if(istype(M, /mob/living/carbon/slime))
		M.bodytemperature += rand(15, 30)
	holder.remove_reagent("frostoil", 5)
=======
	M << message
>>>>>>> 407c72b8

/* Drinks */

/datum/reagent/drink
	name = "Drink"
	id = "drink"
	description = "Uh, some kind of drink."
	reagent_state = LIQUID
	color = "#E78108"
	var/nutrition = 0 // Per unit
	var/adj_dizzy = 0 // Per tick
	var/adj_drowsy = 0
	var/adj_sleepy = 0
	var/adj_temp = 0

/datum/reagent/drink/affect_blood(var/mob/living/carbon/M, var/alien, var/removed)
	M.adjustToxLoss(removed) // Probably not a good idea; not very deadly though
	return

/datum/reagent/drink/affect_ingest(var/mob/living/carbon/M, var/alien, var/removed)
	M.nutrition += nutrition * removed
	M.dizziness = max(0, M.dizziness + adj_dizzy)
	M.drowsyness = max(0, M.drowsyness + adj_drowsy)
	M.sleeping = max(0, M.sleeping + adj_sleepy)
	if(adj_temp > 0 && M.bodytemperature < 310) // 310 is the normal bodytemp. 310.055
		M.bodytemperature = min(310, M.bodytemperature + (adj_temp * TEMPERATURE_DAMAGE_COEFFICIENT))
	if(adj_temp < 0 && M.bodytemperature > 310)
		M.bodytemperature = min(310, M.bodytemperature - (adj_temp * TEMPERATURE_DAMAGE_COEFFICIENT))

// Juices

/datum/reagent/drink/banana
	name = "Banana Juice"
	id = "banana"
	description = "The raw essence of a banana."
	color = "#C3AF00"

	glass_icon_state = "banana"
	glass_name = "glass of banana juice"
	glass_desc = "The raw essence of a banana. HONK!"

/datum/reagent/drink/berryjuice
	name = "Berry Juice"
	id = "berryjuice"
	description = "A delicious blend of several different kinds of berries."
	color = "#990066"

	glass_icon_state = "berryjuice"
	glass_name = "glass of berry juice"
	glass_desc = "Berry juice. Or maybe it's jam. Who cares?"

/datum/reagent/drink/carrotjuice
	name = "Carrot juice"
	id = "carrotjuice"
	description = "It is just like a carrot but without crunching."
	color = "#FF8C00" // rgb: 255, 140, 0

	glass_icon_state = "carrotjuice"
	glass_name = "glass of carrot juice"
	glass_desc = "It is just like a carrot but without crunching."

/datum/reagent/drink/carrotjuice/affect_ingest(var/mob/living/carbon/M, var/alien, var/removed)
	..()
	M.reagents.add_reagent("imidazoline", removed * 0.2)

/datum/reagent/drink/grapejuice
	name = "Grape Juice"
	id = "grapejuice"
	description = "It's grrrrrape!"
	color = "#863333"

	glass_icon_state = "grapejuice"
	glass_name = "glass of grape juice"
	glass_desc = "It's grrrrrape!"

/datum/reagent/drink/lemonjuice
	name = "Lemon Juice"
	id = "lemonjuice"
	description = "This juice is VERY sour."
	color = "#AFAF00"

	glass_icon_state = "lemonjuice"
	glass_name = "glass of lemon juice"
	glass_desc = "Sour..."

/datum/reagent/drink/limejuice
	name = "Lime Juice"
	id = "limejuice"
	description = "The sweet-sour juice of limes."
	color = "#365E30"

	glass_icon_state = "glass_green"
	glass_name = "glass of lime juice"
	glass_desc = "A glass of sweet-sour lime juice"

/datum/reagent/drink/limejuice/affect_ingest(var/mob/living/carbon/M, var/alien, var/removed)
	..()
	if(alien == IS_DIONA)
		return
	M.adjustToxLoss(-0.5 * removed)

/datum/reagent/drink/orangejuice
	name = "Orange juice"
	id = "orangejuice"
	description = "Both delicious AND rich in Vitamin C, what more do you need?"
	color = "#E78108"

	glass_icon_state = "glass_orange"
	glass_name = "glass of orange juice"
	glass_desc = "Vitamins! Yay!"

/datum/reagent/drink/orangejuice/affect_ingest(var/mob/living/carbon/M, var/alien, var/removed)
	..()
	if(alien == IS_DIONA)
		return
	M.adjustOxyLoss(-2 * removed)

/datum/reagent/toxin/poisonberryjuice // It has more in common with toxins than drinks... but it's a juice
	name = "Poison Berry Juice"
	id = "poisonberryjuice"
	description = "A tasty juice blended from various kinds of very deadly and toxic berries."
	color = "#863353"
	strength = 5

	glass_icon_state = "poisonberryjuice"
	glass_name = "glass of poison berry juice"
	glass_desc = "A glass of deadly juice."

/datum/reagent/drink/potato_juice
	name = "Potato Juice"
	id = "potato"
	description = "Juice of the potato. Bleh."
	nutrition = 2
	color = "#302000"

	glass_icon_state = "glass_brown"
	glass_name = "glass of potato juice"
	glass_desc = "Juice from a potato. Bleh."

/datum/reagent/drink/tomatojuice
	name = "Tomato Juice"
	id = "tomatojuice"
	description = "Tomatoes made into juice. What a waste of big, juicy tomatoes, huh?"
	color = "#731008"

	glass_icon_state = "glass_red"
	glass_name = "glass of tomato juice"
	glass_desc = "Are you sure this is tomato juice?"

/datum/reagent/drink/tomatojuice/affect_ingest(var/mob/living/carbon/M, var/alien, var/removed)
	..()
	if(alien == IS_DIONA)
		return
	M.heal_organ_damage(0, 0.5 * removed)

/datum/reagent/drink/watermelonjuice
	name = "Watermelon Juice"
	id = "watermelonjuice"
	description = "Delicious juice made from watermelon."
	color = "#B83333"

	glass_icon_state = "glass_red"
	glass_name = "glass of watermelon juice"
	glass_desc = "Delicious juice made from watermelon."

// Everything else

/datum/reagent/drink/milk
	name = "Milk"
	id = "milk"
	description = "An opaque white liquid produced by the mammary glands of mammals."
	color = "#DFDFDF"

	glass_icon_state = "glass_white"
	glass_name = "glass of milk"
	glass_desc = "White and nutritious goodness!"

/datum/reagent/drink/milk/affect_ingest(var/mob/living/carbon/M, var/alien, var/removed)
	..()
	if(alien == IS_DIONA)
		return
	M.heal_organ_damage(0.5 * removed, 0)
	holder.remove_reagent("capsaicin", 10 * removed)

/datum/reagent/drink/milk/cream
	name = "Cream"
	id = "cream"
	description = "The fatty, still liquid part of milk. Why don't you mix this with sum scotch, eh?"
	color = "#DFD7AF"

	glass_icon_state = "glass_white"
	glass_name = "glass of cream"
	glass_desc = "Ewwww..."

/datum/reagent/drink/milk/soymilk
	name = "Soy Milk"
	id = "soymilk"
	description = "An opaque white liquid made from soybeans."
	color = "#DFDFC7"

	glass_icon_state = "glass_white"
	glass_name = "glass of soy milk"
	glass_desc = "White and nutritious soy goodness!"

/datum/reagent/drink/tea
	name = "Tea"
	id = "tea"
	description = "Tasty black tea, it has antioxidants, it's good for you!"
	color = "#101000"
	adj_dizzy = -2
	adj_drowsy = -1
	adj_sleepy = -3
	adj_temp = 20

	glass_icon_state = "bigteacup"
	glass_name = "cup of tea"
	glass_desc = "Tasty black tea, it has antioxidants, it's good for you!"

/datum/reagent/drink/tea/affect_ingest(var/mob/living/carbon/M, var/alien, var/removed)
	..()
	if(alien == IS_DIONA)
		return
	M.adjustToxLoss(-0.5 * removed)

/datum/reagent/drink/tea/icetea
	name = "Iced Tea"
	id = "icetea"
	description = "No relation to a certain rap artist/ actor."
	color = "#104038" // rgb: 16, 64, 56
	adj_temp = -5

	glass_icon_state = "icedteaglass"
	glass_name = "glass of iced tea"
	glass_desc = "No relation to a certain rap artist/ actor."
	glass_center_of_mass = list("x"=15, "y"=10)

/datum/reagent/drink/coffee
	name = "Coffee"
	id = "coffee"
	description = "Coffee is a brewed drink prepared from roasted seeds, commonly called coffee beans, of the coffee plant."
	color = "#482000"
	adj_dizzy = -5
	adj_drowsy = -3
	adj_sleepy = -2
	adj_temp = 25
	overdose = 45

	glass_icon_state = "hot_coffee"
	glass_name = "cup of coffee"
	glass_desc = "Don't drop it, or you'll send scalding liquid and glass shards everywhere."

/datum/reagent/drink/coffee/affect_ingest(var/mob/living/carbon/M, var/alien, var/removed)
	..()
	if(alien == IS_DIONA)
		return
	if(adj_temp > 0)
		holder.remove_reagent("frostoil", 10 * removed)

/datum/reagent/drink/coffee/overdose(var/mob/living/carbon/M, var/alien)
	if(alien == IS_DIONA)
		return
	M.make_jittery(5)

/datum/reagent/drink/coffee/icecoffee
	name = "Iced Coffee"
	id = "icecoffee"
	description = "Coffee and ice, refreshing and cool."
	color = "#102838"
	adj_temp = -5

	glass_icon_state = "icedcoffeeglass"
	glass_name = "glass of iced coffee"
	glass_desc = "A drink to perk you up and refresh you!"

/datum/reagent/drink/coffee/soy_latte
	name = "Soy Latte"
	id = "soy_latte"
	description = "A nice and tasty beverage while you are reading your hippie books."
	color = "#664300"
	adj_temp = 5

	glass_icon_state = "soy_latte"
	glass_name = "glass of soy latte"
	glass_desc = "A nice and refrshing beverage while you are reading."
	glass_center_of_mass = list("x"=15, "y"=9)

/datum/reagent/drink/coffee/soy_latte/affect_ingest(var/mob/living/carbon/M, var/alien, var/removed)
	..()
	M.heal_organ_damage(0.5 * removed, 0)

/datum/reagent/drink/coffee/cafe_latte
	name = "Cafe Latte"
	id = "cafe_latte"
	description = "A nice, strong and tasty beverage while you are reading."
	color = "#664300" // rgb: 102, 67, 0
	adj_temp = 5

	glass_icon_state = "cafe_latte"
	glass_name = "glass of cafe latte"
	glass_desc = "A nice, strong and refreshing beverage while you are reading."
	glass_center_of_mass = list("x"=15, "y"=9)

/datum/reagent/drink/coffee/cafe_latte/affect_ingest(var/mob/living/carbon/M, var/alien, var/removed)
	..()
	M.heal_organ_damage(0.5 * removed, 0)

/datum/reagent/drink/hot_coco
	name = "Hot Chocolate"
	id = "hot_coco"
	description = "Made with love! And cocoa beans."
	reagent_state = LIQUID
	color = "#403010"
	nutrition = 2
	adj_temp = 5

	glass_icon_state = "chocolateglass"
	glass_name = "glass of hot chocolate"
	glass_desc = "Made with love! And cocoa beans."

/datum/reagent/drink/sodawater
	name = "Soda Water"
	id = "sodawater"
	description = "A can of club soda. Why not make a scotch and soda?"
	color = "#619494"
	adj_dizzy = -5
	adj_drowsy = -3
	adj_temp = -5

	glass_icon_state = "glass_clear"
	glass_name = "glass of soda water"
	glass_desc = "Soda water. Why not make a scotch and soda?"

/datum/reagent/drink/grapesoda
	name = "Grape Soda"
	id = "grapesoda"
	description = "Grapes made into a fine drank."
	color = "#421C52"
	adj_drowsy = -3

	glass_icon_state = "gsodaglass"
	glass_name = "glass of grape soda"
	glass_desc = "Looks like a delicious drink!"

/datum/reagent/drink/tonic
	name = "Tonic Water"
	id = "tonic"
	description = "It tastes strange but at least the quinine keeps the Space Malaria at bay."
	color = "#664300"
	adj_dizzy = -5
	adj_drowsy = -3
	adj_sleepy = -2
	adj_temp = -5

	glass_icon_state = "glass_clear"
	glass_name = "glass of tonic water"
	glass_desc = "Quinine tastes funny, but at least it'll keep that Space Malaria away."

/datum/reagent/drink/lemonade
	name = "Lemonade"
	description = "Oh the nostalgia..."
	id = "lemonade"
	color = "#FFFF00"
	adj_temp = -5

	glass_icon_state = "lemonadeglass"
	glass_name = "glass of lemonade"
	glass_desc = "Oh the nostalgia..."

/datum/reagent/drink/kiraspecial
	name = "Kira Special"
	description = "Long live the guy who everyone had mistaken for a girl. Baka!"
	id = "kiraspecial"
	color = "#CCCC99"
	adj_temp = -5

	glass_icon_state = "kiraspecial"
	glass_name = "glass of Kira Special"
	glass_desc = "Long live the guy who everyone had mistaken for a girl. Baka!"
	glass_center_of_mass = list("x"=16, "y"=12)

/datum/reagent/drink/brownstar
	name = "Brown Star"
	description = "It's not what it sounds like..."
	id = "brownstar"
	color = "#9F3400"
	adj_temp = -2

	glass_icon_state = "brownstar"
	glass_name = "glass of Brown Star"
	glass_desc = "It's not what it sounds like..."

/datum/reagent/drink/milkshake
	name = "Milkshake"
	description = "Glorious brainfreezing mixture."
	id = "milkshake"
	color = "#AEE5E4"
	adj_temp = -9

	glass_icon_state = "milkshake"
	glass_name = "glass of milkshake"
	glass_desc = "Glorious brainfreezing mixture."
	glass_center_of_mass = list("x"=16, "y"=7)

/datum/reagent/drink/rewriter
	name = "Rewriter"
	description = "The secret of the sanctuary of the Libarian..."
	id = "rewriter"
	color = "#485000"
	adj_temp = -5

	glass_icon_state = "rewriter"
	glass_name = "glass of Rewriter"
	glass_desc = "The secret of the sanctuary of the Libarian..."
	glass_center_of_mass = list("x"=16, "y"=9)

/datum/reagent/drink/rewriter/affect_ingest(var/mob/living/carbon/M, var/alien, var/removed)
	..()
	M.make_jittery(5)

/datum/reagent/drink/nuka_cola
	name = "Nuka Cola"
	id = "nuka_cola"
	description = "Cola, cola never changes."
	color = "#100800"
	adj_temp = -5
	adj_sleepy = -2

	glass_icon_state = "nuka_colaglass"
	glass_name = "glass of Nuka-Cola"
	glass_desc = "Don't cry, Don't raise your eye, It's only nuclear wasteland"
	glass_center_of_mass = list("x"=16, "y"=6)

/datum/reagent/drink/nuka_cola/affect_ingest(var/mob/living/carbon/M, var/alien, var/removed)
	..()
	M.add_chemical_effect(CE_SPEEDBOOST, 1)
	M.make_jittery(20)
	M.druggy = max(M.druggy, 30)
	M.dizziness += 5
	M.drowsyness = 0

/datum/reagent/drink/grenadine
	name = "Grenadine Syrup"
	id = "grenadine"
	description = "Made in the modern day with proper pomegranate substitute. Who uses real fruit, anyways?"
	color = "#FF004F"

	glass_icon_state = "grenadineglass"
	glass_name = "glass of grenadine syrup"
	glass_desc = "Sweet and tangy, a bar syrup used to add color or flavor to drinks."
	glass_center_of_mass = list("x"=17, "y"=6)

/datum/reagent/drink/space_cola
	name = "Space Cola"
	id = "cola"
	description = "A refreshing beverage."
	reagent_state = LIQUID
	color = "#100800"
	adj_drowsy = -3
	adj_temp = -5

	glass_icon_state  = "glass_brown"
	glass_name = "glass of Space Cola"
	glass_desc = "A glass of refreshing Space Cola"

/datum/reagent/drink/spacemountainwind
	name = "Mountain Wind"
	id = "spacemountainwind"
	description = "Blows right through you like a space wind."
	color = "#102000"
	adj_drowsy = -7
	adj_sleepy = -1
	adj_temp = -5

	glass_icon_state = "Space_mountain_wind_glass"
	glass_name = "glass of Space Mountain Wind"
	glass_desc = "Space Mountain Wind. As you know, there are no mountains in space, only wind."

/datum/reagent/drink/dr_gibb
	name = "Dr. Gibb"
	id = "dr_gibb"
	description = "A delicious blend of 42 different flavours"
	color = "#102000"
	adj_drowsy = -6
	adj_temp = -5

	glass_icon_state = "dr_gibb_glass"
	glass_name = "glass of Dr. Gibb"
	glass_desc = "Dr. Gibb. Not as dangerous as the name might imply."

/datum/reagent/drink/space_up
	name = "Space-Up"
	id = "space_up"
	description = "Tastes like a hull breach in your mouth."
	color = "#202800"
	adj_temp = -8

	glass_icon_state = "space-up_glass"
	glass_name = "glass of Space-up"
	glass_desc = "Space-up. It helps keep your cool."

/datum/reagent/drink/lemon_lime
	name = "Lemon Lime"
	description = "A tangy substance made of 0.5% natural citrus!"
	id = "lemon_lime"
	color = "#878F00"
	adj_temp = -8

	glass_icon_state = "lemonlime"
	glass_name = "glass of lemon lime soda"
	glass_desc = "A tangy substance made of 0.5% natural citrus!"

/datum/reagent/drink/doctor_delight
	name = "The Doctor's Delight"
	id = "doctorsdelight"
	description = "A gulp a day keeps the MediBot away. That's probably for the best."
	reagent_state = LIQUID
	color = "#FF8CFF"
	nutrition = 1

	glass_icon_state = "doctorsdelightglass"
	glass_name = "glass of The Doctor's Delight"
	glass_desc = "A healthy mixture of juices, guaranteed to keep you healthy until the next toolboxing takes place."
	glass_center_of_mass = list("x"=16, "y"=8)

/datum/reagent/drink/doctor_delight/affect_ingest(var/mob/living/carbon/M, var/alien, var/removed)
	..()
	if(alien == IS_DIONA)
		return
	M.adjustOxyLoss(-4 * removed)
	M.heal_organ_damage(2 * removed, 2 * removed)
	M.adjustToxLoss(-2 * removed)
	if(M.dizziness)
		M.dizziness = max(0, M.dizziness - 15)
	if(M.confused)
		M.confused = max(0, M.confused - 5)

/datum/reagent/drink/dry_ramen
	name = "Dry Ramen"
	id = "dry_ramen"
	description = "Space age food, since August 25, 1958. Contains dried noodles, vegetables, and chemicals that boil in contact with water."
	reagent_state = SOLID
	nutrition = 1
	color = "#302000"

/datum/reagent/drink/hot_ramen
	name = "Hot Ramen"
	id = "hot_ramen"
	description = "The noodles are boiled, the flavors are artificial, just like being back in school."
	reagent_state = LIQUID
	color = "#302000"
	nutrition = 5
	adj_temp = 5

/datum/reagent/drink/hell_ramen
	name = "Hell Ramen"
	id = "hell_ramen"
	description = "The noodles are boiled, the flavors are artificial, just like being back in school."
	reagent_state = LIQUID
	color = "#302000"
	nutrition = 5

/datum/reagent/drink/hell_ramen/affect_ingest(var/mob/living/carbon/M, var/alien, var/removed)
	..()
	if(alien == IS_DIONA)
		return
	M.bodytemperature += 10 * TEMPERATURE_DAMAGE_COEFFICIENT

/datum/reagent/drink/ice
	name = "Ice"
	id = "ice"
	description = "Frozen water, your dentist wouldn't like you chewing this."
	reagent_state = SOLID
	color = "#619494"
	adj_temp = -5

	glass_icon_state = "iceglass"
	glass_name = "glass of ice"
	glass_desc = "Generally, you're supposed to put something else in there too..."

/datum/reagent/drink/nothing
	name = "Nothing"
	id = "nothing"
	description = "Absolutely nothing."

	glass_icon_state = "nothing"
	glass_name = "glass of nothing"
	glass_desc = "Absolutely nothing."

/* Alcohol */

// Basic

/datum/reagent/ethanol/absinthe
	name = "Absinthe"
	id = "absinthe"
	description = "Watch out that the Green Fairy doesn't come for you!"
	color = "#33EE00"
	strength = 12

	glass_icon_state = "absintheglass"
	glass_name = "glass of absinthe"
	glass_desc = "Wormwood, anise, oh my."
	glass_center_of_mass = list("x"=16, "y"=5)

/datum/reagent/ethanol/ale
	name = "Ale"
	id = "ale"
	description = "A dark alchoholic beverage made by malted barley and yeast."
	color = "#664300"
	strength = 50

	glass_icon_state = "aleglass"
	glass_name = "glass of ale"
	glass_desc = "A freezing pint of delicious ale"
	glass_center_of_mass = list("x"=16, "y"=8)

/datum/reagent/ethanol/beer
	name = "Beer"
	id = "beer"
	description = "An alcoholic beverage made from malted grains, hops, yeast, and water."
	color = "#664300"
	strength = 50
	nutriment_factor = 1

	glass_icon_state = "beerglass"
	glass_name = "glass of beer"
	glass_desc = "A freezing pint of beer"
	glass_center_of_mass = list("x"=16, "y"=8)

/datum/reagent/ethanol/beer/affect_ingest(var/mob/living/carbon/M, var/alien, var/removed)
	..()
	if(alien == IS_DIONA)
		return
	M.jitteriness = max(M.jitteriness - 3, 0)

/datum/reagent/ethanol/bluecuracao
	name = "Blue Curacao"
	id = "bluecuracao"
	description = "Exotically blue, fruity drink, distilled from oranges."
	color = "#0000CD"
	strength = 15

	glass_icon_state = "curacaoglass"
	glass_name = "glass of blue curacao"
	glass_desc = "Exotically blue, fruity drink, distilled from oranges."
	glass_center_of_mass = list("x"=16, "y"=5)

/datum/reagent/ethanol/cognac
	name = "Cognac"
	id = "cognac"
	description = "A sweet and strongly alchoholic drink, made after numerous distillations and years of maturing. Classy as fornication."
	color = "#AB3C05"
	strength = 15

	glass_icon_state = "cognacglass"
	glass_name = "glass of cognac"
	glass_desc = "Damn, you feel like some kind of French aristocrat just by holding this."
	glass_center_of_mass = list("x"=16, "y"=6)

/datum/reagent/ethanol/deadrum
	name = "Deadrum"
	id = "deadrum"
	description = "Popular with the sailors. Not very popular with everyone else."
	color = "#664300"
	strength = 50

	glass_icon_state = "rumglass"
	glass_name = "glass of rum"
	glass_desc = "Now you want to Pray for a pirate suit, don't you?"
	glass_center_of_mass = list("x"=16, "y"=12)

/datum/reagent/ethanol/deadrum/affect_ingest(var/mob/living/carbon/M, var/alien, var/removed)
	..()
	if(alien == IS_DIONA)
		return
	M.dizziness +=5

/datum/reagent/ethanol/gin
	name = "Gin"
	id = "gin"
	description = "It's gin. In space. I say, good sir."
	color = "#664300"
	strength = 50

	glass_icon_state = "ginvodkaglass"
	glass_name = "glass of gin"
	glass_desc = "A crystal clear glass of Griffeater gin."
	glass_center_of_mass = list("x"=16, "y"=12)

/datum/reagent/ethanol/kahlua
	name = "Kahlua"
	id = "kahlua"
	description = "A widely known, Mexican coffee-flavoured liqueur. In production since 1936!"
	color = "#664300"
	strength = 15

	glass_icon_state = "kahluaglass"
	glass_name = "glass of RR coffee liquor"
	glass_desc = "DAMN, THIS THING LOOKS ROBUST"
	glass_center_of_mass = list("x"=15, "y"=7)

/datum/reagent/ethanol/kahlua/affect_ingest(var/mob/living/carbon/M, var/alien, var/removed)
	..()
	if(alien == IS_DIONA)
		return
	M.dizziness = max(0, M.dizziness - 5)
	M.drowsyness = max(0, M.drowsyness - 3)
	M.sleeping = max(0, M.sleeping - 2)
	if(M.bodytemperature > 310)
		M.bodytemperature = max(310, M.bodytemperature - (5 * TEMPERATURE_DAMAGE_COEFFICIENT))
	M.make_jittery(5)

/datum/reagent/ethanol/melonliquor
	name = "Melon Liquor"
	id = "melonliquor"
	description = "A relatively sweet and fruity 46 proof liquor."
	color = "#138808" // rgb: 19, 136, 8
	strength = 50

	glass_icon_state = "emeraldglass"
	glass_name = "glass of melon liquor"
	glass_desc = "A relatively sweet and fruity 46 proof liquor."
	glass_center_of_mass = list("x"=16, "y"=5)

/datum/reagent/ethanol/rum
	name = "Rum"
	id = "rum"
	description = "Yohoho and all that."
	color = "#664300"
	strength = 15

	glass_icon_state = "rumglass"
	glass_name = "glass of rum"
	glass_desc = "Now you want to Pray for a pirate suit, don't you?"
	glass_center_of_mass = list("x"=16, "y"=12)

/datum/reagent/ethanol/sake
	name = "Sake"
	id = "sake"
	description = "Anime's favorite drink."
	color = "#664300"
	strength = 25

	glass_icon_state = "ginvodkaglass"
	glass_name = "glass of sake"
	glass_desc = "A glass of sake."
	glass_center_of_mass = list("x"=16, "y"=12)

/datum/reagent/ethanol/tequilla
	name = "Tequila"
	id = "tequilla"
	description = "A strong and mildly flavoured, mexican produced spirit. Feeling thirsty hombre?"
	color = "#FFFF91"
	strength = 25

	glass_icon_state = "tequillaglass"
	glass_name = "glass of Tequilla"
	glass_desc = "Now all that's missing is the weird colored shades!"
	glass_center_of_mass = list("x"=16, "y"=12)

/datum/reagent/ethanol/thirteenloko
	name = "Thirteen Loko"
	id = "thirteenloko"
	description = "A potent mixture of caffeine and alcohol."
	color = "#102000"
	strength = 25
	nutriment_factor = 1

	glass_icon_state = "thirteen_loko_glass"
	glass_name = "glass of Thirteen Loko"
	glass_desc = "This is a glass of Thirteen Loko, it appears to be of the highest quality. The drink, not the glass."

/datum/reagent/ethanol/thirteenloko/affect_ingest(var/mob/living/carbon/M, var/alien, var/removed)
	..()
	if(alien == IS_DIONA)
		return
	M.drowsyness = max(0, M.drowsyness - 7)
	if (M.bodytemperature > 310)
		M.bodytemperature = max(310, M.bodytemperature - (5 * TEMPERATURE_DAMAGE_COEFFICIENT))
	M.make_jittery(5)

/datum/reagent/ethanol/vermouth
	name = "Vermouth"
	id = "vermouth"
	description = "You suddenly feel a craving for a martini..."
	color = "#91FF91" // rgb: 145, 255, 145
	strength = 15

	glass_icon_state = "vermouthglass"
	glass_name = "glass of vermouth"
	glass_desc = "You wonder why you're even drinking this straight."
	glass_center_of_mass = list("x"=16, "y"=12)

/datum/reagent/ethanol/vodka
	name = "Vodka"
	id = "vodka"
	description = "Number one drink AND fueling choice for Russians worldwide."
	color = "#0064C8" // rgb: 0, 100, 200
	strength = 15

	glass_icon_state = "ginvodkaglass"
	glass_name = "glass of vodka"
	glass_desc = "The glass contain wodka. Xynta."
	glass_center_of_mass = list("x"=16, "y"=12)

/datum/reagent/ethanol/vodka/affect_ingest(var/mob/living/carbon/M, var/alien, var/removed)
	..()
	M.radiation = max(M.radiation - 1 * removed, 0)

/datum/reagent/ethanol/whiskey
	name = "Whiskey"
	id = "whiskey"
	description = "A superb and well-aged single-malt whiskey. Damn."
	color = "#664300"
	strength = 25

	glass_icon_state = "whiskeyglass"
	glass_name = "glass of whiskey"
	glass_desc = "The silky, smokey whiskey goodness inside the glass makes the drink look very classy."
	glass_center_of_mass = list("x"=16, "y"=12)

/datum/reagent/ethanol/wine
	name = "Wine"
	id = "wine"
	description = "An premium alchoholic beverage made from distilled grape juice."
	color = "#7E4043" // rgb: 126, 64, 67
	strength = 15

	glass_icon_state = "wineglass"
	glass_name = "glass of wine"
	glass_desc = "A very classy looking drink."
	glass_center_of_mass = list("x"=15, "y"=7)

// Cocktails

/datum/reagent/ethanol/acid_spit
	name = "Acid Spit"
	id = "acidspit"
	description = "A drink for the daring, can be deadly if incorrectly prepared!"
	reagent_state = LIQUID
	color = "#365000"
	strength = 30

	glass_icon_state = "acidspitglass"
	glass_name = "glass of Acid Spit"
	glass_desc = "A drink from Nanotrasen. Made from live aliens."
	glass_center_of_mass = list("x"=16, "y"=7)

/datum/reagent/ethanol/alliescocktail
	name = "Allies Cocktail"
	id = "alliescocktail"
	description = "A drink made from your allies, not as sweet as when made from your enemies."
	color = "#664300"
	strength = 25

	glass_icon_state = "alliescocktail"
	glass_name = "glass of Allies cocktail"
	glass_desc = "A drink made from your allies."
	glass_center_of_mass = list("x"=17, "y"=8)

/datum/reagent/ethanol/aloe
	name = "Aloe"
	id = "aloe"
	description = "So very, very, very good."
	color = "#664300"
	strength = 15

	glass_icon_state = "aloe"
	glass_name = "glass of Aloe"
	glass_desc = "Very, very, very good."
	glass_center_of_mass = list("x"=17, "y"=8)

/datum/reagent/ethanol/amasec
	name = "Amasec"
	id = "amasec"
	description = "Official drink of the NanoTrasen Gun-Club!"
	reagent_state = LIQUID
	color = "#664300"
	strength = 25

	glass_icon_state = "amasecglass"
	glass_name = "glass of Amasec"
	glass_desc = "Always handy before COMBAT!!!"
	glass_center_of_mass = list("x"=16, "y"=9)

/datum/reagent/ethanol/andalusia
	name = "Andalusia"
	id = "andalusia"
	description = "A nice, strangely named drink."
	color = "#664300"
	strength = 15

	glass_icon_state = "andalusia"
	glass_name = "glass of Andalusia"
	glass_desc = "A nice, strange named drink."
	glass_center_of_mass = list("x"=16, "y"=9)

/datum/reagent/ethanol/antifreeze
	name = "Anti-freeze"
	id = "antifreeze"
	description = "Ultimate refreshment."
	color = "#664300"
	strength = 12
	adj_temp = 20
	targ_temp = 330

	glass_icon_state = "antifreeze"
	glass_name = "glass of Anti-freeze"
	glass_desc = "The ultimate refreshment."
	glass_center_of_mass = list("x"=16, "y"=8)

/datum/reagent/ethanol/atomicbomb
	name = "Atomic Bomb"
	id = "atomicbomb"
	description = "Nuclear proliferation never tasted so good."
	reagent_state = LIQUID
	color = "#666300"
	strength = 10
	druggy = 50

	glass_icon_state = "atomicbombglass"
	glass_name = "glass of Atomic Bomb"
	glass_desc = "Nanotrasen cannot take legal responsibility for your actions after imbibing."
	glass_center_of_mass = list("x"=15, "y"=7)

/datum/reagent/ethanol/b52
	name = "B-52"
	id = "b52"
	description = "Coffee, Irish Cream, and cognac. You will get bombed."
	color = "#664300"
	strength = 12

	glass_icon_state = "b52glass"
	glass_name = "glass of B-52"
	glass_desc = "Kahlua, Irish cream, and congac. You will get bombed."

/datum/reagent/ethanol/bahama_mama
	name = "Bahama mama"
	id = "bahama_mama"
	description = "Tropical cocktail."
	color = "#FF7F3B"
	strength = 25

	glass_icon_state = "bahama_mama"
	glass_name = "glass of Bahama Mama"
	glass_desc = "Tropical cocktail"
	glass_center_of_mass = list("x"=16, "y"=5)

/datum/reagent/ethanol/bananahonk
	name = "Banana Mama"
	id = "bananahonk"
	description = "A drink from Clown Heaven."
	nutriment_factor = 1
	color = "#FFFF91"
	strength = 12

	glass_icon_state = "bananahonkglass"
	glass_name = "glass of Banana Honk"
	glass_desc = "A drink from Banana Heaven."
	glass_center_of_mass = list("x"=16, "y"=8)

/datum/reagent/ethanol/barefoot
	name = "Barefoot"
	id = "barefoot"
	description = "Barefoot and pregnant"
	color = "#664300"
	strength = 30

	glass_icon_state = "b&p"
	glass_name = "glass of Barefoot"
	glass_desc = "Barefoot and pregnant"
	glass_center_of_mass = list("x"=17, "y"=8)

/datum/reagent/ethanol/beepsky_smash
	name = "Beepsky Smash"
	id = "beepskysmash"
	description = "Deny drinking this and prepare for THE LAW."
	reagent_state = LIQUID
	color = "#664300"
	strength = 12

	glass_icon_state = "beepskysmashglass"
	glass_name = "Beepsky Smash"
	glass_desc = "Heavy, hot and strong. Just like the Iron fist of the LAW."
	glass_center_of_mass = list("x"=18, "y"=10)

/datum/reagent/ethanol/beepsky_smash/affect_ingest(var/mob/living/carbon/M, var/alien, var/removed)
	..()
	M.Stun(2)

/datum/reagent/ethanol/bilk
	name = "Bilk"
	id = "bilk"
	description = "This appears to be beer mixed with milk. Disgusting."
	color = "#895C4C"
	strength = 50
	nutriment_factor = 2

	glass_icon_state = "glass_brown"
	glass_name = "glass of bilk"
	glass_desc = "A brew of milk and beer. For those alcoholics who fear osteoporosis."

/datum/reagent/ethanol/black_russian
	name = "Black Russian"
	id = "blackrussian"
	description = "For the lactose-intolerant. Still as classy as a White Russian."
	color = "#360000"
	strength = 15

	glass_icon_state = "blackrussianglass"
	glass_name = "glass of Black Russian"
	glass_desc = "For the lactose-intolerant. Still as classy as a White Russian."
	glass_center_of_mass = list("x"=16, "y"=9)

/datum/reagent/ethanol/bloody_mary
	name = "Bloody Mary"
	id = "bloodymary"
	description = "A strange yet pleasurable mixture made of vodka, tomato and lime juice. Or at least you THINK the red stuff is tomato juice."
	color = "#664300"
	strength = 15

	glass_icon_state = "bloodymaryglass"
	glass_name = "glass of Bloody Mary"
	glass_desc = "Tomato juice, mixed with Vodka and a lil' bit of lime. Tastes like liquid murder."

/datum/reagent/ethanol/booger
	name = "Booger"
	id = "booger"
	description = "Ewww..."
	color = "#8CFF8C"
	strength = 30

	glass_icon_state = "booger"
	glass_name = "glass of Booger"
	glass_desc = "Ewww..."

/datum/reagent/ethanol/brave_bull
	name = "Brave Bull"
	id = "bravebull"
	description = "It's just as effective as Dutch-Courage!"
	color = "#664300"
	strength = 15

	glass_icon_state = "bravebullglass"
	glass_name = "glass of Brave Bull"
	glass_desc = "Tequilla and coffee liquor, brought together in a mouthwatering mixture. Drink up."
	glass_center_of_mass = list("x"=15, "y"=8)

/datum/reagent/ethanol/changelingsting
	name = "Changeling Sting"
	id = "changelingsting"
	description = "You take a tiny sip and feel a burning sensation..."
	color = "#2E6671"
	strength = 10

	glass_icon_state = "changelingsting"
	glass_name = "glass of Changeling Sting"
	glass_desc = "A stingy drink."

/datum/reagent/ethanol/martini
	name = "Classic Martini"
	id = "martini"
	description = "Vermouth with Gin. Not quite how 007 enjoyed it, but still delicious."
	color = "#664300"
	strength = 25

	glass_icon_state = "martiniglass"
	glass_name = "glass of classic martini"
	glass_desc = "Damn, the bartender even stirred it, not shook it."
	glass_center_of_mass = list("x"=17, "y"=8)

/datum/reagent/ethanol/cuba_libre
	name = "Cuba Libre"
	id = "cubalibre"
	description = "Rum, mixed with cola. Viva la revolucion."
	color = "#3E1B00"
	strength = 30

	glass_icon_state = "cubalibreglass"
	glass_name = "glass of Cuba Libre"
	glass_desc = "A classic mix of rum and cola."
	glass_center_of_mass = list("x"=16, "y"=8)

/datum/reagent/ethanol/demonsblood
	name = "Demons Blood"
	id = "demonsblood"
	description = "AHHHH!!!!"
	color = "#820000"
	strength = 15

	glass_icon_state = "demonsblood"
	glass_name = "glass of Demons' Blood"
	glass_desc = "Just looking at this thing makes the hair at the back of your neck stand up."
	glass_center_of_mass = list("x"=16, "y"=2)

/datum/reagent/ethanol/devilskiss
	name = "Devils Kiss"
	id = "devilskiss"
	description = "Creepy time!"
	color = "#A68310"
	strength = 15

	glass_icon_state = "devilskiss"
	glass_name = "glass of Devil's Kiss"
	glass_desc = "Creepy time!"
	glass_center_of_mass = list("x"=16, "y"=8)

/datum/reagent/ethanol/driestmartini
	name = "Driest Martini"
	id = "driestmartini"
	description = "Only for the experienced. You think you see sand floating in the glass."
	nutriment_factor = 1
	color = "#2E6671"
	strength = 12

	glass_icon_state = "driestmartiniglass"
	glass_name = "glass of Driest Martini"
	glass_desc = "Only for the experienced. You think you see sand floating in the glass."
	glass_center_of_mass = list("x"=17, "y"=8)

/datum/reagent/ethanol/ginfizz
	name = "Gin Fizz"
	id = "ginfizz"
	description = "Refreshingly lemony, deliciously dry."
	color = "#664300"
	strength = 30

	glass_icon_state = "ginfizzglass"
	glass_name = "glass of gin fizz"
	glass_desc = "Refreshingly lemony, deliciously dry."
	glass_center_of_mass = list("x"=16, "y"=7)

/datum/reagent/ethanol/grog
	name = "Grog"
	id = "grog"
	description = "Watered down rum, NanoTrasen approves!"
	reagent_state = LIQUID
	color = "#664300"
	strength = 100

	glass_icon_state = "grogglass"
	glass_name = "glass of grog"
	glass_desc = "A fine and cepa drink for Space."

/datum/reagent/ethanol/erikasurprise
	name = "Erika Surprise"
	id = "erikasurprise"
	description = "The surprise is, it's green!"
	color = "#2E6671"
	strength = 15

	glass_icon_state = "erikasurprise"
	glass_name = "glass of Erika Surprise"
	glass_desc = "The surprise is, it's green!"
	glass_center_of_mass = list("x"=16, "y"=9)

/datum/reagent/ethanol/gargle_blaster
	name = "Pan-Galactic Gargle Blaster"
	id = "gargleblaster"
	description = "Whoah, this stuff looks volatile!"
	reagent_state = LIQUID
	color = "#664300"
	strength = 10

	glass_icon_state = "gargleblasterglass"
	glass_name = "glass of Pan-Galactic Gargle Blaster"
	glass_desc = "Does... does this mean that Arthur and Ford are on the station? Oh joy."
	glass_center_of_mass = list("x"=17, "y"=6)

/datum/reagent/ethanol/gintonic
	name = "Gin and Tonic"
	id = "gintonic"
	description = "An all time classic, mild cocktail."
	color = "#664300"
	strength = 50

	glass_icon_state = "gintonicglass"
	glass_name = "glass of gin and tonic"
	glass_desc = "A mild but still great cocktail. Drink up, like a true Englishman."
	glass_center_of_mass = list("x"=16, "y"=7)

/datum/reagent/ethanol/goldschlager
	name = "Goldschlager"
	id = "goldschlager"
	description = "100 proof cinnamon schnapps, made for alcoholic teen girls on spring break."
	color = "#664300"
	strength = 15

	glass_icon_state = "ginvodkaglass"
	glass_name = "glass of Goldschlager"
	glass_desc = "100 proof that teen girls will drink anything with gold in it."
	glass_center_of_mass = list("x"=16, "y"=12)

/datum/reagent/ethanol/hippies_delight
	name = "Hippies' Delight"
	id = "hippiesdelight"
	description = "You just don't get it maaaan."
	reagent_state = LIQUID
	color = "#664300"
	strength = 15
	druggy = 50

	glass_icon_state = "hippiesdelightglass"
	glass_name = "glass of Hippie's Delight"
	glass_desc = "A drink enjoyed by people during the 1960's."
	glass_center_of_mass = list("x"=16, "y"=8)

/datum/reagent/ethanol/hooch
	name = "Hooch"
	id = "hooch"
	description = "Either someone's failure at cocktail making or attempt in alchohol production. In any case, do you really want to drink that?"
	color = "#664300"
	strength = 25
	toxicity = 2

	glass_icon_state = "glass_brown2"
	glass_name = "glass of Hooch"
	glass_desc = "You've really hit rock bottom now... your liver packed its bags and left last night."

/datum/reagent/ethanol/iced_beer
	name = "Iced Beer"
	id = "iced_beer"
	description = "A beer which is so cold the air around it freezes."
	color = "#664300"
	strength = 50
	adj_temp = -20
	targ_temp = 270

	glass_icon_state = "iced_beerglass"
	glass_name = "glass of iced beer"
	glass_desc = "A beer so frosty, the air around it freezes."
	glass_center_of_mass = list("x"=16, "y"=7)

/datum/reagent/ethanol/irishcarbomb
	name = "Irish Car Bomb"
	id = "irishcarbomb"
	description = "Mmm, tastes like chocolate cake..."
	color = "#2E6671"
	strength = 15

	glass_icon_state = "irishcarbomb"
	glass_name = "glass of Irish Car Bomb"
	glass_desc = "An irish car bomb."
	glass_center_of_mass = list("x"=16, "y"=8)

/datum/reagent/ethanol/irishcoffee
	name = "Irish Coffee"
	id = "irishcoffee"
	description = "Coffee, and alcohol. More fun than a Mimosa to drink in the morning."
	color = "#664300"
	strength = 15

	glass_icon_state = "irishcoffeeglass"
	glass_name = "glass of Irish coffee"
	glass_desc = "Coffee and alcohol. More fun than a Mimosa to drink in the morning."
	glass_center_of_mass = list("x"=15, "y"=10)

/datum/reagent/ethanol/irish_cream
	name = "Irish Cream"
	id = "irishcream"
	description = "Whiskey-imbued cream, what else would you expect from the Irish."
	color = "#664300"
	strength = 25

	glass_icon_state = "irishcreamglass"
	glass_name = "glass of Irish cream"
	glass_desc = "It's cream, mixed with whiskey. What else would you expect from the Irish?"
	glass_center_of_mass = list("x"=16, "y"=9)

/datum/reagent/ethanol/longislandicedtea
	name = "Long Island Iced Tea"
	id = "longislandicedtea"
	description = "The liquor cabinet, brought together in a delicious mix. Intended for middle-aged alcoholic women only."
	color = "#664300"
	strength = 12

	glass_icon_state = "longislandicedteaglass"
	glass_name = "glass of Long Island iced tea"
	glass_desc = "The liquor cabinet, brought together in a delicious mix. Intended for middle-aged alcoholic women only."
	glass_center_of_mass = list("x"=16, "y"=8)

/datum/reagent/ethanol/manhattan
	name = "Manhattan"
	id = "manhattan"
	description = "The Detective's undercover drink of choice. He never could stomach gin..."
	color = "#664300"
	strength = 15

	glass_icon_state = "manhattanglass"
	glass_name = "glass of Manhattan"
	glass_desc = "The Detective's undercover drink of choice. He never could stomach gin..."
	glass_center_of_mass = list("x"=17, "y"=8)

/datum/reagent/ethanol/manhattan_proj
	name = "Manhattan Project"
	id = "manhattan_proj"
	description = "A scientist's drink of choice, for pondering ways to blow up the station."
	color = "#664300"
	strength = 10
	druggy = 30

	glass_icon_state = "proj_manhattanglass"
	glass_name = "glass of Manhattan Project"
	glass_desc = "A scienitst drink of choice, for thinking how to blow up the station."
	glass_center_of_mass = list("x"=17, "y"=8)

/datum/reagent/ethanol/manly_dorf
	name = "The Manly Dorf"
	id = "manlydorf"
	description = "Beer and Ale, brought together in a delicious mix. Intended for true men only."
	color = "#664300"
	strength = 25

	glass_icon_state = "manlydorfglass"
	glass_name = "glass of The Manly Dorf"
	glass_desc = "A manly concotion made from Ale and Beer. Intended for true men only."

/datum/reagent/ethanol/margarita
	name = "Margarita"
	id = "margarita"
	description = "On the rocks with salt on the rim. Arriba~!"
	color = "#8CFF8C"
	strength = 15

	glass_icon_state = "margaritaglass"
	glass_name = "glass of margarita"
	glass_desc = "On the rocks with salt on the rim. Arriba~!"
	glass_center_of_mass = list("x"=16, "y"=8)

/datum/reagent/ethanol/mead
	name = "Mead"
	id = "mead"
	description = "A Viking's drink, though a cheap one."
	reagent_state = LIQUID
	color = "#664300"
	strength = 30
	nutriment_factor = 1

	glass_icon_state = "meadglass"
	glass_name = "glass of mead"
	glass_desc = "A Viking's beverage, though a cheap one."
	glass_center_of_mass = list("x"=17, "y"=10)

/datum/reagent/ethanol/moonshine
	name = "Moonshine"
	id = "moonshine"
	description = "You've really hit rock bottom now... your liver packed its bags and left last night."
	color = "#664300"
	strength = 12

	glass_icon_state = "glass_clear"
	glass_name = "glass of moonshine"
	glass_desc = "You've really hit rock bottom now... your liver packed its bags and left last night."

/datum/reagent/ethanol/neurotoxin
	name = "Neurotoxin"
	id = "neurotoxin"
	description = "A strong neurotoxin that puts the subject into a death-like state."
	reagent_state = LIQUID
	color = "#2E2E61"
	strength = 10

	glass_icon_state = "neurotoxinglass"
	glass_name = "glass of Neurotoxin"
	glass_desc = "A drink that is guaranteed to knock you silly."
	glass_center_of_mass = list("x"=16, "y"=8)

/datum/reagent/ethanol/neurotoxin/affect_ingest(var/mob/living/carbon/M, var/alien, var/removed)
	..()
	M.Weaken(3)

/datum/reagent/ethanol/patron
	name = "Patron"
	id = "patron"
	description = "Tequila with silver in it, a favorite of alcoholic women in the club scene."
	color = "#585840"
	strength = 30

	glass_icon_state = "patronglass"
	glass_name = "glass of Patron"
	glass_desc = "Drinking patron in the bar, with all the subpar ladies."
	glass_center_of_mass = list("x"=7, "y"=8)

/datum/reagent/ethanol/pwine
	name = "Poison Wine"
	id = "pwine"
	description = "Is this even wine? Toxic! Hallucinogenic! Probably consumed in boatloads by your superiors!"
	color = "#000000"
	strength = 10
	druggy = 50
	halluci = 10

	glass_icon_state = "pwineglass"
	glass_name = "glass of ???"
	glass_desc = "A black ichor with an oily purple sheer on top. Are you sure you should drink this?"
	glass_center_of_mass = list("x"=16, "y"=5)

/datum/reagent/ethanol/pwine/affect_ingest(var/mob/living/carbon/M, var/alien, var/removed)
	..()
	if(dose > 30)
		M.adjustToxLoss(2 * removed)
	if(dose > 60 && ishuman(M) && prob(5))
		var/mob/living/carbon/human/H = M
		var/obj/item/organ/heart/L = H.internal_organs_by_name["heart"]
		if (L && istype(L))
			if(dose < 120)
				L.take_damage(10 * removed, 0)
			else
				L.take_damage(100, 0)

/datum/reagent/ethanol/red_mead
	name = "Red Mead"
	id = "red_mead"
	description = "The true Viking's drink! Even though it has a strange red color."
	color = "#C73C00"
	strength = 30

	glass_icon_state = "red_meadglass"
	glass_name = "glass of red mead"
	glass_desc = "A true Viking's beverage, though its color is strange."
	glass_center_of_mass = list("x"=17, "y"=10)

/datum/reagent/ethanol/sbiten
	name = "Sbiten"
	id = "sbiten"
	description = "A spicy Vodka! Might be a little hot for the little guys!"
	color = "#664300"
	strength = 15
	adj_temp = 50
	targ_temp = 360

	glass_icon_state = "sbitenglass"
	glass_name = "glass of Sbiten"
	glass_desc = "A spicy mix of Vodka and Spice. Very hot."
	glass_center_of_mass = list("x"=17, "y"=8)

/datum/reagent/ethanol/screwdrivercocktail
	name = "Screwdriver"
	id = "screwdrivercocktail"
	description = "Vodka, mixed with plain ol' orange juice. The result is surprisingly delicious."
	color = "#A68310"
	strength = 15

	glass_icon_state = "screwdriverglass"
	glass_name = "glass of Screwdriver"
	glass_desc = "A simple, yet superb mixture of Vodka and orange juice. Just the thing for the tired engineer."
	glass_center_of_mass = list("x"=15, "y"=10)

/datum/reagent/ethanol/silencer
	name = "Silencer"
	id = "silencer"
	description = "A drink from Mime Heaven."
	nutriment_factor = 1
	color = "#664300"
	strength = 12

	glass_icon_state = "silencerglass"
	glass_name = "glass of Silencer"
	glass_desc = "A drink from mime Heaven."
	glass_center_of_mass = list("x"=16, "y"=9)

/datum/reagent/ethanol/singulo
	name = "Singulo"
	id = "singulo"
	description = "A blue-space beverage!"
	color = "#2E6671"
	strength = 10

	glass_icon_state = "singulo"
	glass_name = "glass of Singulo"
	glass_desc = "A blue-space beverage."
	glass_center_of_mass = list("x"=17, "y"=4)

/datum/reagent/ethanol/snowwhite
	name = "Snow White"
	id = "snowwhite"
	description = "A cold refreshment"
	color = "#FFFFFF"
	strength = 30

	glass_icon_state = "snowwhite"
	glass_name = "glass of Snow White"
	glass_desc = "A cold refreshment."
	glass_center_of_mass = list("x"=16, "y"=8)

/datum/reagent/ethanol/suidream
	name = "Sui Dream"
	id = "suidream"
	description = "Comprised of: White soda, blue curacao, melon liquor."
	color = "#00A86B"
	strength = 100

	glass_icon_state = "sdreamglass"
	glass_name = "glass of Sui Dream"
	glass_desc = "A froofy, fruity, and sweet mixed drink. Understanding the name only brings shame."
	glass_center_of_mass = list("x"=16, "y"=5)

/datum/reagent/ethanol/syndicatebomb
	name = "Syndicate Bomb"
	id = "syndicatebomb"
	description = "Tastes like terrorism!"
	color = "#2E6671"
	strength = 10

	glass_icon_state = "syndicatebomb"
	glass_name = "glass of Syndicate Bomb"
	glass_desc = "Tastes like terrorism!"
	glass_center_of_mass = list("x"=16, "y"=4)

/datum/reagent/ethanol/tequilla_sunrise
	name = "Tequila Sunrise"
	id = "tequillasunrise"
	description = "Tequila and orange juice. Much like a Screwdriver, only Mexican~"
	color = "#FFE48C"
	strength = 25

	glass_icon_state = "tequillasunriseglass"
	glass_name = "glass of Tequilla Sunrise"
	glass_desc = "Oh great, now you feel nostalgic about sunrises back on Terra..."

/datum/reagent/ethanol/threemileisland
	name = "Three Mile Island Iced Tea"
	id = "threemileisland"
	description = "Made for a woman, strong enough for a man."
	color = "#666340"
	strength = 10
	druggy = 50

	glass_icon_state = "threemileislandglass"
	glass_name = "glass of Three Mile Island iced tea"
	glass_desc = "A glass of this is sure to prevent a meltdown."
	glass_center_of_mass = list("x"=16, "y"=2)

/datum/reagent/ethanol/toxins_special
	name = "Toxins Special"
	id = "phoronspecial"
	description = "This thing is ON FIRE! CALL THE DAMN SHUTTLE!"
	reagent_state = LIQUID
	color = "#664300"
	strength = 10
	adj_temp = 15
	targ_temp = 330

	glass_icon_state = "toxinsspecialglass"
	glass_name = "glass of Toxins Special"
	glass_desc = "Whoah, this thing is on FIRE"

/datum/reagent/ethanol/vodkamartini
	name = "Vodka Martini"
	id = "vodkamartini"
	description = "Vodka with Gin. Not quite how 007 enjoyed it, but still delicious."
	color = "#664300"
	strength = 12

	glass_icon_state = "martiniglass"
	glass_name = "glass of vodka martini"
	glass_desc ="A bastardisation of the classic martini. Still great."
	glass_center_of_mass = list("x"=17, "y"=8)

/datum/reagent/ethanol/vodkatonic
	name = "Vodka and Tonic"
	id = "vodkatonic"
	description = "For when a gin and tonic isn't russian enough."
	color = "#0064C8" // rgb: 0, 100, 200
	strength = 15

	glass_icon_state = "vodkatonicglass"
	glass_name = "glass of vodka and tonic"
	glass_desc = "For when a gin and tonic isn't Russian enough."
	glass_center_of_mass = list("x"=16, "y"=7)

/datum/reagent/ethanol/white_russian
	name = "White Russian"
	id = "whiterussian"
	description = "That's just, like, your opinion, man..."
	color = "#A68340"
	strength = 15

	glass_icon_state = "whiterussianglass"
	glass_name = "glass of White Russian"
	glass_desc = "A very nice looking drink. But that's just, like, your opinion, man."
	glass_center_of_mass = list("x"=16, "y"=9)

/datum/reagent/ethanol/whiskey_cola
	name = "Whiskey Cola"
	id = "whiskeycola"
	description = "Whiskey, mixed with cola. Surprisingly refreshing."
	color = "#3E1B00"
	strength = 25

	glass_icon_state = "whiskeycolaglass"
	glass_name = "glass of whiskey cola"
	glass_desc = "An innocent-looking mixture of cola and Whiskey. Delicious."
	glass_center_of_mass = list("x"=16, "y"=9)

/datum/reagent/ethanol/whiskeysoda
	name = "Whiskey Soda"
	id = "whiskeysoda"
	description = "For the more refined griffon."
	color = "#664300"
	strength = 15

	glass_icon_state = "whiskeysodaglass2"
	glass_name = "glass of whiskey soda"
	glass_desc = "Ultimate refreshment."
	glass_center_of_mass = list("x"=16, "y"=9)

/datum/reagent/ethanol/specialwhiskey // I have no idea what this is and where it comes from
	name = "Special Blend Whiskey"
	id = "specialwhiskey"
	description = "Just when you thought regular station whiskey was good... This silky, amber goodness has to come along and ruin everything."
	color = "#664300"
	strength = 25

	glass_icon_state = "whiskeyglass"
	glass_name = "glass of special blend whiskey"
	glass_desc = "Just when you thought regular station whiskey was good... This silky, amber goodness has to come along and ruin everything."
	glass_center_of_mass = list("x"=16, "y"=12)<|MERGE_RESOLUTION|>--- conflicted
+++ resolved
@@ -308,11 +308,10 @@
 		M.Stun(5)
 		M.Weaken(5)
 
-<<<<<<< HEAD
 /datum/reagent/condensedcapsaicin/affect_ingest(var/mob/living/carbon/M, var/alien, var/removed)
 	if(ishuman(M))
 		var/mob/living/carbon/human/H = M
-		if(H.species && (H.species.flags & (NO_PAIN)))
+		if(H.species && (H.species.flags & (NO_PAIN | IS_SYNTHETIC)))
 			return
 	if(dose == metabolism)
 		M << "<span class='danger'>You feel like your insides are burning!</span>"
@@ -323,9 +322,6 @@
 	if(istype(M, /mob/living/carbon/slime))
 		M.bodytemperature += rand(15, 30)
 	holder.remove_reagent("frostoil", 5)
-=======
-	M << message
->>>>>>> 407c72b8
 
 /* Drinks */
 
