--- conflicted
+++ resolved
@@ -279,46 +279,6 @@
 		var/mob/living/carbon/human/H = M
 		protection = list(H.head, H.glasses, H.wear_mask)
 		if(H.species && (H.species.flags & NO_PAIN))
-<<<<<<< HEAD
-			return
-		if(H.head)
-			if(H.head.body_parts_covered & EYES)
-				eyes_covered = 1
-				safe_thing = H.head
-			if((H.head.body_parts_covered & FACE) && !(H.head.item_flags & FLEXIBLEMATERIAL))
-				mouth_covered = 1
-				safe_thing = H.head
-		if(H.wear_mask)
-			if(!eyes_covered && H.wear_mask.body_parts_covered & EYES)
-				eyes_covered = 1
-				safe_thing = H.wear_mask
-			if(!mouth_covered && (H.wear_mask.body_parts_covered & FACE) && !(H.wear_mask.item_flags & FLEXIBLEMATERIAL))
-				mouth_covered = 1
-				safe_thing = H.wear_mask
-		if(H.glasses && H.glasses.body_parts_covered & EYES)
-			if(!eyes_covered)
-				eyes_covered = 1
-				if(!safe_thing)
-					safe_thing = H.glasses
-	if(eyes_covered && mouth_covered)
-		M << "<span class='warning'>Your [safe_thing] protects you from the pepperspray!</span>"
-		return
-	else if(eyes_covered)
-		M << "<span class='warning'>Your [safe_thing] protect you from most of the pepperspray!</span>"
-		M.eye_blurry = max(M.eye_blurry, 15)
-		M.eye_blind = max(M.eye_blind, 5)
-		M.Stun(5)
-		M.Weaken(5)
-		return
-	else if (mouth_covered) // Mouth cover is better than eye cover
-		M << "<span class='warning'>Your [safe_thing] protects your face from the pepperspray!</span>"
-		M.eye_blurry = max(M.eye_blurry, 5)
-		return
-	else // Oh dear :D
-		M << "<span class='warning'>You're sprayed directly in the eyes with pepperspray!</span>"
-		M.eye_blurry = max(M.eye_blurry, 25)
-		M.eye_blind = max(M.eye_blind, 10)
-=======
 			no_pain = 1 //TODO: living-level can_feel_pain() proc
 	else
 		protection = list(M.wear_mask)
@@ -352,7 +312,6 @@
 		message = "<span class='danger'>Your face and throat burn!</span>"
 		if(prob(25))
 			M.custom_emote(2, "[pick("coughs!","coughs hysterically!","splutters!")]")
->>>>>>> dcd8491e
 		M.Stun(5)
 		M.Weaken(5)
 
