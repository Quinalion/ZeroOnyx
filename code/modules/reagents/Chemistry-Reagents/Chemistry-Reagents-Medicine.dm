--- conflicted
+++ resolved
@@ -553,8 +553,6 @@
 		if(world.time > data + ANTIDEPRESSANT_MESSAGE_DELAY * 0.3)
 			data = world.time
 			M << "<span class='notice'>You feel invigorated and calm.</span>"
-<<<<<<< HEAD
-=======
 
 /datum/reagent/menthol
 	name = "Menthol"
@@ -574,7 +572,6 @@
 	if(world.time > data + ANTIDEPRESSANT_MESSAGE_DELAY * 0.35)
 		data = world.time
 		M << "<span class='notice'>You feel faintly sore in the throat.</span>"
->>>>>>> 303069be
 
 /datum/reagent/rezadone
 	name = "Rezadone"
