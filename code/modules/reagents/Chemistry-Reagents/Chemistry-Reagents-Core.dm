/datum/reagent/blood
	data = new/list("donor" = null, "viruses" = null, "species" = "Human", "blood_DNA" = null, "blood_type" = null, "blood_colour" = "#A10808", "resistances" = null, "trace_chem" = null, "antibodies" = list())
	name = "Blood"
	id = "blood"
	reagent_state = LIQUID
	metabolism = REM * 5
	color = "#C80000"
	taste_description = "iron"
	taste_mult = 1.3
	glass_icon_state = "glass_red"
	glass_name = "glass of tomato juice"
	glass_desc = "Are you sure this is tomato juice?"

/datum/reagent/blood/initialize_data(var/newdata)
	..()
	if(data && data["blood_colour"])
		color = data["blood_colour"]
	return

/datum/reagent/blood/get_data() // Just in case you have a reagent that handles data differently.
	var/t = data.Copy()
	if(t["virus2"])
		var/list/v = t["virus2"]
		t["virus2"] = v.Copy()
	return t

/datum/reagent/blood/touch_turf(var/turf/simulated/T)
	if(!istype(T) || volume < 3)
		return
	if(!data["donor"] || istype(data["donor"], /mob/living/carbon/human))
		blood_splatter(T, src, 1)
	else if(istype(data["donor"], /mob/living/carbon/alien))
		var/obj/effect/decal/cleanable/blood/B = blood_splatter(T, src, 1)
		if(B)
			B.blood_DNA["UNKNOWN DNA STRUCTURE"] = "X*"

/datum/reagent/blood/affect_ingest(var/mob/living/carbon/M, var/alien, var/removed)

	var/effective_dose = dose
	if(issmall(M)) effective_dose *= 2

	if(effective_dose > 5)
		M.adjustToxLoss(removed)
	if(effective_dose > 15)
		M.adjustToxLoss(removed)
	if(data && data["virus2"])
		var/list/vlist = data["virus2"]
		if(vlist.len)
			for(var/ID in vlist)
				var/datum/disease2/disease/V = vlist[ID]
				if(V.spreadtype == "Contact")
					infect_virus2(M, V.getcopy())

/datum/reagent/blood/affect_touch(var/mob/living/carbon/M, var/alien, var/removed)
	if(alien == IS_MACHINE)
		return
	if(data && data["virus2"])
		var/list/vlist = data["virus2"]
		if(vlist.len)
			for(var/ID in vlist)
				var/datum/disease2/disease/V = vlist[ID]
				if(V.spreadtype == "Contact")
					infect_virus2(M, V.getcopy())
	if(data && data["antibodies"])
		M.antibodies |= data["antibodies"]

/datum/reagent/blood/affect_blood(var/mob/living/carbon/M, var/alien, var/removed)
	M.inject_blood(src, volume)
	remove_self(volume)

<<<<<<< HEAD
/datum/reagent/vaccine
	name = "Vaccine"
	taste_description = "slime"
	id = "vaccine"
	reagent_state = LIQUID
	color = "#C81040"

/datum/reagent/vaccine/affect_blood(var/mob/living/carbon/M, var/alien, var/removed)
	if(data)
		for(var/datum/disease/D in M.viruses)
			if(istype(D, /datum/disease/advance))
				var/datum/disease/advance/A = D
				if(A.GetDiseaseID() == data)
					D.cure()
			else
				if(D.type == data)
					D.cure()

		M.resistances += data
	return

=======
>>>>>>> 814ffeca
// pure concentrated antibodies
/datum/reagent/antibodies
	data = list("antibodies"=list())
	name = "Antibodies"
	taste_description = "slime"
	id = "antibodies"
	reagent_state = LIQUID
	color = "#0050F0"

/datum/reagent/antibodies/affect_blood(var/mob/living/carbon/M, var/alien, var/removed)
	if(src.data)
		M.antibodies |= src.data["antibodies"]
	..()

#define WATER_LATENT_HEAT 19000 // How much heat is removed when applied to a hot turf, in J/unit (19000 makes 120 u of water roughly equivalent to 4L)
/datum/reagent/water
	name = "Water"
	id = "water"
	description = "A ubiquitous chemical substance that is composed of hydrogen and oxygen."
	reagent_state = LIQUID
	color = "#0064C877"
	metabolism = REM * 10
	taste_description = "water"
	glass_icon_state = "glass_clear"
	glass_name = "glass of water"
	glass_desc = "The father of all refreshments."

/datum/reagent/water/touch_turf(var/turf/simulated/T)
	if(!istype(T))
		return

	var/datum/gas_mixture/environment = T.return_air()
	var/min_temperature = T0C + 100 // 100C, the boiling point of water

	var/hotspot = (locate(/obj/fire) in T)
	if(hotspot && !istype(T, /turf/space))
		var/datum/gas_mixture/lowertemp = T.remove_air(T:air:total_moles)
		lowertemp.temperature = max(min(lowertemp.temperature-2000, lowertemp.temperature / 2), 0)
		lowertemp.react()
		T.assume_air(lowertemp)
		qdel(hotspot)

	if (environment && environment.temperature > min_temperature) // Abstracted as steam or something
		var/removed_heat = between(0, volume * WATER_LATENT_HEAT, -environment.get_thermal_energy_change(min_temperature))
		environment.add_thermal_energy(-removed_heat)
		if (prob(5))
			T.visible_message("<span class='warning'>The water sizzles as it lands on \the [T]!</span>")

	else if(volume >= 10)
		T.wet_floor(1)

/datum/reagent/water/touch_obj(var/obj/O)
	if(istype(O, /obj/item/weapon/reagent_containers/food/snacks/monkeycube))
		var/obj/item/weapon/reagent_containers/food/snacks/monkeycube/cube = O
		if(!cube.wrapped)
			cube.Expand()

/datum/reagent/water/touch_mob(var/mob/living/L, var/amount)
	if(istype(L))
		var/needed = L.fire_stacks * 10
		if(amount > needed)
			L.fire_stacks = 0
			L.ExtinguishMob()
			remove_self(needed)
		else
			L.adjust_fire_stacks(-(amount / 10))
			remove_self(amount)

/datum/reagent/water/affect_touch(var/mob/living/carbon/M, var/alien, var/removed)
	if(istype(M, /mob/living/carbon/slime))
		var/mob/living/carbon/slime/S = M
		S.adjustToxLoss(8 * removed) // Babies have 150 health, adults have 200; So, 10 units and 13.5
		if(!S.client)
			if(S.Target) // Like cats
				S.Target = null
				++S.Discipline
		if(dose == removed)
			S.visible_message("<span class='warning'>[S]'s flesh sizzles where the water touches it!</span>", "<span class='danger'>Your flesh burns in the water!</span>")

/datum/reagent/fuel
	name = "Welding fuel"
	id = "fuel"
	description = "Required for welders. Flamable."
	taste_description = "gross metal"
	reagent_state = LIQUID
	color = "#660000"
	touch_met = 5

	glass_icon_state = "dr_gibb_glass"
	glass_name = "glass of welder fuel"
	glass_desc = "Unless you are an industrial tool, this is probably not safe for consumption."

/datum/reagent/fuel/touch_turf(var/turf/T)
	new /obj/effect/decal/cleanable/liquid_fuel(T, volume)
	remove_self(volume)
	return

/datum/reagent/fuel/affect_blood(var/mob/living/carbon/M, var/alien, var/removed)
	if(issmall(M)) removed *= 2
	M.adjustToxLoss(2 * removed)

/datum/reagent/fuel/touch_mob(var/mob/living/L, var/amount)
	if(istype(L))
		L.adjust_fire_stacks(amount / 10) // Splashing people with welding fuel to make them easy to ignite!
<|MERGE_RESOLUTION|>--- conflicted
+++ resolved
@@ -68,30 +68,6 @@
 	M.inject_blood(src, volume)
 	remove_self(volume)
 
-<<<<<<< HEAD
-/datum/reagent/vaccine
-	name = "Vaccine"
-	taste_description = "slime"
-	id = "vaccine"
-	reagent_state = LIQUID
-	color = "#C81040"
-
-/datum/reagent/vaccine/affect_blood(var/mob/living/carbon/M, var/alien, var/removed)
-	if(data)
-		for(var/datum/disease/D in M.viruses)
-			if(istype(D, /datum/disease/advance))
-				var/datum/disease/advance/A = D
-				if(A.GetDiseaseID() == data)
-					D.cure()
-			else
-				if(D.type == data)
-					D.cure()
-
-		M.resistances += data
-	return
-
-=======
->>>>>>> 814ffeca
 // pure concentrated antibodies
 /datum/reagent/antibodies
 	data = list("antibodies"=list())
