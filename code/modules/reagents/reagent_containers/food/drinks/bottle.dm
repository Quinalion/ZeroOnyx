--- conflicted
+++ resolved
@@ -1,469 +1,457 @@
-///////////////////////////////////////////////Alchohol bottles! -Agouri //////////////////////////
-//Functionally identical to regular drinks. The only difference is that the default bottle size is 100. - Darem
-//Bottles now weaken and break when smashed on people's heads. - Giacom
-
-/obj/item/weapon/reagent_containers/food/drinks/bottle
-	amount_per_transfer_from_this = 10
-	volume = 100
-	item_state = "broken_beer" //Generic held-item sprite until unique ones are made.
-	force = 5
-	var/smash_duration = 5 //Directly relates to the 'weaken' duration. Lowered by armor (i.e. helmets)
-	var/isGlass = 1 //Whether the 'bottle' is made of glass or not so that milk cartons dont shatter when someone gets hit by it
-
-	var/obj/item/weapon/reagent_containers/glass/rag/rag = null
-	var/rag_underlay = "rag"
-
-/obj/item/weapon/reagent_containers/food/drinks/bottle/New()
-	..()
-	if(isGlass) unacidable = 1
-
-/obj/item/weapon/reagent_containers/food/drinks/bottle/Destroy()
-	if(rag)
-		rag.forceMove(src.loc)
-	rag = null
-	return ..()
-
-//when thrown on impact, bottles smash and spill their contents
-/obj/item/weapon/reagent_containers/food/drinks/bottle/throw_impact(atom/hit_atom, var/speed)
-	..()
-
-	var/mob/M = thrower
-	if(isGlass && istype(M) && M.a_intent == I_HURT)
-		var/throw_dist = get_dist(throw_source, loc)
-		if(speed >= throw_speed && smash_check(throw_dist)) //not as reliable as smashing directly
-			if(reagents)
-				hit_atom.visible_message("<span class='notice'>The contents of the [src] splash all over [hit_atom]!</span>")
-				reagents.splash(hit_atom, reagents.total_volume)
-			src.smash(loc, hit_atom)
-
-/obj/item/weapon/reagent_containers/food/drinks/bottle/proc/smash_check(var/distance)
-	if(!isGlass || !smash_duration)
-		return 0
-
-	var/list/chance_table = list(90, 90, 85, 85, 60, 35, 15) //starting from distance 0
-	var/idx = max(distance + 1, 1) //since list indices start at 1
-	if(idx > chance_table.len)
-		return 0
-	return prob(chance_table[idx])
-
-/obj/item/weapon/reagent_containers/food/drinks/bottle/proc/smash(var/newloc, atom/against = null)
-	if(ismob(loc))
-		var/mob/M = loc
-		M.drop_from_inventory(src)
-
-	//Creates a shattering noise and replaces the bottle with a broken_bottle
-	var/obj/item/weapon/broken_bottle/B = new /obj/item/weapon/broken_bottle(newloc)
-	if(prob(33))
-		new/obj/item/weapon/material/shard(newloc) // Create a glass shard at the target's location!
-	B.icon_state = src.icon_state
-
-	var/icon/I = new('icons/obj/drinks.dmi', src.icon_state)
-	I.Blend(B.broken_outline, ICON_OVERLAY, rand(5), 1)
-	I.SwapColor(rgb(255, 0, 220, 255), rgb(0, 0, 0, 0))
-	B.icon = I
-
-	if(rag && rag.on_fire && isliving(against))
-		rag.forceMove(loc)
-		var/mob/living/L = against
-		L.IgniteMob()
-
-	playsound(src, "shatter", 70, 1)
-	src.transfer_fingerprints_to(B)
-
-	qdel(src)
-	return B
-
-/obj/item/weapon/reagent_containers/food/drinks/bottle/attackby(obj/item/W, mob/user)
-	if(!rag && istype(W, /obj/item/weapon/reagent_containers/glass/rag))
-		insert_rag(W, user)
-		return
-	if(rag && istype(W, /obj/item/weapon/flame))
-		rag.attackby(W, user)
-		return
-	..()
-
-/obj/item/weapon/reagent_containers/food/drinks/bottle/attack_self(mob/user)
-	if(rag)
-		remove_rag(user)
-	else
-		..()
-
-/obj/item/weapon/reagent_containers/food/drinks/bottle/proc/insert_rag(obj/item/weapon/reagent_containers/glass/rag/R, mob/user)
-	if(!isGlass || rag) return
-	if(user.unEquip(R))
-		user << "<span class='notice'>You stuff [R] into [src].</span>"
-		rag = R
-		rag.forceMove(src)
-		flags &= ~OPENCONTAINER
-		update_icon()
-
-/obj/item/weapon/reagent_containers/food/drinks/bottle/proc/remove_rag(mob/user)
-	if(!rag) return
-	user.put_in_hands(rag)
-	rag = null
-	flags |= (initial(flags) & OPENCONTAINER)
-	update_icon()
-
-/obj/item/weapon/reagent_containers/food/drinks/bottle/open(mob/user)
-	if(rag) return
-	..()
-
-/obj/item/weapon/reagent_containers/food/drinks/bottle/update_icon()
-	underlays.Cut()
-	if(rag)
-		var/underlay_image = image(icon='icons/obj/drinks.dmi', icon_state=rag.on_fire? "[rag_underlay]_lit" : rag_underlay)
-		underlays += underlay_image
-		copy_light(rag)
-	else
-		set_light(0)
-
-/obj/item/weapon/reagent_containers/food/drinks/bottle/attack(mob/living/target as mob, mob/living/user as mob)
-	if(!target)
-		return
-
-	if(user.a_intent != I_HURT || !isGlass)
-		return ..()
-
-<<<<<<< HEAD
-	var/obj/item/organ/external/affecting = user.zone_sel.selecting //Find what the player is aiming at
-=======
-
-	force = 15 //Smashing bottles over someoen's head hurts.
-
-	var/affecting = user.zone_sel.selecting //Find what the player is aiming at
->>>>>>> 6f059833
-
-	var/armor_block = 0 //Get the target's armour values for normal attack damage.
-	var/armor_duration = 0 //The more force the bottle has, the longer the duration.
-
-	//Calculating duration and calculating damage.
-	armor_block = target.run_armor_check(affecting, "melee")
-
-	//force will counteract armour, but will never increase duration
-	armor_duration = smash_duration + min(0, force - target.getarmor(affecting, "melee") + 10)
-
-	//Apply the damage!
-	target.apply_damage(force, BRUTE, affecting, armor_block, sharp=0)
-
-	// You are going to knock someone out for longer if they are not wearing a helmet.
-<<<<<<< HEAD
-	var/do_smash = smash_check(1) //won't always break on the first hit
-	if(affecting == "head" && istype(target, /mob/living/carbon/) && do_smash)
-
-=======
-	var/mob/living/carbon/human/H = target
-	if(istype(H) && H.headcheck(affecting))
->>>>>>> 6f059833
-		//Display an attack message.
-		var/obj/item/organ/O = H.get_organ(affecting)
-		user.visible_message("<span class='danger'>[user] smashes [src] into [H]'s [O.name]!</span>")
-		//Weaken the target for the duration that we calculated and divide it by 5.
-		if(armor_duration)
-			target.apply_effect(min(armor_duration, 5) , WEAKEN, armor_block) // Never weaken more than a flash!
-	else
-		//Default attack message and don't weaken the target.
-		for(var/mob/O in viewers(user, null))
-			if(target != user) O.show_message(text("\red <B>[target] has been attacked with a bottle of [src.name], by [user]!</B>"), 1)
-			else O.show_message(text("\red <B>[target] has attacked \himself with a bottle of [src.name]!</B>"), 1)
-
-	//Attack logs
-	user.attack_log += text("\[[time_stamp()]\] <font color='red'>Has attacked [target.name] ([target.ckey]) with a bottle!</font>")
-	target.attack_log += text("\[[time_stamp()]\] <font color='orange'>Has been smashed with a bottle by [user.name] ([user.ckey])</font>")
-	msg_admin_attack("[user.name] ([user.ckey]) attacked [target.name] ([target.ckey]) with a bottle. (INTENT: [uppertext(user.a_intent)]) (<A HREF='?_src_=holder;adminplayerobservecoodjump=1;X=[user.x];Y=[user.y];Z=[user.z]'>JMP</a>)")
-
-	if(do_smash)
-		//The reagents in the bottle splash all over the target, thanks for the idea Nodrak
-		if(reagents)
-			user.visible_message("<span class='notice'>The contents of the [src] splash all over [target]!</span>")
-			reagents.splash(target, reagents.total_volume)
-
-		//Finally, smash the bottle. This kills (qdel) the bottle.
-		var/obj/item/weapon/broken_bottle/B = src.smash(target.loc, target)
-		user.put_in_active_hand(B)
-
-	return
-
-//Keeping this here for now, I'll ask if I should keep it here.
-/obj/item/weapon/broken_bottle
-
-	name = "Broken Bottle"
-	desc = "A bottle with a sharp broken bottom."
-	icon = 'icons/obj/drinks.dmi'
-	icon_state = "broken_bottle"
-	force = 9
-	throwforce = 5
-	throw_speed = 3
-	throw_range = 5
-	item_state = "beer"
-	attack_verb = list("stabbed", "slashed", "attacked")
-	sharp = 1
-	edge = 0
-	var/icon/broken_outline = icon('icons/obj/drinks.dmi', "broken")
-
-/obj/item/weapon/broken_bottle/attack(mob/living/carbon/M as mob, mob/living/carbon/user as mob)
-	playsound(loc, 'sound/weapons/bladeslice.ogg', 50, 1, -1)
-	return ..()
-
-
-/obj/item/weapon/reagent_containers/food/drinks/bottle/gin
-	name = "Griffeater Gin"
-	desc = "A bottle of high quality gin, produced in the New London Space Station."
-	icon_state = "ginbottle"
-	center_of_mass = list("x"=16, "y"=4)
-	New()
-		..()
-		reagents.add_reagent("gin", 100)
-
-/obj/item/weapon/reagent_containers/food/drinks/bottle/whiskey
-	name = "Uncle Git's Special Reserve"
-	desc = "A premium single-malt whiskey, gently matured inside the tunnels of a nuclear shelter. TUNNEL WHISKEY RULES."
-	icon_state = "whiskeybottle"
-	center_of_mass = list("x"=16, "y"=3)
-	New()
-		..()
-		reagents.add_reagent("whiskey", 100)
-
-/obj/item/weapon/reagent_containers/food/drinks/bottle/vodka
-	name = "Tunguska Triple Distilled"
-	desc = "Aah, vodka. Prime choice of drink AND fuel by Russians worldwide."
-	icon_state = "vodkabottle"
-	center_of_mass = list("x"=17, "y"=3)
-	New()
-		..()
-		reagents.add_reagent("vodka", 100)
-
-/obj/item/weapon/reagent_containers/food/drinks/bottle/tequilla
-	name = "Caccavo Guaranteed Quality Tequilla"
-	desc = "Made from premium petroleum distillates, pure thalidomide and other fine quality ingredients!"
-	icon_state = "tequillabottle"
-	center_of_mass = list("x"=16, "y"=3)
-	New()
-		..()
-		reagents.add_reagent("tequilla", 100)
-
-/obj/item/weapon/reagent_containers/food/drinks/bottle/bottleofnothing
-	name = "Bottle of Nothing"
-	desc = "A bottle filled with nothing"
-	icon_state = "bottleofnothing"
-	center_of_mass = list("x"=17, "y"=5)
-	New()
-		..()
-		reagents.add_reagent("nothing", 100)
-
-/obj/item/weapon/reagent_containers/food/drinks/bottle/patron
-	name = "Wrapp Artiste Patron"
-	desc = "Silver laced tequilla, served in space night clubs across the galaxy."
-	icon_state = "patronbottle"
-	center_of_mass = list("x"=16, "y"=6)
-	New()
-		..()
-		reagents.add_reagent("patron", 100)
-
-/obj/item/weapon/reagent_containers/food/drinks/bottle/rum
-	name = "Captain Pete's Cuban Spiced Rum"
-	desc = "This isn't just rum, oh no. It's practically GRIFF in a bottle."
-	icon_state = "rumbottle"
-	center_of_mass = list("x"=16, "y"=8)
-	New()
-		..()
-		reagents.add_reagent("rum", 100)
-
-/obj/item/weapon/reagent_containers/food/drinks/bottle/holywater
-	name = "Flask of Holy Water"
-	desc = "A flask of the chaplain's holy water."
-	icon_state = "holyflask"
-	center_of_mass = list("x"=17, "y"=10)
-	New()
-		..()
-		reagents.add_reagent("holywater", 100)
-
-/obj/item/weapon/reagent_containers/food/drinks/bottle/vermouth
-	name = "Goldeneye Vermouth"
-	desc = "Sweet, sweet dryness~"
-	icon_state = "vermouthbottle"
-	center_of_mass = list("x"=17, "y"=3)
-	New()
-		..()
-		reagents.add_reagent("vermouth", 100)
-
-/obj/item/weapon/reagent_containers/food/drinks/bottle/kahlua
-	name = "Robert Robust's Coffee Liqueur"
-	desc = "A widely known, Mexican coffee-flavoured liqueur. In production since 1936, HONK"
-	icon_state = "kahluabottle"
-	center_of_mass = list("x"=17, "y"=3)
-	New()
-		..()
-		reagents.add_reagent("kahlua", 100)
-
-/obj/item/weapon/reagent_containers/food/drinks/bottle/goldschlager
-	name = "College Girl Goldschlager"
-	desc = "Because they are the only ones who will drink 100 proof cinnamon schnapps."
-	icon_state = "goldschlagerbottle"
-	center_of_mass = list("x"=15, "y"=3)
-	New()
-		..()
-		reagents.add_reagent("goldschlager", 100)
-
-/obj/item/weapon/reagent_containers/food/drinks/bottle/cognac
-	name = "Chateau De Baton Premium Cognac"
-	desc = "A sweet and strongly alchoholic drink, made after numerous distillations and years of maturing. You might as well not scream 'SHITCURITY' this time."
-	icon_state = "cognacbottle"
-	center_of_mass = list("x"=16, "y"=6)
-	New()
-		..()
-		reagents.add_reagent("cognac", 100)
-
-/obj/item/weapon/reagent_containers/food/drinks/bottle/wine
-	name = "Doublebeard Bearded Special Wine"
-	desc = "A faint aura of unease and asspainery surrounds the bottle."
-	icon_state = "winebottle"
-	center_of_mass = list("x"=16, "y"=4)
-	New()
-		..()
-		reagents.add_reagent("wine", 100)
-
-/obj/item/weapon/reagent_containers/food/drinks/bottle/absinthe
-	name = "Jailbreaker Verte"
-	desc = "One sip of this and you just know you're gonna have a good time."
-	icon_state = "absinthebottle"
-	center_of_mass = list("x"=16, "y"=6)
-	New()
-		..()
-		reagents.add_reagent("absinthe", 100)
-
-/obj/item/weapon/reagent_containers/food/drinks/bottle/melonliquor
-	name = "Emeraldine Melon Liquor"
-	desc = "A bottle of 46 proof Emeraldine Melon Liquor. Sweet and light."
-	icon_state = "alco-green" //Placeholder.
-	center_of_mass = list("x"=16, "y"=6)
-	New()
-		..()
-		reagents.add_reagent("melonliquor", 100)
-
-/obj/item/weapon/reagent_containers/food/drinks/bottle/bluecuracao
-	name = "Miss Blue Curacao"
-	desc = "A fruity, exceptionally azure drink. Does not allow the imbiber to use the fifth magic."
-	icon_state = "alco-blue" //Placeholder.
-	center_of_mass = list("x"=16, "y"=6)
-	New()
-		..()
-		reagents.add_reagent("bluecuracao", 100)
-
-/obj/item/weapon/reagent_containers/food/drinks/bottle/grenadine
-	name = "Briar Rose Grenadine Syrup"
-	desc = "Sweet and tangy, a bar syrup used to add color or flavor to drinks."
-	icon_state = "grenadinebottle"
-	center_of_mass = list("x"=16, "y"=6)
-	New()
-		..()
-		reagents.add_reagent("grenadine", 100)
-
-/obj/item/weapon/reagent_containers/food/drinks/bottle/cola
-	name = "\improper Space Cola"
-	desc = "Cola. in space"
-	icon_state = "colabottle"
-	center_of_mass = list("x"=16, "y"=6)
-	New()
-		..()
-		reagents.add_reagent("cola", 100)
-
-/obj/item/weapon/reagent_containers/food/drinks/bottle/space_up
-	name = "\improper Space-Up"
-	desc = "Tastes like a hull breach in your mouth."
-	icon_state = "space-up_bottle"
-	center_of_mass = list("x"=16, "y"=6)
-	New()
-		..()
-		reagents.add_reagent("space_up", 100)
-
-/obj/item/weapon/reagent_containers/food/drinks/bottle/space_mountain_wind
-	name = "\improper Space Mountain Wind"
-	desc = "Blows right through you like a space wind."
-	icon_state = "space_mountain_wind_bottle"
-	center_of_mass = list("x"=16, "y"=6)
-	New()
-		..()
-		reagents.add_reagent("spacemountainwind", 100)
-
-/obj/item/weapon/reagent_containers/food/drinks/bottle/pwine
-	name = "Warlock's Velvet"
-	desc = "What a delightful packaging for a surely high quality wine! The vintage must be amazing!"
-	icon_state = "pwinebottle"
-	center_of_mass = list("x"=16, "y"=4)
-	New()
-		..()
-		reagents.add_reagent("pwine", 100)
-
-//////////////////////////JUICES AND STUFF ///////////////////////
-
-/obj/item/weapon/reagent_containers/food/drinks/bottle/orangejuice
-	name = "Orange Juice"
-	desc = "Full of vitamins and deliciousness!"
-	icon_state = "orangejuice"
-	item_state = "carton"
-	center_of_mass = list("x"=16, "y"=7)
-	isGlass = 0
-	New()
-		..()
-		reagents.add_reagent("orangejuice", 100)
-
-/obj/item/weapon/reagent_containers/food/drinks/bottle/cream
-	name = "Milk Cream"
-	desc = "It's cream. Made from milk. What else did you think you'd find in there?"
-	icon_state = "cream"
-	item_state = "carton"
-	center_of_mass = list("x"=16, "y"=8)
-	isGlass = 0
-	New()
-		..()
-		reagents.add_reagent("cream", 100)
-
-/obj/item/weapon/reagent_containers/food/drinks/bottle/tomatojuice
-	name = "Tomato Juice"
-	desc = "Well, at least it LOOKS like tomato juice. You can't tell with all that redness."
-	icon_state = "tomatojuice"
-	item_state = "carton"
-	center_of_mass = list("x"=16, "y"=8)
-	isGlass = 0
-	New()
-		..()
-		reagents.add_reagent("tomatojuice", 100)
-
-/obj/item/weapon/reagent_containers/food/drinks/bottle/limejuice
-	name = "Lime Juice"
-	desc = "Sweet-sour goodness."
-	icon_state = "limejuice"
-	item_state = "carton"
-	center_of_mass = list("x"=16, "y"=8)
-	isGlass = 0
-	New()
-		..()
-		reagents.add_reagent("limejuice", 100)
-
-//Small bottles
-/obj/item/weapon/reagent_containers/food/drinks/bottle/small
-	volume = 50
-	smash_duration = 1
-	flags = 0 //starts closed
-	rag_underlay = "rag_small"
-
-/obj/item/weapon/reagent_containers/food/drinks/bottle/small/beer
-	name = "space beer"
-	desc = "Contains only water, malt and hops."
-	icon_state = "beer"
-	center_of_mass = list("x"=16, "y"=12)
-	New()
-		..()
-		reagents.add_reagent("beer", 30)
-
-/obj/item/weapon/reagent_containers/food/drinks/bottle/small/ale
-	name = "\improper Magm-Ale"
-	desc = "A true dorf's drink of choice."
-	icon_state = "alebottle"
-	item_state = "beer"
-	center_of_mass = list("x"=16, "y"=10)
-	New()
-		..()
-		reagents.add_reagent("ale", 30)
-
-
+///////////////////////////////////////////////Alchohol bottles! -Agouri //////////////////////////
+//Functionally identical to regular drinks. The only difference is that the default bottle size is 100. - Darem
+//Bottles now weaken and break when smashed on people's heads. - Giacom
+
+/obj/item/weapon/reagent_containers/food/drinks/bottle
+	amount_per_transfer_from_this = 10
+	volume = 100
+	item_state = "broken_beer" //Generic held-item sprite until unique ones are made.
+	force = 5
+	var/smash_duration = 5 //Directly relates to the 'weaken' duration. Lowered by armor (i.e. helmets)
+	var/isGlass = 1 //Whether the 'bottle' is made of glass or not so that milk cartons dont shatter when someone gets hit by it
+
+	var/obj/item/weapon/reagent_containers/glass/rag/rag = null
+	var/rag_underlay = "rag"
+
+/obj/item/weapon/reagent_containers/food/drinks/bottle/New()
+	..()
+	if(isGlass) unacidable = 1
+
+/obj/item/weapon/reagent_containers/food/drinks/bottle/Destroy()
+	if(rag)
+		rag.forceMove(src.loc)
+	rag = null
+	return ..()
+
+//when thrown on impact, bottles smash and spill their contents
+/obj/item/weapon/reagent_containers/food/drinks/bottle/throw_impact(atom/hit_atom, var/speed)
+	..()
+
+	var/mob/M = thrower
+	if(isGlass && istype(M) && M.a_intent == I_HURT)
+		var/throw_dist = get_dist(throw_source, loc)
+		if(speed >= throw_speed && smash_check(throw_dist)) //not as reliable as smashing directly
+			if(reagents)
+				hit_atom.visible_message("<span class='notice'>The contents of the [src] splash all over [hit_atom]!</span>")
+				reagents.splash(hit_atom, reagents.total_volume)
+			src.smash(loc, hit_atom)
+
+/obj/item/weapon/reagent_containers/food/drinks/bottle/proc/smash_check(var/distance)
+	if(!isGlass || !smash_duration)
+		return 0
+
+	var/list/chance_table = list(90, 90, 85, 85, 60, 35, 15) //starting from distance 0
+	var/idx = max(distance + 1, 1) //since list indices start at 1
+	if(idx > chance_table.len)
+		return 0
+	return prob(chance_table[idx])
+
+/obj/item/weapon/reagent_containers/food/drinks/bottle/proc/smash(var/newloc, atom/against = null)
+	if(ismob(loc))
+		var/mob/M = loc
+		M.drop_from_inventory(src)
+
+	//Creates a shattering noise and replaces the bottle with a broken_bottle
+	var/obj/item/weapon/broken_bottle/B = new /obj/item/weapon/broken_bottle(newloc)
+	if(prob(33))
+		new/obj/item/weapon/material/shard(newloc) // Create a glass shard at the target's location!
+	B.icon_state = src.icon_state
+
+	var/icon/I = new('icons/obj/drinks.dmi', src.icon_state)
+	I.Blend(B.broken_outline, ICON_OVERLAY, rand(5), 1)
+	I.SwapColor(rgb(255, 0, 220, 255), rgb(0, 0, 0, 0))
+	B.icon = I
+
+	if(rag && rag.on_fire && isliving(against))
+		rag.forceMove(loc)
+		var/mob/living/L = against
+		L.IgniteMob()
+
+	playsound(src, "shatter", 70, 1)
+	src.transfer_fingerprints_to(B)
+
+	qdel(src)
+	return B
+
+/obj/item/weapon/reagent_containers/food/drinks/bottle/attackby(obj/item/W, mob/user)
+	if(!rag && istype(W, /obj/item/weapon/reagent_containers/glass/rag))
+		insert_rag(W, user)
+		return
+	if(rag && istype(W, /obj/item/weapon/flame))
+		rag.attackby(W, user)
+		return
+	..()
+
+/obj/item/weapon/reagent_containers/food/drinks/bottle/attack_self(mob/user)
+	if(rag)
+		remove_rag(user)
+	else
+		..()
+
+/obj/item/weapon/reagent_containers/food/drinks/bottle/proc/insert_rag(obj/item/weapon/reagent_containers/glass/rag/R, mob/user)
+	if(!isGlass || rag) return
+	if(user.unEquip(R))
+		user << "<span class='notice'>You stuff [R] into [src].</span>"
+		rag = R
+		rag.forceMove(src)
+		flags &= ~OPENCONTAINER
+		update_icon()
+
+/obj/item/weapon/reagent_containers/food/drinks/bottle/proc/remove_rag(mob/user)
+	if(!rag) return
+	user.put_in_hands(rag)
+	rag = null
+	flags |= (initial(flags) & OPENCONTAINER)
+	update_icon()
+
+/obj/item/weapon/reagent_containers/food/drinks/bottle/open(mob/user)
+	if(rag) return
+	..()
+
+/obj/item/weapon/reagent_containers/food/drinks/bottle/update_icon()
+	underlays.Cut()
+	if(rag)
+		var/underlay_image = image(icon='icons/obj/drinks.dmi', icon_state=rag.on_fire? "[rag_underlay]_lit" : rag_underlay)
+		underlays += underlay_image
+		copy_light(rag)
+	else
+		set_light(0)
+
+/obj/item/weapon/reagent_containers/food/drinks/bottle/attack(mob/living/target as mob, mob/living/user as mob)
+	if(!target)
+		return
+
+	if(user.a_intent != I_HURT || !isGlass)
+		return ..()
+
+	var/affecting = user.zone_sel.selecting //Find what the player is aiming at
+
+	var/armor_block = 0 //Get the target's armour values for normal attack damage.
+	var/armor_duration = 0 //The more force the bottle has, the longer the duration.
+
+	//Calculating duration and calculating damage.
+	armor_block = target.run_armor_check(affecting, "melee")
+
+	//force will counteract armour, but will never increase duration
+	armor_duration = smash_duration + min(0, force - target.getarmor(affecting, "melee") + 10)
+
+	//Apply the damage!
+	target.apply_damage(force, BRUTE, affecting, armor_block, sharp=0)
+
+	// You are going to knock someone out for longer if they are not wearing a helmet.
+	var/do_smash = smash_check(1) //won't always break on the first hit
+	var/mob/living/carbon/human/H = target
+	if(do_smash && istype(H) && H.headcheck(affecting))
+		//Display an attack message.
+		var/obj/item/organ/O = H.get_organ(affecting)
+		user.visible_message("<span class='danger'>[user] smashes [src] into [H]'s [O.name]!</span>")
+		//Weaken the target for the duration that we calculated and divide it by 5.
+		if(armor_duration)
+			target.apply_effect(min(armor_duration, 5) , WEAKEN, armor_block) // Never weaken more than a flash!
+	else
+		//Default attack message and don't weaken the target.
+		for(var/mob/O in viewers(user, null))
+			if(target != user) O.show_message(text("\red <B>[target] has been attacked with a bottle of [src.name], by [user]!</B>"), 1)
+			else O.show_message(text("\red <B>[target] has attacked \himself with a bottle of [src.name]!</B>"), 1)
+
+	//Attack logs
+	user.attack_log += text("\[[time_stamp()]\] <font color='red'>Has attacked [target.name] ([target.ckey]) with a bottle!</font>")
+	target.attack_log += text("\[[time_stamp()]\] <font color='orange'>Has been smashed with a bottle by [user.name] ([user.ckey])</font>")
+	msg_admin_attack("[user.name] ([user.ckey]) attacked [target.name] ([target.ckey]) with a bottle. (INTENT: [uppertext(user.a_intent)]) (<A HREF='?_src_=holder;adminplayerobservecoodjump=1;X=[user.x];Y=[user.y];Z=[user.z]'>JMP</a>)")
+
+	if(do_smash)
+		//The reagents in the bottle splash all over the target, thanks for the idea Nodrak
+		if(reagents)
+			user.visible_message("<span class='notice'>The contents of the [src] splash all over [target]!</span>")
+			reagents.splash(target, reagents.total_volume)
+
+		//Finally, smash the bottle. This kills (qdel) the bottle.
+		var/obj/item/weapon/broken_bottle/B = src.smash(target.loc, target)
+		user.put_in_active_hand(B)
+
+	return
+
+//Keeping this here for now, I'll ask if I should keep it here.
+/obj/item/weapon/broken_bottle
+
+	name = "Broken Bottle"
+	desc = "A bottle with a sharp broken bottom."
+	icon = 'icons/obj/drinks.dmi'
+	icon_state = "broken_bottle"
+	force = 9
+	throwforce = 5
+	throw_speed = 3
+	throw_range = 5
+	item_state = "beer"
+	attack_verb = list("stabbed", "slashed", "attacked")
+	sharp = 1
+	edge = 0
+	var/icon/broken_outline = icon('icons/obj/drinks.dmi', "broken")
+
+/obj/item/weapon/broken_bottle/attack(mob/living/carbon/M as mob, mob/living/carbon/user as mob)
+	playsound(loc, 'sound/weapons/bladeslice.ogg', 50, 1, -1)
+	return ..()
+
+
+/obj/item/weapon/reagent_containers/food/drinks/bottle/gin
+	name = "Griffeater Gin"
+	desc = "A bottle of high quality gin, produced in the New London Space Station."
+	icon_state = "ginbottle"
+	center_of_mass = list("x"=16, "y"=4)
+	New()
+		..()
+		reagents.add_reagent("gin", 100)
+
+/obj/item/weapon/reagent_containers/food/drinks/bottle/whiskey
+	name = "Uncle Git's Special Reserve"
+	desc = "A premium single-malt whiskey, gently matured inside the tunnels of a nuclear shelter. TUNNEL WHISKEY RULES."
+	icon_state = "whiskeybottle"
+	center_of_mass = list("x"=16, "y"=3)
+	New()
+		..()
+		reagents.add_reagent("whiskey", 100)
+
+/obj/item/weapon/reagent_containers/food/drinks/bottle/vodka
+	name = "Tunguska Triple Distilled"
+	desc = "Aah, vodka. Prime choice of drink AND fuel by Russians worldwide."
+	icon_state = "vodkabottle"
+	center_of_mass = list("x"=17, "y"=3)
+	New()
+		..()
+		reagents.add_reagent("vodka", 100)
+
+/obj/item/weapon/reagent_containers/food/drinks/bottle/tequilla
+	name = "Caccavo Guaranteed Quality Tequilla"
+	desc = "Made from premium petroleum distillates, pure thalidomide and other fine quality ingredients!"
+	icon_state = "tequillabottle"
+	center_of_mass = list("x"=16, "y"=3)
+	New()
+		..()
+		reagents.add_reagent("tequilla", 100)
+
+/obj/item/weapon/reagent_containers/food/drinks/bottle/bottleofnothing
+	name = "Bottle of Nothing"
+	desc = "A bottle filled with nothing"
+	icon_state = "bottleofnothing"
+	center_of_mass = list("x"=17, "y"=5)
+	New()
+		..()
+		reagents.add_reagent("nothing", 100)
+
+/obj/item/weapon/reagent_containers/food/drinks/bottle/patron
+	name = "Wrapp Artiste Patron"
+	desc = "Silver laced tequilla, served in space night clubs across the galaxy."
+	icon_state = "patronbottle"
+	center_of_mass = list("x"=16, "y"=6)
+	New()
+		..()
+		reagents.add_reagent("patron", 100)
+
+/obj/item/weapon/reagent_containers/food/drinks/bottle/rum
+	name = "Captain Pete's Cuban Spiced Rum"
+	desc = "This isn't just rum, oh no. It's practically GRIFF in a bottle."
+	icon_state = "rumbottle"
+	center_of_mass = list("x"=16, "y"=8)
+	New()
+		..()
+		reagents.add_reagent("rum", 100)
+
+/obj/item/weapon/reagent_containers/food/drinks/bottle/holywater
+	name = "Flask of Holy Water"
+	desc = "A flask of the chaplain's holy water."
+	icon_state = "holyflask"
+	center_of_mass = list("x"=17, "y"=10)
+	New()
+		..()
+		reagents.add_reagent("holywater", 100)
+
+/obj/item/weapon/reagent_containers/food/drinks/bottle/vermouth
+	name = "Goldeneye Vermouth"
+	desc = "Sweet, sweet dryness~"
+	icon_state = "vermouthbottle"
+	center_of_mass = list("x"=17, "y"=3)
+	New()
+		..()
+		reagents.add_reagent("vermouth", 100)
+
+/obj/item/weapon/reagent_containers/food/drinks/bottle/kahlua
+	name = "Robert Robust's Coffee Liqueur"
+	desc = "A widely known, Mexican coffee-flavoured liqueur. In production since 1936, HONK"
+	icon_state = "kahluabottle"
+	center_of_mass = list("x"=17, "y"=3)
+	New()
+		..()
+		reagents.add_reagent("kahlua", 100)
+
+/obj/item/weapon/reagent_containers/food/drinks/bottle/goldschlager
+	name = "College Girl Goldschlager"
+	desc = "Because they are the only ones who will drink 100 proof cinnamon schnapps."
+	icon_state = "goldschlagerbottle"
+	center_of_mass = list("x"=15, "y"=3)
+	New()
+		..()
+		reagents.add_reagent("goldschlager", 100)
+
+/obj/item/weapon/reagent_containers/food/drinks/bottle/cognac
+	name = "Chateau De Baton Premium Cognac"
+	desc = "A sweet and strongly alchoholic drink, made after numerous distillations and years of maturing. You might as well not scream 'SHITCURITY' this time."
+	icon_state = "cognacbottle"
+	center_of_mass = list("x"=16, "y"=6)
+	New()
+		..()
+		reagents.add_reagent("cognac", 100)
+
+/obj/item/weapon/reagent_containers/food/drinks/bottle/wine
+	name = "Doublebeard Bearded Special Wine"
+	desc = "A faint aura of unease and asspainery surrounds the bottle."
+	icon_state = "winebottle"
+	center_of_mass = list("x"=16, "y"=4)
+	New()
+		..()
+		reagents.add_reagent("wine", 100)
+
+/obj/item/weapon/reagent_containers/food/drinks/bottle/absinthe
+	name = "Jailbreaker Verte"
+	desc = "One sip of this and you just know you're gonna have a good time."
+	icon_state = "absinthebottle"
+	center_of_mass = list("x"=16, "y"=6)
+	New()
+		..()
+		reagents.add_reagent("absinthe", 100)
+
+/obj/item/weapon/reagent_containers/food/drinks/bottle/melonliquor
+	name = "Emeraldine Melon Liquor"
+	desc = "A bottle of 46 proof Emeraldine Melon Liquor. Sweet and light."
+	icon_state = "alco-green" //Placeholder.
+	center_of_mass = list("x"=16, "y"=6)
+	New()
+		..()
+		reagents.add_reagent("melonliquor", 100)
+
+/obj/item/weapon/reagent_containers/food/drinks/bottle/bluecuracao
+	name = "Miss Blue Curacao"
+	desc = "A fruity, exceptionally azure drink. Does not allow the imbiber to use the fifth magic."
+	icon_state = "alco-blue" //Placeholder.
+	center_of_mass = list("x"=16, "y"=6)
+	New()
+		..()
+		reagents.add_reagent("bluecuracao", 100)
+
+/obj/item/weapon/reagent_containers/food/drinks/bottle/grenadine
+	name = "Briar Rose Grenadine Syrup"
+	desc = "Sweet and tangy, a bar syrup used to add color or flavor to drinks."
+	icon_state = "grenadinebottle"
+	center_of_mass = list("x"=16, "y"=6)
+	New()
+		..()
+		reagents.add_reagent("grenadine", 100)
+
+/obj/item/weapon/reagent_containers/food/drinks/bottle/cola
+	name = "\improper Space Cola"
+	desc = "Cola. in space"
+	icon_state = "colabottle"
+	center_of_mass = list("x"=16, "y"=6)
+	New()
+		..()
+		reagents.add_reagent("cola", 100)
+
+/obj/item/weapon/reagent_containers/food/drinks/bottle/space_up
+	name = "\improper Space-Up"
+	desc = "Tastes like a hull breach in your mouth."
+	icon_state = "space-up_bottle"
+	center_of_mass = list("x"=16, "y"=6)
+	New()
+		..()
+		reagents.add_reagent("space_up", 100)
+
+/obj/item/weapon/reagent_containers/food/drinks/bottle/space_mountain_wind
+	name = "\improper Space Mountain Wind"
+	desc = "Blows right through you like a space wind."
+	icon_state = "space_mountain_wind_bottle"
+	center_of_mass = list("x"=16, "y"=6)
+	New()
+		..()
+		reagents.add_reagent("spacemountainwind", 100)
+
+/obj/item/weapon/reagent_containers/food/drinks/bottle/pwine
+	name = "Warlock's Velvet"
+	desc = "What a delightful packaging for a surely high quality wine! The vintage must be amazing!"
+	icon_state = "pwinebottle"
+	center_of_mass = list("x"=16, "y"=4)
+	New()
+		..()
+		reagents.add_reagent("pwine", 100)
+
+//////////////////////////JUICES AND STUFF ///////////////////////
+
+/obj/item/weapon/reagent_containers/food/drinks/bottle/orangejuice
+	name = "Orange Juice"
+	desc = "Full of vitamins and deliciousness!"
+	icon_state = "orangejuice"
+	item_state = "carton"
+	center_of_mass = list("x"=16, "y"=7)
+	isGlass = 0
+	New()
+		..()
+		reagents.add_reagent("orangejuice", 100)
+
+/obj/item/weapon/reagent_containers/food/drinks/bottle/cream
+	name = "Milk Cream"
+	desc = "It's cream. Made from milk. What else did you think you'd find in there?"
+	icon_state = "cream"
+	item_state = "carton"
+	center_of_mass = list("x"=16, "y"=8)
+	isGlass = 0
+	New()
+		..()
+		reagents.add_reagent("cream", 100)
+
+/obj/item/weapon/reagent_containers/food/drinks/bottle/tomatojuice
+	name = "Tomato Juice"
+	desc = "Well, at least it LOOKS like tomato juice. You can't tell with all that redness."
+	icon_state = "tomatojuice"
+	item_state = "carton"
+	center_of_mass = list("x"=16, "y"=8)
+	isGlass = 0
+	New()
+		..()
+		reagents.add_reagent("tomatojuice", 100)
+
+/obj/item/weapon/reagent_containers/food/drinks/bottle/limejuice
+	name = "Lime Juice"
+	desc = "Sweet-sour goodness."
+	icon_state = "limejuice"
+	item_state = "carton"
+	center_of_mass = list("x"=16, "y"=8)
+	isGlass = 0
+	New()
+		..()
+		reagents.add_reagent("limejuice", 100)
+
+//Small bottles
+/obj/item/weapon/reagent_containers/food/drinks/bottle/small
+	volume = 50
+	smash_duration = 1
+	flags = 0 //starts closed
+	rag_underlay = "rag_small"
+
+/obj/item/weapon/reagent_containers/food/drinks/bottle/small/beer
+	name = "space beer"
+	desc = "Contains only water, malt and hops."
+	icon_state = "beer"
+	center_of_mass = list("x"=16, "y"=12)
+	New()
+		..()
+		reagents.add_reagent("beer", 30)
+
+/obj/item/weapon/reagent_containers/food/drinks/bottle/small/ale
+	name = "\improper Magm-Ale"
+	desc = "A true dorf's drink of choice."
+	icon_state = "alebottle"
+	item_state = "beer"
+	center_of_mass = list("x"=16, "y"=10)
+	New()
+		..()
+		reagents.add_reagent("ale", 30)
+
+