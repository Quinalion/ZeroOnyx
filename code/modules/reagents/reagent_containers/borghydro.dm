--- conflicted
+++ resolved
@@ -1,152 +1,148 @@
-/obj/item/weapon/reagent_containers/borghypo
-	name = "cyborg hypospray"
-	desc = "An advanced chemical synthesizer and injection system, designed for heavy-duty medical equipment."
-	icon = 'icons/obj/syringe.dmi'
-	item_state = "hypo"
-	icon_state = "borghypo"
-	amount_per_transfer_from_this = 5
-	volume = 30
-	possible_transfer_amounts = null
-
-	var/mode = 1
-	var/charge_cost = 50
-	var/charge_tick = 0
-	var/recharge_time = 5 //Time it takes for shots to recharge (in seconds)
-
-	var/list/reagent_ids = list("tricordrazine", "inaprovaline", "spaceacillin")
-	var/list/reagent_volumes = list()
-	var/list/reagent_names = list()
-
-/obj/item/weapon/reagent_containers/borghypo/surgeon
-	reagent_ids = list("bicaridine", "inaprovaline", "dexalin")
-
-/obj/item/weapon/reagent_containers/borghypo/crisis
-	reagent_ids = list("tricordrazine", "inaprovaline", "tramadol")
-
-/obj/item/weapon/reagent_containers/borghypo/New()
-	..()
-
-	for(var/T in reagent_ids)
-		reagent_volumes[T] = volume
-		var/datum/reagent/R = chemical_reagents_list[T]
-		reagent_names += R.name
-
-	processing_objects.Add(src)
-
-/obj/item/weapon/reagent_containers/borghypo/Destroy()
-	processing_objects.Remove(src)
-	..()
-
-/obj/item/weapon/reagent_containers/borghypo/process() //Every [recharge_time] seconds, recharge some reagents for the cyborg+
-	if(++charge_tick < recharge_time)
-		return 0
-	charge_tick = 0
-
-	if(isrobot(loc))
-		var/mob/living/silicon/robot/R = loc
-		if(R && R.cell)
-			for(var/T in reagent_ids)
-				if(reagent_volumes[T] < volume)
-					R.cell.use(charge_cost)
-					reagent_volumes[T] = min(reagent_volumes[T] + 5, volume)
-	return 1
-
-/obj/item/weapon/reagent_containers/borghypo/attack(var/mob/living/M, var/mob/user)
-	if(!istype(M))
-		return
-
-	if(!reagent_volumes[reagent_ids[mode]])
-		user << "<span class='warning'>The injector is empty.</span>"
-		return
-
-<<<<<<< HEAD
-	var/mob/living/carbon/human/H = M
-	if(istype(H))
-		var/obj/item/organ/external/affected = H.get_organ(user.zone_sel.selecting)
-		if(!affected)
-			user << "<span class='danger'>\The [H] is missing that limb!</span>"
-			return
-		else if(affected.status & ORGAN_ROBOT)
-			user << "<span class='danger'>You cannot inject a robotic limb.</span>"
-			return
-
-	if (R.total_volume && M.can_inject(user, 1))
-=======
-	if(M.can_inject(user, 1))
->>>>>>> d99e43c9
-		user << "<span class='notice'>You inject [M] with the injector.</span>"
-		M << "<span class='notice'>You feel a tiny prick!</span>"
-
-		if(M.reagents)
-			var/t = min(amount_per_transfer_from_this, reagent_volumes[reagent_ids[mode]])
-			M.reagents.add_reagent(reagent_ids[mode], t)
-			reagent_volumes[reagent_ids[mode]] -= t
-			admin_inject_log(user, M, src, reagent_ids[mode], t)
-			user << "<span class='notice'>[t] units injected. [reagent_volumes[reagent_ids[mode]]] units remaining.</span>"
-	return
-
-/obj/item/weapon/reagent_containers/borghypo/attack_self(mob/user as mob) //Change the mode
-	var/t = ""
-	for(var/i = 1 to reagent_ids.len)
-		if(t)
-			t += ", "
-		if(mode == i)
-			t += "<b>[reagent_names[i]]</b>"
-		else
-			t += "<a href='?src=\ref[src];reagent=[reagent_ids[i]]'>[reagent_names[i]]</a>"
-	t = "Available reagents: [t]."
-	user << t
-
-	return
-
-/obj/item/weapon/reagent_containers/borghypo/Topic(var/href, var/list/href_list)
-	if(href_list["reagent"])
-		var/t = reagent_ids.Find(href_list["reagent"])
-		if(t)
-			playsound(loc, 'sound/effects/pop.ogg', 50, 0)
-			mode = t
-			var/datum/reagent/R = chemical_reagents_list[reagent_ids[mode]]
-			usr << "<span class='notice'>Synthesizer is now producing '[R.name]'.</span>"
-
-/obj/item/weapon/reagent_containers/borghypo/examine(mob/user)
-	if(!..(user, 2))
-		return
-
-	var/datum/reagent/R = chemical_reagents_list[reagent_ids[mode]]
-
-	user << "<span class='notice'>It is currently producing [R.name] and has [reagent_volumes[reagent_ids[mode]]] out of [volume] units left.</span>"
-
-/obj/item/weapon/reagent_containers/borghypo/service
-	name = "cyborg drink synthesizer"
-	desc = "A portable drink dispencer."
-	icon = 'icons/obj/drinks.dmi'
-	icon_state = "shaker"
-	charge_cost = 20
-	recharge_time = 3
-	volume = 60
-	possible_transfer_amounts = list(5, 10, 20, 30)
-	reagent_ids = list("beer", "kahlua", "whiskey", "wine", "vodka", "gin", "rum", "tequilla", "vermouth", "cognac", "ale", "mead", "water", "sugar", "ice", "tea", "icetea", "cola", "spacemountainwind", "dr_gibb", "space_up", "tonic", "sodawater", "lemon_lime", "orangejuice", "limejuice", "watermelonjuice")
-
-/obj/item/weapon/reagent_containers/borghypo/service/attack(var/mob/M, var/mob/user)
-	return
-
-/obj/item/weapon/reagent_containers/borghypo/service/afterattack(var/obj/target, var/mob/user, var/proximity)
-	if(!proximity)
-		return
-
-	if(!target.is_open_container() || !target.reagents)
-		return
-
-	if(!reagent_volumes[reagent_ids[mode]])
-		user << "<span class='notice'>[src] is out of this reagent, give it some time to refill.</span>"
-		return
-
-	if(!target.reagents.get_free_space())
-		user << "<span class='notice'>[target] is full.</span>"
-		return
-
-	var/t = min(amount_per_transfer_from_this, reagent_volumes[reagent_ids[mode]])
-	target.reagents.add_reagent(reagent_ids[mode], t)
-	reagent_volumes[reagent_ids[mode]] -= t
-	user << "<span class='notice'>You transfer [t] units of the solution to [target].</span>"
-	return
+/obj/item/weapon/reagent_containers/borghypo
+	name = "cyborg hypospray"
+	desc = "An advanced chemical synthesizer and injection system, designed for heavy-duty medical equipment."
+	icon = 'icons/obj/syringe.dmi'
+	item_state = "hypo"
+	icon_state = "borghypo"
+	amount_per_transfer_from_this = 5
+	volume = 30
+	possible_transfer_amounts = null
+
+	var/mode = 1
+	var/charge_cost = 50
+	var/charge_tick = 0
+	var/recharge_time = 5 //Time it takes for shots to recharge (in seconds)
+
+	var/list/reagent_ids = list("tricordrazine", "inaprovaline", "spaceacillin")
+	var/list/reagent_volumes = list()
+	var/list/reagent_names = list()
+
+/obj/item/weapon/reagent_containers/borghypo/surgeon
+	reagent_ids = list("bicaridine", "inaprovaline", "dexalin")
+
+/obj/item/weapon/reagent_containers/borghypo/crisis
+	reagent_ids = list("tricordrazine", "inaprovaline", "tramadol")
+
+/obj/item/weapon/reagent_containers/borghypo/New()
+	..()
+
+	for(var/T in reagent_ids)
+		reagent_volumes[T] = volume
+		var/datum/reagent/R = chemical_reagents_list[T]
+		reagent_names += R.name
+
+	processing_objects.Add(src)
+
+/obj/item/weapon/reagent_containers/borghypo/Destroy()
+	processing_objects.Remove(src)
+	..()
+
+/obj/item/weapon/reagent_containers/borghypo/process() //Every [recharge_time] seconds, recharge some reagents for the cyborg+
+	if(++charge_tick < recharge_time)
+		return 0
+	charge_tick = 0
+
+	if(isrobot(loc))
+		var/mob/living/silicon/robot/R = loc
+		if(R && R.cell)
+			for(var/T in reagent_ids)
+				if(reagent_volumes[T] < volume)
+					R.cell.use(charge_cost)
+					reagent_volumes[T] = min(reagent_volumes[T] + 5, volume)
+	return 1
+
+/obj/item/weapon/reagent_containers/borghypo/attack(var/mob/living/M, var/mob/user)
+	if(!istype(M))
+		return
+
+	if(!reagent_volumes[reagent_ids[mode]])
+		user << "<span class='warning'>The injector is empty.</span>"
+		return
+
+	var/mob/living/carbon/human/H = M
+	if(istype(H))
+		var/obj/item/organ/external/affected = H.get_organ(user.zone_sel.selecting)
+		if(!affected)
+			user << "<span class='danger'>\The [H] is missing that limb!</span>"
+			return
+		else if(affected.status & ORGAN_ROBOT)
+			user << "<span class='danger'>You cannot inject a robotic limb.</span>"
+			return
+
+	if (R.total_volume && M.can_inject(user, 1))
+		user << "<span class='notice'>You inject [M] with the injector.</span>"
+		M << "<span class='notice'>You feel a tiny prick!</span>"
+
+		if(M.reagents)
+			var/t = min(amount_per_transfer_from_this, reagent_volumes[reagent_ids[mode]])
+			M.reagents.add_reagent(reagent_ids[mode], t)
+			reagent_volumes[reagent_ids[mode]] -= t
+			admin_inject_log(user, M, src, reagent_ids[mode], t)
+			user << "<span class='notice'>[t] units injected. [reagent_volumes[reagent_ids[mode]]] units remaining.</span>"
+	return
+
+/obj/item/weapon/reagent_containers/borghypo/attack_self(mob/user as mob) //Change the mode
+	var/t = ""
+	for(var/i = 1 to reagent_ids.len)
+		if(t)
+			t += ", "
+		if(mode == i)
+			t += "<b>[reagent_names[i]]</b>"
+		else
+			t += "<a href='?src=\ref[src];reagent=[reagent_ids[i]]'>[reagent_names[i]]</a>"
+	t = "Available reagents: [t]."
+	user << t
+
+	return
+
+/obj/item/weapon/reagent_containers/borghypo/Topic(var/href, var/list/href_list)
+	if(href_list["reagent"])
+		var/t = reagent_ids.Find(href_list["reagent"])
+		if(t)
+			playsound(loc, 'sound/effects/pop.ogg', 50, 0)
+			mode = t
+			var/datum/reagent/R = chemical_reagents_list[reagent_ids[mode]]
+			usr << "<span class='notice'>Synthesizer is now producing '[R.name]'.</span>"
+
+/obj/item/weapon/reagent_containers/borghypo/examine(mob/user)
+	if(!..(user, 2))
+		return
+
+	var/datum/reagent/R = chemical_reagents_list[reagent_ids[mode]]
+
+	user << "<span class='notice'>It is currently producing [R.name] and has [reagent_volumes[reagent_ids[mode]]] out of [volume] units left.</span>"
+
+/obj/item/weapon/reagent_containers/borghypo/service
+	name = "cyborg drink synthesizer"
+	desc = "A portable drink dispencer."
+	icon = 'icons/obj/drinks.dmi'
+	icon_state = "shaker"
+	charge_cost = 20
+	recharge_time = 3
+	volume = 60
+	possible_transfer_amounts = list(5, 10, 20, 30)
+	reagent_ids = list("beer", "kahlua", "whiskey", "wine", "vodka", "gin", "rum", "tequilla", "vermouth", "cognac", "ale", "mead", "water", "sugar", "ice", "tea", "icetea", "cola", "spacemountainwind", "dr_gibb", "space_up", "tonic", "sodawater", "lemon_lime", "orangejuice", "limejuice", "watermelonjuice")
+
+/obj/item/weapon/reagent_containers/borghypo/service/attack(var/mob/M, var/mob/user)
+	return
+
+/obj/item/weapon/reagent_containers/borghypo/service/afterattack(var/obj/target, var/mob/user, var/proximity)
+	if(!proximity)
+		return
+
+	if(!target.is_open_container() || !target.reagents)
+		return
+
+	if(!reagent_volumes[reagent_ids[mode]])
+		user << "<span class='notice'>[src] is out of this reagent, give it some time to refill.</span>"
+		return
+
+	if(!target.reagents.get_free_space())
+		user << "<span class='notice'>[target] is full.</span>"
+		return
+
+	var/t = min(amount_per_transfer_from_this, reagent_volumes[reagent_ids[mode]])
+	target.reagents.add_reagent(reagent_ids[mode], t)
+	reagent_volumes[reagent_ids[mode]] -= t
+	user << "<span class='notice'>You transfer [t] units of the solution to [target].</span>"
+	return