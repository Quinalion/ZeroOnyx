--- conflicted
+++ resolved
@@ -1,4755 +1,3384 @@
-#define SOLID 1
-#define LIQUID 2
-#define GAS 3
-<<<<<<< HEAD
-=======
-#define REAGENTS_OVERDOSE 30
-#define FOOD_METABOLISM 0.4
->>>>>>> 826a70bb
-
-//The reaction procs must ALWAYS set src = null, this detaches the proc from the object (the reagent)
-//so that it can continue working when the reagent is deleted while the proc is still active.
-
-datum
-	reagent
-		var/name = "Reagent"
-		var/id = "reagent"
-		var/description = ""
-		var/datum/reagents/holder = null
-		var/reagent_state = SOLID
-		var/list/data = null
-		var/volume = 0
-		var/nutriment_factor = 0
-		//var/list/viruses = list()
-		var/color = "#000000" // rgb: 0, 0, 0 (does not support alpha channels - yet!)
-
-		proc
-			reaction_mob(var/mob/M, var/method=TOUCH, var/volume) //By default we have a chance to transfer some
-				if(!istype(M, /mob/living))	return 0
-				var/datum/reagent/self = src
-				src = null										  //of the reagent to the mob on TOUCHING it.
-
-				if(!istype(self.holder.my_atom, /obj/effect/effect/chem_smoke))
-					// If the chemicals are in a smoke cloud, do not try to let the chemicals "penetrate" into the mob's system (balance station 13) -- Doohl
-
-					if(method == TOUCH)
-
-						var/chance = 1
-						var/block  = 0
-
-						for(var/obj/item/clothing/C in M.get_equipped_items())
-							if(C.permeability_coefficient < chance) chance = C.permeability_coefficient
-							if(istype(C, /obj/item/clothing/suit/bio_suit))
-								// bio suits are just about completely fool-proof - Doohl
-								// kind of a hacky way of making bio suits more resistant to chemicals but w/e
-								if(prob(75))
-									block = 1
-
-							if(istype(C, /obj/item/clothing/head/bio_hood))
-								if(prob(75))
-									block = 1
-
-						chance = chance * 100
-
-						if(prob(chance) && !block)
-							if(M.reagents)
-								M.reagents.add_reagent(self.id,self.volume/2)
-				return 1
-
-			reaction_obj(var/obj/O, var/volume) //By default we transfer a small part of the reagent to the object
-				src = null						//if it can hold reagents. nope!
-				//if(O.reagents)
-				//	O.reagents.add_reagent(id,volume/3)
-				return
-
-			reaction_turf(var/turf/T, var/volume)
-				src = null
-				return
-
-			on_mob_life(var/mob/living/M as mob)
-				if(!istype(M, /mob/living))
-					return //Noticed runtime errors from pacid trying to damage ghosts, this should fix. --NEO
-				holder.remove_reagent(src.id, REAGENTS_METABOLISM) //By default it slowly disappears.
-				return
-
-			on_move(var/mob/M)
-				return
-
-			on_update(var/atom/A)
-				return
-
-		slimejelly
-			name = "Slime Jelly"
-			id = "slimejelly"
-			description = "A gooey semi-liquid produced from one of the deadliest lifeforms in existence. SO REAL."
-			reagent_state = LIQUID
-			color = "#801E28" // rgb: 128, 30, 40
-			on_mob_life(var/mob/living/M as mob)
-				if(prob(10))
-					M << "\red Your insides are burning!"
-					M.adjustToxLoss(rand(20,60)*REAGENTS_EFFECT_MULTIPLIER)
-				else if(prob(40))
-					M.heal_organ_damage(5*REAGENTS_EFFECT_MULTIPLIER,0)
-				..()
-				return
-
-
-		blood
-			data = new/list("donor"=null,"viruses"=null,"blood_DNA"=null,"blood_type"=null,"resistances"=null,"trace_chem"=null)
-			name = "Blood"
-			id = "blood"
-			reagent_state = LIQUID
-			color = "#C80000" // rgb: 200, 0, 0
-
-			reaction_mob(var/mob/M, var/method=TOUCH, var/volume)
-				var/datum/reagent/blood/self = src
-				src = null
-				if(self.data && self.data["viruses"])
-					for(var/datum/disease/D in self.data["viruses"])
-						//var/datum/disease/virus = new D.type(0, D, 1)
-						// We don't spread.
-						if(D.spread_type == SPECIAL || D.spread_type == NON_CONTAGIOUS) continue
-
-						if(method == TOUCH)
-							M.contract_disease(D)
-						else //injected
-							M.contract_disease(D, 1, 0)
-
-
-
-			reaction_turf(var/turf/simulated/T, var/volume)//splash the blood all over the place
-				if(!istype(T)) return
-				var/datum/reagent/blood/self = src
-				src = null
-				if(!(volume >= 3)) return
-				//var/datum/disease/D = self.data["virus"]
-				if(!self.data["donor"] || istype(self.data["donor"], /mob/living/carbon/human))
-					var/obj/effect/decal/cleanable/blood/blood_prop = locate() in T //find some blood here
-					if(!blood_prop) //first blood!
-						blood_prop = new(T)
-						blood_prop.blood_DNA[self.data["blood_DNA"]] = self.data["blood_type"]
-
-					for(var/datum/disease/D in self.data["viruses"])
-						var/datum/disease/newVirus = D.Copy(1)
-						blood_prop.viruses += newVirus
-						newVirus.holder = blood_prop
-
-
-				else if(istype(self.data["donor"], /mob/living/carbon/monkey))
-					var/obj/effect/decal/cleanable/blood/blood_prop = locate() in T
-					if(!blood_prop)
-						blood_prop = new(T)
-						blood_prop.blood_DNA["Non-Human DNA"] = "A+"
-					for(var/datum/disease/D in self.data["viruses"])
-						var/datum/disease/newVirus = D.Copy(1)
-						blood_prop.viruses += newVirus
-						newVirus.holder = blood_prop
-
-				else if(istype(self.data["donor"], /mob/living/carbon/alien))
-					var/obj/effect/decal/cleanable/xenoblood/blood_prop = locate() in T
-					if(!blood_prop)
-						blood_prop = new(T)
-						blood_prop.blood_DNA["UNKNOWN DNA STRUCTURE"] = "X*"
-					for(var/datum/disease/D in self.data["viruses"])
-						var/datum/disease/newVirus = D.Copy(1)
-						blood_prop.viruses += newVirus
-						newVirus.holder = blood_prop
-				return
-
-/* Must check the transfering of reagents and their data first. They all can point to one disease datum.
-
-			Del()
-				if(src.data["virus"])
-					var/datum/disease/D = src.data["virus"]
-					D.cure(0)
-				..()
-*/
-		vaccine
-			//data must contain virus type
-			name = "Vaccine"
-			id = "vaccine"
-			reagent_state = LIQUID
-			color = "#C81040" // rgb: 200, 16, 64
-
-			reaction_mob(var/mob/M, var/method=TOUCH, var/volume)
-				var/datum/reagent/vaccine/self = src
-				src = null
-				if(self.data&&method == INGEST)
-					for(var/datum/disease/D in M.viruses)
-						if(istype(D, /datum/disease/advance))
-							var/datum/disease/advance/A = D
-							if(A.GetDiseaseID() == self.data)
-								D.cure()
-						else
-							if(D.type == self.data)
-								D.cure()
-
-					M.resistances += self.data
-				return
-
-
-		water
-			name = "Water"
-			id = "water"
-			description = "A ubiquitous chemical substance that is composed of hydrogen and oxygen."
-			reagent_state = LIQUID
-			color = "#0064C8" // rgb: 0, 100, 200
-
-			reaction_turf(var/turf/simulated/T, var/volume)
-				if (!istype(T)) return
-				src = null
-				if(volume >= 3)
-					if(T.wet >= 1) return
-					T.wet = 1
-					if(T.wet_overlay)
-						T.overlays -= T.wet_overlay
-						T.wet_overlay = null
-					T.wet_overlay = image('icons/effects/water.dmi',T,"wet_floor")
-					T.overlays += T.wet_overlay
-
-					spawn(800)
-						if (!istype(T)) return
-						if(T.wet >= 2) return
-						T.wet = 0
-						if(T.wet_overlay)
-							T.overlays -= T.wet_overlay
-							T.wet_overlay = null
-
-				for(var/mob/living/carbon/slime/M in T)
-					M.adjustToxLoss(rand(15,20))
-
-				var/hotspot = (locate(/obj/fire) in T)
-				if(hotspot && !istype(T, /turf/space))
-					var/datum/gas_mixture/lowertemp = T.remove_air( T:air:total_moles() )
-					lowertemp.temperature = max( min(lowertemp.temperature-2000,lowertemp.temperature / 2) ,0)
-					lowertemp.react()
-					T.assume_air(lowertemp)
-					del(hotspot)
-				return
-			reaction_obj(var/obj/O, var/volume)
-				src = null
-				var/turf/T = get_turf(O)
-				var/hotspot = (locate(/obj/fire) in T)
-				if(hotspot && !istype(T, /turf/space))
-					var/datum/gas_mixture/lowertemp = T.remove_air( T:air:total_moles() )
-					lowertemp.temperature = max( min(lowertemp.temperature-2000,lowertemp.temperature / 2) ,0)
-					lowertemp.react()
-					T.assume_air(lowertemp)
-					del(hotspot)
-				if(istype(O,/obj/item/weapon/reagent_containers/food/snacks/monkeycube))
-					var/obj/item/weapon/reagent_containers/food/snacks/monkeycube/cube = O
-					if(!cube.wrapped)
-						cube.Expand()
-				return
-
-		lube
-			name = "Space Lube"
-			id = "lube"
-			description = "Lubricant is a substance introduced between two moving surfaces to reduce the friction and wear between them. giggity."
-			reagent_state = LIQUID
-			color = "#009CA8" // rgb: 0, 156, 168
-
-			reaction_turf(var/turf/simulated/T, var/volume)
-				if (!istype(T)) return
-				src = null
-				if(volume >= 1)
-					if(T.wet >= 2) return
-					T.wet = 2
-					spawn(800)
-						if (!istype(T)) return
-						T.wet = 0
-						if(T.wet_overlay)
-							T.overlays -= T.wet_overlay
-							T.wet_overlay = null
-						return
-
-		anti_toxin
-			name = "Anti-Toxin (Dylovene)"
-			id = "anti_toxin"
-			description = "Dylovene is a broad-spectrum antitoxin."
-			reagent_state = LIQUID
-			color = "#C8A5DC" // rgb: 200, 165, 220
-
-			on_mob_life(var/mob/living/M as mob)
-				if(!M) M = holder.my_atom
-				M.drowsyness = max(M.drowsyness-2*REAGENTS_EFFECT_MULTIPLIER, 0)
-				if(holder.has_reagent("toxin"))
-					holder.remove_reagent("toxin", 10*REAGENTS_METABOLISM)
-				if(holder.has_reagent("stoxin"))
-					holder.remove_reagent("stoxin", 10*REAGENTS_METABOLISM)
-				if(holder.has_reagent("plasma"))
-					holder.remove_reagent("plasma", 10*REAGENTS_METABOLISM)
-				if(holder.has_reagent("sacid"))
-					holder.remove_reagent("sacid", 10*REAGENTS_METABOLISM)
-				if(holder.has_reagent("cyanide"))
-					holder.remove_reagent("cyanide", 10*REAGENTS_METABOLISM)
-				if(holder.has_reagent("amatoxin"))
-					holder.remove_reagent("amatoxin", 10*REAGENTS_METABOLISM)
-				if(holder.has_reagent("chloralhydrate"))
-					holder.remove_reagent("chloralhydrate", 10*REAGENTS_METABOLISM)
-				if(holder.has_reagent("carpotoxin"))
-					holder.remove_reagent("carpotoxin", 10*REAGENTS_METABOLISM)
-				if(holder.has_reagent("zombiepowder"))
-					holder.remove_reagent("zombiepowder", 10*REAGENTS_METABOLISM)
-				if(holder.has_reagent("mindbreaker"))
-					holder.remove_reagent("mindbreaker", 10*REAGENTS_METABOLISM)
-				M.hallucination = max(0, M.hallucination - 5*REAGENTS_EFFECT_MULTIPLIER)
-				M.adjustToxLoss(-2*REAGENTS_EFFECT_MULTIPLIER)
-				..()
-				return
-
-		toxin
-			name = "Toxin"
-			id = "toxin"
-			description = "A Toxic chemical."
-			reagent_state = LIQUID
-			color = "#CF3600" // rgb: 207, 54, 0
-
-			on_mob_life(var/mob/living/M as mob)
-				if(!M) M = holder.my_atom
-				M.adjustToxLoss(1.5*REAGENTS_EFFECT_MULTIPLIER)
-				..()
-				return
-
-		cyanide
-			name = "Cyanide"
-			id = "cyanide"
-			description = "A highly toxic chemical."
-			reagent_state = LIQUID
-			color = "#CF3600" // rgb: 207, 54, 0
-
-			on_mob_life(var/mob/living/M as mob)
-				if(!M) M = holder.my_atom
-				M.adjustToxLoss(3*REAGENTS_EFFECT_MULTIPLIER)
-				M.adjustOxyLoss(3*REAGENTS_EFFECT_MULTIPLIER)
-				M.sleeping += 1
-				// Sleep toxins should always be consumed pretty fast
-				holder.remove_reagent(src.id, 0.1)
-				..()
-				return
-
-		minttoxin
-			name = "Mint Toxin"
-			id = "minttoxin"
-			description = "Useful for dealing with undesirable customers."
-			reagent_state = LIQUID
-			color = "#CF3600" // rgb: 207, 54, 0
-
-			on_mob_life(var/mob/living/M as mob)
-				if(!M) M = holder.my_atom
-				if (FAT in M.mutations)
-					M.gib()
-				..()
-				return
-
-		slimetoxin
-			name = "Mutation Toxin"
-			id = "mutationtoxin"
-			description = "A corruptive toxin produced by slimes."
-			reagent_state = LIQUID
-			color = "#13BC5E" // rgb: 19, 188, 94
-
-			on_mob_life(var/mob/living/M as mob)
-				if(!M) M = holder.my_atom
-				if(ishuman(M))
-					var/mob/living/carbon/human/human = M
-					if(human.dna.mutantrace == null)
-						M << "\red Your flesh rapidly mutates!"
-						human.dna.mutantrace = "slime"
-						human.update_mutantrace()
-				..()
-				return
-
-		aslimetoxin
-			name = "Advanced Mutation Toxin"
-			id = "amutationtoxin"
-			description = "An advanced corruptive toxin produced by slimes."
-			reagent_state = LIQUID
-			color = "#13BC5E" // rgb: 19, 188, 94
-
-			on_mob_life(var/mob/living/M as mob)
-				if(!M) M = holder.my_atom
-				if(istype(M, /mob/living/carbon) && M.stat != DEAD)
-					M << "\red Your flesh rapidly mutates!"
-					if(M.monkeyizing)	return
-					M.monkeyizing = 1
-					M.canmove = 0
-					M.icon = null
-					M.overlays.Cut()
-					M.invisibility = 101
-					for(var/obj/item/W in M)
-						if(istype(W, /obj/item/weapon/implant))	//TODO: Carn. give implants a dropped() or something
-							del(W)
-							continue
-						W.layer = initial(W.layer)
-						W.loc = M.loc
-						W.dropped(M)
-					var/mob/living/carbon/slime/new_mob = new /mob/living/carbon/slime(M.loc)
-					new_mob.a_intent = "hurt"
-					new_mob.universal_speak = 1
-					if(M.mind)
-						M.mind.transfer_to(new_mob)
-					else
-						new_mob.key = M.key
-					del(M)
-				..()
-				return
-
-		stoxin
-			name = "Sleep Toxin"
-			id = "stoxin"
-			description = "An effective hypnotic used to treat insomnia."
-			reagent_state = LIQUID
-			color = "#E895CC" // rgb: 232, 149, 204
-
-			on_mob_life(var/mob/living/M as mob)
-				if(!M) M = holder.my_atom
-				if(!data) data = 1
-				switch(data)
-					if(1 to 15)
-						M.eye_blurry = max(M.eye_blurry, 10)
-					if(15 to 25)
-						M.drowsyness  = max(M.drowsyness, 20)
-					if(25 to INFINITY)
-						M.Paralyse(20)
-						M.drowsyness  = max(M.drowsyness, 30)
-				data++
-				..()
-				return
-
-		srejuvenate
-			name = "Soporific Rejuvenant"
-			id = "stoxin2"
-			description = "Put people to sleep, and heals them."
-			reagent_state = LIQUID
-			color = "#C8A5DC" // rgb: 200, 165, 220
-
-			on_mob_life(var/mob/living/M as mob)
-				if(!M) M = holder.my_atom
-				if(!data) data = 1
-				data++
-				if(M.losebreath >= 10)
-					M.losebreath = max(10, M.losebreath-10)
-				holder.remove_reagent(src.id, 0.2)
-				switch(data)
-					if(1 to 15)
-						M.eye_blurry = max(M.eye_blurry, 10)
-					if(15 to 25)
-						M.drowsyness  = max(M.drowsyness, 20)
-					if(25 to INFINITY)
-						M.sleeping += 1
-						M.adjustOxyLoss(-M.getOxyLoss())
-						M.SetWeakened(0)
-						M.SetStunned(0)
-						M.SetParalysis(0)
-						M.dizziness = 0
-						M.drowsyness = 0
-						M.stuttering = 0
-						M.confused = 0
-						M.jitteriness = 0
-				// Sleep toxins should always be consumed pretty fast
-				holder.remove_reagent(src.id, 0.1)
-				..()
-				return
-
-		inaprovaline
-			name = "Inaprovaline"
-			id = "inaprovaline"
-			description = "Inaprovaline is a synaptic stimulant and cardiostimulant. Commonly used to stabilize patients."
-			reagent_state = LIQUID
-			color = "#C8A5DC" // rgb: 200, 165, 220
-
-			on_mob_life(var/mob/living/M as mob)
-				if(!M) M = holder.my_atom
-				if(M.losebreath >= 10)
-					M.losebreath = max(10, M.losebreath-5)
-				holder.remove_reagent(src.id, 0.5 * REAGENTS_METABOLISM)
-				return
-
-		space_drugs
-			name = "Space drugs"
-			id = "space_drugs"
-			description = "An illegal chemical compound used as drug."
-			reagent_state = LIQUID
-			color = "#60A584" // rgb: 96, 165, 132
-
-			on_mob_life(var/mob/living/M as mob)
-				if(!M) M = holder.my_atom
-				M.druggy = max(M.druggy, 15)
-				if(isturf(M.loc) && !istype(M.loc, /turf/space))
-					if(M.canmove)
-						if(prob(10)) step(M, pick(cardinal))
-				if(prob(7)) M.emote(pick("twitch","drool","moan","giggle"))
-				holder.remove_reagent(src.id, 0.5 * REAGENTS_METABOLISM)
-				return
-
-		serotrotium
-			name = "Serotrotium"
-			id = "serotrotium"
-			description = "A chemical compound that promotes concentrated production of the serotonin neurotransmitter in humans."
-			reagent_state = LIQUID
-			color = "#202040" // rgb: 20, 20, 40
-
-			on_mob_life(var/mob/living/M as mob)
-				if(ishuman(M))
-					if(prob(7)) M.emote(pick("twitch","drool","moan","gasp"))
-					holder.remove_reagent(src.id, 0.25 * REAGENTS_METABOLISM)
-				return
-
-/*		silicate
-			name = "Silicate"
-			id = "silicate"
-			description = "A compound that can be used to reinforce glass."
-			reagent_state = LIQUID
-			color = "#C7FFFF" // rgb: 199, 255, 255
-
-			reaction_obj(var/obj/O, var/volume)
-				src = null
-				if(istype(O,/obj/structure/window))
-					if(O:silicate <= 200)
-
-						O:silicate += volume
-						O:health += volume * 3
-
-						if(!O:silicateIcon)
-							var/icon/I = icon(O.icon,O.icon_state,O.dir)
-
-							var/r = (volume / 100) + 1
-							var/g = (volume / 70) + 1
-							var/b = (volume / 50) + 1
-							I.SetIntensity(r,g,b)
-							O.icon = I
-							O:silicateIcon = I
-						else
-							var/icon/I = O:silicateIcon
-
-							var/r = (volume / 100) + 1
-							var/g = (volume / 70) + 1
-							var/b = (volume / 50) + 1
-							I.SetIntensity(r,g,b)
-							O.icon = I
-							O:silicateIcon = I
-
-				return*/
-
-		oxygen
-			name = "Oxygen"
-			id = "oxygen"
-			description = "A colorless, odorless gas."
-			reagent_state = GAS
-			color = "#808080" // rgb: 128, 128, 128
-
-		copper
-			name = "Copper"
-			id = "copper"
-			description = "A highly ductile metal."
-			color = "#6E3B08" // rgb: 110, 59, 8
-
-		nitrogen
-			name = "Nitrogen"
-			id = "nitrogen"
-			description = "A colorless, odorless, tasteless gas."
-			reagent_state = GAS
-			color = "#808080" // rgb: 128, 128, 128
-
-		hydrogen
-			name = "Hydrogen"
-			id = "hydrogen"
-			description = "A colorless, odorless, nonmetallic, tasteless, highly combustible diatomic gas."
-			reagent_state = GAS
-			color = "#808080" // rgb: 128, 128, 128
-
-		potassium
-			name = "Potassium"
-			id = "potassium"
-			description = "A soft, low-melting solid that can easily be cut with a knife. Reacts violently with water."
-			reagent_state = SOLID
-			color = "#A0A0A0" // rgb: 160, 160, 160
-
-		mercury
-			name = "Mercury"
-			id = "mercury"
-			description = "A chemical element."
-			reagent_state = LIQUID
-			color = "#484848" // rgb: 72, 72, 72
-
-			on_mob_life(var/mob/living/M as mob)
-				if(!M) M = holder.my_atom
-				if(M.canmove && istype(M.loc, /turf/space))
-					step(M, pick(cardinal))
-				if(prob(5)) M.emote(pick("twitch","drool","moan"))
-				..()
-				return
-
-		sulfur
-			name = "Sulfur"
-			id = "sulfur"
-			description = "A chemical element."
-			reagent_state = SOLID
-			color = "#BF8C00" // rgb: 191, 140, 0
-
-		carbon
-			name = "Carbon"
-			id = "carbon"
-			description = "A chemical element."
-			reagent_state = SOLID
-			color = "#C77400" // rgb: 199, 116, 0
-
-			reaction_turf(var/turf/T, var/volume)
-				src = null
-				if(!istype(T, /turf/space))
-					new /obj/effect/decal/cleanable/dirt(T)
-
-		chlorine
-			name = "Chlorine"
-			id = "chlorine"
-			description = "A chemical element."
-			reagent_state = GAS
-			color = "#808080" // rgb: 128, 128, 128
-
-			on_mob_life(var/mob/living/M as mob)
-				if(!M) M = holder.my_atom
-				M.take_organ_damage(1*REAGENTS_EFFECT_MULTIPLIER, 0)
-				..()
-				return
-
-		fluorine
-			name = "Fluorine"
-			id = "fluorine"
-			description = "A highly-reactive chemical element."
-			reagent_state = GAS
-			color = "#808080" // rgb: 128, 128, 128
-
-			on_mob_life(var/mob/living/M as mob)
-				if(!M) M = holder.my_atom
-				M.adjustToxLoss(1*REAGENTS_EFFECT_MULTIPLIER)
-				..()
-				return
-
-		sodium
-			name = "Sodium"
-			id = "sodium"
-			description = "A chemical element."
-			reagent_state = SOLID
-			color = "#808080" // rgb: 128, 128, 128
-
-		phosphorus
-			name = "Phosphorus"
-			id = "phosphorus"
-			description = "A chemical element."
-			reagent_state = SOLID
-			color = "#832828" // rgb: 131, 40, 40
-
-		lithium
-			name = "Lithium"
-			id = "lithium"
-			description = "A chemical element."
-			reagent_state = SOLID
-			color = "#808080" // rgb: 128, 128, 128
-
-			on_mob_life(var/mob/living/M as mob)
-				if(!M) M = holder.my_atom
-				if(M.canmove && istype(M.loc, /turf/space))
-					step(M, pick(cardinal))
-				if(prob(5)) M.emote(pick("twitch","drool","moan"))
-				..()
-				return
-
-		sugar
-			name = "Sugar"
-			id = "sugar"
-			description = "The organic compound commonly known as table sugar and sometimes called saccharose. This white, odorless, crystalline powder has a pleasing, sweet taste."
-			reagent_state = SOLID
-			color = "#808080" // rgb: 128, 128, 128
-
-			on_mob_life(var/mob/living/M as mob)
-				M.nutrition += 1*REAGENTS_EFFECT_MULTIPLIER
-				..()
-				return
-
-		sacid
-			name = "Sulphuric acid"
-			id = "sacid"
-			description = "A strong mineral acid with the molecular formula H2SO4."
-			reagent_state = LIQUID
-			color = "#DB5008" // rgb: 219, 80, 8
-
-			on_mob_life(var/mob/living/M as mob)
-				if(!M) M = holder.my_atom
-				M.adjustToxLoss(1*REAGENTS_EFFECT_MULTIPLIER)
-				M.take_organ_damage(0, 1*REAGENTS_EFFECT_MULTIPLIER)
-				..()
-				return
-			reaction_mob(var/mob/living/M, var/method=TOUCH, var/volume)
-				if(!istype(M, /mob/living))
-					return
-				if(method == TOUCH)
-					if(ishuman(M))
-						var/mob/living/carbon/human/H = M
-
-						if(H.wear_mask)
-							if(!H.wear_mask.unacidable)
-								del (H.wear_mask)
-								H.update_inv_wear_mask()
-								H << "\red Your mask melts away but protects you from the acid!"
-							else
-								H << "\red Your mask protects you from the acid!"
-							return
-
-						if(H.head)
-							if(prob(15) && !H.head.unacidable)
-								del(H.head)
-								H.update_inv_head()
-								H << "\red Your helmet melts away but protects you from the acid"
-							else
-								H << "\red Your helmet protects you from the acid!"
-							return
-
-					else if(ismonkey(M))
-						var/mob/living/carbon/monkey/MK = M
-						if(MK.wear_mask)
-							if(!MK.wear_mask.unacidable)
-								del (MK.wear_mask)
-								MK.update_inv_wear_mask()
-								MK << "\red Your mask melts away but protects you from the acid!"
-							else
-								MK << "\red Your mask protects you from the acid!"
-							return
-
-					if(!M.unacidable)
-						if(prob(15) && istype(M, /mob/living/carbon/human) && volume >= 30)
-							var/mob/living/carbon/human/H = M
-							var/datum/organ/external/affecting = H.get_organ("head")
-							if(affecting)
-								if(affecting.take_damage(25, 0))
-									H.UpdateDamageIcon()
-								H.status_flags |= DISFIGURED
-								H.emote("scream")
-						else
-							M.take_organ_damage(min(15, volume * 2)) // uses min() and volume to make sure they aren't being sprayed in trace amounts (1 unit != insta rape) -- Doohl
-				else
-					if(!M.unacidable)
-						M.take_organ_damage(min(15, volume * 2))
-
-			reaction_obj(var/obj/O, var/volume)
-				if((istype(O,/obj/item) || istype(O,/obj/effect/glowshroom)) && prob(10))
-					if(!O.unacidable)
-						var/obj/effect/decal/cleanable/molten_item/I = new/obj/effect/decal/cleanable/molten_item(O.loc)
-						I.desc = "Looks like this was \an [O] some time ago."
-						for(var/mob/M in viewers(5, O))
-							M << "\red \the [O] melts."
-						del(O)
-
-		pacid
-			name = "Polytrinic acid"
-			id = "pacid"
-			description = "Polytrinic acid is a an extremely corrosive chemical substance."
-			reagent_state = LIQUID
-			color = "#8E18A9" // rgb: 142, 24, 169
-
-			on_mob_life(var/mob/living/M as mob)
-				if(!M) M = holder.my_atom
-				M.adjustToxLoss(1*REAGENTS_EFFECT_MULTIPLIER)
-				..()
-				return
-
-			reaction_mob(var/mob/living/M, var/method=TOUCH, var/volume)
-				if(!istype(M, /mob/living))
-					return //wooo more runtime fixin
-				if(method == TOUCH)
-					if(ishuman(M))
-						var/mob/living/carbon/human/H = M
-
-						if(H.wear_mask)
-							if(!H.wear_mask.unacidable)
-								del (H.wear_mask)
-								H.update_inv_wear_mask()
-								H << "\red Your mask melts away but protects you from the acid!"
-							else
-								H << "\red Your mask protects you from the acid!"
-							return
-
-						if(H.head)
-							if(prob(15) && !H.head.unacidable)
-								del(H.head)
-								H.update_inv_head()
-								H << "\red Your helmet melts away but protects you from the acid"
-							else
-								H << "\red Your helmet protects you from the acid!"
-							return
-
-						if(!H.unacidable)
-							var/datum/organ/external/affecting = H.get_organ("head")
-							if(affecting.take_damage(15, 0))
-								H.UpdateDamageIcon()
-							H.emote("scream")
-					else if(ismonkey(M))
-						var/mob/living/carbon/monkey/MK = M
-
-						if(MK.wear_mask)
-							if(!MK.wear_mask.unacidable)
-								del (MK.wear_mask)
-								MK.update_inv_wear_mask()
-								MK << "\red Your mask melts away but protects you from the acid!"
-							else
-								MK << "\red Your mask protects you from the acid!"
-							return
-
-						if(!MK.unacidable)
-							MK.take_organ_damage(min(15, volume * 4)) // same deal as sulphuric acid
-				else
-					if(!M.unacidable)
-						if(ishuman(M))
-							var/mob/living/carbon/human/H = M
-							var/datum/organ/external/affecting = H.get_organ("head")
-							if(affecting.take_damage(15, 0))
-								H.UpdateDamageIcon()
-							H.emote("scream")
-							H.status_flags |= DISFIGURED
-						else
-							M.take_organ_damage(min(15, volume * 4))
-
-			reaction_obj(var/obj/O, var/volume)
-				if((istype(O,/obj/item) || istype(O,/obj/effect/glowshroom)))
-					if(!O.unacidable)
-						var/obj/effect/decal/cleanable/molten_item/I = new/obj/effect/decal/cleanable/molten_item(O.loc)
-						I.desc = "Looks like this was \an [O] some time ago."
-						for(var/mob/M in viewers(5, O))
-							M << "\red \the [O] melts."
-						del(O)
-
-		glycerol
-			name = "Glycerol"
-			id = "glycerol"
-			description = "Glycerol is a simple polyol compound. Glycerol is sweet-tasting and of low toxicity."
-			reagent_state = LIQUID
-			color = "#808080" // rgb: 128, 128, 128
-
-		nitroglycerin
-			name = "Nitroglycerin"
-			id = "nitroglycerin"
-			description = "Nitroglycerin is a heavy, colorless, oily, explosive liquid obtained by nitrating glycerol."
-			reagent_state = LIQUID
-			color = "#808080" // rgb: 128, 128, 128
-
-		radium
-			name = "Radium"
-			id = "radium"
-			description = "Radium is an alkaline earth metal. It is extremely radioactive."
-			reagent_state = SOLID
-			color = "#604838" // rgb: 96, 72, 56
-
-			on_mob_life(var/mob/living/M as mob)
-				if(!M) M = holder.my_atom
-				M.apply_effect(2,IRRADIATE,0)
-				..()
-				return
-
-			reaction_turf(var/turf/T, var/volume)
-				src = null
-				if(volume >= 3)
-					if(!istype(T, /turf/space))
-						new /obj/effect/decal/cleanable/greenglow(T)
-						return
-
-
-		ryetalyn
-			name = "Ryetalyn"
-			id = "ryetalyn"
-			description = "Ryetalyn can cure all genetic abnomalities."
-			reagent_state = SOLID
-			color = "#C8A5DC" // rgb: 200, 165, 220
-
-			on_mob_life(var/mob/living/M as mob)
-				if(!M) M = holder.my_atom
-
-				var/needs_update = M.mutations.len > 0
-
-				M.mutations = list()
-				M.disabilities = 0
-				M.sdisabilities = 0
-
-				// Might need to update appearance for hulk etc.
-				if(needs_update && ishuman(M))
-					var/mob/living/carbon/human/H = M
-					H.update_mutations()
-
-				..()
-				return
-
-		thermite
-			name = "Thermite"
-			id = "thermite"
-			description = "Thermite produces an aluminothermic reaction known as a thermite reaction. Can be used to melt walls."
-			reagent_state = SOLID
-			color = "#673910" // rgb: 103, 57, 16
-
-			reaction_turf(var/turf/T, var/volume)
-				src = null
-				if(volume >= 5)
-					if(istype(T, /turf/simulated/wall))
-						T:thermite = 1
-						T.overlays.Cut()
-						T.overlays = image('icons/effects/effects.dmi',icon_state = "thermite")
-				return
-
-			on_mob_life(var/mob/living/M as mob)
-				if(!M) M = holder.my_atom
-				M.adjustFireLoss(1)
-				..()
-				return
-
-		mutagen
-			name = "Unstable mutagen"
-			id = "mutagen"
-			description = "Might cause unpredictable mutations. Keep away from children."
-			reagent_state = LIQUID
-			color = "#13BC5E" // rgb: 19, 188, 94
-
-			reaction_mob(var/mob/M, var/method=TOUCH, var/volume)
-				if(!..())	return
-				if(!M.dna) return //No robots, AIs, aliens, Ians or other mobs should be affected by this.
-				src = null
-				if((method==TOUCH && prob(33)) || method==INGEST)
-					randmuti(M)
-					if(prob(98))
-						randmutb(M)
-					else
-						randmutg(M)
-					domutcheck(M, null)
-					updateappearance(M,M.dna.uni_identity)
-				return
-			on_mob_life(var/mob/living/M as mob)
-				if(!M.dna) return //No robots, AIs, aliens, Ians or other mobs should be affected by this.
-				if(!M) M = holder.my_atom
-				M.apply_effect(10*REAGENTS_EFFECT_MULTIPLIER,IRRADIATE,0)
-				..()
-				return
-
-		virus_food
-			name = "Virus Food"
-			id = "virusfood"
-			description = "A mixture of water, milk, and oxygen. Virus cells can use this mixture to reproduce."
-			reagent_state = LIQUID
-			nutriment_factor = 2 * FOOD_METABOLISM
-			color = "#899613" // rgb: 137, 150, 19
-
-			on_mob_life(var/mob/living/M as mob)
-				if(!M) M = holder.my_atom
-				M.nutrition += nutriment_factor*REAGENTS_EFFECT_MULTIPLIER
-				holder.remove_reagent(src.id, FOOD_METABOLISM)
-				..()
-				return
-
-		sterilizine
-			name = "Sterilizine"
-			id = "sterilizine"
-			description = "Sterilizes wounds in preparation for surgery."
-			reagent_state = LIQUID
-			color = "#C8A5DC" // rgb: 200, 165, 220
-	/*		reaction_mob(var/mob/living/M, var/method=TOUCH, var/volume)
-				src = null
-				if (method==TOUCH)
-					if(istype(M, /mob/living/carbon/human))
-						if(M.health >= -100 && M.health <= 0)
-							M.crit_op_stage = 0.0
-				if (method==INGEST)
-					usr << "Well, that was stupid."
-					M.adjustToxLoss(3)
-				return
-			on_mob_life(var/mob/living/M as mob)
-				if(!M) M = holder.my_atom
-					M.radiation += 3
-					..()
-					return
-	*/
-		iron
-			name = "Iron"
-			id = "iron"
-			description = "Pure iron is a metal."
-			reagent_state = SOLID
-			color = "#C8A5DC" // rgb: 200, 165, 220
-/*
-			on_mob_life(var/mob/living/M as mob)
-				if(!M) M = holder.my_atom
-				if((M.virus) && (prob(8) && (M.virus.name=="Magnitis")))
-					if(M.virus.spread == "Airborne")
-						M.virus.spread = "Remissive"
-					M.virus.stage--
-					if(M.virus.stage <= 0)
-						M.resistances += M.virus.type
-						M.virus = null
-				holder.remove_reagent(src.id, 0.2)
-				return
-*/
-
-		gold
-			name = "Gold"
-			id = "gold"
-			description = "Gold is a dense, soft, shiny metal and the most malleable and ductile metal known."
-			reagent_state = SOLID
-			color = "#F7C430" // rgb: 247, 196, 48
-
-		silver
-			name = "Silver"
-			id = "silver"
-			description = "A soft, white, lustrous transition metal, it has the highest electrical conductivity of any element and the highest thermal conductivity of any metal."
-			reagent_state = SOLID
-			color = "#D0D0D0" // rgb: 208, 208, 208
-
-		uranium
-			name ="Uranium"
-			id = "uranium"
-			description = "A silvery-white metallic chemical element in the actinide series, weakly radioactive."
-			reagent_state = SOLID
-			color = "#B8B8C0" // rgb: 184, 184, 192
-
-			on_mob_life(var/mob/living/M as mob)
-				if(!M) M = holder.my_atom
-				M.apply_effect(1*REAGENTS_EFFECT_MULTIPLIER,IRRADIATE,0)
-				..()
-				return
-
-
-			reaction_turf(var/turf/T, var/volume)
-				src = null
-				if(volume >= 3)
-					if(!istype(T, /turf/space))
-						new /obj/effect/decal/cleanable/greenglow(T)
-
-		aluminum
-			name = "Aluminum"
-			id = "aluminum"
-			description = "A silvery white and ductile member of the boron group of chemical elements."
-			reagent_state = SOLID
-			color = "#A8A8A8" // rgb: 168, 168, 168
-
-		silicon
-			name = "Silicon"
-			id = "silicon"
-			description = "A tetravalent metalloid, silicon is less reactive than its chemical analog carbon."
-			reagent_state = SOLID
-			color = "#A8A8A8" // rgb: 168, 168, 168
-
-		fuel
-			name = "Welding fuel"
-			id = "fuel"
-			description = "Required for welders. Flamable."
-			reagent_state = LIQUID
-			color = "#660000" // rgb: 102, 0, 0
-
-//Commenting this out as it's horribly broken. It's a neat effect though, so it might be worth making a new reagent (that is less common) with similar effects.	-Pete
-/*
-			reaction_obj(var/obj/O, var/volume)
-				src = null
-				var/turf/the_turf = get_turf(O)
-				if(!the_turf)
-					return //No sense trying to start a fire if you don't have a turf to set on fire. --NEO
-				var/datum/gas_mixture/napalm = new
-				var/datum/gas/volatile_fuel/fuel = new
-				fuel.moles = 15
-				napalm.trace_gases += fuel
-				the_turf.assume_air(napalm)
-			reaction_turf(var/turf/T, var/volume)
-				src = null
-				var/datum/gas_mixture/napalm = new
-				var/datum/gas/volatile_fuel/fuel = new
-				fuel.moles = 15
-				napalm.trace_gases += fuel
-				T.assume_air(napalm)
-				return*/
-			on_mob_life(var/mob/living/M as mob)
-				if(!M) M = holder.my_atom
-				M.adjustToxLoss(1*REAGENTS_EFFECT_MULTIPLIER)
-				..()
-				return
-
-
-		space_cleaner
-			name = "Space cleaner"
-			id = "cleaner"
-			description = "A compound used to clean things. Now with 50% more sodium hypochlorite!"
-			reagent_state = LIQUID
-			color = "#A5F0EE" // rgb: 165, 240, 238
-
-			reaction_obj(var/obj/O, var/volume)
-				if(istype(O,/obj/effect/decal/cleanable))
-					del(O)
-				else
-					if(O)
-						O.clean_blood()
-			reaction_turf(var/turf/T, var/volume)
-				if(volume >= 1)
-					T.overlays.Cut()
-					T.clean_blood()
-					for(var/obj/effect/decal/cleanable/C in src)
-						del(C)
-
-					for(var/mob/living/carbon/slime/M in T)
-						M.adjustToxLoss(rand(5,10))
-
-			reaction_mob(var/mob/M, var/method=TOUCH, var/volume)
-				if(iscarbon(M))
-					var/mob/living/carbon/C = M
-					if(C.r_hand)
-						C.r_hand.clean_blood()
-					if(C.l_hand)
-						C.l_hand.clean_blood()
-					if(C.wear_mask)
-						if(C.wear_mask.clean_blood())
-							C.update_inv_wear_mask(0)
-					if(ishuman(M))
-						var/mob/living/carbon/human/H = C
-						if(H.head)
-							if(H.head.clean_blood())
-								H.update_inv_head(0)
-						if(H.wear_suit)
-							if(H.wear_suit.clean_blood())
-								H.update_inv_wear_suit(0)
-						else if(H.w_uniform)
-							if(H.w_uniform.clean_blood())
-								H.update_inv_w_uniform(0)
-						if(H.shoes)
-							if(H.shoes.clean_blood())
-								H.update_inv_shoes(0)
-					M.clean_blood()
-
-		plantbgone
-			name = "Plant-B-Gone"
-			id = "plantbgone"
-			description = "A harmful toxic mixture to kill plantlife. Do not ingest!"
-			reagent_state = LIQUID
-			color = "#49002E" // rgb: 73, 0, 46
-
-			on_mob_life(var/mob/living/carbon/M)
-				if(!M) M = holder.my_atom
-				M.adjustToxLoss(1.0)
-				..()
-				return
-
-			reaction_obj(var/obj/O, var/volume)
-				if(istype(O,/obj/effect/alien/weeds/))
-					var/obj/effect/alien/weeds/alien_weeds = O
-					alien_weeds.health -= rand(15,35) // Kills alien weeds pretty fast
-					alien_weeds.healthcheck()
-				else if(istype(O,/obj/effect/glowshroom)) //even a small amount is enough to kill it
-					del(O)
-				else if(istype(O,/obj/effect/spacevine))
-					if(prob(50)) del(O) //Kills kudzu too.
-				// Damage that is done to growing plants is separately
-				// at code/game/machinery/hydroponics at obj/item/hydroponics
-
-			reaction_mob(var/mob/living/M, var/method=TOUCH, var/volume)
-				src = null
-				if(iscarbon(M))
-					var/mob/living/carbon/C = M
-					if(!C.wear_mask) // If not wearing a mask
-						C.adjustToxLoss(2) // 4 toxic damage per application, doubled for some reason
-					if(ishuman(M))
-						var/mob/living/carbon/human/H = M
-						if(H.dna)
-							if(H.dna.mutantrace == "plant") //plantmen take a LOT of damage
-								H.adjustToxLoss(10)
-
-		plasma
-			name = "Plasma"
-			id = "plasma"
-			description = "Plasma in its liquid form."
-			reagent_state = LIQUID
-			color = "#E71B00" // rgb: 231, 27, 0
-
-			on_mob_life(var/mob/living/M as mob)
-				if(!M) M = holder.my_atom
-				if(holder.has_reagent("inaprovaline"))
-					holder.remove_reagent("inaprovaline", 10*REAGENTS_METABOLISM)
-				M.adjustToxLoss(1*REAGENTS_EFFECT_MULTIPLIER)
-				..()
-				return
-			reaction_obj(var/obj/O, var/volume)
-				src = null
-				/*if(istype(O,/obj/item/weapon/reagent_containers/food/snacks/egg/slime))
-					var/obj/item/weapon/reagent_containers/food/snacks/egg/slime/egg = O
-					if (egg.grown)
-						egg.Hatch()*/
-				if((!O) || (!volume))	return 0
-				var/turf/the_turf = get_turf(O)
-				var/datum/gas_mixture/napalm = new
-				var/datum/gas/volatile_fuel/fuel = new
-				fuel.moles = 5
-				napalm.trace_gases += fuel
-				the_turf.assume_air(napalm)
-			reaction_turf(var/turf/T, var/volume)
-				src = null
-				var/datum/gas_mixture/napalm = new
-				var/datum/gas/volatile_fuel/fuel = new
-				fuel.moles = 5
-				napalm.trace_gases += fuel
-				T.assume_air(napalm)
-				return
-
-		leporazine
-			name = "Leporazine"
-			id = "leporazine"
-			description = "Leporazine can be use to stabilize an individuals body temperature."
-			reagent_state = LIQUID
-			color = "#C8A5DC" // rgb: 200, 165, 220
-
-			on_mob_life(var/mob/living/M as mob)
-				if(!M) M = holder.my_atom
-				if(M.bodytemperature > 310)
-					M.bodytemperature = max(310, M.bodytemperature - (40 * TEMPERATURE_DAMAGE_COEFFICIENT))
-				else if(M.bodytemperature < 311)
-					M.bodytemperature = min(310, M.bodytemperature + (40 * TEMPERATURE_DAMAGE_COEFFICIENT))
-				..()
-				return
-
-		cryptobiolin
-			name = "Cryptobiolin"
-			id = "cryptobiolin"
-			description = "Cryptobiolin causes confusion and dizzyness."
-			reagent_state = LIQUID
-			color = "#C8A5DC" // rgb: 200, 165, 220
-
-			on_mob_life(var/mob/living/M as mob)
-				if(!M) M = holder.my_atom
-				M.make_dizzy(1)
-				if(!M.confused) M.confused = 1
-				M.confused = max(M.confused, 20)
-				holder.remove_reagent(src.id, 0.5 * REAGENTS_METABOLISM)
-				..()
-				return
-
-		lexorin
-			name = "Lexorin"
-			id = "lexorin"
-			description = "Lexorin temporarily stops respiration. Causes tissue damage."
-			reagent_state = LIQUID
-			color = "#C8A5DC" // rgb: 200, 165, 220
-
-			on_mob_life(var/mob/living/M as mob)
-				if(M.stat == 2.0)
-					return
-				if(!M) M = holder.my_atom
-				if(prob(33))
-					M.take_organ_damage(1*REAGENTS_EFFECT_MULTIPLIER, 0)
-				M.adjustOxyLoss(3)
-				if(prob(20)) M.emote("gasp")
-				..()
-				return
-
-		kelotane
-			name = "Kelotane"
-			id = "kelotane"
-			description = "Kelotane is a drug used to treat burns."
-			reagent_state = LIQUID
-			color = "#C8A5DC" // rgb: 200, 165, 220
-
-			on_mob_life(var/mob/living/M as mob)
-				if(M.stat == 2.0)
-					return
-				if(!M) M = holder.my_atom
-				M.heal_organ_damage(0,2*REAGENTS_EFFECT_MULTIPLIER)
-				..()
-				return
-
-		dermaline
-			name = "Dermaline"
-			id = "dermaline"
-			description = "Dermaline is the next step in burn medication. Works twice as good as kelotane and enables the body to restore even the direst heat-damaged tissue."
-			reagent_state = LIQUID
-			color = "#C8A5DC" // rgb: 200, 165, 220
-
-			on_mob_life(var/mob/living/M as mob)
-				if(M.stat == 2.0) //THE GUY IS **DEAD**! BEREFT OF ALL LIFE HE RESTS IN PEACE etc etc. He does NOT metabolise shit anymore, god DAMN
-					return
-				if(!M) M = holder.my_atom
-				M.heal_organ_damage(0,3*REAGENTS_EFFECT_MULTIPLIER)
-				..()
-				return
-
-		dexalin
-			name = "Dexalin"
-			id = "dexalin"
-			description = "Dexalin is used in the treatment of oxygen deprivation."
-			reagent_state = LIQUID
-			color = "#C8A5DC" // rgb: 200, 165, 220
-
-			on_mob_life(var/mob/living/M as mob)
-				if(M.stat == 2.0)
-					return  //See above, down and around. --Agouri
-				if(!M) M = holder.my_atom
-				M.adjustOxyLoss(-2*REAGENTS_EFFECT_MULTIPLIER)
-				if(holder.has_reagent("lexorin"))
-					holder.remove_reagent("lexorin", 10*REAGENTS_METABOLISM)
-				..()
-				return
-
-		dexalinp
-			name = "Dexalin Plus"
-			id = "dexalinp"
-			description = "Dexalin Plus is used in the treatment of oxygen deprivation. Its highly effective."
-			reagent_state = LIQUID
-			color = "#C8A5DC" // rgb: 200, 165, 220
-
-			on_mob_life(var/mob/living/M as mob)
-				if(M.stat == 2.0)
-					return
-				if(!M) M = holder.my_atom
-				M.adjustOxyLoss(-M.getOxyLoss())
-				if(holder.has_reagent("lexorin"))
-					holder.remove_reagent("lexorin", 10*REAGENTS_METABOLISM)
-				..()
-				return
-
-		tricordrazine
-			name = "Tricordrazine"
-			id = "tricordrazine"
-			description = "Tricordrazine is a highly potent stimulant, originally derived from cordrazine. Can be used to treat a wide range of injuries."
-			reagent_state = LIQUID
-			color = "#C8A5DC" // rgb: 200, 165, 220
-
-			on_mob_life(var/mob/living/M as mob)
-				if(M.stat == 2.0)
-					return
-				if(!M) M = holder.my_atom
-<<<<<<< HEAD
-				if(M.getOxyLoss() && prob(80)) M.adjustOxyLoss(-1)
-				if(M.getBruteLoss() && prob(80)) M.heal_organ_damage(1,0)
-				if(M.getFireLoss() && prob(80)) M.heal_organ_damage(0,1)
-				if(M.getToxLoss() && prob(80)) M.adjustToxLoss(-1)
-=======
-				if(M.getOxyLoss() && prob(40)) M.adjustOxyLoss(-1*REAGENTS_EFFECT_MULTIPLIER)
-				if(M.getBruteLoss() && prob(40)) M.heal_organ_damage(1*REAGENTS_EFFECT_MULTIPLIER,0)
-				if(M.getFireLoss() && prob(40)) M.heal_organ_damage(0,1*REAGENTS_EFFECT_MULTIPLIER)
-				if(M.getToxLoss() && prob(40)) M.adjustToxLoss(-1*REAGENTS_EFFECT_MULTIPLIER)
->>>>>>> 826a70bb
-				..()
-				return
-
-		adminordrazine //An OP chemical for admins
-			name = "Adminordrazine"
-			id = "adminordrazine"
-			description = "It's magic. We don't have to explain it."
-			reagent_state = LIQUID
-			color = "#C8A5DC" // rgb: 200, 165, 220
-
-			on_mob_life(var/mob/living/carbon/M as mob)
-				if(!M) M = holder.my_atom ///This can even heal dead people.
-				M.setCloneLoss(0)
-				M.setOxyLoss(0)
-				M.radiation = 0
-				M.heal_organ_damage(5,5)
-				M.adjustToxLoss(-5)
-				if(holder.has_reagent("toxin"))
-					holder.remove_reagent("toxin", 5)
-				if(holder.has_reagent("stoxin"))
-					holder.remove_reagent("stoxin", 5)
-				if(holder.has_reagent("plasma"))
-					holder.remove_reagent("plasma", 5)
-				if(holder.has_reagent("sacid"))
-					holder.remove_reagent("sacid", 5)
-				if(holder.has_reagent("pacid"))
-					holder.remove_reagent("pacid", 5)
-				if(holder.has_reagent("cyanide"))
-					holder.remove_reagent("cyanide", 5)
-				if(holder.has_reagent("lexorin"))
-					holder.remove_reagent("lexorin", 5)
-				if(holder.has_reagent("amatoxin"))
-					holder.remove_reagent("amatoxin", 5)
-				if(holder.has_reagent("chloralhydrate"))
-					holder.remove_reagent("chloralhydrate", 5)
-				if(holder.has_reagent("carpotoxin"))
-					holder.remove_reagent("carpotoxin", 5)
-				if(holder.has_reagent("zombiepowder"))
-					holder.remove_reagent("zombiepowder", 5)
-				if(holder.has_reagent("mindbreaker"))
-					holder.remove_reagent("mindbreaker", 5)
-				M.hallucination = 0
-				M.setBrainLoss(0)
-				M.disabilities = 0
-				M.sdisabilities = 0
-				M.eye_blurry = 0
-				M.eye_blind = 0
-//				M.disabilities &= ~NEARSIGHTED		//doesn't even do anythig cos of the disabilities = 0 bit
-//				M.sdisabilities &= ~BLIND			//doesn't even do anythig cos of the sdisabilities = 0 bit
-				M.SetWeakened(0)
-				M.SetStunned(0)
-				M.SetParalysis(0)
-				M.silent = 0
-				M.dizziness = 0
-				M.drowsyness = 0
-				M.stuttering = 0
-				M.confused = 0
-				M.sleeping = 0
-				M.jitteriness = 0
-				for(var/datum/disease/D in M.viruses)
-					D.spread = "Remissive"
-					D.stage--
-					if(D.stage < 1)
-						D.cure()
-				..()
-				return
-
-		synaptizine
-			name = "Synaptizine"
-			id = "synaptizine"
-			description = "Synaptizine is used to treat various diseases."
-			reagent_state = LIQUID
-			color = "#C8A5DC" // rgb: 200, 165, 220
-
-			on_mob_life(var/mob/living/M as mob)
-				if(!M) M = holder.my_atom
-				M.drowsyness = max(M.drowsyness-5, 0)
-				M.AdjustParalysis(-1)
-				M.AdjustStunned(-1)
-				M.AdjustWeakened(-1)
-				if(holder.has_reagent("mindbreaker"))
-					holder.remove_reagent("mindbreaker", 10*REAGENTS_METABOLISM)
-				M.hallucination = max(0, M.hallucination - 10*REAGENTS_EFFECT_MULTIPLIER)
-				if(prob(60))	M.adjustToxLoss(1)
-				..()
-				return
-
-
-		impedrezene
-			name = "Impedrezene"
-			id = "impedrezene"
-			description = "Impedrezene is a narcotic that impedes one's ability by slowing down the higher brain cell functions."
-			reagent_state = LIQUID
-			color = "#C8A5DC" // rgb: 200, 165, 220
-
-			on_mob_life(var/mob/living/M as mob)
-				if(!M) M = holder.my_atom
-				M.jitteriness = max(M.jitteriness-5,0)
-				if(prob(80)) M.adjustBrainLoss(1*REAGENTS_EFFECT_MULTIPLIER)
-				if(prob(50)) M.drowsyness = max(M.drowsyness, 3)
-				if(prob(10)) M.emote("drool")
-				..()
-				return
-
-		hyronalin
-			name = "Hyronalin"
-			id = "hyronalin"
-			description = "Hyronalin is a medicinal drug used to counter the effect of radiation poisoning."
-			reagent_state = LIQUID
-			color = "#C8A5DC" // rgb: 200, 165, 220
-
-			on_mob_life(var/mob/living/M as mob)
-				if(!M) M = holder.my_atom
-				M.radiation = max(M.radiation-3*REAGENTS_EFFECT_MULTIPLIER,0)
-				..()
-				return
-
-		arithrazine
-			name = "Arithrazine"
-			id = "arithrazine"
-			description = "Arithrazine is an unstable medication used for the most extreme cases of radiation poisoning."
-			reagent_state = LIQUID
-			color = "#C8A5DC" // rgb: 200, 165, 220
-
-			on_mob_life(var/mob/living/M as mob)
-				if(M.stat == 2.0)
-					return  //See above, down and around. --Agouri
-				if(!M) M = holder.my_atom
-				M.radiation = max(M.radiation-7*REAGENTS_EFFECT_MULTIPLIER,0)
-				M.adjustToxLoss(-1*REAGENTS_EFFECT_MULTIPLIER)
-				if(prob(15))
-					M.take_organ_damage(1*REAGENTS_EFFECT_MULTIPLIER, 0)
-				..()
-				return
-
-		alkysine
-			name = "Alkysine"
-			id = "alkysine"
-			description = "Alkysine is a drug used to lessen the damage to neurological tissue after a catastrophic injury. Can heal brain tissue."
-			reagent_state = LIQUID
-			color = "#C8A5DC" // rgb: 200, 165, 220
-
-			on_mob_life(var/mob/living/M as mob)
-				if(!M) M = holder.my_atom
-				M.adjustBrainLoss(-3*REAGENTS_EFFECT_MULTIPLIER)
-				..()
-				return
-
-		imidazoline
-			name = "Imidazoline"
-			id = "imidazoline"
-			description = "Heals eye damage"
-			reagent_state = LIQUID
-			color = "#C8A5DC" // rgb: 200, 165, 220
-
-			on_mob_life(var/mob/living/M as mob)
-				if(!M) M = holder.my_atom
-				M.eye_blurry = max(M.eye_blurry-5 , 0)
-				M.eye_blind = max(M.eye_blind-5 , 0)
-				M.disabilities &= ~NEARSIGHTED
-				M.eye_stat = max(M.eye_stat-5, 0)
-//				M.sdisabilities &= ~1		Replaced by eye surgery
-				..()
-				return
-
-		bicaridine
-			name = "Bicaridine"
-			id = "bicaridine"
-			description = "Bicaridine is an analgesic medication and can be used to treat blunt trauma."
-			reagent_state = LIQUID
-			color = "#C8A5DC" // rgb: 200, 165, 220
-
-			on_mob_life(var/mob/living/M as mob)
-				if(M.stat == 2.0)
-					return
-				if(!M) M = holder.my_atom
-				M.heal_organ_damage(2*REAGENTS_EFFECT_MULTIPLIER,0)
-				..()
-				return
-
-		hyperzine
-			name = "Hyperzine"
-			id = "hyperzine"
-			description = "Hyperzine is a highly effective, long lasting, muscle stimulant."
-			reagent_state = LIQUID
-			color = "#C8A5DC" // rgb: 200, 165, 220
-
-			on_mob_life(var/mob/living/M as mob)
-				if(!M) M = holder.my_atom
-				if(prob(5)) M.emote(pick("twitch","blink_r","shiver"))
-				holder.remove_reagent(src.id, 0.5 * REAGENTS_METABOLISM)
-				..()
-				return
-
-		cryoxadone
-			name = "Cryoxadone"
-			id = "cryoxadone"
-			description = "A chemical mixture with almost magical healing powers. Its main limitation is that the targets body temperature must be under 170K for it to metabolise correctly."
-			reagent_state = LIQUID
-			color = "#C8A5DC" // rgb: 200, 165, 220
-
-			on_mob_life(var/mob/living/M as mob)
-				if(!M) M = holder.my_atom
-				if(M.bodytemperature < 170)
-					M.adjustCloneLoss(-1)
-					M.adjustOxyLoss(-3)
-					M.heal_organ_damage(3,3)
-					M.adjustToxLoss(-3)
-				..()
-				return
-
-		clonexadone
-			name = "Clonexadone"
-			id = "clonexadone"
-			description = "A liquid compound similar to that used in the cloning process. Can be used to 'finish' clones that get ejected early when used in conjunction with a cryo tube."
-			reagent_state = LIQUID
-			color = "#C8A5DC" // rgb: 200, 165, 220
-
-			on_mob_life(var/mob/living/M as mob)
-				if(!M) M = holder.my_atom
-				if(M.bodytemperature < 170)
-					M.adjustCloneLoss(-3)
-					M.adjustOxyLoss(-3)
-					M.heal_organ_damage(3,3)
-					M.adjustToxLoss(-3)
-				..()
-				return
-
-		spaceacillin
-			name = "Spaceacillin"
-			id = "spaceacillin"
-			description = "An all-purpose antiviral agent."
-			reagent_state = LIQUID
-			color = "#C8A5DC" // rgb: 200, 165, 220
-
-			on_mob_life(var/mob/living/M as mob)//no more mr. panacea
-				..()
-				return
-
-		carpotoxin
-			name = "Carpotoxin"
-			id = "carpotoxin"
-			description = "A deadly neurotoxin produced by the dreaded spess carp."
-			reagent_state = LIQUID
-			color = "#003333" // rgb: 0, 51, 51
-
-			on_mob_life(var/mob/living/M as mob)
-				if(!M) M = holder.my_atom
-				M.adjustToxLoss(2*REAGENTS_EFFECT_MULTIPLIER)
-				..()
-				return
-
-		zombiepowder
-			name = "Zombie Powder"
-			id = "zombiepowder"
-			description = "A strong neurotoxin that puts the subject into a death-like state."
-			color = "#669900" // rgb: 102, 153, 0
-
-			on_mob_life(var/mob/living/carbon/M as mob)
-				if(!M) M = holder.my_atom
-				M.status_flags |= FAKEDEATH
-				M.adjustOxyLoss(0.5*REAGENTS_EFFECT_MULTIPLIER)
-				M.adjustToxLoss(0.5*REAGENTS_EFFECT_MULTIPLIER)
-				M.Weaken(10)
-				M.silent = max(M.silent, 10)
-				M.tod = worldtime2text()
-				..()
-				return
-
-			Del()
-				if(holder && ismob(holder.my_atom))
-					var/mob/M = holder.my_atom
-					M.status_flags &= ~FAKEDEATH
-				..()
-
-		mindbreaker
-			name = "Mindbreaker Toxin"
-			id = "mindbreaker"
-			description = "A powerful hallucinogen. Not a thing to be messed with."
-			reagent_state = LIQUID
-			color = "#B31008" // rgb: 139, 166, 233
-
-			on_mob_life(var/mob/living/M)
-				if(!M) M = holder.my_atom
-				M.hallucination += 10
-				..()
-				return
-
-
-///////////////////////////////////////////////////////////////////////////////////////////////////////////////
-
-		nanites
-			name = "Nanomachines"
-			id = "nanites"
-			description = "Microscopic construction robots."
-			reagent_state = LIQUID
-			color = "#535E66" // rgb: 83, 94, 102
-
-			reaction_mob(var/mob/M, var/method=TOUCH, var/volume)
-				src = null
-				if( (prob(10) && method==TOUCH) || method==INGEST)
-					M.contract_disease(new /datum/disease/robotic_transformation(0),1)
-
-		xenomicrobes
-			name = "Xenomicrobes"
-			id = "xenomicrobes"
-			description = "Microbes with an entirely alien cellular structure."
-			reagent_state = LIQUID
-			color = "#535E66" // rgb: 83, 94, 102
-
-			reaction_mob(var/mob/M, var/method=TOUCH, var/volume)
-				src = null
-				if( (prob(10) && method==TOUCH) || method==INGEST)
-					M.contract_disease(new /datum/disease/xeno_transformation(0),1)
-
-//foam precursor
-
-		fluorosurfactant
-			name = "Fluorosurfactant"
-			id = "fluorosurfactant"
-			description = "A perfluoronated sulfonic acid that forms a foam when mixed with water."
-			reagent_state = LIQUID
-			color = "#9E6B38" // rgb: 158, 107, 56
-
-// metal foaming agent
-// this is lithium hydride. Add other recipies (e.g. LiH + H2O -> LiOH + H2) eventually
-
-		foaming_agent
-			name = "Foaming agent"
-			id = "foaming_agent"
-			description = "A agent that yields metallic foam when mixed with light metal and a strong acid."
-			reagent_state = SOLID
-			color = "#664B63" // rgb: 102, 75, 99
-
-		nicotine
-			name = "Nicotine"
-			id = "nicotine"
-			description = "A highly addictive stimulant extracted from the tobacco plant."
-			reagent_state = LIQUID
-			color = "#181818" // rgb: 24, 24, 24
-
-		ethanol
-			name = "Ethanol"
-			id = "ethanol"
-			description = "A well-known alcohol with a variety of applications."
-			reagent_state = LIQUID
-			color = "#404030" // rgb: 64, 64, 48
-
-			on_mob_life(var/mob/living/M as mob)
-				if(!data) data = 1
-				data++
-				M.make_dizzy(5)
-				M.jitteriness = max(M.jitteriness-5,0)
-				if(data >= 25)
-					if (!M.stuttering) M.stuttering = 1
-					M.stuttering += 4
-				if(data >= 40 && prob(33))
-					if (!M.confused) M.confused = 1
-					M.confused += 3
-				..()
-				return
-			reaction_obj(var/obj/O, var/volume)
-				if(istype(O,/obj/item/weapon/paper))
-					var/obj/item/weapon/paper/paperaffected = O
-					paperaffected.clearpaper()
-					usr << "The solution melts away the ink on the paper."
-				if(istype(O,/obj/item/weapon/book))
-					if(volume >= 5)
-						var/obj/item/weapon/book/affectedbook = O
-						affectedbook.dat = null
-						usr << "The solution melts away the ink on the book."
-					else
-						usr << "It wasn't enough..."
-				return
-
-		ammonia
-			name = "Ammonia"
-			id = "ammonia"
-			description = "A caustic substance commonly used in fertilizer or household cleaners."
-			reagent_state = GAS
-			color = "#404030" // rgb: 64, 64, 48
-
-		ultraglue
-			name = "Ulta Glue"
-			id = "glue"
-			description = "An extremely powerful bonding agent."
-			color = "#FFFFCC" // rgb: 255, 255, 204
-
-		diethylamine
-			name = "Diethylamine"
-			id = "diethylamine"
-			description = "A secondary amine, mildly corrosive."
-			reagent_state = LIQUID
-			color = "#604030" // rgb: 96, 64, 48
-
-		ethylredoxrazine						// FUCK YOU, ALCOHOL
-			name = "Ethylredoxrazine"
-			id = "ethylredoxrazine"
-			description = "A powerfuld oxidizer that reacts with ethanol."
-			reagent_state = SOLID
-			color = "#605048" // rgb: 96, 80, 72
-
-			on_mob_life(var/mob/living/M as mob)
-				if(!M) M = holder.my_atom
-				M.dizziness = 0
-				M.drowsyness = 0
-				M.stuttering = 0
-				M.confused = 0
-				..()
-				return
-
-		chloralhydrate							//Otherwise known as a "Mickey Finn"
-			name = "Chloral Hydrate"
-			id = "chloralhydrate"
-			description = "A powerful sedative."
-			reagent_state = SOLID
-			color = "#000067" // rgb: 0, 0, 103
-
-			on_mob_life(var/mob/living/M as mob)
-				if(!M) M = holder.my_atom
-				if(!data) data = 1
-				data++
-				switch(data)
-					if(1)
-						M.confused += 2
-						M.drowsyness += 2
-					if(2 to 50)
-						M.sleeping += 1
-					if(51 to INFINITY)
-						M.sleeping += 1
-						M.adjustToxLoss((data - 50) * REAGENTS_EFFECT_MULTIPLIER)
-						
-				// Sleep toxins should always be consumed pretty fast
-				holder.remove_reagent(src.id, 0.1)
-				..()
-				return
-
-		beer2							//copypasta of chloral hydrate, disguised as normal beer for use by emagged brobots
-			name = "Beer"
-			id = "beer2"
-			description = "An alcoholic beverage made from malted grains, hops, yeast, and water."
-			reagent_state = LIQUID
-			color = "#664300" // rgb: 102, 67, 0
-
-			on_mob_life(var/mob/living/M as mob)
-				if(!M) M = holder.my_atom
-				if(!data) data = 1
-				switch(data)
-					if(1)
-						M.confused += 2
-						M.drowsyness += 2
-					if(2 to 50)
-						M.sleeping += 1
-					if(51 to INFINITY)
-						M.sleeping += 1
-						M.adjustToxLoss(data - 50)
-				data++
-				// Sleep toxins should always be consumed pretty fast
-				holder.remove_reagent(src.id, 0.1)
-				..()
-				return
-
-
-/////////////////////////Food Reagents////////////////////////////
-// Part of the food code. Nutriment is used instead of the old "heal_amt" code. Also is where all the food
-// 	condiments, additives, and such go.
-		nutriment
-			name = "Nutriment"
-			id = "nutriment"
-			description = "All the vitamins, minerals, and carbohydrates the body needs in pure form."
-			reagent_state = SOLID
-			nutriment_factor = 15 * FOOD_METABOLISM
-			color = "#664330" // rgb: 102, 67, 48
-
-			on_mob_life(var/mob/living/M as mob)
-				if(!M) M = holder.my_atom
-				if(prob(50)) M.heal_organ_damage(1,0)
-				M.nutrition += nutriment_factor	// For hunger and fatness
-<<<<<<< HEAD
-/*
-				// If overeaten - vomit and fall down
-				// Makes you feel bad but removes reagents and some effect
-				// from your body
-				if (M.nutrition > 650)
-					M.nutrition = rand (250, 400)
-					M.weakened += rand(2, 10)
-					M.jitteriness += rand(0, 5)
-					M.dizziness = max (0, (M.dizziness - rand(0, 15)))
-					M.druggy = max (0, (M.druggy - rand(0, 15)))
-					M.adjustToxLoss(rand(-15, -5)))
-					M.updatehealth()
-*/
-=======
-				holder.remove_reagent(src.id, FOOD_METABOLISM)
-				..()
-				return
-
-			coco
-				name = "Coco Powder"
-				id = "coco"
-				description = "A fatty, bitter paste made from coco beans."
-				nutriment_factor = 5 * FOOD_METABOLISM
-				color = "#302000" // rgb: 48, 32, 0
-
-			sprinkles
-				name = "Sprinkles"
-				id = "sprinkles"
-				description = "Multi-colored little bits of sugar, commonly found on donuts. Loved by cops."
-				nutriment_factor = 1 * FOOD_METABOLISM
-				color = "#302000" // rgb: 48, 32, 0
-
-			syndicream
-				name = "Cream filling"
-				id = "syndicream"
-				description = "Delicious cream filling of a mysterious origin. Tastes criminally good."
-				nutriment_factor = 1 * FOOD_METABOLISM
-				color = "#AB7878" // rgb: 171, 120, 120
-
-			cornoil
-				name = "Corn Oil"
-				id = "cornoil"
-				description = "An oil derived from various types of corn."
-				reagent_state = LIQUID
-				nutriment_factor = 20 * FOOD_METABOLISM
-				color = "#302000" // rgb: 48, 32, 0
-
-				reaction_turf(var/turf/simulated/T, var/volume)
-					if (!istype(T)) return
-					src = null
-					if(volume >= 3)
-						if(T.wet >= 1) return
-						T.wet = 1
-						if(T.wet_overlay)
-							T.overlays -= T.wet_overlay
-							T.wet_overlay = null
-						T.wet_overlay = image('icons/effects/water.dmi',T,"wet_floor")
-						T.overlays += T.wet_overlay
-
-						spawn(800)
-							if (!istype(T)) return
-							if(T.wet >= 2) return
-							T.wet = 0
-							if(T.wet_overlay)
-								T.overlays -= T.wet_overlay
-								T.wet_overlay = null
-					var/hotspot = (locate(/obj/fire) in T)
-					if(hotspot)
-						var/datum/gas_mixture/lowertemp = T.remove_air( T:air:total_moles() )
-						lowertemp.temperature = max( min(lowertemp.temperature-2000,lowertemp.temperature / 2) ,0)
-						lowertemp.react()
-						T.assume_air(lowertemp)
-						del(hotspot)
-
-			dry_ramen
-				name = "Dry Ramen"
-				id = "dry_ramen"
-				description = "Space age food, since August 25, 1958. Contains dried noodles, vegetables, and chemicals that boil in contact with water."
-				nutriment_factor = 1 * FOOD_METABOLISM
-				color = "#302000" // rgb: 48, 32, 0
-
-			hot_ramen
-				name = "Hot Ramen"
-				id = "hot_ramen"
-				description = "The noodles are boiled, the flavors are artificial, just like being back in school."
-				reagent_state = LIQUID
-				nutriment_factor = 5 * FOOD_METABOLISM
-				color = "#302000" // rgb: 48, 32, 0
-
-				on_mob_life(var/mob/living/M as mob)
-					if (M.bodytemperature < 310)//310 is the normal bodytemp. 310.055
-						M.bodytemperature = min(310, M.bodytemperature + (10 * TEMPERATURE_DAMAGE_COEFFICIENT))
-					..()
-					return
-
-			hell_ramen
-				name = "Hell Ramen"
-				id = "hell_ramen"
-				description = "The noodles are boiled, the flavors are artificial, just like being back in school."
-				reagent_state = LIQUID
-				nutriment_factor = 5 * FOOD_METABOLISM
-				color = "#302000" // rgb: 48, 32, 0
-
-				on_mob_life(var/mob/living/M as mob)
-					M.bodytemperature += 10 * TEMPERATURE_DAMAGE_COEFFICIENT
-					..()
-					return
-
-			flour
-				name = "flour"
-				id = "flour"
-				description = "This is what you rub all over yourself to pretend to be a ghost."
-				nutriment_factor = 1 * FOOD_METABOLISM
-				color = "#FFFFFF" // rgb: 0, 0, 0
-
-				reaction_turf(var/turf/T, var/volume)
-					src = null
-					if(!istype(T, /turf/space))
-						new /obj/effect/decal/cleanable/flour(T)
-
-			cherryjelly
-				name = "Cherry Jelly"
-				id = "cherryjelly"
-				description = "Totally the best. Only to be spread on foods with excellent lateral symmetry."
-				reagent_state = LIQUID
-				nutriment_factor = 1 * FOOD_METABOLISM
-				color = "#801E28" // rgb: 128, 30, 40
-
-//Drugs
-		amatoxin
-			name = "Amatoxin"
-			id = "amatoxin"
-			description = "A powerful poison derived from certain species of mushroom."
-			color = "#792300" // rgb: 121, 35, 0
-
-			on_mob_life(var/mob/living/M as mob)
-				if(!M) M = holder.my_atom
-				M.adjustToxLoss(1)
-				..()
-				return
-
-		psilocybin
-			name = "Psilocybin"
-			id = "psilocybin"
-			description = "A strong psycotropic derived from certain species of mushroom."
-			color = "#E700E7" // rgb: 231, 0, 231
-
-			on_mob_life(var/mob/living/M as mob)
-				if(!M) M = holder.my_atom
-				M.druggy = max(M.druggy, 30)
-				if(!data) data = 1
-				switch(data)
-					if(1 to 5)
-						if (!M.stuttering) M.stuttering = 1
-						M.make_dizzy(5)
-						if(prob(10)) M.emote(pick("twitch","giggle"))
-					if(5 to 10)
-						if (!M.stuttering) M.stuttering = 1
-						M.make_jittery(10)
-						M.make_dizzy(10)
-						M.druggy = max(M.druggy, 35)
-						if(prob(20)) M.emote(pick("twitch","giggle"))
-					if (10 to INFINITY)
-						if (!M.stuttering) M.stuttering = 1
-						M.make_jittery(20)
-						M.make_dizzy(20)
-						M.druggy = max(M.druggy, 40)
-						if(prob(30)) M.emote(pick("twitch","giggle"))
-				holder.remove_reagent(src.id, 0.2)
-				data++
->>>>>>> 826a70bb
-				..()
-				return
-
-		lipozine
-			name = "Lipozine" // The anti-nutriment.
-			id = "lipozine"
-			description = "A chemical compound that causes a powerful fat-burning reaction."
-			reagent_state = LIQUID
-			nutriment_factor = 10 * FOOD_METABOLISM
-			color = "#BBEDA4" // rgb: 187, 237, 164
-
-			on_mob_life(var/mob/living/M as mob)
-				if(!M) M = holder.my_atom
-				M.nutrition -= nutriment_factor
-				M.overeatduration = 0
-				if(M.nutrition < 0)//Prevent from going into negatives.
-					M.nutrition = 0
-				..()
-				return
-
-		soysauce
-			name = "Soysauce"
-			id = "soysauce"
-			description = "A salty sauce made from the soy plant."
-			reagent_state = LIQUID
-			nutriment_factor = 2 * FOOD_METABOLISM
-			color = "#792300" // rgb: 121, 35, 0
-
-		ketchup
-			name = "Ketchup"
-			id = "ketchup"
-			description = "Ketchup, catsup, whatever. It's tomato paste."
-			reagent_state = LIQUID
-			nutriment_factor = 5 * FOOD_METABOLISM
-			color = "#731008" // rgb: 115, 16, 8
-
-
-		capsaicin
-			name = "Capsaicin Oil"
-			id = "capsaicin"
-			description = "This is what makes chilis hot."
-			reagent_state = LIQUID
-			color = "#B31008" // rgb: 179, 16, 8
-
-			on_mob_life(var/mob/living/M as mob)
-				if(!M) M = holder.my_atom
-				if(!data) data = 1
-				switch(data)
-					if(1 to 15)
-						M.bodytemperature += 5 * TEMPERATURE_DAMAGE_COEFFICIENT
-						if(holder.has_reagent("frostoil"))
-<<<<<<< HEAD
-							holder.remove_reagent("frostoil", 5)
-						if(istype(M, /mob/living/carbon/slime))
-=======
-							holder.remove_reagent("frostoil", 10*REAGENTS_METABOLISM)
-						if(istype(M, /mob/living/carbon/metroid))
->>>>>>> 826a70bb
-							M.bodytemperature += rand(5,20)
-					if(15 to 25)
-						M.bodytemperature += 10 * TEMPERATURE_DAMAGE_COEFFICIENT
-						if(istype(M, /mob/living/carbon/slime))
-							M.bodytemperature += rand(10,20)
-					if(25 to INFINITY)
-						M.bodytemperature += 15 * TEMPERATURE_DAMAGE_COEFFICIENT
-						if(istype(M, /mob/living/carbon/slime))
-							M.bodytemperature += rand(15,20)
-				data++
-				..()
-				return
-
-		condensedcapsaicin
-			name = "Condensed Capsaicin"
-			id = "condensedcapsaicin"
-			description = "This shit goes in pepperspray."
-			reagent_state = LIQUID
-			color = "#B31008" // rgb: 179, 16, 8
-
-			reaction_mob(var/mob/living/M, var/method=TOUCH, var/volume)
-				if(!istype(M, /mob/living))
-					return
-				if(method == TOUCH)
-					if(istype(M, /mob/living/carbon/human))
-						var/mob/living/carbon/human/victim = M
-						var/mouth_covered = 0
-						var/eyes_covered = 0
-						var/obj/item/safe_thing = null
-						if( victim.wear_mask )
-							if ( victim.wear_mask.flags & MASKCOVERSEYES )
-								eyes_covered = 1
-								safe_thing = victim.wear_mask
-							if ( victim.wear_mask.flags & MASKCOVERSMOUTH )
-								mouth_covered = 1
-								safe_thing = victim.wear_mask
-						if( victim.head )
-							if ( victim.head.flags & MASKCOVERSEYES )
-								eyes_covered = 1
-								safe_thing = victim.head
-							if ( victim.head.flags & MASKCOVERSMOUTH )
-								mouth_covered = 1
-								safe_thing = victim.head
-						if(victim.glasses)
-							eyes_covered = 1
-							if ( !safe_thing )
-								safe_thing = victim.glasses
-						if ( eyes_covered && mouth_covered )
-							victim << "\red Your [safe_thing] protects you from the pepperspray!"
-							return
-						else if ( mouth_covered )	// Reduced effects if partially protected
-							victim << "\red Your [safe_thing] protect you from most of the pepperspray!"
-							victim.eye_blurry = max(M.eye_blurry, 3)
-							victim.eye_blind = max(M.eye_blind, 1)
-							victim.Paralyse(1)
-							victim.drop_item()
-							return
-						else if ( eyes_covered ) // Eye cover is better than mouth cover
-							victim << "\red Your [safe_thing] protects your eyes from the pepperspray!"
-							victim.emote("scream")
-							victim.eye_blurry = max(M.eye_blurry, 1)
-							return
-						else // Oh dear :D
-							victim.emote("scream")
-							victim << "\red You're sprayed directly in the eyes with pepperspray!"
-							victim.eye_blurry = max(M.eye_blurry, 5)
-							victim.eye_blind = max(M.eye_blind, 2)
-							victim.Paralyse(1)
-							victim.drop_item()
-
-		frostoil
-			name = "Frost Oil"
-			id = "frostoil"
-			description = "A special oil that noticably chills the body. Extraced from Icepeppers."
-			reagent_state = LIQUID
-			color = "#B31008" // rgb: 139, 166, 233
-
-			on_mob_life(var/mob/living/M as mob)
-				if(!M) M = holder.my_atom
-				if(!data) data = 1
-				switch(data)
-					if(1 to 15)
-						M.bodytemperature -= 5 * TEMPERATURE_DAMAGE_COEFFICIENT
-						if(holder.has_reagent("capsaicin"))
-<<<<<<< HEAD
-							holder.remove_reagent("capsaicin", 5)
-						if(istype(M, /mob/living/carbon/slime))
-=======
-							holder.remove_reagent("capsaicin", 10*REAGENTS_METABOLISM)
-						if(istype(M, /mob/living/carbon/metroid))
->>>>>>> 826a70bb
-							M.bodytemperature -= rand(5,20)
-					if(15 to 25)
-						M.bodytemperature -= 10 * TEMPERATURE_DAMAGE_COEFFICIENT
-						if(istype(M, /mob/living/carbon/slime))
-							M.bodytemperature -= rand(10,20)
-					if(25 to INFINITY)
-						M.bodytemperature -= 15 * TEMPERATURE_DAMAGE_COEFFICIENT
-						if(prob(1)) M.emote("shiver")
-						if(istype(M, /mob/living/carbon/slime))
-							M.bodytemperature -= rand(15,20)
-				data++
-				..()
-				return
-
-			reaction_turf(var/turf/simulated/T, var/volume)
-				for(var/mob/living/carbon/slime/M in T)
-					M.adjustToxLoss(rand(15,30))
-
-		sodiumchloride
-			name = "Table Salt"
-			id = "sodiumchloride"
-			description = "A salt made of sodium chloride. Commonly used to season food."
-			reagent_state = SOLID
-			color = "#282828" // rgb: 40, 40, 40
-
-		blackpepper
-			name = "Black Pepper"
-			id = "blackpepper"
-			description = "A powder ground from peppercorns. *AAAACHOOO*"
-			reagent_state = SOLID
-			// no color (ie, black)
-
-		coco
-			name = "Coco Powder"
-			id = "coco"
-			description = "A fatty, bitter paste made from coco beans."
-			reagent_state = SOLID
-			nutriment_factor = 5 * FOOD_METABOLISM
-			color = "#302000" // rgb: 48, 32, 0
-
-			on_mob_life(var/mob/living/M as mob)
-				M.nutrition += nutriment_factor
-				holder.remove_reagent(src.id, FOOD_METABOLISM)
-				..()
-				return
-
-		hot_coco
-			name = "Hot Chocolate"
-			id = "hot_coco"
-			description = "Made with love! And coco beans."
-			reagent_state = LIQUID
-			nutriment_factor = 2 * FOOD_METABOLISM
-			color = "#403010" // rgb: 64, 48, 16
-
-			on_mob_life(var/mob/living/M as mob)
-				if (M.bodytemperature < 310)//310 is the normal bodytemp. 310.055
-					M.bodytemperature = min(310, M.bodytemperature + (5 * TEMPERATURE_DAMAGE_COEFFICIENT))
-				M.nutrition += nutriment_factor
-				holder.remove_reagent(src.id, FOOD_METABOLISM)
-				..()
-				return
-
-		amatoxin
-			name = "Amatoxin"
-			id = "amatoxin"
-			description = "A powerful poison derived from certain species of mushroom."
-			color = "#792300" // rgb: 121, 35, 0
-
-			on_mob_life(var/mob/living/M as mob)
-				if(!M) M = holder.my_atom
-				M.adjustToxLoss(1)
-				..()
-				return
-
-		psilocybin
-			name = "Psilocybin"
-			id = "psilocybin"
-			description = "A strong psycotropic derived from certain species of mushroom."
-			color = "#E700E7" // rgb: 231, 0, 231
-
-			on_mob_life(var/mob/living/M as mob)
-				if(!M) M = holder.my_atom
-				M.druggy = max(M.druggy, 30)
-				if(!data) data = 1
-
-				switch(data)
-					if(1 to 5)
-						if (!M.stuttering) M.stuttering = 1
-						M.make_dizzy(5)
-						if(prob(10)) M.emote(pick("twitch","giggle"))
-					if(5 to 10)
-						if (!M.stuttering) M.stuttering = 1
-						M.make_jittery(10)
-						M.make_dizzy(10)
-						M.druggy = max(M.druggy, 35)
-						if(prob(20)) M.emote(pick("twitch","giggle"))
-					if (10 to INFINITY)
-						if (!M.stuttering) M.stuttering = 1
-						M.make_jittery(20)
-						M.make_dizzy(20)
-						M.druggy = max(M.druggy, 40)
-						if(prob(30)) M.emote(pick("twitch","giggle"))
-				holder.remove_reagent(src.id, 0.2)
-				data++
-				..()
-				return
-
-		sprinkles
-			name = "Sprinkles"
-			id = "sprinkles"
-			description = "Multi-colored little bits of sugar, commonly found on donuts. Loved by cops."
-			nutriment_factor = 1 * FOOD_METABOLISM
-			color = "#302000" // rgb: 48, 32, 0
-
-			on_mob_life(var/mob/living/M as mob)
-				M.nutrition += nutriment_factor
-				holder.remove_reagent(src.id, FOOD_METABOLISM)
-				if(istype(M, /mob/living/carbon/human) && M.job in list("Security Officer", "Head of Security", "Detective", "Warden"))
-					if(!M) M = holder.my_atom
-					M.heal_organ_damage(1,1)
-					M.nutrition += nutriment_factor
-					holder.remove_reagent(src.id, FOOD_METABOLISM)
-					..()
-					return
-				..()
-/*	//removed because of meta bullshit. this is why we can't have nice things.
-		syndicream
-			name = "Cream filling"
-			id = "syndicream"
-			description = "Delicious cream filling of a mysterious origin. Tastes criminally good."
-			nutriment_factor = 1 * FOOD_METABOLISM
-			color = "#AB7878" // rgb: 171, 120, 120
-
-			on_mob_life(var/mob/living/M as mob)
-				M.nutrition += nutriment_factor
-				holder.remove_reagent(src.id, FOOD_METABOLISM)
-				if(istype(M, /mob/living/carbon/human) && M.mind)
-					if(M.mind.special_role)
-						if(!M) M = holder.my_atom
-						M.heal_organ_damage(1,1)
-						M.nutrition += nutriment_factor
-						holder.remove_reagent(src.id, FOOD_METABOLISM)
-						..()
-						return
-				..()
-*/
-		cornoil
-			name = "Corn Oil"
-			id = "cornoil"
-			description = "An oil derived from various types of corn."
-			reagent_state = LIQUID
-			nutriment_factor = 20 * FOOD_METABOLISM
-			color = "#302000" // rgb: 48, 32, 0
-
-			on_mob_life(var/mob/living/M as mob)
-				M.nutrition += nutriment_factor
-				holder.remove_reagent(src.id, FOOD_METABOLISM)
-				..()
-				return
-			reaction_turf(var/turf/simulated/T, var/volume)
-				if (!istype(T)) return
-				src = null
-				if(volume >= 3)
-					if(T.wet >= 1) return
-					T.wet = 1
-					if(T.wet_overlay)
-						T.overlays -= T.wet_overlay
-						T.wet_overlay = null
-					T.wet_overlay = image('icons/effects/water.dmi',T,"wet_floor")
-					T.overlays += T.wet_overlay
-
-					spawn(800)
-						if (!istype(T)) return
-						if(T.wet >= 2) return
-						T.wet = 0
-						if(T.wet_overlay)
-							T.overlays -= T.wet_overlay
-							T.wet_overlay = null
-				var/hotspot = (locate(/obj/fire) in T)
-				if(hotspot)
-					var/datum/gas_mixture/lowertemp = T.remove_air( T:air:total_moles() )
-					lowertemp.temperature = max( min(lowertemp.temperature-2000,lowertemp.temperature / 2) ,0)
-					lowertemp.react()
-					T.assume_air(lowertemp)
-					del(hotspot)
-
-		enzyme
-			name = "Universal Enzyme"
-			id = "enzyme"
-			description = "A universal enzyme used in the preperation of certain chemicals and foods."
-			reagent_state = LIQUID
-			color = "#365E30" // rgb: 54, 94, 48
-
-		dry_ramen
-			name = "Dry Ramen"
-			id = "dry_ramen"
-			description = "Space age food, since August 25, 1958. Contains dried noodles, vegetables, and chemicals that boil in contact with water."
-			reagent_state = SOLID
-			nutriment_factor = 1 * FOOD_METABOLISM
-			color = "#302000" // rgb: 48, 32, 0
-
-			on_mob_life(var/mob/living/M as mob)
-				M.nutrition += nutriment_factor
-				holder.remove_reagent(src.id, FOOD_METABOLISM)
-				..()
-				return
-
-		hot_ramen
-			name = "Hot Ramen"
-			id = "hot_ramen"
-			description = "The noodles are boiled, the flavors are artificial, just like being back in school."
-			reagent_state = LIQUID
-			nutriment_factor = 5 * FOOD_METABOLISM
-			color = "#302000" // rgb: 48, 32, 0
-
-			on_mob_life(var/mob/living/M as mob)
-				M.nutrition += nutriment_factor
-				holder.remove_reagent(src.id, FOOD_METABOLISM)
-				if (M.bodytemperature < 310)//310 is the normal bodytemp. 310.055
-					M.bodytemperature = min(310, M.bodytemperature + (10 * TEMPERATURE_DAMAGE_COEFFICIENT))
-				..()
-				return
-
-		hell_ramen
-			name = "Hell Ramen"
-			id = "hell_ramen"
-			description = "The noodles are boiled, the flavors are artificial, just like being back in school."
-			reagent_state = LIQUID
-			nutriment_factor = 5 * FOOD_METABOLISM
-			color = "#302000" // rgb: 48, 32, 0
-
-			on_mob_life(var/mob/living/M as mob)
-				M.nutrition += nutriment_factor
-				holder.remove_reagent(src.id, FOOD_METABOLISM)
-				M.bodytemperature += 10 * TEMPERATURE_DAMAGE_COEFFICIENT
-				..()
-				return
-
-		flour
-			name = "flour"
-			id = "flour"
-			description = "This is what you rub all over yourself to pretend to be a ghost."
-			reagent_state = SOLID
-			nutriment_factor = 1 * FOOD_METABOLISM
-			color = "#FFFFFF" // rgb: 0, 0, 0
-
-			on_mob_life(var/mob/living/M as mob)
-				M.nutrition += nutriment_factor
-				holder.remove_reagent(src.id, FOOD_METABOLISM)
-				..()
-				return
-
-			reaction_turf(var/turf/T, var/volume)
-				src = null
-				if(!istype(T, /turf/space))
-					new /obj/effect/decal/cleanable/flour(T)
-
-		cherryjelly
-			name = "Cherry Jelly"
-			id = "cherryjelly"
-			description = "Totally the best. Only to be spread on foods with excellent lateral symmetry."
-			reagent_state = LIQUID
-			nutriment_factor = 1 * FOOD_METABOLISM
-			color = "#801E28" // rgb: 128, 30, 40
-
-			on_mob_life(var/mob/living/M as mob)
-				M.nutrition += nutriment_factor
-				holder.remove_reagent(src.id, FOOD_METABOLISM)
-				..()
-				return
-
-/////////////////////////////////////////////////////////////////////////////////////////////////////////
-/////////////////////// DRINKS BELOW, Beer is up there though, along with cola. Cap'n Pete's Cuban Spiced Rum////////////////////////////////
-/////////////////////////////////////////////////////////////////////////////////////////////////////////
-
-		orangejuice
-			name = "Orange juice"
-			id = "orangejuice"
-			description = "Both delicious AND rich in Vitamin C, what more do you need?"
-			reagent_state = LIQUID
-			nutriment_factor = 1 * FOOD_METABOLISM
-			color = "#E78108" // rgb: 231, 129, 8
-
-			on_mob_life(var/mob/living/M as mob)
-				M.nutrition += nutriment_factor
-<<<<<<< HEAD
-				if(!M) M = holder.my_atom
-				if(M.getOxyLoss() && prob(30)) M.adjustOxyLoss(-1)
-				M.nutrition++
-=======
-				holder.remove_reagent(src.id, FOOD_METABOLISM)
-				if (adj_dizzy) M.dizziness = max(0,M.dizziness + adj_dizzy)
-				if (adj_drowsy)	M.drowsyness = max(0,M.drowsyness + adj_drowsy)
-				if (adj_sleepy) M.sleeping = max(0,M.sleeping + adj_sleepy)
-				if (adj_temp)
-					if (M.bodytemperature < 310)//310 is the normal bodytemp. 310.055
-						M.bodytemperature = min(310, M.bodytemperature + (25 * TEMPERATURE_DAMAGE_COEFFICIENT))
-				// Drinks should be used up faster than other reagents.
-				holder.remove_reagent(src.id, FOOD_METABOLISM)
->>>>>>> 826a70bb
-				..()
-				return
-
-		tomatojuice
-			name = "Tomato Juice"
-			id = "tomatojuice"
-			description = "Tomatoes made into juice. What a waste of big, juicy tomatoes, huh?"
-			reagent_state = LIQUID
-			nutriment_factor = 1 * REAGENTS_METABOLISM
-			color = "#731008" // rgb: 115, 16, 8
-
-			on_mob_life(var/mob/living/M as mob)
-				M.nutrition += nutriment_factor
-				if(!M) M = holder.my_atom
-				if(M.getFireLoss() && prob(20)) M.heal_organ_damage(0,1)
-				M.nutrition++
-				..()
-				return
-
-		limejuice
-			name = "Lime Juice"
-			id = "limejuice"
-			description = "The sweet-sour juice of limes."
-			reagent_state = LIQUID
-			nutriment_factor = 1 * REAGENTS_METABOLISM
-			color = "#365E30" // rgb: 54, 94, 48
-
-			on_mob_life(var/mob/living/M as mob)
-				M.nutrition += nutriment_factor
-				if(!M) M = holder.my_atom
-				if(M.getToxLoss() && prob(20)) M.adjustToxLoss(-1)
-				M.nutrition++
-				..()
-				return
-
-		carrotjuice
-			name = "Carrot juice"
-			id = "carrotjuice"
-			description = "It is just like a carrot but without crunching."
-			reagent_state = LIQUID
-			nutriment_factor = 1 * REAGENTS_METABOLISM
-			color = "#973800" // rgb: 151, 56, 0
-
-			on_mob_life(var/mob/living/M as mob)
-				if(!M) M = holder.my_atom
-				M.nutrition += nutriment_factor
-				M.eye_blurry = max(M.eye_blurry-1 , 0)
-				M.eye_blind = max(M.eye_blind-1 , 0)
-				if(!data) data = 1
-				switch(data)
-					if(1 to 20)
-						//nothing
-					if(21 to INFINITY)
-						if (prob(data-10))
-							M.disabilities &= ~NEARSIGHTED
-				data++
-				..()
-				return
-
-		berryjuice
-			name = "Berry Juice"
-			id = "berryjuice"
-			description = "A delicious blend of several different kinds of berries."
-			reagent_state = LIQUID
-			nutriment_factor = 1 * REAGENTS_METABOLISM
-			color = "#863333" // rgb: 134, 51, 51
-
-			on_mob_life(var/mob/living/M as mob)
-				if(!M) M = holder.my_atom
-				M.nutrition += nutriment_factor
-				..()
-				return
-
-		poisonberryjuice
-			name = "Poison Berry Juice"
-			id = "poisonberryjuice"
-			description = "A tasty juice blended from various kinds of very deadly and toxic berries."
-			reagent_state = LIQUID
-			nutriment_factor = 1 * REAGENTS_METABOLISM
-			color = "#863353" // rgb: 134, 51, 83
-
-			on_mob_life(var/mob/living/M as mob)
-				if(!M) M = holder.my_atom
-				M.nutrition += nutriment_factor
-				M.adjustToxLoss(1)
-				..()
-				return
-
-		watermelonjuice
-			name = "Watermelon Juice"
-			id = "watermelonjuice"
-			description = "Delicious juice made from watermelon."
-			reagent_state = LIQUID
-			nutriment_factor = 1 * REAGENTS_METABOLISM
-			color = "#863333" // rgb: 134, 51, 51
-
-<<<<<<< HEAD
-			on_mob_life(var/mob/living/M as mob)
-				if(!M) M = holder.my_atom
-				M.nutrition += nutriment_factor
-				..()
-				return
-
-		lemonjuice
-			name = "Lemon Juice"
-			id = "lemonjuice"
-			description = "This juice is VERY sour."
-			reagent_state = LIQUID
-			nutriment_factor = 1 * REAGENTS_METABOLISM
-			color = "#863333" // rgb: 175, 175, 0
-=======
-			watermelonjuice
-				name = "Watermelon Juice"
-				id = "watermelonjuice"
-				description = "Delicious juice made from watermelon."
-				color = "#863333" // rgb: 134, 51, 51
-
-			lemonjuice
-				name = "Lemon Juice"
-				id = "lemonjuice"
-				description = "This juice is VERY sour."
-				color = "#863333" // rgb: 175, 175, 0
-
-			banana
-				name = "Banana Juice"
-				id = "banana"
-				description = "The raw essence of a banana."
-				color = "#863333" // rgb: 175, 175, 0
-
-			nothing
-				name = "Nothing"
-				id = "nothing"
-				description = "Absolutely nothing."
-
-			potato_juice
-				name = "Potato Juice"
-				id = "potato"
-				description = "Juice of the potato. Bleh."
-				nutriment_factor = 2 * FOOD_METABOLISM
-				color = "#302000" // rgb: 48, 32, 0
-
-			milk
-				name = "Milk"
-				id = "milk"
-				description = "An opaque white liquid produced by the mammary glands of mammals."
-				color = "#DFDFDF" // rgb: 223, 223, 223
-
-				on_mob_life(var/mob/living/M as mob)
-					if(M.getBruteLoss() && prob(20)) M.heal_organ_damage(1,0)
-					if(holder.has_reagent("capsaicin"))
-						holder.remove_reagent("capsaicin", 10*REAGENTS_METABOLISM)
-					..()
-					return
-
-				soymilk
-					name = "Soy Milk"
-					id = "soymilk"
-					description = "An opaque white liquid made from soybeans."
-					color = "#DFDFC7" // rgb: 223, 223, 199
-
-				cream
-					name = "Cream"
-					id = "cream"
-					description = "The fatty, still liquid part of milk. Why don't you mix this with sum scotch, eh?"
-					color = "#DFD7AF" // rgb: 223, 215, 175
-
-			hot_coco
-				name = "Hot Chocolate"
-				id = "hot_coco"
-				description = "Made with love! And coco beans."
-				nutriment_factor = 2 * FOOD_METABOLISM
-				color = "#403010" // rgb: 64, 48, 16
-				adj_temp = 5
-
-			coffee
-				name = "Coffee"
-				id = "coffee"
-				description = "Coffee is a brewed drink prepared from roasted seeds, commonly called coffee beans, of the coffee plant."
-				color = "#482000" // rgb: 72, 32, 0
-				adj_dizzy = -5
-				adj_drowsy = -3
-				adj_sleepy = -2
-				adj_temp = 25
-
-				on_mob_life(var/mob/living/M as mob)
-					..()
-					M.make_jittery(5)
-					if(adj_temp > 0 && holder.has_reagent("frostoil"))
-						holder.remove_reagent("frostoil", 10*REAGENTS_METABOLISM)
-						
-					holder.remove_reagent(src.id, 0.1)
-					return
->>>>>>> 826a70bb
-
-			on_mob_life(var/mob/living/M as mob)
-				if(!M) M = holder.my_atom
-				M.nutrition += nutriment_factor
-				..()
-				return
-
-		banana
-			name = "Banana Juice"
-			id = "banana"
-			description = "The raw essence of a banana. HONK"
-			nutriment_factor = 1 * REAGENTS_METABOLISM
-			color = "#863333" // rgb: 175, 175, 0
-
-			on_mob_life(var/mob/living/M as mob)
-				M.nutrition += nutriment_factor
-				if(istype(M, /mob/living/carbon/human) && M.job in list("Clown"))
-					if(!M) M = holder.my_atom
-					M.heal_organ_damage(1,1)
-					..()
-					return
-				if(istype(M, /mob/living/carbon/monkey))
-					if(!M) M = holder.my_atom
-					M.heal_organ_damage(1,1)
-					..()
-					return
-				..()
-
-		nothing
-			name = "Nothing"
-			id = "nothing"
-			description = "Absolutely nothing."
-			nutriment_factor = 1 * REAGENTS_METABOLISM
-			on_mob_life(var/mob/living/M as mob)
-				M.nutrition += nutriment_factor
-				if(istype(M, /mob/living/carbon/human) && M.job in list("Mime"))
-					if(!M) M = holder.my_atom
-					M.heal_organ_damage(1,1)
-					..()
-					return
-				..()
-
-		potato_juice
-			name = "Potato Juice"
-			id = "potato"
-			description = "Juice of the potato. Bleh."
-			reagent_state = LIQUID
-			nutriment_factor = 2 * REAGENTS_METABOLISM
-			color = "#302000" // rgb: 48, 32, 0
-
-			on_mob_life(var/mob/living/M as mob)
-				M.nutrition += nutriment_factor
-				..()
-				return
-
-		milk
-			name = "Milk"
-			id = "milk"
-			description = "An opaque white liquid produced by the mammary glands of mammals."
-			reagent_state = LIQUID
-			color = "#DFDFDF" // rgb: 223, 223, 223
-
-			on_mob_life(var/mob/living/M as mob)
-				if(!M) M = holder.my_atom
-				if(M.getBruteLoss() && prob(20)) M.heal_organ_damage(1,0)
-				if(holder.has_reagent("capsaicin"))
-					holder.remove_reagent("capsaicin", 2)
-				M.nutrition++
-				..()
-				return
-
-		soymilk
-			name = "Soy Milk"
-			id = "soymilk"
-			description = "An opaque white liquid made from soybeans."
-			reagent_state = LIQUID
-			color = "#DFDFC7" // rgb: 223, 223, 199
-
-			on_mob_life(var/mob/living/M as mob)
-				if(!M) M = holder.my_atom
-				if(M.getBruteLoss() && prob(20)) M.heal_organ_damage(1,0)
-				M.nutrition++
-				..()
-				return
-
-		cream
-			name = "Cream"
-			id = "cream"
-			description = "The fatty, still liquid part of milk. Why don't you mix this with sum scotch, eh?"
-			reagent_state = LIQUID
-			nutriment_factor = 1 * REAGENTS_METABOLISM
-			color = "#DFD7AF" // rgb: 223, 215, 175
-
-			on_mob_life(var/mob/living/M as mob)
-				M.nutrition += nutriment_factor
-				if(M.getBruteLoss() && prob(20)) M.heal_organ_damage(1,0)
-				..()
-				return
-
-		coffee
-			name = "Coffee"
-			id = "coffee"
-			description = "Coffee is a brewed drink prepared from roasted seeds, commonly called coffee beans, of the coffee plant."
-			reagent_state = LIQUID
-			color = "#482000" // rgb: 72, 32, 0
-
-			on_mob_life(var/mob/living/M as mob)
-				..()
-				M.dizziness = max(0,M.dizziness-5)
-				M.drowsyness = max(0,M.drowsyness-3)
-				M.sleeping = max(0,M.sleeping - 2)
-				if (M.bodytemperature < 310)//310 is the normal bodytemp. 310.055
-					M.bodytemperature = min(310, M.bodytemperature + (25 * TEMPERATURE_DAMAGE_COEFFICIENT))
-				M.make_jittery(5)
-				if(holder.has_reagent("frostoil"))
-					holder.remove_reagent("frostoil", 5)
-				..()
-				return
-
-		tea
-			name = "Tea"
-			id = "tea"
-			description = "Tasty black tea, it has antioxidants, it's good for you!"
-			reagent_state = LIQUID
-			color = "#101000" // rgb: 16, 16, 0
-
-			on_mob_life(var/mob/living/M as mob)
-				..()
-				M.dizziness = max(0,M.dizziness-2)
-				M.drowsyness = max(0,M.drowsyness-1)
-				M.jitteriness = max(0,M.jitteriness-3)
-				M.sleeping = max(0,M.sleeping-1)
-				if(M.getToxLoss() && prob(20))
-					M.adjustToxLoss(-1)
-				if (M.bodytemperature < 310)  //310 is the normal bodytemp. 310.055
-					M.bodytemperature = min(310, M.bodytemperature + (20 * TEMPERATURE_DAMAGE_COEFFICIENT))
-				..()
-				return
-
-		icecoffee
-			name = "Iced Coffee"
-			id = "icecoffee"
-			description = "Coffee and ice, refreshing and cool."
-			reagent_state = LIQUID
-			color = "#102838" // rgb: 16, 40, 56
-
-			on_mob_life(var/mob/living/M as mob)
-				..()
-				M.dizziness = max(0,M.dizziness-5)
-				M.drowsyness = max(0,M.drowsyness-3)
-				M.sleeping = max(0,M.sleeping-2)
-				if (M.bodytemperature > 310)//310 is the normal bodytemp. 310.055
-					M.bodytemperature = max(310, M.bodytemperature - (5 * TEMPERATURE_DAMAGE_COEFFICIENT))
-				M.make_jittery(5)
-				..()
-				return
-
-		icetea
-			name = "Iced Tea"
-			id = "icetea"
-			description = "No relation to a certain rap artist/ actor."
-			reagent_state = LIQUID
-			color = "#104038" // rgb: 16, 64, 56
-
-			on_mob_life(var/mob/living/M as mob)
-				..()
-				M.dizziness = max(0,M.dizziness-2)
-				M.drowsyness = max(0,M.drowsyness-1)
-				M.sleeping = max(0,M.sleeping-2)
-				if(M.getToxLoss() && prob(20))
-					M.adjustToxLoss(-1)
-				if (M.bodytemperature > 310)//310 is the normal bodytemp. 310.055
-					M.bodytemperature = max(310, M.bodytemperature - (5 * TEMPERATURE_DAMAGE_COEFFICIENT))
-				return
-
-		space_cola
-			name = "Cola"
-			id = "cola"
-			description = "A refreshing beverage."
-			reagent_state = LIQUID
-			color = "#100800" // rgb: 16, 8, 0
-
-			on_mob_life(var/mob/living/M as mob)
-				M.drowsyness = max(0,M.drowsyness-5)
-				if (M.bodytemperature > 310)//310 is the normal bodytemp. 310.055
-					M.bodytemperature = max(310, M.bodytemperature - (5 * TEMPERATURE_DAMAGE_COEFFICIENT))
-				M.nutrition += 1
-				..()
-				return
-
-		nuka_cola
-			name = "Nuka Cola"
-			id = "nuka_cola"
-			description = "Cola, cola never changes."
-			reagent_state = LIQUID
-			color = "#100800" // rgb: 16, 8, 0
-
-			on_mob_life(var/mob/living/M as mob)
-				M.make_jittery(20)
-				M.druggy = max(M.druggy, 30)
-				M.dizziness +=5
-				M.drowsyness = 0
-				M.sleeping = max(0,M.sleeping-2)
-				if (M.bodytemperature > 310)//310 is the normal bodytemp. 310.055
-					M.bodytemperature = max(310, M.bodytemperature - (5 * TEMPERATURE_DAMAGE_COEFFICIENT))
-				M.nutrition += 1
-				..()
-				return
-
-		spacemountainwind
-			name = "Space Mountain Wind"
-			id = "spacemountainwind"
-			description = "Blows right through you like a space wind."
-			reagent_state = LIQUID
-			color = "#102000" // rgb: 16, 32, 0
-
-			on_mob_life(var/mob/living/M as mob)
-				M.drowsyness = max(0,M.drowsyness-7)
-				M.sleeping = max(0,M.sleeping-1)
-				if (M.bodytemperature > 310)
-					M.bodytemperature = max(310, M.bodytemperature - (5 * TEMPERATURE_DAMAGE_COEFFICIENT))
-				M.make_jittery(5)
-				M.nutrition += 1
-				..()
-				return
-
-		thirteenloko
-			name = "Thirteen Loko"
-			id = "thirteenloko"
-			description = "A potent mixture of caffeine and alcohol."
-			reagent_state = LIQUID
-			color = "#102000" // rgb: 16, 32, 0
-
-			on_mob_life(var/mob/living/M as mob)
-				M.drowsyness = max(0,M.drowsyness-7)
-				M.sleeping = max(0,M.sleeping-2)
-				if (M.bodytemperature > 310)
-					M.bodytemperature = max(310, M.bodytemperature - (5 * TEMPERATURE_DAMAGE_COEFFICIENT))
-				M.make_jittery(5)
-				M.nutrition += 1
-				if(!data) data = 1
-				data++
-				M.dizziness +=4
-				if(data >= 45 && data <115)
-					if (!M.stuttering) M.stuttering = 1
-					M.stuttering += 3
-				else if(data >= 125 && prob(33))
-					M.confused = max(M.confused+2,0)
-				..()
-				return
-
-		dr_gibb
-			name = "Dr. Gibb"
-			id = "dr_gibb"
-			description = "A delicious blend of 42 different flavours"
-			reagent_state = LIQUID
-			color = "#102000" // rgb: 16, 32, 0
-
-			on_mob_life(var/mob/living/M as mob)
-				M.drowsyness = max(0,M.drowsyness-6)
-				if (M.bodytemperature > 310)
-					M.bodytemperature = max(310, M.bodytemperature - (5 * TEMPERATURE_DAMAGE_COEFFICIENT)) //310 is the normal bodytemp. 310.055
-				M.nutrition += 1
-				..()
-				return
-
-		space_up
-			name = "Space-Up"
-			id = "space_up"
-			description = "Tastes like a hull breach in your mouth."
-			reagent_state = LIQUID
-			color = "#202800" // rgb: 32, 40, 0
-
-			on_mob_life(var/mob/living/M as mob)
-				if (M.bodytemperature > 310)
-					M.bodytemperature = max(310, M.bodytemperature - (8 * TEMPERATURE_DAMAGE_COEFFICIENT)) //310 is the normal bodytemp. 310.055
-				M.nutrition += 1
-				..()
-				return
-
-		lemon_lime
-			name = "Lemon Lime"
-			description = "A tangy substance made of 0.5% natural citrus!"
-			id = "lemon_lime"
-			reagent_state = LIQUID
-			color = "#878F00" // rgb: 135, 40, 0
-
-			on_mob_life(var/mob/living/M as mob)
-				if (M.bodytemperature > 310)
-					M.bodytemperature = max(310, M.bodytemperature - (8 * TEMPERATURE_DAMAGE_COEFFICIENT)) //310 is the normal bodytemp. 310.055
-				M.nutrition += 1
-				..()
-				return
-
-		beer
-			name = "Beer"
-			id = "beer"
-			description = "An alcoholic beverage made from malted grains, hops, yeast, and water."
-			reagent_state = LIQUID
-			color = "#664300" // rgb: 102, 67, 0
-
-			on_mob_life(var/mob/living/M as mob)
-				if(!data) data = 1
-				data++
-				M.make_dizzy(3)
-				M.jitteriness = max(M.jitteriness-3,0)
-				M.nutrition += 2
-				if(data >= 25)
-					if (!M.stuttering) M.stuttering = 1
-					M.stuttering += 3
-				if(data >= 40 && prob(33))
-					if (!M.confused) M.confused = 1
-					M.confused += 2
-
-				..()
-				return
-
-		whiskey
-			name = "Whiskey"
-			id = "whiskey"
-			description = "A superb and well-aged single-malt whiskey. Damn."
-			reagent_state = LIQUID
-			color = "#664300" // rgb: 102, 67, 0
-
-			on_mob_life(var/mob/living/M as mob)
-				if(!data) data = 1
-				data++
-				M.dizziness +=4
-				if(data >= 45 && data <125)
-					if (!M.stuttering) M.stuttering = 1
-					M.stuttering += 3
-				else if(data >= 125 && prob(33))
-					M.confused = max(M.confused+2,0)
-				..()
-				return
-
-		specialwhiskey
-			name = "Special Blend Whiskey"
-			id = "specialwhiskey"
-			description = "Just when you thought regular station whiskey was good... This silky, amber goodness has to come along and ruin everything."
-			reagent_state = LIQUID
-			color = "#664300" // rgb: 102, 67, 0
-
-			on_mob_life(var/mob/living/M as mob)
-				if(!data) data = 1
-				data++
-				M.dizziness +=3
-				if(data >= 45 && data <125)
-					if (!M.stuttering) M.stuttering = 1
-					M.stuttering += 3
-				else if(data >= 125 && prob(33))
-					M.confused = max(M.confused+2,0)
-				..()
-				return
-
-
-		gin
-			name = "Gin"
-			id = "gin"
-			description = "It's gin. In space. I say, good sir."
-			reagent_state = LIQUID
-			color = "#664300" // rgb: 102, 67, 0
-
-			on_mob_life(var/mob/living/M as mob)
-				if(!data) data = 1
-				data++
-				M.dizziness +=3
-				if(data >= 45 && data <125)
-					if (!M.stuttering) M.stuttering = 1
-					M.stuttering += 3
-				else if(data >= 125 && prob(33))
-					M.confused = max(M.confused+2,0)
-				..()
-				return
-
-		rum
-			name = "Rum"
-			id = "rum"
-			description = "Yohoho and all that."
-			reagent_state = LIQUID
-			color = "#664300" // rgb: 102, 67, 0
-
-			on_mob_life(var/mob/living/M as mob)
-				if(!data) data = 1
-				data++
-				M.dizziness +=3
-				if(data >= 45 && data <125)
-					if (!M.stuttering) M.stuttering = 1
-					M.stuttering += 3
-				else if(data >= 125 && prob(33))
-					M.confused = max(M.confused+2,0)
-				..()
-				return
-
-		vodka
-			name = "Vodka"
-			id = "vodka"
-			description = "Number one drink AND fueling choice for Russians worldwide."
-			reagent_state = LIQUID
-			color = "#664300" // rgb: 102, 67, 0
-
-			on_mob_life(var/mob/living/M as mob)
-				if(!data) data = 1
-				data++
-				M.dizziness +=3
-				M.radiation = max(M.radiation-2,0)
-				if(data >= 45 && data <125)
-					if (!M.stuttering) M.stuttering = 1
-					M.stuttering += 3
-				else if(data >= 125 && prob(33))
-					M.confused = max(M.confused+2,0)
-				..()
-				return
-
-		holywater
-			name = "Holy Water"
-			id = "holywater"
-			description = "Water blessed by some deity."
-			reagent_state = LIQUID
-			color = "#E0E8EF" // rgb: 224, 232, 239
-
-			on_mob_life(var/mob/living/M as mob)
-				if(!data) data = 1
-				data++
-				M.dizziness +=8
-				if(data >= 45 && data <125)
-					if (!M.stuttering) M.stuttering = 1
-					M.stuttering += 8
-				else if(data >= 125 && prob(33))
-					M.confused = max(M.confused+8,8)
-				..()
-				return
-
-			reaction_turf(var/turf/simulated/T, var/volume)
-				if(!istype(T)) return
-				T.Bless()
-
-		tequilla
-			name = "Tequila"
-			id = "tequilla"
-			description = "A strong and mildly flavoured, mexican produced spirit. Feeling thirsty hombre?"
-			reagent_state = LIQUID
-			color = "#A8B0B7" // rgb: 168, 176, 183
-
-			on_mob_life(var/mob/living/M as mob)
-				if(!data) data = 1
-				data++
-				M.dizziness +=3
-				if(data >= 45 && data <125)
-					if (!M.stuttering) M.stuttering = 1
-					M.stuttering += 3
-				else if(data >= 125 && prob(33))
-					M.confused = max(M.confused+2,0)
-				..()
-				return
-
-		vermouth
-			name = "Vermouth"
-			id = "vermouth"
-			description = "You suddenly feel a craving for a martini..."
-			reagent_state = LIQUID
-			color = "#664300" // rgb: 102, 67, 0
-
-			on_mob_life(var/mob/living/M as mob)
-				if(!data) data = 1
-				data++
-				M.dizziness +=3
-				if(data >= 45 && data <125)
-					if (!M.stuttering) M.stuttering = 1
-					M.stuttering += 3
-				else if(data >= 125 && prob(33))
-					M.confused = max(M.confused+2,0)
-				..()
-				return
-
-		wine
-			name = "Wine"
-			id = "wine"
-			description = "An premium alchoholic beverage made from distilled grape juice."
-			reagent_state = LIQUID
-			color = "#7E4043" // rgb: 126, 64, 67
-
-			on_mob_life(var/mob/living/M as mob)
-				if(!data) data = 1
-				data++
-				M.dizziness +=2
-				if(data >= 65 && data <125)
-					if (!M.stuttering) M.stuttering = 1
-					M.stuttering += 3
-				else if(data >= 145 && prob(33))
-					M.confused = max(M.confused+2,0)
-				..()
-				return
-
-		absinthe
-			name = "Absinthe"
-			id = "absinthe"
-			description = "An anise flavoured spirit famed for it's hallucinogenic properties."
-			reagent_state = LIQUID
-			color = "#7E4043" // rgb: 126, 64, 67
-
-			on_mob_life(var/mob/living/M as mob)
-				if(!data) data = 1
-				data++
-				if(data >= 65 && data <125)
-					if (!M.stuttering) M.stuttering = 1
-					M.stuttering += 3
-				else if(data >= 145 && prob(33))
-					M.confused = max(M.confused+2,0)
-
-				if(data >= 65)
-					if (!M.hallucination) M.hallucination = 1
-					M.hallucination += 3
-				..()
-				return
-
-		tonic
-			name = "Tonic Water"
-			id = "tonic"
-			description = "It tastes strange but at least the quinine keeps the Space Malaria at bay."
-			reagent_state = LIQUID
-			color = "#664300" // rgb: 102, 67, 0
-
-			on_mob_life(var/mob/living/M as mob)
-				M.dizziness = max(0,M.dizziness-5)
-				M.drowsyness = max(0,M.drowsyness-3)
-				M.sleeping = max(0,M.sleeping-2)
-				if (M.bodytemperature > 310)
-					M.bodytemperature = max(310, M.bodytemperature - (5 * TEMPERATURE_DAMAGE_COEFFICIENT))
-				..()
-				return
-
-		kahlua
-			name = "Kahlua"
-			id = "kahlua"
-			description = "A widely known, Mexican coffee-flavoured liqueur. In production since 1936!"
-			reagent_state = LIQUID
-			color = "#664300" // rgb: 102, 67, 0
-
-			on_mob_life(var/mob/living/M as mob)
-				M.dizziness = max(0,M.dizziness-5)
-				M.drowsyness = max(0,M.drowsyness-3)
-				M.sleeping = max(0,M.sleeping-2)//Copy-paste from Coffee, derp
-				M.make_jittery(5)
-				..()
-				return
-
-
-		cognac
-			name = "Cognac"
-			id = "cognac"
-			description = "A sweet and strongly alchoholic drink, made after numerous distillations and years of maturing. Classy as fornication."
-			reagent_state = LIQUID
-			color = "#664300" // rgb: 102, 67, 0
-
-			on_mob_life(var/mob/living/M as mob)
-				if(!data) data = 1
-				data++
-				M.dizziness +=4
-				if(data >= 45 && data <115)
-					if (!M.stuttering) M.stuttering = 1
-					M.stuttering += 3
-				else if(data >= 115 && prob(33))
-					M.confused = max(M.confused+2,0)
-				..()
-				return
-
-		hooch
-			name = "Hooch"
-			id = "hooch"
-			description = "Either someone's failure at cocktail making or attempt in alchohol production. In any case, do you really want to drink that?"
-			reagent_state = LIQUID
-			color = "#664300" // rgb: 102, 67, 0
-
-			on_mob_life(var/mob/living/M as mob)
-				if(!data) data = 1
-				data++
-				M.dizziness +=6
-				if(data >= 35 && data <90)
-					if (!M.stuttering) M.stuttering = 1
-					M.stuttering += 5
-				else if(data >= 90 && prob(33))
-					M.confused = max(M.confused+2,0)
-				..()
-				return
-
-		ale
-			name = "Ale"
-			id = "ale"
-			description = "A dark alchoholic beverage made by malted barley and yeast."
-			reagent_state = LIQUID
-			color = "#664300" // rgb: 102, 67, 0
-
-			on_mob_life(var/mob/living/M as mob)
-				if(!data) data = 1
-				data++
-				M.dizziness +=3
-				if(data >= 45 && data <125)
-					if (!M.stuttering) M.stuttering = 1
-					M.stuttering += 3
-				else if(data >= 125 && prob(33))
-					M.confused = max(M.confused+2,0)
-				..()
-				return
-
-		sodawater
-			name = "Soda Water"
-			id = "sodawater"
-			description = "A can of club soda. Why not make a scotch and soda?"
-			reagent_state = LIQUID
-			color = "#619494" // rgb: 97, 148, 148
-
-			on_mob_life(var/mob/living/M as mob)
-				M.dizziness = max(0,M.dizziness-5)
-				M.drowsyness = max(0,M.drowsyness-3)
-				if (M.bodytemperature > 310)
-					M.bodytemperature = max(310, M.bodytemperature - (5 * TEMPERATURE_DAMAGE_COEFFICIENT))
-				..()
-				return
-
-		ice
-			name = "Ice"
-			id = "ice"
-			description = "Frozen water, your dentist wouldn't like you chewing this."
-			reagent_state = SOLID
-			color = "#619494" // rgb: 97, 148, 148
-
-			on_mob_life(var/mob/living/M as mob)
-				if(!M) M = holder.my_atom
-				M.bodytemperature -= 5 * TEMPERATURE_DAMAGE_COEFFICIENT
-				..()
-				return
-
-/////////////////////////////////////////////////////////////////cocktail entities//////////////////////////////////////////////
-
-		bilk
-			name = "Bilk"
-			id = "bilk"
-			description = "This appears to be beer mixed with milk. Disgusting."
-			reagent_state = LIQUID
-			color = "#895C4C" // rgb: 137, 92, 76
-
-			on_mob_life(var/mob/living/M as mob)
-				if(M.getBruteLoss() && prob(10)) M.heal_organ_damage(1,0)
-				M.nutrition += 2
-				if(!data) data = 1
-				data++
-				M.make_dizzy(3)
-				M.jitteriness = max(M.jitteriness-3,0)
-				if(data >= 25)
-					if (!M.stuttering) M.stuttering = 1
-					M.stuttering += 3
-				if(data >= 40 && prob(33))
-					if (!M.confused) M.confused = 1
-					M.confused += 2
-				..()
-				return
-
-		atomicbomb
-			name = "Atomic Bomb"
-			id = "atomicbomb"
-			description = "Nuclear proliferation never tasted so good."
-			reagent_state = LIQUID
-			color = "#666300" // rgb: 102, 99, 0
-
-			on_mob_life(var/mob/living/M as mob)
-				M.druggy = max(M.druggy, 50)
-				M.confused = max(M.confused+2,0)
-				M.make_dizzy(10)
-				if (!M.stuttering) M.stuttering = 1
-				M.stuttering += 3
-				if(!data) data = 1
-				data++
-				switch(data)
-					if(51 to INFINITY)
-						M.sleeping += 1
-				..()
-				return
-
-		threemileisland
-			name = "THree Mile Island Iced Tea"
-			id = "threemileisland"
-			description = "Made for a woman, strong enough for a man."
-			reagent_state = LIQUID
-			color = "#666340" // rgb: 102, 99, 64
-
-			on_mob_life(var/mob/living/M as mob)
-				if(!data) data = 1
-				data++
-				M.dizziness +=3
-				M.druggy = max(M.druggy, 50)
-				if(data >= 35 && data <90)
-					if (!M.stuttering) M.stuttering = 1
-					M.stuttering += 3
-				else if(data >= 90)
-					M.confused = max(M.confused+2,0)
-				..()
-				return
-
-		goldschlager
-			name = "Goldschlager"
-			id = "goldschlager"
-			description = "100 proof cinnamon schnapps, made for alcoholic teen girls on spring break."
-			reagent_state = LIQUID
-			color = "#664300" // rgb: 102, 67, 0
-
-			on_mob_life(var/mob/living/M as mob)
-				if(!data) data = 1
-				data++
-				M.dizziness +=3
-				if(data >= 45 && data <125)
-					if (!M.stuttering) M.stuttering = 1
-					M.stuttering += 3
-				else if(data >= 125 && prob(33))
-					M.confused = max(M.confused+2,0)
-				..()
-				return
-
-		patron
-			name = "Patron"
-			id = "patron"
-			description = "Tequila with silver in it, a favorite of alcoholic women in the club scene."
-			reagent_state = LIQUID
-			color = "#585840" // rgb: 88, 88, 64
-
-			on_mob_life(var/mob/living/M as mob)
-				if(!data) data = 1
-				data++
-				M.dizziness +=3
-				if(data >= 45 && data <125)
-					if (!M.stuttering) M.stuttering = 1
-					M.stuttering += 3
-				else if(data >= 125 && prob(33))
-					M.confused = max(M.confused+2,0)
-				..()
-				return
-
-		gintonic
-			name = "Gin and Tonic"
-			id = "gintonic"
-			description = "An all time classic, mild cocktail."
-			reagent_state = LIQUID
-			color = "#664300" // rgb: 102, 67, 0
-
-			on_mob_life(var/mob/living/M as mob)
-				if(!data) data = 1
-				data++
-				M.dizziness +=3
-				if(data >= 45 && data <135)
-					if (!M.stuttering) M.stuttering = 1
-					M.stuttering += 3
-				else if(data >= 135 && prob(33))
-					M.confused = max(M.confused+2,0)
-				..()
-				return
-
-		cuba_libre
-			name = "Cuba Libre"
-			id = "cubalibre"
-			description = "Rum, mixed with cola. Viva la revolution."
-			reagent_state = LIQUID
-			color = "#3E1B00" // rgb: 62, 27, 0
-
-			on_mob_life(var/mob/living/M as mob)
-				if(!data) data = 1
-				data++
-				M.dizziness +=3
-				if(data >= 45 && data <135)
-					if (!M.stuttering) M.stuttering = 1
-					M.stuttering += 3
-				else if(data >= 135 && prob(33))
-					M.confused = max(M.confused+2,0)
-				..()
-				return
-
-		whiskey_cola
-			name = "Whiskey Cola"
-			id = "whiskeycola"
-			description = "Whiskey, mixed with cola. Surprisingly refreshing."
-			reagent_state = LIQUID
-			color = "#3E1B00" // rgb: 62, 27, 0
-
-			on_mob_life(var/mob/living/M as mob)
-				if(!data) data = 1
-				data++
-				M.dizziness +=3
-				if(data >= 55 && data <125)
-					if (!M.stuttering) M.stuttering = 1
-					M.stuttering += 3
-				else if(data >= 125 && prob(33))
-					M.confused = max(M.confused+2,0)
-				..()
-				return
-
-		martini
-			name = "Classic Martini"
-			id = "martini"
-			description = "Vermouth with Gin. Not quite how 007 enjoyed it, but still delicious."
-			reagent_state = LIQUID
-			color = "#664300" // rgb: 102, 67, 0
-
-			on_mob_life(var/mob/living/M as mob)
-				if(!data) data = 1
-				data++
-				M.dizziness +=3
-				if(data >= 45 && data <165)
-					if (!M.stuttering) M.stuttering = 1
-					M.stuttering += 3
-				else if(data >= 135 && prob(33))
-					M.confused = max(M.confused+2,0)
-				..()
-				return
-
-		vodkamartini
-			name = "Vodka Martini"
-			id = "vodkamartini"
-			description = "Vodka with Gin. Not quite how 007 enjoyed it, but still delicious."
-			reagent_state = LIQUID
-			color = "#664300" // rgb: 102, 67, 0
-
-			on_mob_life(var/mob/living/M as mob)
-				if(!data) data = 1
-				data++
-				M.dizziness +=3
-				if(data >= 45 && data <165)
-					if (!M.stuttering) M.stuttering = 1
-					M.stuttering += 3
-				else if(data >= 135 && prob(33))
-					M.confused = max(M.confused+2,0)
-				..()
-				return
-
-		white_russian
-			name = "White Russian"
-			id = "whiterussian"
-			description = "That's just, like, your opinion, man..."
-			reagent_state = LIQUID
-			color = "#A68340" // rgb: 166, 131, 64
-
-			on_mob_life(var/mob/living/M as mob)
-				if(!data) data = 1
-				data++
-				M.dizziness +=3
-				if(data >= 55 && data <165)
-					if (!M.stuttering) M.stuttering = 1
-					M.stuttering += 3
-				else if(data >= 165 && prob(33))
-					M.confused = max(M.confused+2,0)
-				..()
-				return
-
-		screwdrivercocktail
-			name = "Screwdriver"
-			id = "screwdrivercocktail"
-			description = "Vodka, mixed with plain ol' orange juice. The result is surprisingly delicious."
-			reagent_state = LIQUID
-			color = "#A68310" // rgb: 166, 131, 16
-
-			on_mob_life(var/mob/living/M as mob)
-				if(!data) data = 1
-				data++
-				M.dizziness +=3
-				if(data >= 55 && data <165)
-					if (!M.stuttering) M.stuttering = 1
-					M.stuttering += 3
-				else if(data >= 165 && prob(33))
-					M.confused = max(M.confused+2,0)
-				..()
-				return
-
-		booger
-			name = "Booger"
-			id = "booger"
-			description = "Ewww..."
-			reagent_state = LIQUID
-			color = "#A68310" // rgb: 166, 131, 16
-
-			on_mob_life(var/mob/living/M as mob)
-				if(!data) data = 1
-				data++
-				M.dizziness +=4
-				if(data >= 55 && data <165)
-					if (!M.stuttering) M.stuttering = 1
-					M.stuttering += 4
-				else if(data >= 165 && prob(33))
-					M.confused = max(M.confused+4,0)
-				..()
-				return
-
-		bloody_mary
-			name = "Bloody Mary"
-			id = "bloodymary"
-			description = "A strange yet pleasurable mixture made of vodka, tomato and lime juice. Or at least you THINK the red stuff is tomato juice."
-			reagent_state = LIQUID
-			color = "#664300" // rgb: 102, 67, 0
-
-			on_mob_life(var/mob/living/M as mob)
-				if(!data) data = 1
-				data++
-				M.dizziness +=3
-				if(data >= 55 && data <165)
-					if (!M.stuttering) M.stuttering = 1
-					M.stuttering += 3
-				else if(data >= 165 && prob(33))
-					M.confused = max(M.confused+2,0)
-				..()
-				return
-
-		gargle_blaster
-			name = "Pan-Galactic Gargle Blaster"
-			id = "gargleblaster"
-			description = "Whoah, this stuff looks volatile!"
-			reagent_state = LIQUID
-			color = "#664300" // rgb: 102, 67, 0
-
-			on_mob_life(var/mob/living/M as mob)
-				if(!data) data = 1
-				data++
-				M.dizziness +=6
-				if(data >= 15 && data <45)
-					if (!M.stuttering) M.stuttering = 1
-					M.stuttering += 3
-				else if(data >= 45 && prob(50) && data <55)
-					M.confused = max(M.confused+3,0)
-				else if(data >=55)
-					M.druggy = max(M.druggy, 55)
-				..()
-				return
-
-		brave_bull
-			name = "Brave Bull"
-			id = "bravebull"
-			description = "It's just as effective as Dutch-Courage!."
-			reagent_state = LIQUID
-			color = "#664300" // rgb: 102, 67, 0
-
-			on_mob_life(var/mob/living/M as mob)
-				if(!data) data = 1
-				data++
-				M.dizziness +=3
-				if(data >= 45 && data <145)
-					if (!M.stuttering) M.stuttering = 1
-					M.stuttering += 3
-				else if(data >= 145 && prob(33))
-					M.confused = max(M.confused+2,0)
-				..()
-				return
-
-		tequilla_sunrise
-			name = "Tequila Sunrise"
-			id = "tequillasunrise"
-			description = "Tequila and orange juice. Much like a Screwdriver, only Mexican~"
-			reagent_state = LIQUID
-			color = "#664300" // rgb: 102, 67, 0
-
-			on_mob_life(var/mob/living/M as mob)
-				if(!data) data = 1
-				data++
-				M.dizziness +=3
-				if(data >= 55 && data <165)
-					if (!M.stuttering) M.stuttering = 1
-					M.stuttering += 3
-				else if(data >= 165 && prob(33))
-					M.confused = max(M.confused+2,0)
-				..()
-				return
-
-		toxins_special
-			name = "Toxins Special"
-			id = "toxinsspecial"
-			description = "This thing is ON FIRE!. CALL THE DAMN SHUTTLE!"
-			reagent_state = LIQUID
-			color = "#664300" // rgb: 102, 67, 0
-
-			on_mob_life(var/mob/living/M as mob)
-				if (M.bodytemperature < 330)
-					M.bodytemperature = min(330, M.bodytemperature + (15 * TEMPERATURE_DAMAGE_COEFFICIENT)) //310 is the normal bodytemp. 310.055
-				if(!data) data = 1
-				data++
-				M.dizziness +=3
-				if(data >= 55 && data <165)
-					if (!M.stuttering) M.stuttering = 1
-					M.stuttering += 3
-				else if(data >= 165 && prob(33))
-					M.confused = max(M.confused+2,0)
-				..()
-				return
-
-		beepsky_smash
-			name = "Beepsky Smash"
-			id = "beepskysmash"
-			description = "Deny drinking this and prepare for THE LAW."
-			reagent_state = LIQUID
-			color = "#664300" // rgb: 102, 67, 0
-
-			on_mob_life(var/mob/living/M as mob)
-				M.Stun(2)
-				if(!data) data = 1
-				data++
-				M.dizziness +=3
-				if(data >= 55 && data <165)
-					if (!M.stuttering) M.stuttering = 1
-					M.stuttering += 3
-				else if(data >= 165 && prob(33))
-					M.confused = max(M.confused+2,0)
-				..()
-				return
-
-		doctor_delight
-			name = "The Doctor's Delight"
-			id = "doctorsdelight"
-			description = "A gulp a day keeps the MediBot away. That's probably for the best."
-			reagent_state = LIQUID
-			color = "#664300" // rgb: 102, 67, 0
-
-			on_mob_life(var/mob/living/M as mob)
-				if(!M) M = holder.my_atom
-				if(M.getOxyLoss() && prob(80)) M.adjustOxyLoss(-2)
-				if(M.getBruteLoss() && prob(80)) M.heal_organ_damage(2,0)
-				if(M.getFireLoss() && prob(80)) M.heal_organ_damage(0,2)
-				if(M.getToxLoss() && prob(80)) M.adjustToxLoss(-2)
-				if(M.dizziness !=0) M.dizziness = max(0,M.dizziness-15)
-				if(M.confused !=0) M.confused = max(0,M.confused - 5)
-				..()
-				return
-
-		irish_cream
-			name = "Irish Cream"
-			id = "irishcream"
-			description = "Whiskey-imbued cream, what else would you expect from the Irish."
-			reagent_state = LIQUID
-			color = "#664300" // rgb: 102, 67, 0
-
-			on_mob_life(var/mob/living/M as mob)
-				if(!data) data = 1
-				data++
-				M.dizziness +=3
-				if(data >= 45 && data <145)
-					if (!M.stuttering) M.stuttering = 1
-					M.stuttering += 3
-				else if(data >= 145 && prob(33))
-					M.confused = max(M.confused+2,0)
-				..()
-				return
-
-		manly_dorf
-			name = "The Manly Dorf"
-			id = "manlydorf"
-			description = "Beer and Ale, brought together in a delicious mix. Intended for true men only."
-			reagent_state = LIQUID
-			color = "#664300" // rgb: 102, 67, 0
-
-			on_mob_life(var/mob/living/M as mob)
-				if(!data) data = 1
-				data++
-				M.dizziness +=5
-				if(data >= 35 && data <115)
-					if (!M.stuttering) M.stuttering = 1
-					M.stuttering += 3
-				else if(data >= 115 && prob(33))
-					M.confused = max(M.confused+2,0)
-				..()
-				return
-
-		longislandicedtea
-			name = "Long Island Iced Tea"
-			id = "longislandicedtea"
-			description = "The liquor cabinet, brought together in a delicious mix. Intended for middle-aged alcoholic women only."
-			reagent_state = LIQUID
-			color = "#664300" // rgb: 102, 67, 0
-
-			on_mob_life(var/mob/living/M as mob)
-				if(!data) data = 1
-				data++
-				M.dizziness +=3
-				if(data >= 55 && data <165)
-					if (!M.stuttering) M.stuttering = 1
-					M.stuttering += 3
-				else if(data >= 165 && prob(33))
-					M.confused = max(M.confused+2,0)
-				..()
-				return
-
-		moonshine
-			name = "Moonshine"
-			id = "moonshine"
-			description = "You've really hit rock bottom now... your liver packed its bags and left last night."
-			reagent_state = LIQUID
-			color = "#664300" // rgb: 102, 67, 0
-
-			on_mob_life(var/mob/living/M as mob)
-				if(!data) data = 1
-				data++
-				M.dizziness +=5
-				if(data >= 30 && data <60)
-					if (!M.stuttering) M.stuttering = 1
-					M.stuttering += 4
-				else if(data >= 60 && prob(40))
-					M.confused = max(M.confused+5,0)
-				..()
-				return
-
-		b52
-			name = "B-52"
-			id = "b52"
-			description = "Coffee, Irish Cream, and congac. You will get bombed."
-			reagent_state = LIQUID
-			color = "#664300" // rgb: 102, 67, 0
-
-			on_mob_life(var/mob/living/M as mob)
-				if(!data) data = 1
-				data++
-				M.dizziness +=3
-				if(data >= 25 && data <90)
-					if (!M.stuttering) M.stuttering = 1
-					M.stuttering += 3
-				else if(data >= 90 && prob(33))
-					M.confused = max(M.confused+2,0)
-				..()
-				return
-
-		irishcoffee
-			name = "Irish Coffee"
-			id = "irishcoffee"
-			description = "Coffee, and alcohol. More fun than a Mimosa to drink in the morning."
-			reagent_state = LIQUID
-			color = "#664300" // rgb: 102, 67, 0
-
-			on_mob_life(var/mob/living/M as mob)
-				if(!data) data = 1
-				data++
-				M.dizziness +=3
-				if(data >= 55 && data <150)
-					if (!M.stuttering) M.stuttering = 1
-					M.stuttering += 3
-				else if(data >= 150 && prob(33))
-					M.confused = max(M.confused+2,0)
-				..()
-				return
-
-		margarita
-			name = "Margarita"
-			id = "margarita"
-			description = "On the rocks with salt on the rim. Arriba~!"
-			reagent_state = LIQUID
-			color = "#664300" // rgb: 102, 67, 0
-
-			on_mob_life(var/mob/living/M as mob)
-				if(!data) data = 1
-				data++
-				M.dizziness +=4
-				if(data >= 55 && data <150)
-					if (!M.stuttering) M.stuttering = 1
-					M.stuttering += 3
-				else if(data >= 150 && prob(33))
-					M.confused = max(M.confused+2,0)
-				..()
-				return
-
-		black_russian
-			name = "Black Russian"
-			id = "blackrussian"
-			description = "For the lactose-intolerant. Still as classy as a White Russian."
-			reagent_state = LIQUID
-			color = "#360000" // rgb: 54, 0, 0
-
-			on_mob_life(var/mob/living/M as mob)
-				if(!data) data = 1
-				data++
-				M.dizziness +=4
-				if(data >= 55 && data <115)
-					if (!M.stuttering) M.stuttering = 1
-					M.stuttering += 3
-				else if(data >= 115 && prob(33))
-					M.confused = max(M.confused+2,0)
-				..()
-				return
-
-		manhattan
-			name = "Manhattan"
-			id = "manhattan"
-			description = "The Detective's undercover drink of choice. He never could stomach gin..."
-			reagent_state = LIQUID
-			color = "#664300" // rgb: 102, 67, 0
-
-			on_mob_life(var/mob/living/M as mob)
-				if(!data) data = 1
-				data++
-				M.dizziness +=4
-				if(data >= 55 && data <115)
-					if (!M.stuttering) M.stuttering = 1
-					M.stuttering += 3
-				else if(data >= 115 && prob(33))
-					M.confused = max(M.confused+2,0)
-				..()
-				return
-
-		manhattan_proj
-			name = "Manhattan Project"
-			id = "manhattan_proj"
-			description = "A scientist's drink of choice, for pondering ways to blow up the station."
-			reagent_state = LIQUID
-			color = "#664300" // rgb: 102, 67, 0
-
-			on_mob_life(var/mob/living/M as mob)
-				if(!data) data = 1
-				data++
-				M.dizziness +=4
-				M.druggy = max(M.druggy, 30)
-				if(data >= 55 && data <115)
-					if (!M.stuttering) M.stuttering = 1
-					M.stuttering += 3
-				else if(data >= 115 && prob(33))
-					M.confused = max(M.confused+2,0)
-				..()
-				return
-
-		whiskeysoda
-			name = "Whiskey Soda"
-			id = "whiskeysoda"
-			description = "For the more refined griffon."
-			reagent_state = LIQUID
-			color = "#664300" // rgb: 102, 67, 0
-
-			on_mob_life(var/mob/living/M as mob)
-				if(!data) data = 1
-				data++
-				M.dizziness +=4
-				if(data >= 55 && data <115)
-					if (!M.stuttering) M.stuttering = 1
-					M.stuttering += 3
-				else if(data >= 115 && prob(33))
-					M.confused = max(M.confused+2,0)
-				..()
-				return
-
-		antifreeze
-			name = "Anti-freeze"
-			id = "antifreeze"
-			description = "Ultimate refreshment."
-			reagent_state = LIQUID
-			color = "#664300" // rgb: 102, 67, 0
-
-			on_mob_life(var/mob/living/M as mob)
-				if (M.bodytemperature < 330)
-					M.bodytemperature = min(330, M.bodytemperature + (20 * TEMPERATURE_DAMAGE_COEFFICIENT)) //310 is the normal bodytemp. 310.055
-				if(!data) data = 1
-				data++
-				M.dizziness +=3
-				if(data >= 55 && data <165)
-					if (!M.stuttering) M.stuttering = 1
-					M.stuttering += 3
-				else if(data >= 165 && prob(33))
-					M.confused = max(M.confused+2,0)
-				..()
-				return
-
-		barefoot
-			name = "Barefoot"
-			id = "barefoot"
-			description = "Barefoot and pregnant"
-			reagent_state = LIQUID
-			color = "#664300" // rgb: 102, 67, 0
-
-			on_mob_life(var/mob/living/M as mob)
-				if(!data) data = 1
-				data++
-				M.dizziness +=5
-				if(data >= 55 && data <115)
-					if (!M.stuttering) M.stuttering = 1
-					M.stuttering += 5
-				else if(data >= 115 && prob(33))
-					M.confused = max(M.confused+5,0)
-				..()
-				return
-
-		snowwhite
-			name = "Snow White"
-			id = "snowwhite"
-			description = "A cold refreshment"
-			reagent_state = LIQUID
-			color = "#664300" // rgb: 102, 67, 0
-
-			on_mob_life(var/mob/living/M as mob)
-				if(!data) data = 1
-				data++
-				M.dizziness +=4
-				if(data >= 55 && data <115)
-					if (!M.stuttering) M.stuttering = 1
-					M.stuttering += 4
-				else if(data >= 115 && prob(30))
-					M.confused = max(M.confused+4,0)
-				..()
-				return
-
-		demonsblood
-			name = "Demons Blood"
-			id = "demonsblood"
-			description = "AHHHH!!!!"
-			reagent_state = LIQUID
-			color = "#664300" // rgb: 102, 67, 0
-
-			on_mob_life(var/mob/living/M as mob)
-				if(!data) data = 1
-				data++
-				M.dizziness +=10
-				if(data >= 55 && data <115)
-					if (!M.stuttering) M.stuttering = 1
-					M.stuttering += 10
-				else if(data >= 115 && prob(90))
-					M.confused = max(M.confused+10,10)
-				..()
-				return
-
-		vodkatonic
-			name = "Vodka and Tonic"
-			id = "vodkatonic"
-			description = "For when a gin and tonic isn't russian enough."
-			reagent_state = LIQUID
-			color = "#664300" // rgb: 102, 67, 0
-
-			on_mob_life(var/mob/living/M as mob)
-				if(!data) data = 1
-				data++
-				M.dizziness +=4
-				if(data >= 55 && data <115)
-					if (!M.stuttering) M.stuttering = 1
-					M.stuttering += 3
-				else if(data >= 115 && prob(33))
-					M.confused = max(M.confused+2,0)
-				..()
-				return
-
-		ginfizz
-			name = "Gin Fizz"
-			id = "ginfizz"
-			description = "Refreshingly lemony, deliciously dry."
-			reagent_state = LIQUID
-			color = "#664300" // rgb: 102, 67, 0
-
-			on_mob_life(var/mob/living/M as mob)
-				if(!data) data = 1
-				data++
-				M.dizziness +=4
-				if(data >= 45 && data <125)
-					if (!M.stuttering) M.stuttering = 1
-					M.stuttering += 3
-				else if(data >= 125 && prob(33))
-					M.confused = max(M.confused+2,0)
-				..()
-				return
-
-		bahama_mama
-			name = "Bahama mama"
-			id = "bahama_mama"
-			description = "Tropical cocktail."
-			reagent_state = LIQUID
-			color = "#664300" // rgb: 102, 67, 0
-
-			on_mob_life(var/mob/living/M as mob)
-				if(!data) data = 1
-				data++
-				M.dizziness +=3
-				if(data >= 55 && data <165)
-					if (!M.stuttering) M.stuttering = 1
-					M.stuttering += 3
-				else if(data >= 165 && prob(33))
-					M.confused = max(M.confused+2,0)
-				if (M.bodytemperature > 310)
-					M.bodytemperature = max(310, M.bodytemperature - (5 * TEMPERATURE_DAMAGE_COEFFICIENT))
-				..()
-				return
-
-		singulo
-			name = "Singulo"
-			id = "singulo"
-			description = "A blue-space beverage!"
-			reagent_state = LIQUID
-			color = "#2E6671" // rgb: 46, 102, 113
-
-			on_mob_life(var/mob/living/M as mob)
-				if(!data) data = 1
-				data++
-				M.dizziness +=15
-				if(data >= 55 && data <115)
-					if (!M.stuttering) M.stuttering = 1
-					M.stuttering += 15
-				else if(data >= 115 && prob(33))
-					M.confused = max(M.confused+15,15)
-				..()
-				return
-
-		sbiten
-			name = "Sbiten"
-			id = "sbiten"
-			description = "A spicy Vodka! Might be a little hot for the little guys!"
-			reagent_state = LIQUID
-			color = "#664300" // rgb: 102, 67, 0
-
-			on_mob_life(var/mob/living/M as mob)
-				if (M.bodytemperature < 360)
-					M.bodytemperature = min(360, M.bodytemperature + (50 * TEMPERATURE_DAMAGE_COEFFICIENT)) //310 is the normal bodytemp. 310.055
-				if(!data) data = 1
-				data++
-				M.dizziness +=6
-				if(data >= 45 && data <125)
-					if (!M.stuttering) M.stuttering = 1
-					M.stuttering += 6
-				else if(data >= 125 && prob(33))
-					M.confused = max(M.confused+5,5)
-				..()
-				return
-
-		devilskiss
-			name = "Devils Kiss"
-			id = "devilskiss"
-			description = "Creepy time!"
-			reagent_state = LIQUID
-			color = "#A68310" // rgb: 166, 131, 16
-
-			on_mob_life(var/mob/living/M as mob)
-				if(!data) data = 1
-				data++
-				M.dizziness +=4
-				if(data >= 55 && data <165)
-					if (!M.stuttering) M.stuttering = 1
-					M.stuttering += 4
-				else if(data >= 165 && prob(33))
-					M.confused = max(M.confused+4,0)
-				..()
-				return
-
-		red_mead
-			name = "Red Mead"
-			id = "red_mead"
-			description = "The true Viking drink! Even though it has a strange red color."
-			reagent_state = LIQUID
-			color = "#664300" // rgb: 102, 67, 0
-
-			on_mob_life(var/mob/living/M as mob)
-				if(!data) data = 1
-				data++
-				M.dizziness +=5
-				if(data >= 55 && data <115)
-					if (!M.stuttering) M.stuttering = 1
-					M.stuttering += 4
-				else if(data >= 115 && prob(33))
-					M.confused = max(M.confused+4,4)
-				..()
-				return
-
-		mead
-			name = "Mead"
-			id = "mead"
-			description = "A Vikings drink, though a cheap one."
-			reagent_state = LIQUID
-			color = "#664300" // rgb: 102, 67, 0
-
-			on_mob_life(var/mob/living/M as mob)
-				if(!data) data = 1
-				data++
-				M.make_dizzy(3)
-				M.jitteriness = max(M.jitteriness-3,0)
-				M.nutrition += 2
-				if(data >= 25)
-					if (!M.stuttering) M.stuttering = 1
-					M.stuttering += 3
-				if(data >= 40 && prob(33))
-					if (!M.confused) M.confused = 1
-					M.confused += 2
-
-				..()
-				return
-
-		iced_beer
-			name = "Iced Beer"
-			id = "iced_beer"
-			description = "A beer which is so cold the air around it freezes."
-			reagent_state = LIQUID
-			color = "#664300" // rgb: 102, 67, 0
-
-			on_mob_life(var/mob/living/M as mob)
-				if(M.bodytemperature > 270)
-					M.bodytemperature = max(270, M.bodytemperature - (20 * TEMPERATURE_DAMAGE_COEFFICIENT)) //310 is the normal bodytemp. 310.055
-				if(!data) data = 1
-				data++
-				M.make_dizzy(3)
-				M.jitteriness = max(M.jitteriness-3,0)
-				M.nutrition += 2
-				if(data >= 25)
-					if (!M.stuttering) M.stuttering = 1
-					M.stuttering += 3
-				if(data >= 40 && prob(33))
-					if (!M.confused) M.confused = 1
-					M.confused += 2
-
-				..()
-				return
-
-		grog
-			name = "Grog"
-			id = "grog"
-			description = "Watered down rum, Nanotrasen approves!"
-			reagent_state = LIQUID
-			color = "#664300" // rgb: 102, 67, 0
-
-			on_mob_life(var/mob/living/M as mob)
-				if(!data) data = 1
-				data++
-				M.dizziness +=2
-				if(data >= 90 && data <250)
-					if (!M.stuttering) M.stuttering = 1
-					M.stuttering += 2
-				else if(data >= 250 && prob(33))
-					M.confused = max(M.confused+2,0)
-				..()
-				return
-
-		aloe
-			name = "Aloe"
-			id = "aloe"
-			description = "So very, very, very good."
-			reagent_state = LIQUID
-			color = "#664300" // rgb: 102, 67, 0
-
-			on_mob_life(var/mob/living/M as mob)
-				if(!data) data = 1
-				data++
-				M.dizziness +=2
-				if(data >= 90 && data <250)
-					if (!M.stuttering) M.stuttering = 1
-					M.stuttering += 2
-				else if(data >= 250 && prob(33))
-					M.confused = max(M.confused+2,0)
-				..()
-				return
-
-		andalusia
-			name = "Andalusia"
-			id = "andalusia"
-			description = "A nice, strange named drink."
-			reagent_state = LIQUID
-			color = "#664300" // rgb: 102, 67, 0
-
-			on_mob_life(var/mob/living/M as mob)
-				if(!data) data = 1
-				data++
-				M.dizziness +=8
-				if(data >= 90 && data <250)
-					if (!M.stuttering) M.stuttering = 1
-					M.stuttering += 1
-				else if(data >= 250 && prob(33))
-					M.confused = max(M.confused+2,0)
-				..()
-				return
-
-		alliescocktail
-			name = "Allies Cocktail"
-			id = "alliescocktail"
-			description = "A drink made from your allies, not as sweet as when made from your enemies."
-			reagent_state = LIQUID
-			color = "#664300" // rgb: 102, 67, 0
-
-			on_mob_life(var/mob/living/M as mob)
-				if(!data) data = 1
-				data++
-				M.dizziness +=4
-				if(data >= 90 && data <250)
-					if (!M.stuttering) M.stuttering = 1
-					M.stuttering += 7
-				else if(data >= 250 && prob(60))
-					M.confused = max(M.confused+8,0)
-				..()
-				return
-
-		soy_latte
-			name = "Soy Latte"
-			id = "soy_latte"
-			description = "A nice and tasty beverage while you are reading your hippie books."
-			reagent_state = LIQUID
-			color = "#664300" // rgb: 102, 67, 0
-
-			on_mob_life(var/mob/living/M as mob)
-				..()
-				M.dizziness = max(0,M.dizziness-5)
-				M.drowsyness = max(0,M.drowsyness-3)
-				M.sleeping = 0
-				if (M.bodytemperature < 310)//310 is the normal bodytemp. 310.055
-					M.bodytemperature = min(310, M.bodytemperature + (5 * TEMPERATURE_DAMAGE_COEFFICIENT))
-				M.make_jittery(5)
-				if(M.getBruteLoss() && prob(20)) M.heal_organ_damage(1,0)
-				M.nutrition++
-				..()
-				return
-
-		cafe_latte
-			name = "Cafe Latte"
-			id = "cafe_latte"
-			description = "A nice, strong and tasty beverage while you are reading."
-			reagent_state = LIQUID
-			color = "#664300" // rgb: 102, 67, 0
-
-			on_mob_life(var/mob/living/M as mob)
-				..()
-				M.dizziness = max(0,M.dizziness-5)
-				M.drowsyness = max(0,M.drowsyness-3)
-				M.sleeping = 0
-				if (M.bodytemperature < 310)//310 is the normal bodytemp. 310.055
-					M.bodytemperature = min(310, M.bodytemperature + (5 * TEMPERATURE_DAMAGE_COEFFICIENT))
-				M.make_jittery(5)
-				if(M.getBruteLoss() && prob(20)) M.heal_organ_damage(1,0)
-				M.nutrition++
-				..()
-				return
-
-		acid_spit
-			name = "Acid Spit"
-			id = "acidspit"
-			description = "A drink for the daring, can be deadly if incorrectly prepared!"
-			reagent_state = LIQUID
-			color = "#365000" // rgb: 54, 80, 0
-
-			on_mob_life(var/mob/living/M as mob)
-				if(!data) data = 1
-				data++
-				M.dizziness +=10
-				if(data >= 55 && data <115)
-					if (!M.stuttering) M.stuttering = 1
-					M.stuttering += 10
-				else if(data >= 115 && prob(33))
-					M.confused = max(M.confused+10,0)
-				..()
-				return
-
-		amasec
-			name = "Amasec"
-			id = "amasec"
-			description = "Official drink of the Nanotrasen Gun-Club!"
-			reagent_state = LIQUID
-			color = "#664300" // rgb: 102, 67, 0
-
-			on_mob_life(var/mob/living/M as mob)
-				M.stunned = 1
-				if(!data) data = 1
-				data++
-				M.dizziness +=4
-				if(data >= 55 && data <165)
-					if (!M.stuttering) M.stuttering = 1
-					M.stuttering += 4
-				else if(data >= 165 && prob(33))
-					M.confused = max(M.confused+5,0)
-				..()
-				return
-
-		neurotoxin
-			name = "Neurotoxin"
-			id = "neurotoxin"
-			description = "A strong neurotoxin that puts the subject into a death-like state."
-			reagent_state = LIQUID
-			color = "#2E2E61" // rgb: 46, 46, 97
-
-			on_mob_life(var/mob/living/carbon/M as mob)
-				if(!M) M = holder.my_atom
-				M.weakened = max(M.weakened, 3)
-				if(!data) data = 1
-				data++
-				M.dizziness +=6
-				if(data >= 15 && data <45)
-					if (!M.stuttering) M.stuttering = 1
-					M.stuttering += 3
-				else if(data >= 45 && prob(50) && data <55)
-					M.confused = max(M.confused+3,0)
-				else if(data >=55)
-					M.druggy = max(M.druggy, 55)
-				..()
-
-				return
-
-
-		hippies_delight
-			name = "Hippie's Delight"
-			id = "hippiesdelight"
-			description = "You just don't get it maaaan."
-			reagent_state = LIQUID
-			color = "#664300" // rgb: 102, 67, 0
-
-			on_mob_life(var/mob/living/M as mob)
-				if(!M) M = holder.my_atom
-				M.druggy = max(M.druggy, 50)
-				if(!data) data = 1
-				switch(data)
-					if(1 to 5)
-						if (!M.stuttering) M.stuttering = 1
-						M.make_dizzy(10)
-						if(prob(10)) M.emote(pick("twitch","giggle"))
-					if(5 to 10)
-						if (!M.stuttering) M.stuttering = 1
-						M.make_jittery(20)
-						M.make_dizzy(20)
-						M.druggy = max(M.druggy, 45)
-						if(prob(20)) M.emote(pick("twitch","giggle"))
-					if (10 to INFINITY)
-						if (!M.stuttering) M.stuttering = 1
-						M.make_jittery(40)
-						M.make_dizzy(40)
-						M.druggy = max(M.druggy, 60)
-						if(prob(30)) M.emote(pick("twitch","giggle"))
-				holder.remove_reagent(src.id, 0.2)
-				data++
-				..()
-				return
-
-		bananahonk
-			name = "Banana Mama"
-			id = "bananahonk"
-			description = "A drink from Clown Heaven."
-			nutriment_factor = 1 * REAGENTS_METABOLISM
-			color = "#664300" // rgb: 102, 67, 0
-
-			on_mob_life(var/mob/living/M as mob)
-<<<<<<< HEAD
-				M.nutrition += nutriment_factor
-				if(!data) data = 1
-				data++
-				if(istype(M, /mob/living/carbon/human) && M.job in list("Clown"))
-					if(!M) M = holder.my_atom
-					M.heal_organ_damage(1,1)
-					M.dizziness +=5
-					if(data >= 55 && data <165)
-						if (!M.stuttering) M.stuttering = 1
-						M.stuttering += 5
-					else if(data >= 165 && prob(33))
-						M.confused = max(M.confused+5,0)
-=======
-				M:nutrition += nutriment_factor
-				holder.remove_reagent(src.id, FOOD_METABOLISM)
-				if(!src.data) data = 1
-				src.data++
-
-				var/d = data
-
-				// make all the beverages work together
-				for(var/datum/reagent/ethanol/A in holder.reagent_list)
-					if(A.data) d += A.data
-
-				M.dizziness +=dizzy_adj.
-				if(d >= slur_start && d < confused_start)
-					if (!M:slurring) M:slurring = 1
-					M:slurring += slurr_adj
-				if(d >= confused_start && prob(33))
-					if (!M:confused) M:confused = 1
-					M.confused = max(M:confused+confused_adj,0)
-				if(d >= blur_start)
-					M.eye_blurry = max(M.eye_blurry, 10)
-					M:drowsyness  = max(M:drowsyness, 0)
-				if(d >= pass_out)
-					M:paralysis = max(M:paralysis, 20)
-					M:drowsyness  = max(M:drowsyness, 30)
-
-				holder.remove_reagent(src.id, 0.4)
-				..()
-				return
-
-			reaction_obj(var/obj/O, var/volume)
-				if(istype(O,/obj/item/weapon/paper))
-					var/obj/item/weapon/paper/paperaffected = O
-					paperaffected.clearpaper()
-					usr << "The solution melts away the ink on the paper."
-				if(istype(O,/obj/item/weapon/book))
-					if(volume >= 5)
-						var/obj/item/weapon/book/affectedbook = O
-						affectedbook.dat = null
-						usr << "The solution melts away the ink on the book."
-					else
-						usr << "It wasn't enough..."
-				return
-
-			beer	//It's really much more stronger than other drinks.
-				name = "Beer"
-				id = "beer"
-				description = "An alcoholic beverage made from malted grains, hops, yeast, and water."
-				nutriment_factor = 2 * FOOD_METABOLISM
-				color = "#664300" // rgb: 102, 67, 0
-				on_mob_life(var/mob/living/M as mob)
->>>>>>> 826a70bb
-					..()
-					return
-				if(istype(M, /mob/living/carbon/monkey))
-					if(!M) M = holder.my_atom
-					M.heal_organ_damage(1,1)
-					M.dizziness +=5
-					if(data >= 55 && data <165)
-						if (!M.stuttering) M.stuttering = 1
-						M.stuttering += 5
-					else if(data >= 165 && prob(33))
-						M.confused = max(M.confused+5,0)
-					..()
-					return
-
-		silencer
-			name = "Silencer"
-			id = "silencer"
-			description = "A drink from Mime Heaven."
-			nutriment_factor = 1 * REAGENTS_METABOLISM
-			color = "#664300" // rgb: 102, 67, 0
-
-			on_mob_life(var/mob/living/M as mob)
-				M.nutrition += nutriment_factor
-				if(!data) data = 1
-				data++
-				if(istype(M, /mob/living/carbon/human) && M.job in list("Mime"))
-					if(!M) M = holder.my_atom
-					M.heal_organ_damage(1,1)
-					M.dizziness +=5
-					if(data >= 55 && data <165)
-						if (!M.stuttering) M.stuttering = 1
-						M.stuttering += 5
-					else if(data >= 165 && prob(33))
-						M.confused = max(M.confused+5,0)
-					..()
-<<<<<<< HEAD
-					return
-
-
-		changelingsting
-			name = "Changeling Sting"
-			id = "changelingsting"
-			description = "You take a tiny sip and feel a burning sensation..."
-			reagent_state = LIQUID
-			color = "#2E6671" // rgb: 46, 102, 113
-=======
-					M:nutrition += nutriment_factor
-					holder.remove_reagent(src.id, FOOD_METABOLISM)
-					M:drowsyness = max(0,M:drowsyness-7)
-					//if(!M:sleeping_willingly)
-					//	M:sleeping = max(0,M.sleeping-2)
-					if (M.bodytemperature > 310)
-						M.bodytemperature = max(310, M.bodytemperature-5)
-					M.make_jittery(1)
-					return
-
-
-/////////////////////////////////////////////////////////////////cocktail entities//////////////////////////////////////////////
-
-			bilk
-				name = "Bilk"
-				id = "bilk"
-				description = "This appears to be beer mixed with milk. Disgusting."
-				reagent_state = LIQUID
-				color = "#895C4C" // rgb: 137, 92, 76
-
-			atomicbomb
-				name = "Atomic Bomb"
-				id = "atomicbomb"
-				description = "Nuclear proliferation never tasted so good."
-				reagent_state = LIQUID
-				color = "#666300" // rgb: 102, 99, 0
-
-			threemileisland
-				name = "THree Mile Island Iced Tea"
-				id = "threemileisland"
-				description = "Made for a woman, strong enough for a man."
-				reagent_state = LIQUID
-				color = "#666340" // rgb: 102, 99, 64
-
-			goldschlager
-				name = "Goldschlager"
-				id = "goldschlager"
-				description = "100 proof cinnamon schnapps, made for alcoholic teen girls on spring break."
-				reagent_state = LIQUID
-				color = "#664300" // rgb: 102, 67, 0
-
-			patron
-				name = "Patron"
-				id = "patron"
-				description = "Tequila with silver in it, a favorite of alcoholic women in the club scene."
-				reagent_state = LIQUID
-				color = "#585840" // rgb: 88, 88, 64
-
-			gintonic
-				name = "Gin and Tonic"
-				id = "gintonic"
-				description = "An all time classic, mild cocktail."
-				reagent_state = LIQUID
-				color = "#664300" // rgb: 102, 67, 0
-
-			cuba_libre
-				name = "Cuba Libre"
-				id = "cubalibre"
-				description = "Rum, mixed with cola. Viva la revolution."
-				reagent_state = LIQUID
-				color = "#3E1B00" // rgb: 62, 27, 0
-
-			whiskey_cola
-				name = "Whiskey Cola"
-				id = "whiskeycola"
-				description = "Whiskey, mixed with cola. Surprisingly refreshing."
-				reagent_state = LIQUID
-				color = "#3E1B00" // rgb: 62, 27, 0
-
-			martini
-				name = "Classic Martini"
-				id = "martini"
-				description = "Vermouth with Gin. Not quite how 007 enjoyed it, but still delicious."
-				reagent_state = LIQUID
-				color = "#664300" // rgb: 102, 67, 0
-
-			vodkamartini
-				name = "Vodka Martini"
-				id = "vodkamartini"
-				description = "Vodka with Gin. Not quite how 007 enjoyed it, but still delicious."
-				reagent_state = LIQUID
-				color = "#664300" // rgb: 102, 67, 0
-
-			white_russian
-				name = "White Russian"
-				id = "whiterussian"
-				description = "That's just, like, your opinion, man..."
-				reagent_state = LIQUID
-				color = "#A68340" // rgb: 166, 131, 64
-
-			screwdrivercocktail
-				name = "Screwdriver"
-				id = "screwdrivercocktail"
-				description = "Vodka, mixed with plain ol' orange juice. The result is surprisingly delicious."
-				reagent_state = LIQUID
-				color = "#A68310" // rgb: 166, 131, 16
-
-			booger
-				name = "Booger"
-				id = "booger"
-				description = "Ewww..."
-				reagent_state = LIQUID
-				color = "#A68310" // rgb: 166, 131, 16
-
-			bloody_mary
-				name = "Bloody Mary"
-				id = "bloodymary"
-				description = "A strange yet pleasurable mixture made of vodka, tomato and lime juice. Or at least you THINK the red stuff is tomato juice."
-				reagent_state = LIQUID
-				color = "#664300" // rgb: 102, 67, 0
-
-			gargle_blaster
-				name = "Pan-Galactic Gargle Blaster"
-				id = "gargleblaster"
-				description = "Whoah, this stuff looks volatile!"
-				reagent_state = LIQUID
-				color = "#664300" // rgb: 102, 67, 0
-
-			brave_bull
-				name = "Brave Bull"
-				id = "bravebull"
-				description = "A strange yet pleasurable mixture made of vodka, tomato and lime juice. Or at least you THINK the red stuff is tomato juice."
-				reagent_state = LIQUID
-				color = "#664300" // rgb: 102, 67, 0
-
-			tequilla_sunrise
-				name = "Tequila Sunrise"
-				id = "tequillasunrise"
-				description = "Tequila and orange juice. Much like a Screwdriver, only Mexican~"
-				reagent_state = LIQUID
-				color = "#664300" // rgb: 102, 67, 0
-
-			toxins_special
-				name = "Toxins Special"
-				id = "toxinsspecial"
-				description = "This thing is FLAMING!. CALL THE DAMN SHUTTLE!"
-				reagent_state = LIQUID
-				color = "#664300" // rgb: 102, 67, 0
-
-			beepsky_smash
-				name = "Beepsky Smash"
-				id = "beepskysmash"
-				description = "Deny drinking this and prepare for THE LAW."
-				reagent_state = LIQUID
-				color = "#664300" // rgb: 102, 67, 0
-
-			doctor_delight
-				name = "The Doctor's Delight"
-				id = "doctorsdelight"
-				description = "A gulp a day keeps the MediBot away. That's probably for the best."
-				reagent_state = LIQUID
-				nutriment_factor = 1 * FOOD_METABOLISM
-				color = "#664300" // rgb: 102, 67, 0
-
-				on_mob_life(var/mob/living/M as mob)
-					M:nutrition += nutriment_factor
-					holder.remove_reagent(src.id, FOOD_METABOLISM)
-					if(!M) M = holder.my_atom
-					if(M:getOxyLoss() && prob(50)) M:adjustOxyLoss(-2)
-					if(M:getBruteLoss() && prob(60)) M:heal_organ_damage(2,0)
-					if(M:getFireLoss() && prob(50)) M:heal_organ_damage(0,2)
-					if(M:getToxLoss() && prob(50)) M:adjustToxLoss(-2)
-					if(M.dizziness !=0) M.dizziness = max(0,M.dizziness-15)
-					if(M.confused !=0) M.confused = max(0,M.confused - 5)
-					..()
-					return
->>>>>>> 826a70bb
-
-			on_mob_life(var/mob/living/M as mob)
-				if(!data) data = 1
-				data++
-				M.dizziness +=5
-				if(data >= 55 && data <115)
-					if (!M.stuttering) M.stuttering = 1
-					M.stuttering += 5
-				else if(data >= 115 && prob(33))
-					M.confused = max(M.confused+15,15)
-				..()
-				return
-
-		irishcarbomb
-			name = "Irish Car Bomb"
-			id = "irishcarbomb"
-			description = "Mmm, tastes like chocolate cake..."
-			reagent_state = LIQUID
-			color = "#2E6671" // rgb: 46, 102, 113
-
-			on_mob_life(var/mob/living/M as mob)
-				if(!data) data = 1
-				data++
-				M.dizziness +=5
-				if(data >= 55 && data <115)
-					if (!M.stuttering) M.stuttering = 1
-					M.stuttering += 5
-				else if(data >= 115 && prob(33))
-					M.confused = max(M.confused+15,15)
-				..()
-				return
-
-		syndicatebomb
-			name = "Syndicate Bomb"
-			id = "syndicatebomb"
-			description = "Tastes like terrorism!"
-			reagent_state = LIQUID
-			color = "#2E6671" // rgb: 46, 102, 113
-
-			on_mob_life(var/mob/living/M as mob)
-				if(!data) data = 1
-				data++
-				M.dizziness +=10
-				if(data >= 55 && data <115)
-					if (!M.stuttering) M.stuttering = 1
-					M.stuttering += 10
-				else if(data >= 115 && prob(33))
-					M.confused = max(M.confused+15,15)
-				..()
-				return
-
-<<<<<<< HEAD
-		erikasurprise
-			name = "Erika Surprise"
-			id = "erikasurprise"
-			description = "The surprise is, it's green!"
-			reagent_state = LIQUID
-			color = "#2E6671" // rgb: 46, 102, 113
-=======
-			bananahonk
-				name = "Banana Mama"
-				id = "bananahonk"
-				description = "A drink from Clown Heaven."
-				nutriment_factor = 1 * FOOD_METABOLISM
-				color = "#664300" // rgb: 102, 67, 0
-
-			silencer
-				name = "Silencer"
-				id = "silencer"
-				description = "A drink from Mime Heaven."
-				nutriment_factor = 1 * FOOD_METABOLISM
-				color = "#664300" // rgb: 102, 67, 0
-
-			changelingsting
-				name = "Changeling Sting"
-				id = "changelingsting"
-				description = "A stingy drink."
-				reagent_state = LIQUID
-				color = "#2E6671" // rgb: 46, 102, 113
-
-				on_mob_life(var/mob/living/M as mob)
-					..()
-					M.dizziness +=5
-					return
->>>>>>> 826a70bb
-
-			on_mob_life(var/mob/living/M as mob)
-				if(!data) data = 1
-				data++
-				M.dizziness +=30
-				if(data >= 55 && data <115)
-					if (!M.stuttering) M.stuttering = 1
-					M.stuttering += 30
-				else if(data >= 115 && prob(60))
-					M.confused = max(M.confused+15,15)
-				..()
-				return
-
-		driestmartini
-			name = "Driest Martini"
-			id = "driestmartini"
-			description = "Only for the experienced. You think you see sand floating in the glass."
-			nutriment_factor = 1 * REAGENTS_METABOLISM
-			color = "#2E6671" // rgb: 46, 102, 113
-
-<<<<<<< HEAD
-			on_mob_life(var/mob/living/M as mob)
-				if(!data) data = 1
-				data++
-				M.dizziness +=10
-				if(data >= 55 && data <115)
-					if (!M.stuttering) M.stuttering = 1
-					M.stuttering += 10
-				else if(data >= 115 && prob(33))
-					M.confused = max(M.confused+15,15)
-				..()
-				return
-=======
-			syndicatebomb
-				name = "Syndicate Bomb"
-				id = "syndicatebomb"
-				description = "A Syndicate bomb"
-				reagent_state = LIQUID
-				color = "#2E6671" // rgb: 46, 102, 113
-
-			erikasurprise
-				name = "Erika Surprise"
-				id = "erikasurprise"
-				description = "The surprise is, it's green!"
-				reagent_state = LIQUID
-				color = "#2E6671" // rgb: 46, 102, 113
-
-			driestmartini
-				name = "Driest Martini"
-				id = "driestmartini"
-				description = "Only for the experienced. You think you see sand floating in the glass."
-				nutriment_factor = 1 * FOOD_METABOLISM
-				color = "#2E6671" // rgb: 46, 102, 113
-
->>>>>>> 826a70bb
+#define SOLID 1
+#define LIQUID 2
+#define GAS 3
+#define REAGENTS_OVERDOSE 30
+#define FOOD_METABOLISM 0.4
+
+//The reaction procs must ALWAYS set src = null, this detaches the proc from the object (the reagent)
+//so that it can continue working when the reagent is deleted while the proc is still active.
+
+datum
+	reagent
+		var/name = "Reagent"
+		var/id = "reagent"
+		var/description = ""
+		var/datum/reagents/holder = null
+		var/reagent_state = SOLID
+		var/data = null
+		var/volume = 0
+		var/nutriment_factor = 0
+		//var/list/viruses = list()
+		var/color = "#000000" // rgb: 0, 0, 0 (does not support alpha channels - yet!)
+
+		proc
+			reaction_mob(var/mob/M, var/method=TOUCH, var/volume) //By default we have a chance to transfer some
+				if(!istype(M, /mob/living))	return 0
+				var/datum/reagent/self = src
+				src = null										  //of the reagent to the mob on TOUCHING it.
+
+				if(!istype(self.holder.my_atom, /obj/effect/effect/chem_smoke))
+					// If the chemicals are in a smoke cloud, do not try to let the chemicals "penetrate" into the mob's system (balance station 13) -- Doohl
+
+					if(method == TOUCH)
+
+						var/chance = 1
+						var/block  = 0
+
+						for(var/obj/item/clothing/C in M.get_equipped_items())
+							if(C.permeability_coefficient < chance) chance = C.permeability_coefficient
+							if(istype(C, /obj/item/clothing/suit/bio_suit))
+								// bio suits are just about completely fool-proof - Doohl
+								// kind of a hacky way of making bio suits more resistant to chemicals but w/e
+								if(prob(75))
+									block = 1
+
+							if(istype(C, /obj/item/clothing/head/bio_hood))
+								if(prob(75))
+									block = 1
+
+						chance = chance * 100
+
+						if(prob(chance) && !block)
+							if(M.reagents)
+								M.reagents.add_reagent(self.id,self.volume/2)
+				return 1
+
+			reaction_obj(var/obj/O, var/volume) //By default we transfer a small part of the reagent to the object
+				src = null						//if it can hold reagents. nope!
+				//if(O.reagents)
+				//	O.reagents.add_reagent(id,volume/3)
+				return
+
+			reaction_turf(var/turf/T, var/volume)
+				src = null
+				return
+
+			on_mob_life(var/mob/living/M as mob)
+				if(!istype(M, /mob/living))
+					return //Noticed runtime errors from pacid trying to damage ghosts, this should fix. --NEO
+				holder.remove_reagent(src.id, REAGENTS_METABOLISM) //By default it slowly disappears.
+				return
+
+			on_move(var/mob/M)
+				return
+
+			on_update(var/atom/A)
+				return
+
+		rorojelly
+			name = "Roro Jelly"
+			id = "rorojelly"
+			description = "A gooey semi-liquid produced from one of the deadliest lifeforms in existence. SO REAL."
+			reagent_state = LIQUID
+			color = "#801E28" // rgb: 128, 30, 40
+			on_mob_life(var/mob/living/M as mob)
+				if(prob(10))
+					M << "\red Your insides are burning!"
+					M.adjustToxLoss(rand(20,60)*REAGENTS_EFFECT_MULTIPLIER)
+				else if(prob(40))
+					M.heal_organ_damage(5*REAGENTS_EFFECT_MULTIPLIER,0)
+				..()
+				return
+
+
+		blood
+			data = new/list("donor"=null,"viruses"=null,"blood_DNA"=null,"blood_type"=null,"resistances"=null,"trace_chem"=null,"virus2"=null,"antibodies"=null )
+			name = "Blood"
+			id = "blood"
+			reagent_state = LIQUID
+			color = "#C80000" // rgb: 200, 0, 0
+
+			reaction_mob(var/mob/M, var/method=TOUCH, var/volume)
+				var/datum/reagent/blood/self = src
+				src = null
+				for(var/datum/disease/D in self.data["viruses"])
+					var/datum/disease/virus = new D.type
+					if(method == TOUCH)
+						M.contract_disease(virus)
+
+					else //injected
+						M.contract_disease(virus, 1, 0)
+
+				if(self.data["virus2"])
+					if(method == TOUCH)
+						infect_virus2(M,self.data["virus2"])
+					else
+						infect_virus2(M,self.data["virus2"],1)
+
+				if(istype(M,/mob/living/carbon))
+					// add the host's antibodies to their blood
+					self.data["antibodies"] |= M:antibodies
+
+					// check if the blood has antibodies that cure our disease
+					if (M:virus2) if((self.data["antibodies"] & M:virus2.antigen) && prob(10))
+						M:virus2.dead = 1
+
+				/*
+				if(self.data["virus"])
+					var/datum/disease/V = self.data["virus"]
+					if(M.resistances.Find(V.type)) return
+					if(method == TOUCH)//respect all protective clothing...
+						M.contract_disease(V)
+					else //injected
+						M.contract_disease(V, 1, 0)
+				return
+				*/
+
+
+			reaction_turf(var/turf/simulated/T, var/volume)//splash the blood all over the place
+				if(!istype(T)) return
+				var/datum/reagent/blood/self = src
+				src = null
+				if(!(volume >= 3)) return
+				//var/datum/disease/D = self.data["virus"]
+				if(!self.data["donor"] || istype(self.data["donor"], /mob/living/carbon/human))
+					var/obj/effect/decal/cleanable/blood/blood_prop = locate() in T //find some blood here
+					if(!blood_prop) //first blood!
+						blood_prop = new(T)
+						blood_prop.blood_DNA[self.data["blood_DNA"]] = self.data["blood_type"]
+
+					for(var/datum/disease/D in self.data["viruses"])
+						var/datum/disease/newVirus = new D.type
+						blood_prop.viruses += newVirus
+						newVirus.holder = blood_prop
+
+
+				else if(istype(self.data["donor"], /mob/living/carbon/monkey))
+					var/obj/effect/decal/cleanable/blood/blood_prop = locate() in T
+					if(!blood_prop)
+						blood_prop = new(T)
+						blood_prop.blood_DNA["Non-Human DNA"] = "A+"
+					for(var/datum/disease/D in self.data["viruses"])
+						var/datum/disease/newVirus = new D.type
+						blood_prop.viruses += newVirus
+						newVirus.holder = blood_prop
+
+						/*
+						if(T.density==0)
+							newVirus.spread_type = CONTACT_FEET
+						else
+							newVirus.spread_type = CONTACT_HANDS
+						*/
+
+				else if(istype(self.data["donor"], /mob/living/carbon/alien))
+					var/obj/effect/decal/cleanable/xenoblood/blood_prop = locate() in T
+					if(!blood_prop)
+						blood_prop = new(T)
+						blood_prop.blood_DNA["UNKNOWN DNA STRUCTURE"] = "X*"
+					for(var/datum/disease/D in self.data["viruses"])
+						var/datum/disease/newVirus = new D.type
+						blood_prop.viruses += newVirus
+						newVirus.holder = blood_prop
+						/*
+						if(T.density==0)
+							newVirus.spread_type = CONTACT_FEET
+						else
+							newVirus.spread_type = CONTACT_HANDS
+						*/
+				return
+
+/* Must check the transfering of reagents and their data first. They all can point to one disease datum.
+
+			Del()
+				if(src.data["virus"])
+					var/datum/disease/D = src.data["virus"]
+					D.cure(0)
+				..()
+*/
+		vaccine
+			//data must contain virus type
+			name = "Vaccine"
+			id = "vaccine"
+			reagent_state = LIQUID
+			color = "#C81040" // rgb: 200, 16, 64
+
+			reaction_mob(var/mob/M, var/method=TOUCH, var/volume)
+				var/datum/reagent/vaccine/self = src
+				src = null
+				if(self.data&&method == INGEST)
+					for(var/datum/disease/D in M.viruses)
+						if(D.type == self.data)
+							D.cure()
+
+					M.resistances += self.data
+				return
+
+
+		water
+			name = "Water"
+			id = "water"
+			description = "A ubiquitous chemical substance that is composed of hydrogen and oxygen."
+			reagent_state = LIQUID
+			color = "#0064C8" // rgb: 0, 100, 200
+
+			reaction_turf(var/turf/simulated/T, var/volume)
+				if (!istype(T)) return
+				src = null
+				if(volume >= 3)
+					if(T.wet >= 1) return
+					T.wet = 1
+					if(T.wet_overlay)
+						T.overlays -= T.wet_overlay
+						T.wet_overlay = null
+					T.wet_overlay = image('icons/effects/water.dmi',T,"wet_floor")
+					T.overlays += T.wet_overlay
+
+					spawn(800)
+						if (!istype(T)) return
+						if(T.wet >= 2) return
+						T.wet = 0
+						if(T.wet_overlay)
+							T.overlays -= T.wet_overlay
+							T.wet_overlay = null
+
+				for(var/mob/living/carbon/metroid/M in T)
+					M.adjustToxLoss(rand(15,20))
+
+				var/hotspot = (locate(/obj/fire) in T)
+				if(hotspot && !istype(T, /turf/space))
+					var/datum/gas_mixture/lowertemp = T.remove_air( T:air:total_moles() )
+					var/excess_temp = lowertemp.temperature - WATER_BOIL_TEMP
+					if(excess_temp > 0)
+						while(T.wet > 0)
+							T.wet -= 0
+							excess_temp /= 2
+						if(T.wet_overlay)
+							if(prob(10))
+								T.visible_message("\icon[T.wet_overlay] You hear something [pick("hissing","sizzling")]!", "", "\icon[T.wet_overlay] You hear something [pick("hissing","sizzling")]!")
+							T.overlays -= T.wet_overlay
+							T.wet_overlay = null
+						lowertemp.temperature = WATER_BOIL_TEMP + excess_temp
+					//lowertemp.temperature = max( min(lowertemp.temperature-2000,lowertemp.temperature / 2) ,0)
+					lowertemp.react()
+					T.assume_air(lowertemp)
+					del(hotspot)
+				return
+			reaction_obj(var/obj/O, var/volume)
+				src = null
+				var/turf/T = get_turf(O)
+				var/hotspot = (locate(/obj/fire) in T)
+				if(hotspot && !istype(T, /turf/space))
+					var/datum/gas_mixture/lowertemp = T.remove_air( T:air:total_moles() )
+					lowertemp.temperature = max( min(lowertemp.temperature-2000,lowertemp.temperature / 2) ,0)
+					lowertemp.react()
+					T.assume_air(lowertemp)
+					del(hotspot)
+				if(istype(O,/obj/item/weapon/reagent_containers/food/snacks/monkeycube))
+					var/obj/item/weapon/reagent_containers/food/snacks/monkeycube/cube = O
+					if(!cube.wrapped)
+						cube.Expand()
+				return
+
+		lube
+			name = "Space Lube"
+			id = "lube"
+			description = "Lubricant is a substance introduced between two moving surfaces to reduce the friction and wear between them. giggity."
+			reagent_state = LIQUID
+			color = "#009CA8" // rgb: 0, 156, 168
+
+			reaction_turf(var/turf/simulated/T, var/volume)
+				if (!istype(T)) return
+				src = null
+				if(volume >= 1)
+					if(T.wet >= 2) return
+					T.wet = 2
+					spawn(800)
+						if (!istype(T)) return
+						T.wet = 0
+						if(T.wet_overlay)
+							T.overlays -= T.wet_overlay
+							T.wet_overlay = null
+						return
+
+		anti_toxin
+			name = "Anti-Toxin (Dylovene)"
+			id = "anti_toxin"
+			description = "Dylovene is a broad-spectrum antitoxin."
+			reagent_state = LIQUID
+			color = "#C8A5DC" // rgb: 200, 165, 220
+
+			on_mob_life(var/mob/living/M as mob)
+				if(!M) M = holder.my_atom
+				M.drowsyness = max(M.drowsyness-2*REAGENTS_EFFECT_MULTIPLIER, 0)
+				if(holder.has_reagent("toxin"))
+					holder.remove_reagent("toxin", 10*REAGENTS_METABOLISM)
+				if(holder.has_reagent("stoxin"))
+					holder.remove_reagent("stoxin", 10*REAGENTS_METABOLISM)
+				if(holder.has_reagent("plasma"))
+					holder.remove_reagent("plasma", 10*REAGENTS_METABOLISM)
+				if(holder.has_reagent("sacid"))
+					holder.remove_reagent("sacid", 10*REAGENTS_METABOLISM)
+				if(holder.has_reagent("cyanide"))
+					holder.remove_reagent("cyanide", 10*REAGENTS_METABOLISM)
+				if(holder.has_reagent("amatoxin"))
+					holder.remove_reagent("amatoxin", 10*REAGENTS_METABOLISM)
+				if(holder.has_reagent("chloralhydrate"))
+					holder.remove_reagent("chloralhydrate", 10*REAGENTS_METABOLISM)
+				if(holder.has_reagent("carpotoxin"))
+					holder.remove_reagent("carpotoxin", 10*REAGENTS_METABOLISM)
+				if(holder.has_reagent("zombiepowder"))
+					holder.remove_reagent("zombiepowder", 10*REAGENTS_METABOLISM)
+				if(holder.has_reagent("mindbreaker"))
+					holder.remove_reagent("mindbreaker", 10*REAGENTS_METABOLISM)
+				M.hallucination = max(0, M.hallucination - 5*REAGENTS_EFFECT_MULTIPLIER)
+				M.adjustToxLoss(-2*REAGENTS_EFFECT_MULTIPLIER)
+				..()
+				return
+
+		toxin
+			name = "Toxin"
+			id = "toxin"
+			description = "A Toxic chemical."
+			reagent_state = LIQUID
+			color = "#CF3600" // rgb: 207, 54, 0
+
+			on_mob_life(var/mob/living/M as mob)
+				if(!M) M = holder.my_atom
+				M.adjustToxLoss(1.5*REAGENTS_EFFECT_MULTIPLIER)
+				..()
+				return
+
+		cyanide
+			name = "Cyanide"
+			id = "cyanide"
+			description = "A highly toxic chemical."
+			reagent_state = LIQUID
+			color = "#CF3600" // rgb: 207, 54, 0
+
+			on_mob_life(var/mob/living/M as mob)
+				if(!M) M = holder.my_atom
+				M.adjustToxLoss(3*REAGENTS_EFFECT_MULTIPLIER)
+				M.adjustOxyLoss(3*REAGENTS_EFFECT_MULTIPLIER)
+				M.sleeping += 1
+				// Sleep toxins should always be consumed pretty fast
+				holder.remove_reagent(src.id, 0.1)
+				..()
+				return
+
+		minttoxin
+			name = "Mint Toxin"
+			id = "minttoxin"
+			description = "Useful for dealing with undesirable customers."
+			reagent_state = LIQUID
+			color = "#CF3600" // rgb: 207, 54, 0
+
+			on_mob_life(var/mob/living/M as mob)
+				if(!M) M = holder.my_atom
+				if (FAT in M.mutations)
+					M.gib()
+				..()
+				return
+
+		stoxin
+			name = "Sleep Toxin"
+			id = "stoxin"
+			description = "An effective hypnotic used to treat insomnia."
+			reagent_state = LIQUID
+			color = "#E895CC" // rgb: 232, 149, 204
+
+			on_mob_life(var/mob/living/M as mob)
+				if(!M) M = holder.my_atom
+				if(!data) data = 1
+				switch(data)
+					if(10 to 20)
+						M.eye_blurry = max(M.eye_blurry, 10)
+					if(20 to 30)
+						M.drowsyness  = max(M.drowsyness, 20)
+					if(30 to INFINITY)
+						M.Paralyse(20)
+						M.drowsyness  = max(M.drowsyness, 30)
+				data++
+				..()
+				return
+
+		srejuvenate
+			name = "Soporific Rejuvenant"
+			id = "stoxin2"
+			description = "Put people to sleep, and heals them."
+			reagent_state = LIQUID
+			color = "#C8A5DC" // rgb: 200, 165, 220
+
+			on_mob_life(var/mob/living/M as mob)
+				if(!M) M = holder.my_atom
+				if(!data) data = 1
+				data++
+				if(M.losebreath >= 10)
+					M.losebreath = max(10, M.losebreath-10)
+				holder.remove_reagent(src.id, 0.2)
+				switch(data)
+					if(1 to 15)
+						M.eye_blurry = max(M.eye_blurry, 10)
+					if(15 to 25)
+						M.drowsyness  = max(M.drowsyness, 20)
+					if(25 to INFINITY)
+						M.sleeping += 1
+						M.adjustOxyLoss(-M.getOxyLoss())
+						M.SetWeakened(0)
+						M.SetStunned(0)
+						M.SetParalysis(0)
+						M.dizziness = 0
+						M.drowsyness = 0
+						M.stuttering = 0
+						M.confused = 0
+						M.jitteriness = 0
+				// Sleep toxins should always be consumed pretty fast
+				holder.remove_reagent(src.id, 0.1)
+				..()
+				return
+
+		inaprovaline
+			name = "Inaprovaline"
+			id = "inaprovaline"
+			description = "Inaprovaline is a synaptic stimulant and cardiostimulant. Commonly used to stabilize patients."
+			reagent_state = LIQUID
+			color = "#C8A5DC" // rgb: 200, 165, 220
+
+			on_mob_life(var/mob/living/M as mob)
+				if(!M) M = holder.my_atom
+				if(M.losebreath >= 10)
+					M.losebreath = max(10, M.losebreath-5)
+				holder.remove_reagent(src.id, 0.5 * REAGENTS_METABOLISM)
+				return
+
+		space_drugs
+			name = "Space drugs"
+			id = "space_drugs"
+			description = "An illegal chemical compound used as drug."
+			reagent_state = LIQUID
+			color = "#60A584" // rgb: 96, 165, 132
+
+			on_mob_life(var/mob/living/M as mob)
+				if(!M) M = holder.my_atom
+				M.druggy = max(M.druggy, 15)
+				if(isturf(M.loc) && !istype(M.loc, /turf/space))
+					if(M.canmove)
+						if(prob(10)) step(M, pick(cardinal))
+				if(prob(7)) M.emote(pick("twitch","drool","moan","giggle"))
+				holder.remove_reagent(src.id, 0.5 * REAGENTS_METABOLISM)
+				return
+
+		serotrotium
+			name = "Serotrotium"
+			id = "serotrotium"
+			description = "A chemical compound that promotes concentrated production of the serotonin neurotransmitter in humans."
+			reagent_state = LIQUID
+			color = "#202040" // rgb: 20, 20, 40
+
+			on_mob_life(var/mob/living/M as mob)
+				if(ishuman(M))
+					if(prob(7)) M.emote(pick("twitch","drool","moan","gasp"))
+					holder.remove_reagent(src.id, 0.25 * REAGENTS_METABOLISM)
+				return
+
+/*		silicate
+			name = "Silicate"
+			id = "silicate"
+			description = "A compound that can be used to reinforce glass."
+			reagent_state = LIQUID
+			color = "#C7FFFF" // rgb: 199, 255, 255
+
+			reaction_obj(var/obj/O, var/volume)
+				src = null
+				if(istype(O,/obj/structure/window))
+					if(O:silicate <= 200)
+
+						O:silicate += volume
+						O:health += volume * 3
+
+						if(!O:silicateIcon)
+							var/icon/I = icon(O.icon,O.icon_state,O.dir)
+
+							var/r = (volume / 100) + 1
+							var/g = (volume / 70) + 1
+							var/b = (volume / 50) + 1
+							I.SetIntensity(r,g,b)
+							O.icon = I
+							O:silicateIcon = I
+						else
+							var/icon/I = O:silicateIcon
+
+							var/r = (volume / 100) + 1
+							var/g = (volume / 70) + 1
+							var/b = (volume / 50) + 1
+							I.SetIntensity(r,g,b)
+							O.icon = I
+							O:silicateIcon = I
+
+				return*/
+
+		oxygen
+			name = "Oxygen"
+			id = "oxygen"
+			description = "A colorless, odorless gas."
+			reagent_state = GAS
+			color = "#808080" // rgb: 128, 128, 128
+
+		copper
+			name = "Copper"
+			id = "copper"
+			description = "A highly ductile metal."
+			color = "#6E3B08" // rgb: 110, 59, 8
+
+		nitrogen
+			name = "Nitrogen"
+			id = "nitrogen"
+			description = "A colorless, odorless, tasteless gas."
+			reagent_state = GAS
+			color = "#808080" // rgb: 128, 128, 128
+
+		hydrogen
+			name = "Hydrogen"
+			id = "hydrogen"
+			description = "A colorless, odorless, nonmetallic, tasteless, highly combustible diatomic gas."
+			reagent_state = GAS
+			color = "#808080" // rgb: 128, 128, 128
+
+		potassium
+			name = "Potassium"
+			id = "potassium"
+			description = "A soft, low-melting solid that can easily be cut with a knife. Reacts violently with water."
+			reagent_state = SOLID
+			color = "#A0A0A0" // rgb: 160, 160, 160
+
+		mercury
+			name = "Mercury"
+			id = "mercury"
+			description = "A chemical element."
+			reagent_state = LIQUID
+			color = "#484848" // rgb: 72, 72, 72
+
+			on_mob_life(var/mob/living/M as mob)
+				if(!M) M = holder.my_atom
+				if(M.canmove && istype(M.loc, /turf/space))
+					step(M, pick(cardinal))
+				if(prob(5)) M.emote(pick("twitch","drool","moan"))
+				..()
+				return
+
+		sulfur
+			name = "Sulfur"
+			id = "sulfur"
+			description = "A chemical element."
+			reagent_state = SOLID
+			color = "#BF8C00" // rgb: 191, 140, 0
+
+		carbon
+			name = "Carbon"
+			id = "carbon"
+			description = "A chemical element."
+			reagent_state = SOLID
+			color = "#C77400" // rgb: 199, 116, 0
+
+			reaction_turf(var/turf/T, var/volume)
+				src = null
+				if(!istype(T, /turf/space))
+					new /obj/effect/decal/cleanable/dirt(T)
+
+		chlorine
+			name = "Chlorine"
+			id = "chlorine"
+			description = "A chemical element."
+			reagent_state = GAS
+			color = "#808080" // rgb: 128, 128, 128
+
+			on_mob_life(var/mob/living/M as mob)
+				if(!M) M = holder.my_atom
+				M.take_organ_damage(1*REAGENTS_EFFECT_MULTIPLIER, 0)
+				..()
+				return
+
+		fluorine
+			name = "Fluorine"
+			id = "fluorine"
+			description = "A highly-reactive chemical element."
+			reagent_state = GAS
+			color = "#808080" // rgb: 128, 128, 128
+
+			on_mob_life(var/mob/living/M as mob)
+				if(!M) M = holder.my_atom
+				M.adjustToxLoss(1*REAGENTS_EFFECT_MULTIPLIER)
+				..()
+				return
+
+		sodium
+			name = "Sodium"
+			id = "sodium"
+			description = "A chemical element."
+			reagent_state = SOLID
+			color = "#808080" // rgb: 128, 128, 128
+
+		phosphorus
+			name = "Phosphorus"
+			id = "phosphorus"
+			description = "A chemical element."
+			reagent_state = SOLID
+			color = "#832828" // rgb: 131, 40, 40
+
+		lithium
+			name = "Lithium"
+			id = "lithium"
+			description = "A chemical element."
+			reagent_state = SOLID
+			color = "#808080" // rgb: 128, 128, 128
+
+			on_mob_life(var/mob/living/M as mob)
+				if(!M) M = holder.my_atom
+				if(M.canmove && istype(M.loc, /turf/space))
+					step(M, pick(cardinal))
+				if(prob(5)) M.emote(pick("twitch","drool","moan"))
+				..()
+				return
+
+		sugar
+			name = "Sugar"
+			id = "sugar"
+			description = "The organic compound commonly known as table sugar and sometimes called saccharose. This white, odorless, crystalline powder has a pleasing, sweet taste."
+			reagent_state = SOLID
+			color = "#808080" // rgb: 128, 128, 128
+
+			on_mob_life(var/mob/living/M as mob)
+				M.nutrition += 1*REAGENTS_EFFECT_MULTIPLIER
+				..()
+				return
+
+		sacid
+			name = "Sulphuric acid"
+			id = "sacid"
+			description = "A strong mineral acid with the molecular formula H2SO4."
+			reagent_state = LIQUID
+			color = "#DB5008" // rgb: 219, 80, 8
+
+			on_mob_life(var/mob/living/M as mob)
+				if(!M) M = holder.my_atom
+				M.adjustToxLoss(1*REAGENTS_EFFECT_MULTIPLIER)
+				M.take_organ_damage(0, 1*REAGENTS_EFFECT_MULTIPLIER)
+				..()
+				return
+			reaction_mob(var/mob/living/M, var/method=TOUCH, var/volume)
+				if(!istype(M, /mob/living))
+					return
+				if(method == TOUCH)
+					if(ishuman(M))
+						var/mob/living/carbon/human/H = M
+
+						if(H.wear_mask)
+							if(!H.wear_mask.unacidable)
+								del (H.wear_mask)
+								H.update_inv_wear_mask()
+								H << "\red Your mask melts away but protects you from the acid!"
+							else
+								H << "\red Your mask protects you from the acid!"
+							return
+
+						if(H.head)
+							if(prob(15) && !H.head.unacidable)
+								del(H.head)
+								H.update_inv_head()
+								H << "\red Your helmet melts away but protects you from the acid"
+							else
+								H << "\red Your helmet protects you from the acid!"
+							return
+
+					else if(ismonkey(M))
+						var/mob/living/carbon/monkey/MK = M
+						if(MK.wear_mask)
+							if(!MK.wear_mask.unacidable)
+								del (MK.wear_mask)
+								MK.update_inv_wear_mask()
+								MK << "\red Your mask melts away but protects you from the acid!"
+							else
+								MK << "\red Your mask protects you from the acid!"
+							return
+
+					if(!M.unacidable)
+						if(prob(15) && istype(M, /mob/living/carbon/human) && volume >= 30)
+							var/mob/living/carbon/human/H = M
+							var/datum/organ/external/affecting = H.get_organ("head")
+							if(affecting)
+								if(affecting.take_damage(25, 0))
+									H.UpdateDamageIcon()
+								H.status_flags |= DISFIGURED
+								H.emote("scream")
+						else
+							M.take_organ_damage(min(15, volume * 2)) // uses min() and volume to make sure they aren't being sprayed in trace amounts (1 unit != insta rape) -- Doohl
+				else
+					if(!M.unacidable)
+						M.take_organ_damage(min(15, volume * 2))
+
+			reaction_obj(var/obj/O, var/volume)
+				if((istype(O,/obj/item) || istype(O,/obj/effect/glowshroom)) && prob(10))
+					if(!O.unacidable)
+						var/obj/effect/decal/cleanable/molten_item/I = new/obj/effect/decal/cleanable/molten_item(O.loc)
+						I.desc = "Looks like this was \an [O] some time ago."
+						for(var/mob/M in viewers(5, O))
+							M << "\red \the [O] melts."
+						del(O)
+
+		pacid
+			name = "Polytrinic acid"
+			id = "pacid"
+			description = "Polytrinic acid is a an extremely corrosive chemical substance."
+			reagent_state = LIQUID
+			color = "#8E18A9" // rgb: 142, 24, 169
+
+			on_mob_life(var/mob/living/M as mob)
+				if(!M) M = holder.my_atom
+				M.adjustToxLoss(1*REAGENTS_EFFECT_MULTIPLIER)
+				..()
+				return
+
+			reaction_mob(var/mob/living/M, var/method=TOUCH, var/volume)
+				if(!istype(M, /mob/living))
+					return //wooo more runtime fixin
+				if(method == TOUCH)
+					if(ishuman(M))
+						var/mob/living/carbon/human/H = M
+
+						if(H.wear_mask)
+							if(!H.wear_mask.unacidable)
+								del (H.wear_mask)
+								H.update_inv_wear_mask()
+								H << "\red Your mask melts away but protects you from the acid!"
+							else
+								H << "\red Your mask protects you from the acid!"
+							return
+
+						if(H.head)
+							if(!H.head.unacidable)
+								del(H.head)
+								H.update_inv_head()
+								H << "\red Your helmet melts away but protects you from the acid"
+							else
+								H << "\red Your helmet protects you from the acid!"
+							return
+
+						if(!H.unacidable)
+							var/datum/organ/external/affecting = H.get_organ("head")
+							if(affecting.take_damage(15, 0))
+								H.UpdateDamageIcon()
+							H.emote("scream")
+					else if(ismonkey(M))
+						var/mob/living/carbon/monkey/MK = M
+
+						if(MK.wear_mask)
+							if(!MK.wear_mask.unacidable)
+								del (MK.wear_mask)
+								MK.update_inv_wear_mask()
+								MK << "\red Your mask melts away but protects you from the acid!"
+							else
+								MK << "\red Your mask protects you from the acid!"
+							return
+
+						if(!MK.unacidable)
+							MK.take_organ_damage(min(15, volume * 4)) // same deal as sulphuric acid
+				else
+					if(!M.unacidable)
+						if(ishuman(M))
+							var/mob/living/carbon/human/H = M
+							var/datum/organ/external/affecting = H.get_organ("head")
+							if(affecting.take_damage(15, 0))
+								H.UpdateDamageIcon()
+							H.emote("scream")
+							H.status_flags |= DISFIGURED
+						else
+							M.take_organ_damage(min(15, volume * 4))
+
+			reaction_obj(var/obj/O, var/volume)
+				if((istype(O,/obj/item) || istype(O,/obj/effect/glowshroom)))
+					if(!O.unacidable)
+						var/obj/effect/decal/cleanable/molten_item/I = new/obj/effect/decal/cleanable/molten_item(O.loc)
+						I.desc = "Looks like this was \an [O] some time ago."
+						for(var/mob/M in viewers(5, O))
+							M << "\red \the [O] melts."
+						del(O)
+
+		glycerol
+			name = "Glycerol"
+			id = "glycerol"
+			description = "Glycerol is a simple polyol compound. Glycerol is sweet-tasting and of low toxicity."
+			reagent_state = LIQUID
+			color = "#808080" // rgb: 128, 128, 128
+
+		nitroglycerin
+			name = "Nitroglycerin"
+			id = "nitroglycerin"
+			description = "Nitroglycerin is a heavy, colorless, oily, explosive liquid obtained by nitrating glycerol."
+			reagent_state = LIQUID
+			color = "#808080" // rgb: 128, 128, 128
+
+		radium
+			name = "Radium"
+			id = "radium"
+			description = "Radium is an alkaline earth metal. It is extremely radioactive."
+			reagent_state = SOLID
+			color = "#604838" // rgb: 96, 72, 56
+
+			on_mob_life(var/mob/living/M as mob)
+				if(!M) M = holder.my_atom
+				M.apply_effect(2,IRRADIATE,0)
+
+				// radium may increase your chances to cure a disease
+				if(istype(M,/mob/living/carbon)) // make sure to only use it on carbon mobs
+					if(M:virus2 && prob(5))
+						if(prob(50))
+							M.radiation += 50 // curing it that way may kill you instead
+							M.adjustToxLoss(100)
+						M:antibodies |= M:virus2.antigen
+
+				..()
+				return
+
+			reaction_turf(var/turf/T, var/volume)
+				src = null
+				if(volume >= 3)
+					if(!istype(T, /turf/space))
+						new /obj/effect/decal/cleanable/greenglow(T)
+						return
+
+
+		ryetalyn
+			name = "Ryetalyn"
+			id = "ryetalyn"
+			description = "Ryetalyn can cure all genetic abnomalities."
+			reagent_state = SOLID
+			color = "#C8A5DC" // rgb: 200, 165, 220
+
+			on_mob_life(var/mob/living/M as mob)
+				if(!M) M = holder.my_atom
+
+				var/needs_update = M.mutations.len > 0
+
+				M.mutations = list()
+				M.disabilities = 0
+				M.sdisabilities = 0
+
+				// Might need to update appearance for hulk etc.
+				if(needs_update && ishuman(M))
+					var/mob/living/carbon/human/H = M
+					H.update_mutations()
+
+				..()
+				return
+
+		thermite
+			name = "Thermite"
+			id = "thermite"
+			description = "Thermite produces an aluminothermic reaction known as a thermite reaction. Can be used to melt walls."
+			reagent_state = SOLID
+			color = "#673910" // rgb: 103, 57, 16
+
+			reaction_turf(var/turf/T, var/volume)
+				src = null
+				if(volume >= 5)
+					if(istype(T, /turf/simulated/wall))
+						T:thermite = 1
+						T.overlays = null
+						T.overlays = image('icons/effects/effects.dmi',icon_state = "thermite")
+				return
+
+			on_mob_life(var/mob/living/M as mob)
+				if(!M) M = holder.my_atom
+				M.adjustFireLoss(1)
+				..()
+				return
+
+		mutagen
+			name = "Unstable mutagen"
+			id = "mutagen"
+			description = "Might cause unpredictable mutations. Keep away from children."
+			reagent_state = LIQUID
+			color = "#13BC5E" // rgb: 19, 188, 94
+
+			reaction_mob(var/mob/M, var/method=TOUCH, var/volume)
+				if(!..())	return
+				if(!M.dna) return //No robots, AIs, aliens, Ians or other mobs should be affected by this.
+				src = null
+				if((method==TOUCH && prob(33)) || method==INGEST)
+					randmuti(M)
+					if(prob(98))
+						randmutb(M)
+					else
+						randmutg(M)
+					domutcheck(M, null)
+					updateappearance(M,M.dna.uni_identity)
+				return
+			on_mob_life(var/mob/living/M as mob)
+				if(!M.dna) return //No robots, AIs, aliens, Ians or other mobs should be affected by this.
+				if(!M) M = holder.my_atom
+				M.apply_effect(10*REAGENTS_EFFECT_MULTIPLIER,IRRADIATE,0)
+				..()
+				return
+
+		tramadol
+			name = "Tramadol"
+			id = "tramadol"
+			description = "A simple, yet effective painkiller."
+			reagent_state = LIQUID
+			color = "#C8A5DC"
+
+		oxycodone
+			name = "Oxycodone"
+			id = "oxycodone"
+			description = "An effective and very addictive painkiller."
+			reagent_state = LIQUID
+			color = "#C805DC"
+
+		virus_food
+			name = "Virus Food"
+			id = "virusfood"
+			description = "A mixture of water, milk, and oxygen. Virus cells can use this mixture to reproduce."
+			reagent_state = LIQUID
+			nutriment_factor = 2 * FOOD_METABOLISM
+			color = "#899613" // rgb: 137, 150, 19
+
+			on_mob_life(var/mob/living/M as mob)
+				if(!M) M = holder.my_atom
+				M.nutrition += nutriment_factor*REAGENTS_EFFECT_MULTIPLIER
+				holder.remove_reagent(src.id, FOOD_METABOLISM)
+				..()
+				return
+
+		sterilizine
+			name = "Sterilizine"
+			id = "sterilizine"
+			description = "Sterilizes wounds in preparation for surgery."
+			reagent_state = LIQUID
+			color = "#C8A5DC" // rgb: 200, 165, 220
+	/*		reaction_mob(var/mob/living/M, var/method=TOUCH, var/volume)
+				src = null
+				if (method==TOUCH)
+					if(istype(M, /mob/living/carbon/human))
+						if(M.health >= -100 && M.health <= 0)
+							M.crit_op_stage = 0.0
+				if (method==INGEST)
+					usr << "Well, that was stupid."
+					M.adjustToxLoss(3)
+				return
+			on_mob_life(var/mob/living/M as mob)
+				if(!M) M = holder.my_atom
+					M.radiation += 3
+					..()
+					return
+	*/
+		iron
+			name = "Iron"
+			id = "iron"
+			description = "Pure iron is a metal."
+			reagent_state = SOLID
+			color = "#C8A5DC" // rgb: 200, 165, 220
+/*
+			on_mob_life(var/mob/living/M as mob)
+				if(!M) M = holder.my_atom
+				if((M.virus) && (prob(8) && (M.virus.name=="Magnitis")))
+					if(M.virus.spread == "Airborne")
+						M.virus.spread = "Remissive"
+					M.virus.stage--
+					if(M.virus.stage <= 0)
+						M.resistances += M.virus.type
+						M.virus = null
+				holder.remove_reagent(src.id, 0.2)
+				return
+*/
+
+		gold
+			name = "Gold"
+			id = "gold"
+			description = "Gold is a dense, soft, shiny metal and the most malleable and ductile metal known."
+			reagent_state = SOLID
+			color = "#F7C430" // rgb: 247, 196, 48
+
+		silver
+			name = "Silver"
+			id = "silver"
+			description = "A soft, white, lustrous transition metal, it has the highest electrical conductivity of any element and the highest thermal conductivity of any metal."
+			reagent_state = SOLID
+			color = "#D0D0D0" // rgb: 208, 208, 208
+
+		uranium
+			name ="Uranium"
+			id = "uranium"
+			description = "A silvery-white metallic chemical element in the actinide series, weakly radioactive."
+			reagent_state = SOLID
+			color = "#B8B8C0" // rgb: 184, 184, 192
+
+			on_mob_life(var/mob/living/M as mob)
+				if(!M) M = holder.my_atom
+				M.apply_effect(1*REAGENTS_EFFECT_MULTIPLIER,IRRADIATE,0)
+				..()
+				return
+
+
+			reaction_turf(var/turf/T, var/volume)
+				src = null
+				if(volume >= 3)
+					if(!istype(T, /turf/space))
+						new /obj/effect/decal/cleanable/greenglow(T)
+
+		aluminum
+			name = "Aluminum"
+			id = "aluminum"
+			description = "A silvery white and ductile member of the boron group of chemical elements."
+			reagent_state = SOLID
+			color = "#A8A8A8" // rgb: 168, 168, 168
+
+		silicon
+			name = "Silicon"
+			id = "silicon"
+			description = "A tetravalent metalloid, silicon is less reactive than its chemical analog carbon."
+			reagent_state = SOLID
+			color = "#A8A8A8" // rgb: 168, 168, 168
+
+		fuel
+			name = "Welding fuel"
+			id = "fuel"
+			description = "Required for welders. Flamable."
+			reagent_state = LIQUID
+			color = "#660000" // rgb: 102, 0, 0
+
+//Commenting this out as it's horribly broken. It's a neat effect though, so it might be worth making a new reagent (that is less common) with similar effects.	-Pete
+
+			reaction_obj(var/obj/O, var/volume)
+				src = null
+				var/turf/the_turf = get_turf(O)
+				if(!the_turf)
+					return //No sense trying to start a fire if you don't have a turf to set on fire. --NEO
+				 new/obj/effect/decal/cleanable/liquid_fuel(the_turf, volume)
+
+			reaction_turf(var/turf/T, var/volume)
+				src = null
+
+				if(!T)
+					return //No sense trying to start a fire if you don't have a turf to set on fire. --NEO
+				new/obj/effect/decal/cleanable/liquid_fuel(T, volume)
+				return
+
+			on_mob_life(var/mob/living/M as mob)
+				if(!M) M = holder.my_atom
+				M.adjustToxLoss(1*REAGENTS_EFFECT_MULTIPLIER)
+				..()
+				return
+
+
+		space_cleaner
+			name = "Space cleaner"
+			id = "cleaner"
+			description = "A compound used to clean things. Now with 50% more sodium hypochlorite!"
+			reagent_state = LIQUID
+			color = "#A5F0EE" // rgb: 165, 240, 238
+
+			reaction_obj(var/obj/O, var/volume)
+				if(istype(O,/obj/effect/decal/cleanable))
+					del(O)
+				else
+					if(O)
+						O.clean_blood()
+			reaction_turf(var/turf/T, var/volume)
+				if(volume >= 1)
+					T.overlays = null
+					T.clean_blood()
+					for(var/obj/effect/decal/cleanable/C in src)
+						del(C)
+
+					for(var/mob/living/carbon/metroid/M in T)
+						M.adjustToxLoss(rand(5,10))
+
+			reaction_mob(var/mob/M, var/method=TOUCH, var/volume)
+				if(iscarbon(M))
+					var/mob/living/carbon/C = M
+					if(C.r_hand)
+						C.r_hand.clean_blood()
+					if(C.l_hand)
+						C.l_hand.clean_blood()
+					if(C.wear_mask)
+						if(C.wear_mask.clean_blood())
+							C.update_inv_wear_mask(0)
+					if(ishuman(M))
+						var/mob/living/carbon/human/H = C
+						if(H.head)
+							if(H.head.clean_blood())
+								H.update_inv_head(0)
+						if(H.wear_suit)
+							if(H.wear_suit.clean_blood())
+								H.update_inv_wear_suit(0)
+						else if(H.w_uniform)
+							if(H.w_uniform.clean_blood())
+								H.update_inv_w_uniform(0)
+						if(H.shoes)
+							if(H.shoes.clean_blood())
+								H.update_inv_shoes(0)
+					M.clean_blood()
+
+		plantbgone
+			name = "Plant-B-Gone"
+			id = "plantbgone"
+			description = "A harmful toxic mixture to kill plantlife. Do not ingest!"
+			reagent_state = LIQUID
+			color = "#49002E" // rgb: 73, 0, 46
+
+			on_mob_life(var/mob/living/carbon/M)
+				if(!M) M = holder.my_atom
+				M.adjustToxLoss(1.0)
+				..()
+				return
+
+			reaction_obj(var/obj/O, var/volume)
+				if(istype(O,/obj/effect/alien/weeds/))
+					var/obj/effect/alien/weeds/alien_weeds = O
+					alien_weeds.health -= rand(15,35) // Kills alien weeds pretty fast
+					alien_weeds.healthcheck()
+				else if(istype(O,/obj/effect/glowshroom)) //even a small amount is enough to kill it
+					del(O)
+				else if(istype(O,/obj/effect/spacevine))
+					if(prob(50)) del(O) //Kills kudzu too.
+				// Damage that is done to growing plants is separately
+				// at code/game/machinery/hydroponics at obj/item/hydroponics
+
+			reaction_mob(var/mob/living/M, var/method=TOUCH, var/volume)
+				src = null
+				if(iscarbon(M))
+					var/mob/living/carbon/C = M
+					if(!C.wear_mask) // If not wearing a mask
+						C.adjustToxLoss(2) // 4 toxic damage per application, doubled for some reason
+					if(ishuman(M))
+						var/mob/living/carbon/human/H = M
+						if(H.dna)
+//							if(H.dna.mutantrace == "plant") //plantmen take a LOT of damage
+							if(PLANT in H.mutations) //plantmen take a LOT of damage
+								H.adjustToxLoss(10)
+
+		plasma
+			name = "Plasma"
+			id = "plasma"
+			description = "Plasma in its liquid form."
+			reagent_state = LIQUID
+			color = "#E71B00" // rgb: 231, 27, 0
+
+			on_mob_life(var/mob/living/M as mob)
+				if(!M) M = holder.my_atom
+				if(holder.has_reagent("inaprovaline"))
+					holder.remove_reagent("inaprovaline", 10*REAGENTS_METABOLISM)
+				M.adjustToxLoss(1*REAGENTS_EFFECT_MULTIPLIER)
+				..()
+				return
+			reaction_obj(var/obj/O, var/volume)
+				src = null
+				if(istype(O,/obj/item/weapon/reagent_containers/food/snacks/roro_egg))
+					var/obj/item/weapon/reagent_containers/food/snacks/roro_egg/egg = O
+					if (egg.grown)
+						egg.Hatch()
+				if((!O) || (!volume))	return 0
+				var/turf/the_turf = get_turf(O)
+				var/datum/gas_mixture/napalm = new
+				var/datum/gas/volatile_fuel/fuel = new
+				fuel.moles = volume
+				napalm.trace_gases += fuel
+				the_turf.assume_air(napalm)
+			reaction_turf(var/turf/T, var/volume)
+				src = null
+				var/datum/gas_mixture/napalm = new
+				var/datum/gas/volatile_fuel/fuel = new
+				fuel.moles = volume
+				napalm.trace_gases += fuel
+				T.assume_air(napalm)
+				return
+
+		leporazine
+			name = "Leporazine"
+			id = "leporazine"
+			description = "Leporazine can be use to stabilize an individuals body temperature."
+			reagent_state = LIQUID
+			color = "#C8A5DC" // rgb: 200, 165, 220
+
+			on_mob_life(var/mob/living/M as mob)
+				if(!M) M = holder.my_atom
+				if(M.bodytemperature > 310)
+					M.bodytemperature = max(310, M.bodytemperature - (40 * TEMPERATURE_DAMAGE_COEFFICIENT))
+				else if(M.bodytemperature < 311)
+					M.bodytemperature = min(310, M.bodytemperature + (40 * TEMPERATURE_DAMAGE_COEFFICIENT))
+				..()
+				return
+
+		cryptobiolin
+			name = "Cryptobiolin"
+			id = "cryptobiolin"
+			description = "Cryptobiolin causes confusion and dizzyness."
+			reagent_state = LIQUID
+			color = "#C8A5DC" // rgb: 200, 165, 220
+
+			on_mob_life(var/mob/living/M as mob)
+				if(!M) M = holder.my_atom
+				M.make_dizzy(1)
+				if(!M.confused) M.confused = 1
+				M.confused = max(M.confused, 20)
+				holder.remove_reagent(src.id, 0.5 * REAGENTS_METABOLISM)
+				..()
+				return
+
+		lexorin
+			name = "Lexorin"
+			id = "lexorin"
+			description = "Lexorin temporarily stops respiration. Causes tissue damage."
+			reagent_state = LIQUID
+			color = "#C8A5DC" // rgb: 200, 165, 220
+
+			on_mob_life(var/mob/living/M as mob)
+				if(M.stat == 2.0)
+					return
+				if(!M) M = holder.my_atom
+				if(prob(33))
+					M.take_organ_damage(1*REAGENTS_EFFECT_MULTIPLIER, 0)
+				M.adjustOxyLoss(3)
+				if(prob(20)) M.emote("gasp")
+				..()
+				return
+
+		kelotane
+			name = "Kelotane"
+			id = "kelotane"
+			description = "Kelotane is a drug used to treat burns."
+			reagent_state = LIQUID
+			color = "#C8A5DC" // rgb: 200, 165, 220
+
+			on_mob_life(var/mob/living/M as mob)
+				if(M.stat == 2.0)
+					return
+				if(!M) M = holder.my_atom
+				M.heal_organ_damage(0,2*REAGENTS_EFFECT_MULTIPLIER)
+				..()
+				return
+
+		dermaline
+			name = "Dermaline"
+			id = "dermaline"
+			description = "Dermaline is the next step in burn medication. Works twice as good as kelotane and enables the body to restore even the direst heat-damaged tissue."
+			reagent_state = LIQUID
+			color = "#C8A5DC" // rgb: 200, 165, 220
+
+			on_mob_life(var/mob/living/M as mob)
+				if(M.stat == 2.0) //THE GUY IS **DEAD**! BEREFT OF ALL LIFE HE RESTS IN PEACE etc etc. He does NOT metabolise shit anymore, god DAMN
+					return
+				if(!M) M = holder.my_atom
+				M.heal_organ_damage(0,3*REAGENTS_EFFECT_MULTIPLIER)
+				..()
+				return
+
+		dexalin
+			name = "Dexalin"
+			id = "dexalin"
+			description = "Dexalin is used in the treatment of oxygen deprivation."
+			reagent_state = LIQUID
+			color = "#C8A5DC" // rgb: 200, 165, 220
+
+			on_mob_life(var/mob/living/M as mob)
+				if(M.stat == 2.0)
+					return  //See above, down and around. --Agouri
+				if(!M) M = holder.my_atom
+				M.adjustOxyLoss(-2*REAGENTS_EFFECT_MULTIPLIER)
+				if(holder.has_reagent("lexorin"))
+					holder.remove_reagent("lexorin", 10*REAGENTS_METABOLISM)
+				..()
+				return
+
+		dexalinp
+			name = "Dexalin Plus"
+			id = "dexalinp"
+			description = "Dexalin Plus is used in the treatment of oxygen deprivation. Its highly effective."
+			reagent_state = LIQUID
+			color = "#C8A5DC" // rgb: 200, 165, 220
+
+			on_mob_life(var/mob/living/M as mob)
+				if(M.stat == 2.0)
+					return
+				if(!M) M = holder.my_atom
+				M.adjustOxyLoss(-M.getOxyLoss())
+				if(holder.has_reagent("lexorin"))
+					holder.remove_reagent("lexorin", 10*REAGENTS_METABOLISM)
+				..()
+				return
+
+		tricordrazine
+			name = "Tricordrazine"
+			id = "tricordrazine"
+			description = "Tricordrazine is a highly potent stimulant, originally derived from cordrazine. Can be used to treat a wide range of injuries."
+			reagent_state = LIQUID
+			color = "#C8A5DC" // rgb: 200, 165, 220
+
+			on_mob_life(var/mob/living/M as mob)
+				if(M.stat == 2.0)
+					return
+				if(!M) M = holder.my_atom
+				if(M.getOxyLoss() && prob(40)) M.adjustOxyLoss(-1*REAGENTS_EFFECT_MULTIPLIER)
+				if(M.getBruteLoss() && prob(40)) M.heal_organ_damage(1*REAGENTS_EFFECT_MULTIPLIER,0)
+				if(M.getFireLoss() && prob(40)) M.heal_organ_damage(0,1*REAGENTS_EFFECT_MULTIPLIER)
+				if(M.getToxLoss() && prob(40)) M.adjustToxLoss(-1*REAGENTS_EFFECT_MULTIPLIER)
+				..()
+				return
+
+		adminordrazine //An OP chemical for admins
+			name = "Adminordrazine"
+			id = "adminordrazine"
+			description = "It's magic. We don't have to explain it."
+			reagent_state = LIQUID
+			color = "#C8A5DC" // rgb: 200, 165, 220
+
+			on_mob_life(var/mob/living/carbon/M as mob)
+				if(!M) M = holder.my_atom ///This can even heal dead people.
+				M.setCloneLoss(0)
+				M.setOxyLoss(0)
+				M.radiation = 0
+				M.heal_organ_damage(5,5)
+				M.adjustToxLoss(-5)
+				if(holder.has_reagent("toxin"))
+					holder.remove_reagent("toxin", 5)
+				if(holder.has_reagent("stoxin"))
+					holder.remove_reagent("stoxin", 5)
+				if(holder.has_reagent("plasma"))
+					holder.remove_reagent("plasma", 5)
+				if(holder.has_reagent("sacid"))
+					holder.remove_reagent("sacid", 5)
+				if(holder.has_reagent("pacid"))
+					holder.remove_reagent("pacid", 5)
+				if(holder.has_reagent("cyanide"))
+					holder.remove_reagent("cyanide", 5)
+				if(holder.has_reagent("lexorin"))
+					holder.remove_reagent("lexorin", 5)
+				if(holder.has_reagent("amatoxin"))
+					holder.remove_reagent("amatoxin", 5)
+				if(holder.has_reagent("chloralhydrate"))
+					holder.remove_reagent("chloralhydrate", 5)
+				if(holder.has_reagent("carpotoxin"))
+					holder.remove_reagent("carpotoxin", 5)
+				if(holder.has_reagent("zombiepowder"))
+					holder.remove_reagent("zombiepowder", 5)
+				if(holder.has_reagent("mindbreaker"))
+					holder.remove_reagent("mindbreaker", 5)
+				M.hallucination = 0
+				M.setBrainLoss(0)
+				M.disabilities = 0
+				M.sdisabilities = 0
+				M.eye_blurry = 0
+				M.eye_blind = 0
+//				M.disabilities &= ~NEARSIGHTED		//doesn't even do anythig cos of the disabilities = 0 bit
+//				M.sdisabilities &= ~BLIND			//doesn't even do anythig cos of the sdisabilities = 0 bit
+				M.SetWeakened(0)
+				M.SetStunned(0)
+				M.SetParalysis(0)
+				M.silent = 0
+				M.dizziness = 0
+				M.drowsyness = 0
+				M.stuttering = 0
+				M.confused = 0
+				M.sleeping = 0
+				M.jitteriness = 0
+				for(var/datum/disease/D in M.viruses)
+					D.spread = "Remissive"
+					D.stage--
+					if(D.stage < 1)
+						D.cure()
+				..()
+				return
+
+		synaptizine
+			name = "Synaptizine"
+			id = "synaptizine"
+			description = "Synaptizine is used to treat various diseases."
+			reagent_state = LIQUID
+			color = "#C8A5DC" // rgb: 200, 165, 220
+
+			on_mob_life(var/mob/living/M as mob)
+				if(!M) M = holder.my_atom
+				M.drowsyness = max(M.drowsyness-5, 0)
+				M.AdjustParalysis(-1)
+				M.AdjustStunned(-1)
+				M.AdjustWeakened(-1)
+				if(holder.has_reagent("mindbreaker"))
+					holder.remove_reagent("mindbreaker", 10*REAGENTS_METABOLISM)
+				M.hallucination = max(0, M.hallucination - 10*REAGENTS_EFFECT_MULTIPLIER)
+				if(prob(60))	M.adjustToxLoss(1)
+				..()
+				return
+
+
+		impedrezene
+			name = "Impedrezene"
+			id = "impedrezene"
+			description = "Impedrezene is a narcotic that impedes one's ability by slowing down the higher brain cell functions."
+			reagent_state = LIQUID
+			color = "#C8A5DC" // rgb: 200, 165, 220
+
+			on_mob_life(var/mob/living/M as mob)
+				if(!M) M = holder.my_atom
+				M.jitteriness = max(M.jitteriness-5,0)
+				if(prob(80)) M.adjustBrainLoss(1*REAGENTS_EFFECT_MULTIPLIER)
+				if(prob(50)) M.drowsyness = max(M.drowsyness, 3)
+				if(prob(10)) M.emote("drool")
+				..()
+				return
+
+		hyronalin
+			name = "Hyronalin"
+			id = "hyronalin"
+			description = "Hyronalin is a medicinal drug used to counter the effect of radiation poisoning."
+			reagent_state = LIQUID
+			color = "#C8A5DC" // rgb: 200, 165, 220
+
+			on_mob_life(var/mob/living/M as mob)
+				if(!M) M = holder.my_atom
+				M.radiation = max(M.radiation-3*REAGENTS_EFFECT_MULTIPLIER,0)
+				..()
+				return
+
+		arithrazine
+			name = "Arithrazine"
+			id = "arithrazine"
+			description = "Arithrazine is an unstable medication used for the most extreme cases of radiation poisoning."
+			reagent_state = LIQUID
+			color = "#C8A5DC" // rgb: 200, 165, 220
+
+			on_mob_life(var/mob/living/M as mob)
+				if(M.stat == 2.0)
+					return  //See above, down and around. --Agouri
+				if(!M) M = holder.my_atom
+				M.radiation = max(M.radiation-7*REAGENTS_EFFECT_MULTIPLIER,0)
+				M.adjustToxLoss(-1*REAGENTS_EFFECT_MULTIPLIER)
+				if(prob(15))
+					M.take_organ_damage(1*REAGENTS_EFFECT_MULTIPLIER, 0)
+				..()
+				return
+
+		alkysine
+			name = "Alkysine"
+			id = "alkysine"
+			description = "Alkysine is a drug used to lessen the damage to neurological tissue after a catastrophic injury. Can heal brain tissue."
+			reagent_state = LIQUID
+			color = "#C8A5DC" // rgb: 200, 165, 220
+
+			on_mob_life(var/mob/living/M as mob)
+				if(!M) M = holder.my_atom
+				M.adjustBrainLoss(-3*REAGENTS_EFFECT_MULTIPLIER)
+				..()
+				return
+
+		imidazoline
+			name = "Imidazoline"
+			id = "imidazoline"
+			description = "Heals eye damage"
+			reagent_state = LIQUID
+			color = "#C8A5DC" // rgb: 200, 165, 220
+
+			on_mob_life(var/mob/living/M as mob)
+				if(!M) M = holder.my_atom
+				M.eye_blurry = max(M.eye_blurry-5 , 0)
+				M.eye_blind = max(M.eye_blind-5 , 0)
+				M.disabilities &= ~NEARSIGHTED
+				M.eye_stat = max(M.eye_stat-5, 0)
+//				M.sdisabilities &= ~1		Replaced by eye surgery
+				..()
+				return
+
+		bicaridine
+			name = "Bicaridine"
+			id = "bicaridine"
+			description = "Bicaridine is an analgesic medication and can be used to treat blunt trauma."
+			reagent_state = LIQUID
+			color = "#C8A5DC" // rgb: 200, 165, 220
+
+			on_mob_life(var/mob/living/M as mob)
+				if(M.stat == 2.0)
+					return
+				if(!M) M = holder.my_atom
+				M.heal_organ_damage(2*REAGENTS_EFFECT_MULTIPLIER,0)
+				..()
+				return
+
+		hyperzine
+			name = "Hyperzine"
+			id = "hyperzine"
+			description = "Hyperzine is a highly effective, long lasting, muscle stimulant."
+			reagent_state = LIQUID
+			color = "#C8A5DC" // rgb: 200, 165, 220
+
+			on_mob_life(var/mob/living/M as mob)
+				if(!M) M = holder.my_atom
+				if(prob(5)) M.emote(pick("twitch","blink_r","shiver"))
+				holder.remove_reagent(src.id, 0.5 * REAGENTS_METABOLISM)
+				..()
+				return
+
+		cryoxadone
+			name = "Cryoxadone"
+			id = "cryoxadone"
+			description = "A chemical mixture with almost magical healing powers. Its main limitation is that the targets body temperature must be under 170K for it to metabolise correctly."
+			reagent_state = LIQUID
+			color = "#C8A5DC" // rgb: 200, 165, 220
+
+			on_mob_life(var/mob/living/M as mob)
+				if(!M) M = holder.my_atom
+				if(M.bodytemperature < 170)
+					M.adjustCloneLoss(-1)
+					M.adjustOxyLoss(-3)
+					if(prob(50))
+						M.heal_organ_damage(1,1)
+						M.adjustToxLoss(-1)
+				..()
+				return
+
+		clonexadone
+			name = "Clonexadone"
+			id = "clonexadone"
+			description = "A liquid compound similar to that used in the cloning process. Can be used to 'finish' clones that get ejected early when used in conjunction with a cryo tube."
+			reagent_state = LIQUID
+			color = "#C8A5DC" // rgb: 200, 165, 220
+
+			on_mob_life(var/mob/living/M as mob)
+				if(!M) M = holder.my_atom
+				if(M.bodytemperature < 170)
+					M.adjustCloneLoss(-3)
+					M.adjustOxyLoss(-3)
+					M.heal_organ_damage(1,1)
+					M.adjustToxLoss(-1)
+				..()
+				return
+
+		spaceacillin
+			name = "Spaceacillin"
+			id = "spaceacillin"
+			description = "An all-purpose antiviral agent."
+			reagent_state = LIQUID
+			color = "#C8A5DC" // rgb: 200, 165, 220
+
+			on_mob_life(var/mob/living/M as mob)//no more mr. panacea
+				..()
+				return
+
+		carpotoxin
+			name = "Carpotoxin"
+			id = "carpotoxin"
+			description = "A deadly neurotoxin produced by the dreaded spess carp."
+			reagent_state = LIQUID
+			color = "#003333" // rgb: 0, 51, 51
+
+			on_mob_life(var/mob/living/M as mob)
+				if(!M) M = holder.my_atom
+				M.adjustToxLoss(2*REAGENTS_EFFECT_MULTIPLIER)
+				..()
+				return
+
+		zombiepowder
+			name = "Zombie Powder"
+			id = "zombiepowder"
+			description = "A strong neurotoxin that puts the subject into a death-like state."
+			color = "#669900" // rgb: 102, 153, 0
+
+			on_mob_life(var/mob/living/carbon/M as mob)
+				if(!M) M = holder.my_atom
+				M.status_flags |= FAKEDEATH
+				M.adjustOxyLoss(0.5*REAGENTS_EFFECT_MULTIPLIER)
+				M.adjustToxLoss(0.5*REAGENTS_EFFECT_MULTIPLIER)
+				M.Weaken(10)
+				M.silent = max(M.silent, 10)
+				M.tod = worldtime2text()
+				..()
+				return
+
+			Del()
+				if(holder && ismob(holder.my_atom))
+					var/mob/M = holder.my_atom
+					M.status_flags &= ~FAKEDEATH
+				..()
+
+		mindbreaker
+			name = "Mindbreaker Toxin"
+			id = "mindbreaker"
+			description = "A powerful hallucinogen. Not a thing to be messed with."
+			reagent_state = LIQUID
+			color = "#B31008" // rgb: 139, 166, 233
+
+			on_mob_life(var/mob/living/M)
+				if(!M) M = holder.my_atom
+				M.hallucination += 10
+				..()
+				return
+
+
+///////////////////////////////////////////////////////////////////////////////////////////////////////////////
+
+		nanites
+			name = "Nanomachines"
+			id = "nanites"
+			description = "Microscopic construction robots."
+			reagent_state = LIQUID
+			color = "#535E66" // rgb: 83, 94, 102
+
+			reaction_mob(var/mob/M, var/method=TOUCH, var/volume)
+				src = null
+				if( (prob(10) && method==TOUCH) || method==INGEST)
+					M.contract_disease(new /datum/disease/robotic_transformation(0),1)
+
+		xenomicrobes
+			name = "Xenomicrobes"
+			id = "xenomicrobes"
+			description = "Microbes with an entirely alien cellular structure."
+			reagent_state = LIQUID
+			color = "#535E66" // rgb: 83, 94, 102
+
+			reaction_mob(var/mob/M, var/method=TOUCH, var/volume)
+				src = null
+				if( (prob(10) && method==TOUCH) || method==INGEST)
+					M.contract_disease(new /datum/disease/xeno_transformation(0),1)
+
+//foam precursor
+
+		fluorosurfactant
+			name = "Fluorosurfactant"
+			id = "fluorosurfactant"
+			description = "A perfluoronated sulfonic acid that forms a foam when mixed with water."
+			reagent_state = LIQUID
+			color = "#9E6B38" // rgb: 158, 107, 56
+
+// metal foaming agent
+// this is lithium hydride. Add other recipies (e.g. LiH + H2O -> LiOH + H2) eventually
+
+		foaming_agent
+			name = "Foaming agent"
+			id = "foaming_agent"
+			description = "A agent that yields metallic foam when mixed with light metal and a strong acid."
+			reagent_state = SOLID
+			color = "#664B63" // rgb: 102, 75, 99
+
+		nicotine
+			name = "Nicotine"
+			id = "nicotine"
+			description = "A highly addictive stimulant extracted from the tobacco plant."
+			reagent_state = LIQUID
+			color = "#181818" // rgb: 24, 24, 24
+
+		ammonia
+			name = "Ammonia"
+			id = "ammonia"
+			description = "A caustic substance commonly used in fertilizer or household cleaners."
+			reagent_state = GAS
+			color = "#404030" // rgb: 64, 64, 48
+
+		ultraglue
+			name = "Ulta Glue"
+			id = "glue"
+			description = "An extremely powerful bonding agent."
+			color = "#FFFFCC" // rgb: 255, 255, 204
+
+		diethylamine
+			name = "Diethylamine"
+			id = "diethylamine"
+			description = "A secondary amine, mildly corrosive."
+			reagent_state = LIQUID
+			color = "#604030" // rgb: 96, 64, 48
+
+		ethylredoxrazine						// FUCK YOU, ALCOHOL
+			name = "Ethylredoxrazine"
+			id = "ethylredoxrazine"
+			description = "A powerfuld oxidizer that reacts with ethanol."
+			reagent_state = SOLID
+			color = "#605048" // rgb: 96, 80, 72
+
+			on_mob_life(var/mob/living/M as mob)
+				if(!M) M = holder.my_atom
+				M.dizziness = 0
+				M.drowsyness = 0
+				M.slurring = 0
+				M.confused = 0
+				..()
+				return
+
+		chloralhydrate							//Otherwise known as a "Mickey Finn"
+			name = "Chloral Hydrate"
+			id = "chloralhydrate"
+			description = "A powerful sedative."
+			reagent_state = SOLID
+			color = "#000067" // rgb: 0, 0, 103
+
+			on_mob_life(var/mob/living/M as mob)
+				if(!M) M = holder.my_atom
+				if(!data) data = 1
+				data++
+				switch(data)
+					if(15 to 25)
+						M.confused += 2
+						M.drowsyness += 2
+					if(25 to 60)
+						M.sleeping += 1
+					if(61 to INFINITY)
+						M.sleeping += 1
+						M.adjustToxLoss((data - 50) * REAGENTS_EFFECT_MULTIPLIER)
+						
+				// Sleep toxins should always be consumed pretty fast
+				holder.remove_reagent(src.id, 0.1)
+				..()
+				return
+
+		beer2							//copypasta of chloral hydrate, disguised as normal beer for use by emagged brobots
+			name = "Beer"
+			id = "beer2"
+			description = "An alcoholic beverage made from malted grains, hops, yeast, and water."
+			reagent_state = LIQUID
+			color = "#664300" // rgb: 102, 67, 0
+
+			on_mob_life(var/mob/living/M as mob)
+				if(!M) M = holder.my_atom
+				if(!data) data = 1
+				switch(data)
+					if(1)
+						M.confused += 2
+						M.drowsyness += 2
+					if(2 to 50)
+						M.sleeping += 1
+					if(51 to INFINITY)
+						M.sleeping += 1
+						M.adjustToxLoss(data - 50)
+				data++
+				// Sleep toxins should always be consumed pretty fast
+				holder.remove_reagent(src.id, 0.1)
+				..()
+				return
+
+
+/////////////////////////Food Reagents////////////////////////////
+// Part of the food code. Nutriment is used instead of the old "heal_amt" code. Also is where all the food
+// 	condiments, additives, and such go.
+		nutriment
+			name = "Nutriment"
+			id = "nutriment"
+			description = "All the vitamins, minerals, and carbohydrates the body needs in pure form."
+			reagent_state = SOLID
+			nutriment_factor = 15 * FOOD_METABOLISM
+			color = "#664330" // rgb: 102, 67, 48
+
+			on_mob_life(var/mob/living/M as mob)
+				if(!M) M = holder.my_atom
+				M.nutrition += nutriment_factor	// For hunger and fatness
+				holder.remove_reagent(src.id, FOOD_METABOLISM)
+				..()
+				return
+
+			coco
+				name = "Coco Powder"
+				id = "coco"
+				description = "A fatty, bitter paste made from coco beans."
+				nutriment_factor = 5 * FOOD_METABOLISM
+				color = "#302000" // rgb: 48, 32, 0
+
+			sprinkles
+				name = "Sprinkles"
+				id = "sprinkles"
+				description = "Multi-colored little bits of sugar, commonly found on donuts. Loved by cops."
+				nutriment_factor = 1 * FOOD_METABOLISM
+				color = "#302000" // rgb: 48, 32, 0
+
+			syndicream
+				name = "Cream filling"
+				id = "syndicream"
+				description = "Delicious cream filling of a mysterious origin. Tastes criminally good."
+				nutriment_factor = 1 * FOOD_METABOLISM
+				color = "#AB7878" // rgb: 171, 120, 120
+
+			cornoil
+				name = "Corn Oil"
+				id = "cornoil"
+				description = "An oil derived from various types of corn."
+				reagent_state = LIQUID
+				nutriment_factor = 20 * FOOD_METABOLISM
+				color = "#302000" // rgb: 48, 32, 0
+
+				reaction_turf(var/turf/simulated/T, var/volume)
+					if (!istype(T)) return
+					src = null
+					if(volume >= 3)
+						if(T.wet >= 1) return
+						T.wet = 1
+						if(T.wet_overlay)
+							T.overlays -= T.wet_overlay
+							T.wet_overlay = null
+						T.wet_overlay = image('icons/effects/water.dmi',T,"wet_floor")
+						T.overlays += T.wet_overlay
+
+						spawn(800)
+							if (!istype(T)) return
+							if(T.wet >= 2) return
+							T.wet = 0
+							if(T.wet_overlay)
+								T.overlays -= T.wet_overlay
+								T.wet_overlay = null
+					var/hotspot = (locate(/obj/fire) in T)
+					if(hotspot)
+						var/datum/gas_mixture/lowertemp = T.remove_air( T:air:total_moles() )
+						lowertemp.temperature = max( min(lowertemp.temperature-2000,lowertemp.temperature / 2) ,0)
+						lowertemp.react()
+						T.assume_air(lowertemp)
+						del(hotspot)
+
+			dry_ramen
+				name = "Dry Ramen"
+				id = "dry_ramen"
+				description = "Space age food, since August 25, 1958. Contains dried noodles, vegetables, and chemicals that boil in contact with water."
+				nutriment_factor = 1 * FOOD_METABOLISM
+				color = "#302000" // rgb: 48, 32, 0
+
+			hot_ramen
+				name = "Hot Ramen"
+				id = "hot_ramen"
+				description = "The noodles are boiled, the flavors are artificial, just like being back in school."
+				reagent_state = LIQUID
+				nutriment_factor = 5 * FOOD_METABOLISM
+				color = "#302000" // rgb: 48, 32, 0
+
+				on_mob_life(var/mob/living/M as mob)
+					if (M.bodytemperature < 310)//310 is the normal bodytemp. 310.055
+						M.bodytemperature = min(310, M.bodytemperature + (10 * TEMPERATURE_DAMAGE_COEFFICIENT))
+					..()
+					return
+
+			hell_ramen
+				name = "Hell Ramen"
+				id = "hell_ramen"
+				description = "The noodles are boiled, the flavors are artificial, just like being back in school."
+				reagent_state = LIQUID
+				nutriment_factor = 5 * FOOD_METABOLISM
+				color = "#302000" // rgb: 48, 32, 0
+
+				on_mob_life(var/mob/living/M as mob)
+					M.bodytemperature += 10 * TEMPERATURE_DAMAGE_COEFFICIENT
+					..()
+					return
+
+			flour
+				name = "flour"
+				id = "flour"
+				description = "This is what you rub all over yourself to pretend to be a ghost."
+				nutriment_factor = 1 * FOOD_METABOLISM
+				color = "#FFFFFF" // rgb: 0, 0, 0
+
+				reaction_turf(var/turf/T, var/volume)
+					src = null
+					if(!istype(T, /turf/space))
+						new /obj/effect/decal/cleanable/flour(T)
+
+			cherryjelly
+				name = "Cherry Jelly"
+				id = "cherryjelly"
+				description = "Totally the best. Only to be spread on foods with excellent lateral symmetry."
+				reagent_state = LIQUID
+				nutriment_factor = 1 * FOOD_METABOLISM
+				color = "#801E28" // rgb: 128, 30, 40
+
+//Drugs
+		amatoxin
+			name = "Amatoxin"
+			id = "amatoxin"
+			description = "A powerful poison derived from certain species of mushroom."
+			color = "#792300" // rgb: 121, 35, 0
+
+			on_mob_life(var/mob/living/M as mob)
+				if(!M) M = holder.my_atom
+				M.adjustToxLoss(1)
+				..()
+				return
+
+		psilocybin
+			name = "Psilocybin"
+			id = "psilocybin"
+			description = "A strong psycotropic derived from certain species of mushroom."
+			color = "#E700E7" // rgb: 231, 0, 231
+
+			on_mob_life(var/mob/living/M as mob)
+				if(!M) M = holder.my_atom
+				M.druggy = max(M.druggy, 30)
+				if(!data) data = 1
+				switch(data)
+					if(1 to 5)
+						if (!M.stuttering) M.stuttering = 1
+						M.make_dizzy(5)
+						if(prob(10)) M.emote(pick("twitch","giggle"))
+					if(5 to 10)
+						if (!M.stuttering) M.stuttering = 1
+						M.make_jittery(10)
+						M.make_dizzy(10)
+						M.druggy = max(M.druggy, 35)
+						if(prob(20)) M.emote(pick("twitch","giggle"))
+					if (10 to INFINITY)
+						if (!M.stuttering) M.stuttering = 1
+						M.make_jittery(20)
+						M.make_dizzy(20)
+						M.druggy = max(M.druggy, 40)
+						if(prob(30)) M.emote(pick("twitch","giggle"))
+				holder.remove_reagent(src.id, 0.2)
+				data++
+				..()
+				return
+
+		lipozine
+			name = "Lipozine" // The anti-nutriment.
+			id = "lipozine"
+			description = "A chemical compound that causes a powerful fat-burning reaction."
+			reagent_state = LIQUID
+			nutriment_factor = 10 * FOOD_METABOLISM
+			color = "#BBEDA4" // rgb: 187, 237, 164
+
+			on_mob_life(var/mob/living/M as mob)
+				if(!M) M = holder.my_atom
+				M.nutrition -= nutriment_factor
+				M.overeatduration = 0
+				if(M.nutrition < 0)//Prevent from going into negatives.
+					M.nutrition = 0
+				..()
+				return
+//Additives
+		soysauce
+			name = "Soysauce"
+			id = "soysauce"
+			description = "A salty sauce made from the soy plant."
+			reagent_state = LIQUID
+			nutriment_factor = 2 * FOOD_METABOLISM
+			color = "#792300" // rgb: 121, 35, 0
+
+		ketchup
+			name = "Ketchup"
+			id = "ketchup"
+			description = "Ketchup, catsup, whatever. It's tomato paste."
+			reagent_state = LIQUID
+			nutriment_factor = 5 * FOOD_METABOLISM
+			color = "#731008" // rgb: 115, 16, 8
+
+		sodiumchloride
+			name = "Table Salt"
+			id = "sodiumchloride"
+			description = "A salt made of sodium chloride. Commonly used to season food."
+			reagent_state = SOLID
+			color = "#282828" // rgb: 40, 40, 40
+
+		blackpepper
+			name = "Black Pepper"
+			id = "blackpepper"
+			description = "A powder ground from peppercorns. *AAAACHOOO*"
+			reagent_state = SOLID
+			// no color (ie, black)
+
+		enzyme
+			name = "Universal Enzyme"
+			id = "enzyme"
+			description = "A universal enzyme used in the preperation of certain chemicals and foods."
+			reagent_state = LIQUID
+			color = "#365E30" // rgb: 54, 94, 48
+
+//Peppers
+		capsaicin
+			name = "Capsaicin Oil"
+			id = "capsaicin"
+			description = "This is what makes chilis hot."
+			reagent_state = LIQUID
+			color = "#B31008" // rgb: 179, 16, 8
+
+			on_mob_life(var/mob/living/M as mob)
+				if(!M) M = holder.my_atom
+				if(!data) data = 1
+				switch(data)
+					if(1 to 15)
+						M.bodytemperature += 5 * TEMPERATURE_DAMAGE_COEFFICIENT
+						if(holder.has_reagent("frostoil"))
+							holder.remove_reagent("frostoil", 10*REAGENTS_METABOLISM)
+						if(istype(M, /mob/living/carbon/metroid))
+							M.bodytemperature += rand(5,20)
+					if(15 to 25)
+						M.bodytemperature += 10 * TEMPERATURE_DAMAGE_COEFFICIENT
+						if(istype(M, /mob/living/carbon/metroid))
+							M.bodytemperature += rand(10,20)
+					if(25 to INFINITY)
+						M.bodytemperature += 15 * TEMPERATURE_DAMAGE_COEFFICIENT
+						if(istype(M, /mob/living/carbon/metroid))
+							M.bodytemperature += rand(15,20)
+				data++
+				..()
+				return
+
+		condensedcapsaicin
+			name = "Condensed Capsaicin"
+			id = "condensedcapsaicin"
+			description = "This shit goes in pepperspray."
+			reagent_state = LIQUID
+			color = "#B31008" // rgb: 179, 16, 8
+
+			reaction_mob(var/mob/living/M, var/method=TOUCH, var/volume)
+				if(!istype(M, /mob/living))
+					return
+				if(method == TOUCH)
+					if(istype(M, /mob/living/carbon/human))
+						var/mob/living/carbon/human/victim = M
+						var/mouth_covered = 0
+						var/eyes_covered = 0
+						var/obj/item/safe_thing = null
+						if( victim.wear_mask )
+							if ( victim.wear_mask.flags & MASKCOVERSEYES )
+								eyes_covered = 1
+								safe_thing = victim.wear_mask
+							if ( victim.wear_mask.flags & MASKCOVERSMOUTH )
+								mouth_covered = 1
+								safe_thing = victim.wear_mask
+						if( victim.head )
+							if ( victim.head.flags & MASKCOVERSEYES )
+								eyes_covered = 1
+								safe_thing = victim.head
+							if ( victim.head.flags & MASKCOVERSMOUTH )
+								mouth_covered = 1
+								safe_thing = victim.head
+						if(victim.glasses)
+							eyes_covered = 1
+							if ( !safe_thing )
+								safe_thing = victim.glasses
+						if ( eyes_covered && mouth_covered )
+							victim << "\red Your [safe_thing] protects you from the pepperspray!"
+							return
+						else if ( mouth_covered )	// Reduced effects if partially protected
+							victim << "\red Your [safe_thing] protect you from most of the pepperspray!"
+							victim.eye_blurry = max(M.eye_blurry, 3)
+							victim.eye_blind = max(M.eye_blind, 1)
+							victim.Paralyse(1)
+							victim.drop_item()
+							return
+						else if ( eyes_covered ) // Eye cover is better than mouth cover
+							victim << "\red Your [safe_thing] protects your eyes from the pepperspray!"
+							victim.emote("scream")
+							victim.eye_blurry = max(M.eye_blurry, 1)
+							return
+						else // Oh dear :D
+							victim.emote("scream")
+							victim << "\red You're sprayed directly in the eyes with pepperspray!"
+							victim.eye_blurry = max(M.eye_blurry, 5)
+							victim.eye_blind = max(M.eye_blind, 2)
+							victim.Paralyse(1)
+							victim.drop_item()
+
+		frostoil
+			name = "Frost Oil"
+			id = "frostoil"
+			description = "A special oil that noticably chills the body. Extraced from Icepeppers."
+			reagent_state = LIQUID
+			color = "#B31008" // rgb: 139, 166, 233
+
+			on_mob_life(var/mob/living/M as mob)
+				if(!M) M = holder.my_atom
+				if(!data) data = 1
+				switch(data)
+					if(1 to 15)
+						M.bodytemperature -= 5 * TEMPERATURE_DAMAGE_COEFFICIENT
+						if(holder.has_reagent("capsaicin"))
+							holder.remove_reagent("capsaicin", 10*REAGENTS_METABOLISM)
+						if(istype(M, /mob/living/carbon/metroid))
+							M.bodytemperature -= rand(5,20)
+					if(15 to 25)
+						M.bodytemperature -= 10 * TEMPERATURE_DAMAGE_COEFFICIENT
+						if(istype(M, /mob/living/carbon/metroid))
+							M.bodytemperature -= rand(10,20)
+					if(25 to INFINITY)
+						M.bodytemperature -= 15 * TEMPERATURE_DAMAGE_COEFFICIENT
+						if(prob(1)) M.emote("shiver")
+						if(istype(M, /mob/living/carbon/metroid))
+							M.bodytemperature -= rand(15,20)
+				data++
+				..()
+				return
+
+			reaction_turf(var/turf/simulated/T, var/volume)
+				for(var/mob/living/carbon/metroid/M in T)
+					M.adjustToxLoss(rand(15,30))
+
+
+
+		blackpepper
+			name = "Black Pepper"
+			id = "blackpepper"
+			description = "A powder ground from peppercorns. *AAAACHOOO*"
+			reagent_state = SOLID
+			// no color (ie, black)
+
+		coco
+			name = "Coco Powder"
+			id = "coco"
+			description = "A fatty, bitter paste made from coco beans."
+			reagent_state = SOLID
+			nutriment_factor = 5 * FOOD_METABOLISM
+			color = "#302000" // rgb: 48, 32, 0
+
+			on_mob_life(var/mob/living/M as mob)
+				M.nutrition += nutriment_factor
+				holder.remove_reagent(src.id, FOOD_METABOLISM)
+				..()
+				return
+
+		hot_coco
+			name = "Hot Chocolate"
+			id = "hot_coco"
+			description = "Made with love! And coco beans."
+			reagent_state = LIQUID
+			nutriment_factor = 2 * FOOD_METABOLISM
+			color = "#403010" // rgb: 64, 48, 16
+
+			on_mob_life(var/mob/living/M as mob)
+				if (M.bodytemperature < 310)//310 is the normal bodytemp. 310.055
+					M.bodytemperature = min(310, M.bodytemperature + (5 * TEMPERATURE_DAMAGE_COEFFICIENT))
+				M.nutrition += nutriment_factor
+				holder.remove_reagent(src.id, FOOD_METABOLISM)
+				..()
+				return
+
+		amatoxin
+			name = "Amatoxin"
+			id = "amatoxin"
+			description = "A powerful poison derived from certain species of mushroom."
+			color = "#792300" // rgb: 121, 35, 0
+
+			on_mob_life(var/mob/living/M as mob)
+				if(!M) M = holder.my_atom
+				M.adjustToxLoss(1)
+				..()
+				return
+
+		psilocybin
+			name = "Psilocybin"
+			id = "psilocybin"
+			description = "A strong psycotropic derived from certain species of mushroom."
+			color = "#E700E7" // rgb: 231, 0, 231
+
+			on_mob_life(var/mob/living/M as mob)
+				if(!M) M = holder.my_atom
+				M.druggy = max(M.druggy, 30)
+				if(!data) data = 1
+
+				switch(data)
+					if(1 to 5)
+						if (!M.stuttering) M.stuttering = 1
+						M.make_dizzy(5)
+						if(prob(10)) M.emote(pick("twitch","giggle"))
+					if(5 to 10)
+						if (!M.stuttering) M.stuttering = 1
+						M.make_jittery(10)
+						M.make_dizzy(10)
+						M.druggy = max(M.druggy, 35)
+						if(prob(20)) M.emote(pick("twitch","giggle"))
+					if (10 to INFINITY)
+						if (!M.stuttering) M.stuttering = 1
+						M.make_jittery(20)
+						M.make_dizzy(20)
+						M.druggy = max(M.druggy, 40)
+						if(prob(30)) M.emote(pick("twitch","giggle"))
+				holder.remove_reagent(src.id, 0.2)
+				data++
+				..()
+				return
+
+		sprinkles
+			name = "Sprinkles"
+			id = "sprinkles"
+			description = "Multi-colored little bits of sugar, commonly found on donuts. Loved by cops."
+			nutriment_factor = 1 * FOOD_METABOLISM
+			color = "#302000" // rgb: 48, 32, 0
+
+			on_mob_life(var/mob/living/M as mob)
+				M.nutrition += nutriment_factor
+				holder.remove_reagent(src.id, FOOD_METABOLISM)
+				if(istype(M, /mob/living/carbon/human) && M.job in list("Security Officer", "Head of Security", "Detective", "Warden"))
+					if(!M) M = holder.my_atom
+					M.heal_organ_damage(1,1)
+					M.nutrition += nutriment_factor
+					holder.remove_reagent(src.id, FOOD_METABOLISM)
+					..()
+					return
+				..()
+/*	//removed because of meta bullshit. this is why we can't have nice things.
+		syndicream
+			name = "Cream filling"
+			id = "syndicream"
+			description = "Delicious cream filling of a mysterious origin. Tastes criminally good."
+			nutriment_factor = 1 * FOOD_METABOLISM
+			color = "#AB7878" // rgb: 171, 120, 120
+
+			on_mob_life(var/mob/living/M as mob)
+				M.nutrition += nutriment_factor
+				holder.remove_reagent(src.id, FOOD_METABOLISM)
+				if(istype(M, /mob/living/carbon/human) && M.mind)
+					if(M.mind.special_role)
+						if(!M) M = holder.my_atom
+						M.heal_organ_damage(1,1)
+						M.nutrition += nutriment_factor
+						holder.remove_reagent(src.id, FOOD_METABOLISM)
+						..()
+						return
+				..()
+*/
+		cornoil
+			name = "Corn Oil"
+			id = "cornoil"
+			description = "An oil derived from various types of corn."
+			reagent_state = LIQUID
+			nutriment_factor = 20 * FOOD_METABOLISM
+			color = "#302000" // rgb: 48, 32, 0
+
+			on_mob_life(var/mob/living/M as mob)
+				M.nutrition += nutriment_factor
+				holder.remove_reagent(src.id, FOOD_METABOLISM)
+				..()
+				return
+			reaction_turf(var/turf/simulated/T, var/volume)
+				if (!istype(T)) return
+				src = null
+				if(volume >= 3)
+					if(T.wet >= 1) return
+					T.wet = 1
+					if(T.wet_overlay)
+						T.overlays -= T.wet_overlay
+						T.wet_overlay = null
+					T.wet_overlay = image('icons/effects/water.dmi',T,"wet_floor")
+					T.overlays += T.wet_overlay
+
+					spawn(800)
+						if (!istype(T)) return
+						if(T.wet >= 2) return
+						T.wet = 0
+						if(T.wet_overlay)
+							T.overlays -= T.wet_overlay
+							T.wet_overlay = null
+				var/hotspot = (locate(/obj/fire) in T)
+				if(hotspot)
+					var/datum/gas_mixture/lowertemp = T.remove_air( T:air:total_moles() )
+					lowertemp.temperature = max( min(lowertemp.temperature-2000,lowertemp.temperature / 2) ,0)
+					lowertemp.react()
+					T.assume_air(lowertemp)
+					del(hotspot)
+
+		enzyme
+			name = "Universal Enzyme"
+			id = "enzyme"
+			description = "A universal enzyme used in the preperation of certain chemicals and foods."
+			reagent_state = LIQUID
+			color = "#365E30" // rgb: 54, 94, 48
+
+		dry_ramen
+			name = "Dry Ramen"
+			id = "dry_ramen"
+			description = "Space age food, since August 25, 1958. Contains dried noodles, vegetables, and chemicals that boil in contact with water."
+			reagent_state = SOLID
+			nutriment_factor = 1 * FOOD_METABOLISM
+			color = "#302000" // rgb: 48, 32, 0
+
+			on_mob_life(var/mob/living/M as mob)
+				M.nutrition += nutriment_factor
+				holder.remove_reagent(src.id, FOOD_METABOLISM)
+				..()
+				return
+
+		hot_ramen
+			name = "Hot Ramen"
+			id = "hot_ramen"
+			description = "The noodles are boiled, the flavors are artificial, just like being back in school."
+			reagent_state = LIQUID
+			nutriment_factor = 5 * FOOD_METABOLISM
+			color = "#302000" // rgb: 48, 32, 0
+
+			on_mob_life(var/mob/living/M as mob)
+				M.nutrition += nutriment_factor
+				holder.remove_reagent(src.id, FOOD_METABOLISM)
+				if (M.bodytemperature < 310)//310 is the normal bodytemp. 310.055
+					M.bodytemperature = min(310, M.bodytemperature + (10 * TEMPERATURE_DAMAGE_COEFFICIENT))
+				..()
+				return
+
+		hell_ramen
+			name = "Hell Ramen"
+			id = "hell_ramen"
+			description = "The noodles are boiled, the flavors are artificial, just like being back in school."
+			reagent_state = LIQUID
+			nutriment_factor = 5 * FOOD_METABOLISM
+			color = "#302000" // rgb: 48, 32, 0
+
+			on_mob_life(var/mob/living/M as mob)
+				M.nutrition += nutriment_factor
+				holder.remove_reagent(src.id, FOOD_METABOLISM)
+				M.bodytemperature += 10 * TEMPERATURE_DAMAGE_COEFFICIENT
+				..()
+				return
+
+		flour
+			name = "flour"
+			id = "flour"
+			description = "This is what you rub all over yourself to pretend to be a ghost."
+			reagent_state = SOLID
+			nutriment_factor = 1 * FOOD_METABOLISM
+			color = "#FFFFFF" // rgb: 0, 0, 0
+
+			on_mob_life(var/mob/living/M as mob)
+				M.nutrition += nutriment_factor
+				holder.remove_reagent(src.id, FOOD_METABOLISM)
+				..()
+				return
+
+			reaction_turf(var/turf/T, var/volume)
+				src = null
+				if(!istype(T, /turf/space))
+					new /obj/effect/decal/cleanable/flour(T)
+
+		cherryjelly
+			name = "Cherry Jelly"
+			id = "cherryjelly"
+			description = "Totally the best. Only to be spread on foods with excellent lateral symmetry."
+			reagent_state = LIQUID
+			nutriment_factor = 1 * FOOD_METABOLISM
+			color = "#801E28" // rgb: 128, 30, 40
+
+			on_mob_life(var/mob/living/M as mob)
+				M.nutrition += nutriment_factor
+				holder.remove_reagent(src.id, FOOD_METABOLISM)
+				..()
+				return
+
+/////////////////////////////////////////////////////////////////////////////////////////////////////////
+/////////////////////// DRINKS BELOW, Beer is up there though, along with cola. Cap'n Pete's Cuban Spiced Rum////////////////////////////////
+/////////////////////////////////////////////////////////////////////////////////////////////////////////
+
+		drink
+			name = "Drink"
+			id = "drink"
+			description = "Uh, some kind of drink."
+			reagent_state = LIQUID
+			nutriment_factor = 1 * FOOD_METABOLISM
+			color = "#E78108" // rgb: 231, 129, 8
+			var/adj_dizzy = 0
+			var/adj_drowsy = 0
+			var/adj_sleepy = 0
+			var/adj_temp = 0
+
+			on_mob_life(var/mob/living/M as mob)
+				if(!M) M = holder.my_atom
+				M.nutrition += nutriment_factor
+				holder.remove_reagent(src.id, FOOD_METABOLISM)
+				if (adj_dizzy) M.dizziness = max(0,M.dizziness + adj_dizzy)
+				if (adj_drowsy)	M.drowsyness = max(0,M.drowsyness + adj_drowsy)
+				if (adj_sleepy) M.sleeping = max(0,M.sleeping + adj_sleepy)
+				if (adj_temp)
+					if (M.bodytemperature < 310)//310 is the normal bodytemp. 310.055
+						M.bodytemperature = min(310, M.bodytemperature + (25 * TEMPERATURE_DAMAGE_COEFFICIENT))
+				// Drinks should be used up faster than other reagents.
+				holder.remove_reagent(src.id, FOOD_METABOLISM)
+				..()
+				return
+
+			orangejuice
+				name = "Orange juice"
+				id = "orangejuice"
+				description = "Both delicious AND rich in Vitamin C, what more do you need?"
+				color = "#E78108" // rgb: 231, 129, 8
+
+				on_mob_life(var/mob/living/M as mob)
+					..()
+					if(M.getOxyLoss() && prob(30)) M.adjustOxyLoss(-1)
+					return
+
+			tomatojuice
+				name = "Tomato Juice"
+				id = "tomatojuice"
+				description = "Tomatoes made into juice. What a waste of big, juicy tomatoes, huh?"
+				color = "#731008" // rgb: 115, 16, 8
+
+				on_mob_life(var/mob/living/M as mob)
+					..()
+					if(M.getFireLoss() && prob(20)) M.heal_organ_damage(0,1)
+					return
+
+			limejuice
+				name = "Lime Juice"
+				id = "limejuice"
+				description = "The sweet-sour juice of limes."
+				color = "#365E30" // rgb: 54, 94, 48
+
+				on_mob_life(var/mob/living/M as mob)
+					..()
+					if(M.getToxLoss() && prob(20)) M.adjustToxLoss(-1)
+					return
+
+			carrotjuice
+				name = "Carrot juice"
+				id = "carrotjuice"
+				description = "It is just like a carrot but without crunching."
+				color = "#973800" // rgb: 151, 56, 0
+
+				on_mob_life(var/mob/living/M as mob)
+					..()
+					M.eye_blurry = max(M.eye_blurry-1 , 0)
+					M.eye_blind = max(M.eye_blind-1 , 0)
+					if(!data) data = 1
+					switch(data)
+						if(1 to 20)
+							//nothing
+						if(21 to INFINITY)
+							if (prob(data-10))
+								M.disabilities &= ~NEARSIGHTED
+					data++
+					return
+
+			berryjuice
+				name = "Berry Juice"
+				id = "berryjuice"
+				description = "A delicious blend of several different kinds of berries."
+				color = "#863333" // rgb: 134, 51, 51
+
+			poisonberryjuice
+				name = "Poison Berry Juice"
+				id = "poisonberryjuice"
+				description = "A tasty juice blended from various kinds of very deadly and toxic berries."
+				color = "#863353" // rgb: 134, 51, 83
+
+				on_mob_life(var/mob/living/M as mob)
+					..()
+					M.adjustToxLoss(1)
+					return
+
+			watermelonjuice
+				name = "Watermelon Juice"
+				id = "watermelonjuice"
+				description = "Delicious juice made from watermelon."
+				color = "#863333" // rgb: 134, 51, 51
+
+			lemonjuice
+				name = "Lemon Juice"
+				id = "lemonjuice"
+				description = "This juice is VERY sour."
+				color = "#863333" // rgb: 175, 175, 0
+
+			banana
+				name = "Banana Juice"
+				id = "banana"
+				description = "The raw essence of a banana."
+				color = "#863333" // rgb: 175, 175, 0
+
+			nothing
+				name = "Nothing"
+				id = "nothing"
+				description = "Absolutely nothing."
+
+			potato_juice
+				name = "Potato Juice"
+				id = "potato"
+				description = "Juice of the potato. Bleh."
+				nutriment_factor = 2 * FOOD_METABOLISM
+				color = "#302000" // rgb: 48, 32, 0
+
+			milk
+				name = "Milk"
+				id = "milk"
+				description = "An opaque white liquid produced by the mammary glands of mammals."
+				color = "#DFDFDF" // rgb: 223, 223, 223
+
+				on_mob_life(var/mob/living/M as mob)
+					if(M.getBruteLoss() && prob(20)) M.heal_organ_damage(1,0)
+					if(holder.has_reagent("capsaicin"))
+						holder.remove_reagent("capsaicin", 10*REAGENTS_METABOLISM)
+					..()
+					return
+
+				soymilk
+					name = "Soy Milk"
+					id = "soymilk"
+					description = "An opaque white liquid made from soybeans."
+					color = "#DFDFC7" // rgb: 223, 223, 199
+
+				cream
+					name = "Cream"
+					id = "cream"
+					description = "The fatty, still liquid part of milk. Why don't you mix this with sum scotch, eh?"
+					color = "#DFD7AF" // rgb: 223, 215, 175
+
+			hot_coco
+				name = "Hot Chocolate"
+				id = "hot_coco"
+				description = "Made with love! And coco beans."
+				nutriment_factor = 2 * FOOD_METABOLISM
+				color = "#403010" // rgb: 64, 48, 16
+				adj_temp = 5
+
+			coffee
+				name = "Coffee"
+				id = "coffee"
+				description = "Coffee is a brewed drink prepared from roasted seeds, commonly called coffee beans, of the coffee plant."
+				color = "#482000" // rgb: 72, 32, 0
+				adj_dizzy = -5
+				adj_drowsy = -3
+				adj_sleepy = -2
+				adj_temp = 25
+
+				on_mob_life(var/mob/living/M as mob)
+					..()
+					M.make_jittery(5)
+					if(adj_temp > 0 && holder.has_reagent("frostoil"))
+						holder.remove_reagent("frostoil", 10*REAGENTS_METABOLISM)
+						
+					holder.remove_reagent(src.id, 0.1)
+					return
+
+				icecoffee
+					name = "Iced Coffee"
+					id = "icecoffee"
+					description = "Coffee and ice, refreshing and cool."
+					color = "#102838" // rgb: 16, 40, 56
+					adj_temp = -5
+
+				soy_latte
+					name = "Soy Latte"
+					id = "soy_latte"
+					description = "A nice and tasty beverage while you are reading your hippie books."
+					color = "#664300" // rgb: 102, 67, 0
+					adj_sleepy = 0
+					adj_temp = 5
+
+					on_mob_life(var/mob/living/M as mob)
+						..()
+						M.sleeping = 0
+						if(M.getBruteLoss() && prob(20)) M.heal_organ_damage(1,0)
+						return
+
+				cafe_latte
+					name = "Cafe Latte"
+					id = "cafe_latte"
+					description = "A nice, strong and tasty beverage while you are reading."
+					color = "#664300" // rgb: 102, 67, 0
+					adj_sleepy = 0
+					adj_temp = 5
+
+					on_mob_life(var/mob/living/M as mob)
+						..()
+						M.sleeping = 0
+						if(M.getBruteLoss() && prob(20)) M.heal_organ_damage(1,0)
+						return
+
+			tea
+				name = "Tea"
+				id = "tea"
+				description = "Tasty black tea, it has antioxidants, it's good for you!"
+				color = "#101000" // rgb: 16, 16, 0
+				adj_dizzy = -2
+				adj_drowsy = -1
+				adj_sleepy = -3
+				adj_temp = 20
+
+				on_mob_life(var/mob/living/M as mob)
+					..()
+					if(M.getToxLoss() && prob(20))
+						M.adjustToxLoss(-1)
+					return
+
+				icetea
+					name = "Iced Tea"
+					id = "icetea"
+					description = "No relation to a certain rap artist/ actor."
+					color = "#104038" // rgb: 16, 64, 56
+					adj_temp = -5
+
+			kahlua
+				name = "Kahlua"
+				id = "kahlua"
+				description = "A widely known, Mexican coffee-flavoured liqueur. In production since 1936!"
+				color = "#664300" // rgb: 102, 67, 0
+				adj_dizzy = -5
+				adj_drowsy = -3
+				adj_sleepy = -2
+
+				on_mob_life(var/mob/living/M as mob)
+					..()
+					M.make_jittery(5)
+					return
+
+			cold
+				name = "Cold drink"
+				adj_temp = -5
+
+				tonic
+					name = "Tonic Water"
+					id = "tonic"
+					description = "It tastes strange but at least the quinine keeps the Space Malaria at bay."
+					color = "#664300" // rgb: 102, 67, 0
+					adj_dizzy = -5
+					adj_drowsy = -3
+					adj_sleepy = -2
+
+				sodawater
+					name = "Soda Water"
+					id = "sodawater"
+					description = "A can of club soda. Why not make a scotch and soda?"
+					color = "#619494" // rgb: 97, 148, 148
+					adj_dizzy = -5
+					adj_drowsy = -3
+
+				ice
+					name = "Ice"
+					id = "ice"
+					description = "Frozen water, your dentist wouldn't like you chewing this."
+					reagent_state = SOLID
+					color = "#619494" // rgb: 97, 148, 148
+
+				space_cola
+					name = "Cola"
+					id = "cola"
+					description = "A refreshing beverage."
+					reagent_state = LIQUID
+					color = "#100800" // rgb: 16, 8, 0
+					adj_drowsy 	= 	-3
+
+				nuka_cola
+					name = "Nuka Cola"
+					id = "nuka_cola"
+					description = "Cola, cola never changes."
+					color = "#100800" // rgb: 16, 8, 0
+					adj_sleepy = -2
+
+					on_mob_life(var/mob/living/M as mob)
+						M.make_jittery(20)
+						M.druggy = max(M.druggy, 30)
+						M.dizziness +=5
+						M.drowsyness = 0
+						..()
+						return
+
+				spacemountainwind
+					name = "Space Mountain Wind"
+					id = "spacemountainwind"
+					description = "Blows right through you like a space wind."
+					color = "#102000" // rgb: 16, 32, 0
+					adj_drowsy = -7
+					adj_sleepy = -1
+
+				dr_gibb
+					name = "Dr. Gibb"
+					id = "dr_gibb"
+					description = "A delicious blend of 42 different flavours"
+					color = "#102000" // rgb: 16, 32, 0
+					adj_drowsy = -6
+
+				space_up
+					name = "Space-Up"
+					id = "space_up"
+					description = "Tastes like a hull breach in your mouth."
+					color = "#202800" // rgb: 32, 40, 0
+					adj_temp = -8
+
+				lemon_lime
+					name = "Lemon Lime"
+					description = "A tangy substance made of 0.5% natural citrus!"
+					id = "lemon_lime"
+					color = "#878F00" // rgb: 135, 40, 0
+					adj_temp = -8
+
+		hippies_delight
+			name = "Hippie's Delight"
+			id = "hippiesdelight"
+			description = "You just don't get it maaaan."
+			reagent_state = LIQUID
+			color = "#664300" // rgb: 102, 67, 0
+
+			on_mob_life(var/mob/living/M as mob)
+				if(!M) M = holder.my_atom
+				M.druggy = max(M.druggy, 50)
+				if(!data) data = 1
+				switch(data)
+					if(1 to 5)
+						if (!M.stuttering) M.stuttering = 1
+						M.make_dizzy(10)
+						if(prob(10)) M.emote(pick("twitch","giggle"))
+					if(5 to 10)
+						if (!M.stuttering) M.stuttering = 1
+						M.make_jittery(20)
+						M.make_dizzy(20)
+						M.druggy = max(M.druggy, 45)
+						if(prob(20)) M.emote(pick("twitch","giggle"))
+					if (10 to INFINITY)
+						if (!M.stuttering) M.stuttering = 1
+						M.make_jittery(40)
+						M.make_dizzy(40)
+						M.druggy = max(M.druggy, 60)
+						if(prob(30)) M.emote(pick("twitch","giggle"))
+				holder.remove_reagent(src.id, 0.2)
+				data++
+				..()
+				return
+
+//ALCOHOL WOO
+		ethanol
+			name = "Ethanol" //Parent class for all alcoholic reagents.
+			id = "ethanol"
+			description = "A well-known alcohol with a variety of applications."
+			reagent_state = LIQUID
+			nutriment_factor = 0 //So alcohol can fill you up! If they want to.
+			color = "#404030" // rgb: 64, 64, 48
+			var/dizzy_adj = 3
+			var/slurr_adj = 3
+			var/confused_adj = 2
+			var/slur_start = 65			//amount absorbed after which mob starts slurring
+			var/confused_start = 130	//amount absorbed after which mob starts confusing directions
+			var/blur_start = 260	//amount absorbed after which mob starts getting blurred vision
+			var/pass_out = 325	//amount absorbed after which mob starts passing out
+
+			on_mob_life(var/mob/living/M as mob)
+				M:nutrition += nutriment_factor
+				holder.remove_reagent(src.id, FOOD_METABOLISM)
+				if(!src.data) data = 1
+				src.data++
+
+				var/d = data
+
+				// make all the beverages work together
+				for(var/datum/reagent/ethanol/A in holder.reagent_list)
+					if(A.data) d += A.data
+
+				M.dizziness +=dizzy_adj.
+				if(d >= slur_start && d < confused_start)
+					if (!M:slurring) M:slurring = 1
+					M:slurring += slurr_adj
+				if(d >= confused_start && prob(33))
+					if (!M:confused) M:confused = 1
+					M.confused = max(M:confused+confused_adj,0)
+				if(d >= blur_start)
+					M.eye_blurry = max(M.eye_blurry, 10)
+					M:drowsyness  = max(M:drowsyness, 0)
+				if(d >= pass_out)
+					M:paralysis = max(M:paralysis, 20)
+					M:drowsyness  = max(M:drowsyness, 30)
+
+				holder.remove_reagent(src.id, 0.4)
+				..()
+				return
+
+			reaction_obj(var/obj/O, var/volume)
+				if(istype(O,/obj/item/weapon/paper))
+					var/obj/item/weapon/paper/paperaffected = O
+					paperaffected.clearpaper()
+					usr << "The solution melts away the ink on the paper."
+				if(istype(O,/obj/item/weapon/book))
+					if(volume >= 5)
+						var/obj/item/weapon/book/affectedbook = O
+						affectedbook.dat = null
+						usr << "The solution melts away the ink on the book."
+					else
+						usr << "It wasn't enough..."
+				return
+
+			beer	//It's really much more stronger than other drinks.
+				name = "Beer"
+				id = "beer"
+				description = "An alcoholic beverage made from malted grains, hops, yeast, and water."
+				nutriment_factor = 2 * FOOD_METABOLISM
+				color = "#664300" // rgb: 102, 67, 0
+				on_mob_life(var/mob/living/M as mob)
+					..()
+					M:jitteriness = max(M:jitteriness-3,0)
+					return
+
+			whiskey
+				name = "Whiskey"
+				id = "whiskey"
+				description = "A superb and well-aged single-malt whiskey. Damn."
+				color = "#664300" // rgb: 102, 67, 0
+				dizzy_adj = 4
+
+			specialwhiskey
+				name = "Special Blend Whiskey"
+				id = "specialwhiskey"
+				description = "Just when you thought regular station whiskey was good... This silky, amber goodness has to come along and ruin everything."
+				color = "#664300" // rgb: 102, 67, 0
+				slur_start = 30		//amount absorbed after which mob starts slurring
+
+			gin
+				name = "Gin"
+				id = "gin"
+				description = "It's gin. In space. I say, good sir."
+				color = "#664300" // rgb: 102, 67, 0
+				dizzy_adj = 3
+
+			absinthe
+				name = "Absinthe"
+				id = "absinthe"
+				description = "Watch out that the Green Fairy doesn't come for you!"
+				color = "#33EE00" // rgb: lots, ??, ??
+				dizzy_adj = 5
+				slur_start = 25
+				confused_start = 100
+
+				//copy paste from LSD... shoot me
+				on_mob_life(var/mob/M)
+					if(!M) M = holder.my_atom
+					if(!data) data = 1
+					data++
+					M:hallucination += 5
+					if(volume > REAGENTS_OVERDOSE)
+						M:adjustToxLoss(1)
+					..()
+					return
+
+			rum
+				name = "Rum"
+				id = "rum"
+				description = "Yohoho and all that."
+				color = "#664300" // rgb: 102, 67, 0
+
+			deadrum
+				name = "Deadrum"
+				id = "rum"
+				description = "Popular with the sailors. Not very popular with everyone else."
+				color = "#664300" // rgb: 102, 67, 0
+
+				on_mob_life(var/mob/living/M as mob)
+					..()
+					M.dizziness +=5
+					if(volume > REAGENTS_OVERDOSE)
+						M:adjustToxLoss(1)
+					return
+
+			vodka
+				name = "Vodka"
+				id = "vodka"
+				description = "Number one drink AND fueling choice for Russians worldwide."
+				color = "#664300" // rgb: 102, 67, 0
+
+			tequilla
+				name = "Tequila"
+				id = "tequilla"
+				description = "A strong and mildly flavoured, mexican produced spirit. Feeling thirsty hombre?"
+				color = "#A8B0B7" // rgb: 168, 176, 183
+
+			vermouth
+				name = "Vermouth"
+				id = "vermouth"
+				description = "You suddenly feel a craving for a martini..."
+				color = "#664300" // rgb: 102, 67, 0
+
+			wine
+				name = "Wine"
+				id = "wine"
+				description = "An premium alchoholic beverage made from distilled grape juice."
+				color = "#7E4043" // rgb: 126, 64, 67
+				dizzy_adj = 2
+				slur_start = 65			//amount absorbed after which mob starts slurring
+				confused_start = 145	//amount absorbed after which mob starts confusing directions
+
+			cognac
+				name = "Cognac"
+				id = "cognac"
+				description = "A sweet and strongly alchoholic drink, made after numerous distillations and years of maturing. Classy as fornication."
+				color = "#664300" // rgb: 102, 67, 0
+				dizzy_adj = 4
+				confused_start = 115	//amount absorbed after which mob starts confusing directions
+
+			hooch
+				name = "Hooch"
+				id = "hooch"
+				description = "Either someone's failure at cocktail making or attempt in alchohol production. In any case, do you really want to drink that?"
+				color = "#664300" // rgb: 102, 67, 0
+				dizzy_adj = 6
+				slurr_adj = 5
+				slur_start = 35			//amount absorbed after which mob starts slurring
+				confused_start = 90	//amount absorbed after which mob starts confusing directions
+
+			ale
+				name = "Ale"
+				id = "ale"
+				description = "A dark alchoholic beverage made by malted barley and yeast."
+				color = "#664300" // rgb: 102, 67, 0
+
+			thirteenloko
+				name = "Thirteen Loko"
+				id = "thirteenloko"
+				description = "A potent mixture of caffeine and alcohol."
+				reagent_state = LIQUID
+				color = "#102000" // rgb: 16, 32, 0
+
+				on_mob_life(var/mob/living/M as mob)
+					..()
+					M:nutrition += nutriment_factor
+					holder.remove_reagent(src.id, FOOD_METABOLISM)
+					M:drowsyness = max(0,M:drowsyness-7)
+					//if(!M:sleeping_willingly)
+					//	M:sleeping = max(0,M.sleeping-2)
+					if (M.bodytemperature > 310)
+						M.bodytemperature = max(310, M.bodytemperature-5)
+					M.make_jittery(1)
+					return
+
+
+/////////////////////////////////////////////////////////////////cocktail entities//////////////////////////////////////////////
+
+			bilk
+				name = "Bilk"
+				id = "bilk"
+				description = "This appears to be beer mixed with milk. Disgusting."
+				reagent_state = LIQUID
+				color = "#895C4C" // rgb: 137, 92, 76
+
+			atomicbomb
+				name = "Atomic Bomb"
+				id = "atomicbomb"
+				description = "Nuclear proliferation never tasted so good."
+				reagent_state = LIQUID
+				color = "#666300" // rgb: 102, 99, 0
+
+			threemileisland
+				name = "THree Mile Island Iced Tea"
+				id = "threemileisland"
+				description = "Made for a woman, strong enough for a man."
+				reagent_state = LIQUID
+				color = "#666340" // rgb: 102, 99, 64
+
+			goldschlager
+				name = "Goldschlager"
+				id = "goldschlager"
+				description = "100 proof cinnamon schnapps, made for alcoholic teen girls on spring break."
+				reagent_state = LIQUID
+				color = "#664300" // rgb: 102, 67, 0
+
+			patron
+				name = "Patron"
+				id = "patron"
+				description = "Tequila with silver in it, a favorite of alcoholic women in the club scene."
+				reagent_state = LIQUID
+				color = "#585840" // rgb: 88, 88, 64
+
+			gintonic
+				name = "Gin and Tonic"
+				id = "gintonic"
+				description = "An all time classic, mild cocktail."
+				reagent_state = LIQUID
+				color = "#664300" // rgb: 102, 67, 0
+
+			cuba_libre
+				name = "Cuba Libre"
+				id = "cubalibre"
+				description = "Rum, mixed with cola. Viva la revolution."
+				reagent_state = LIQUID
+				color = "#3E1B00" // rgb: 62, 27, 0
+
+			whiskey_cola
+				name = "Whiskey Cola"
+				id = "whiskeycola"
+				description = "Whiskey, mixed with cola. Surprisingly refreshing."
+				reagent_state = LIQUID
+				color = "#3E1B00" // rgb: 62, 27, 0
+
+			martini
+				name = "Classic Martini"
+				id = "martini"
+				description = "Vermouth with Gin. Not quite how 007 enjoyed it, but still delicious."
+				reagent_state = LIQUID
+				color = "#664300" // rgb: 102, 67, 0
+
+			vodkamartini
+				name = "Vodka Martini"
+				id = "vodkamartini"
+				description = "Vodka with Gin. Not quite how 007 enjoyed it, but still delicious."
+				reagent_state = LIQUID
+				color = "#664300" // rgb: 102, 67, 0
+
+			white_russian
+				name = "White Russian"
+				id = "whiterussian"
+				description = "That's just, like, your opinion, man..."
+				reagent_state = LIQUID
+				color = "#A68340" // rgb: 166, 131, 64
+
+			screwdrivercocktail
+				name = "Screwdriver"
+				id = "screwdrivercocktail"
+				description = "Vodka, mixed with plain ol' orange juice. The result is surprisingly delicious."
+				reagent_state = LIQUID
+				color = "#A68310" // rgb: 166, 131, 16
+
+			booger
+				name = "Booger"
+				id = "booger"
+				description = "Ewww..."
+				reagent_state = LIQUID
+				color = "#A68310" // rgb: 166, 131, 16
+
+			bloody_mary
+				name = "Bloody Mary"
+				id = "bloodymary"
+				description = "A strange yet pleasurable mixture made of vodka, tomato and lime juice. Or at least you THINK the red stuff is tomato juice."
+				reagent_state = LIQUID
+				color = "#664300" // rgb: 102, 67, 0
+
+			gargle_blaster
+				name = "Pan-Galactic Gargle Blaster"
+				id = "gargleblaster"
+				description = "Whoah, this stuff looks volatile!"
+				reagent_state = LIQUID
+				color = "#664300" // rgb: 102, 67, 0
+
+			brave_bull
+				name = "Brave Bull"
+				id = "bravebull"
+				description = "A strange yet pleasurable mixture made of vodka, tomato and lime juice. Or at least you THINK the red stuff is tomato juice."
+				reagent_state = LIQUID
+				color = "#664300" // rgb: 102, 67, 0
+
+			tequilla_sunrise
+				name = "Tequila Sunrise"
+				id = "tequillasunrise"
+				description = "Tequila and orange juice. Much like a Screwdriver, only Mexican~"
+				reagent_state = LIQUID
+				color = "#664300" // rgb: 102, 67, 0
+
+			toxins_special
+				name = "Toxins Special"
+				id = "toxinsspecial"
+				description = "This thing is FLAMING!. CALL THE DAMN SHUTTLE!"
+				reagent_state = LIQUID
+				color = "#664300" // rgb: 102, 67, 0
+
+			beepsky_smash
+				name = "Beepsky Smash"
+				id = "beepskysmash"
+				description = "Deny drinking this and prepare for THE LAW."
+				reagent_state = LIQUID
+				color = "#664300" // rgb: 102, 67, 0
+
+			doctor_delight
+				name = "The Doctor's Delight"
+				id = "doctorsdelight"
+				description = "A gulp a day keeps the MediBot away. That's probably for the best."
+				reagent_state = LIQUID
+				nutriment_factor = 1 * FOOD_METABOLISM
+				color = "#664300" // rgb: 102, 67, 0
+
+				on_mob_life(var/mob/living/M as mob)
+					M:nutrition += nutriment_factor
+					holder.remove_reagent(src.id, FOOD_METABOLISM)
+					if(!M) M = holder.my_atom
+					if(M:getOxyLoss() && prob(50)) M:adjustOxyLoss(-2)
+					if(M:getBruteLoss() && prob(60)) M:heal_organ_damage(2,0)
+					if(M:getFireLoss() && prob(50)) M:heal_organ_damage(0,2)
+					if(M:getToxLoss() && prob(50)) M:adjustToxLoss(-2)
+					if(M.dizziness !=0) M.dizziness = max(0,M.dizziness-15)
+					if(M.confused !=0) M.confused = max(0,M.confused - 5)
+					..()
+					return
+
+			irish_cream
+				name = "Irish Cream"
+				id = "irishcream"
+				description = "Whiskey-imbued cream, what else would you expect from the Irish."
+				reagent_state = LIQUID
+				color = "#664300" // rgb: 102, 67, 0
+
+			manly_dorf
+				name = "The Manly Dorf"
+				id = "manlydorf"
+				description = "Beer and Ale, brought together in a delicious mix. Intended for true men only."
+				reagent_state = LIQUID
+				color = "#664300" // rgb: 102, 67, 0
+
+			longislandicedtea
+				name = "Long Island Iced Tea"
+				id = "longislandicedtea"
+				description = "The liquor cabinet, brought together in a delicious mix. Intended for middle-aged alcoholic women only."
+				reagent_state = LIQUID
+				color = "#664300" // rgb: 102, 67, 0
+
+			moonshine
+				name = "Moonshine"
+				id = "moonshine"
+				description = "You've really hit rock bottom now... your liver packed its bags and left last night."
+				reagent_state = LIQUID
+				color = "#664300" // rgb: 102, 67, 0
+
+			b52
+				name = "B-52"
+				id = "b52"
+				description = "Coffee, Irish Cream, and congac. You will get bombed."
+				reagent_state = LIQUID
+				color = "#664300" // rgb: 102, 67, 0
+
+			irishcoffee
+				name = "Irish Coffee"
+				id = "irishcoffee"
+				description = "Coffee, and alcohol. More fun than a Mimosa to drink in the morning."
+				reagent_state = LIQUID
+				color = "#664300" // rgb: 102, 67, 0
+
+			margarita
+				name = "Margarita"
+				id = "margarita"
+				description = "On the rocks with salt on the rim. Arriba~!"
+				reagent_state = LIQUID
+				color = "#664300" // rgb: 102, 67, 0
+
+			black_russian
+				name = "Black Russian"
+				id = "blackrussian"
+				description = "For the lactose-intolerant. Still as classy as a White Russian."
+				reagent_state = LIQUID
+				color = "#360000" // rgb: 54, 0, 0
+
+			manhattan
+				name = "Manhattan"
+				id = "manhattan"
+				description = "The Detective's undercover drink of choice. He never could stomach gin..."
+				reagent_state = LIQUID
+				color = "#664300" // rgb: 102, 67, 0
+
+			manhattan_proj
+				name = "Manhattan Project"
+				id = "manhattan_proj"
+				description = "A scienitst's drink of choice, for pondering ways to blow up the station."
+				reagent_state = LIQUID
+				color = "#664300" // rgb: 102, 67, 0
+
+			whiskeysoda
+				name = "Whiskey Soda"
+				id = "whiskeysoda"
+				description = "Ultimate refreshment."
+				reagent_state = LIQUID
+				color = "#664300" // rgb: 102, 67, 0
+
+			antifreeze
+				name = "Anti-freeze"
+				id = "antifreeze"
+				description = "Ultimate refreshment."
+				reagent_state = LIQUID
+				color = "#664300" // rgb: 102, 67, 0
+
+			barefoot
+				name = "Barefoot"
+				id = "barefoot"
+				description = "Barefoot and pregnant"
+				reagent_state = LIQUID
+				color = "#664300" // rgb: 102, 67, 0
+
+			snowwhite
+				name = "Snow White"
+				id = "snowwhite"
+				description = "A cold refreshment"
+				reagent_state = LIQUID
+				color = "#664300" // rgb: 102, 67, 0
+
+			demonsblood
+				name = "Demons Blood"
+				id = "demonsblood"
+				description = "AHHHH!!!!"
+				reagent_state = LIQUID
+				color = "#664300" // rgb: 102, 67, 0
+				dizzy_adj = 10
+				slurr_adj = 10
+
+			vodkatonic
+				name = "Vodka and Tonic"
+				id = "vodkatonic"
+				description = "For when a gin and tonic isn't russian enough."
+				reagent_state = LIQUID
+				color = "#664300" // rgb: 102, 67, 0
+				dizzy_adj = 4
+				slurr_adj = 3
+
+			ginfizz
+				name = "Gin Fizz"
+				id = "ginfizz"
+				description = "Refreshingly lemony, deliciously dry."
+				reagent_state = LIQUID
+				color = "#664300" // rgb: 102, 67, 0
+				dizzy_adj = 4
+				slurr_adj = 3
+
+			bahama_mama
+				name = "Bahama mama"
+				id = "bahama_mama"
+				description = "Tropic cocktail."
+				reagent_state = LIQUID
+				color = "#664300" // rgb: 102, 67, 0
+
+			singulo
+				name = "Singulo"
+				id = "singulo"
+				description = "A blue-space beverage!"
+				reagent_state = LIQUID
+				color = "#2E6671" // rgb: 46, 102, 113
+				dizzy_adj = 15
+				slurr_adj = 15
+
+			sbiten
+				name = "Sbiten"
+				id = "sbiten"
+				description = "A spicy Vodka! Might be a little hot for the little guys!"
+				reagent_state = LIQUID
+				color = "#664300" // rgb: 102, 67, 0
+
+				on_mob_life(var/mob/living/M as mob)
+					..()
+					if (M.bodytemperature < 360)
+						M.bodytemperature = min(360, M.bodytemperature+50) //310 is the normal bodytemp. 310.055
+					return
+
+			devilskiss
+				name = "Devils Kiss"
+				id = "devilskiss"
+				description = "Creepy time!"
+				reagent_state = LIQUID
+				color = "#A68310" // rgb: 166, 131, 16
+
+			red_mead
+				name = "Red Mead"
+				id = "red_mead"
+				description = "The true Viking drink! Even though it has a strange red color."
+				reagent_state = LIQUID
+				color = "#664300" // rgb: 102, 67, 0
+
+			mead
+				name = "Mead"
+				id = "mead"
+				description = "A Vikings drink, though a cheap one."
+				reagent_state = LIQUID
+				color = "#664300" // rgb: 102, 67, 0
+
+			iced_beer
+				name = "Iced Beer"
+				id = "iced_beer"
+				description = "A beer which is so cold the air around it freezes."
+				reagent_state = LIQUID
+				color = "#664300" // rgb: 102, 67, 0
+
+				on_mob_life(var/mob/living/M as mob)
+					..()
+					if (M.bodytemperature < 270)
+						M.bodytemperature = min(270, M.bodytemperature-40) //310 is the normal bodytemp. 310.055
+					return
+
+			grog
+				name = "Grog"
+				id = "grog"
+				description = "Watered down rum, NanoTrasen approves!"
+				reagent_state = LIQUID
+				color = "#664300" // rgb: 102, 67, 0
+
+			aloe
+				name = "Aloe"
+				id = "aloe"
+				description = "So very, very, very good."
+				reagent_state = LIQUID
+				color = "#664300" // rgb: 102, 67, 0
+
+			andalusia
+				name = "Andalusia"
+				id = "andalusia"
+				description = "A nice, strange named drink."
+				reagent_state = LIQUID
+				color = "#664300" // rgb: 102, 67, 0
+
+			alliescocktail
+				name = "Allies Cocktail"
+				id = "alliescocktail"
+				description = "A drink made from your allies."
+				reagent_state = LIQUID
+				color = "#664300" // rgb: 102, 67, 0
+
+			acid_spit
+				name = "Acid Spit"
+				id = "acidspit"
+				description = "A drink by NanoTrasen. Made from live aliens."
+				reagent_state = LIQUID
+				color = "#365000" // rgb: 54, 80, 0
+
+			amasec
+				name = "Amasec"
+				id = "amasec"
+				description = "Official drink of the Imperium."
+				reagent_state = LIQUID
+				color = "#664300" // rgb: 102, 67, 0
+
+				on_mob_life(var/mob/living/M as mob)
+					..()
+					M.stunned = 4
+					return
+
+			neurotoxin
+				name = "Neurotoxin"
+				id = "neurotoxin"
+				description = "A strong neurotoxin that puts the subject into a death-like state."
+				reagent_state = LIQUID
+				color = "#2E2E61" // rgb: 46, 46, 97
+
+				on_mob_life(var/mob/living/M as mob)
+					..()
+					if(!M) M = holder.my_atom
+					M:adjustOxyLoss(0.5)
+					M:adjustOxyLoss(0.5)
+					M:weakened = max(M:weakened, 15)
+					M:silent = max(M:silent, 15)
+					return
+
+			bananahonk
+				name = "Banana Mama"
+				id = "bananahonk"
+				description = "A drink from Clown Heaven."
+				nutriment_factor = 1 * FOOD_METABOLISM
+				color = "#664300" // rgb: 102, 67, 0
+
+			silencer
+				name = "Silencer"
+				id = "silencer"
+				description = "A drink from Mime Heaven."
+				nutriment_factor = 1 * FOOD_METABOLISM
+				color = "#664300" // rgb: 102, 67, 0
+
+			changelingsting
+				name = "Changeling Sting"
+				id = "changelingsting"
+				description = "A stingy drink."
+				reagent_state = LIQUID
+				color = "#2E6671" // rgb: 46, 102, 113
+
+				on_mob_life(var/mob/living/M as mob)
+					..()
+					M.dizziness +=5
+					return
+
+			irishcarbomb
+				name = "Irish Car Bomb"
+				id = "irishcarbomb"
+				description = "Mmm, tastes like chocolate cake..."
+				reagent_state = LIQUID
+				color = "#2E6671" // rgb: 46, 102, 113
+
+				on_mob_life(var/mob/living/M as mob)
+					..()
+					M.dizziness +=5
+					return
+
+			syndicatebomb
+				name = "Syndicate Bomb"
+				id = "syndicatebomb"
+				description = "A Syndicate bomb"
+				reagent_state = LIQUID
+				color = "#2E6671" // rgb: 46, 102, 113
+
+			erikasurprise
+				name = "Erika Surprise"
+				id = "erikasurprise"
+				description = "The surprise is, it's green!"
+				reagent_state = LIQUID
+				color = "#2E6671" // rgb: 46, 102, 113
+
+			driestmartini
+				name = "Driest Martini"
+				id = "driestmartini"
+				description = "Only for the experienced. You think you see sand floating in the glass."
+				nutriment_factor = 1 * FOOD_METABOLISM
+				color = "#2E6671" // rgb: 46, 102, 113