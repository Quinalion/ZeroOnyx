#define PROCESS_REACTION_ITER 5 //when processing a reaction, iterate this many times

/datum/reagents
	var/list/datum/reagent/reagent_list = list()
	var/total_volume = 0
	var/maximum_volume = 100
	var/atom/my_atom = null

<<<<<<< HEAD
/datum/reagents/New(var/max = 100)
	..()
	maximum_volume = max

/datum/reagents/Destroy()
	..()
	if(chemistryProcess)
		chemistryProcess.active_holders -= src

	for(var/datum/reagent/R in reagent_list)
		qdel(R)
	reagent_list.Cut()
	reagent_list = null
	if(my_atom && my_atom.reagents == src)
=======
/datum/reagents/New(var/max = 100, atom/A = null)
	maximum_volume = max
	my_atom = A
	
	//I dislike having these here but map-objects are initialised before world/New() is called. >_>
	if(!chemical_reagents_list)
		//Chemical Reagents - Initialises all /datum/reagent into a list indexed by reagent id
		var/paths = typesof(/datum/reagent) - /datum/reagent
		chemical_reagents_list = list()
		for(var/path in paths)
			var/datum/reagent/D = new path()
			if(!D.name)
				continue
			chemical_reagents_list[D.id] = D

	if(!chemical_reactions_list)
		//Chemical Reactions - Initialises all /datum/chemical_reaction into a list
		// It is filtered into multiple lists within a list.
		// For example:
		// chemical_reaction_list["phoron"] is a list of all reactions relating to phoron

		var/paths = typesof(/datum/chemical_reaction) - /datum/chemical_reaction
		chemical_reactions_list = list()

		for(var/path in paths)

			var/datum/chemical_reaction/D = new path()
			var/list/reaction_ids = list()

			if(D.required_reagents && D.required_reagents.len)
				for(var/reaction in D.required_reagents)
					reaction_ids += reaction

			// Create filters based on each reagent id in the required reagents list
			for(var/id in reaction_ids)
				if(!chemical_reactions_list[id])
					chemical_reactions_list[id] = list()
				chemical_reactions_list[id] += D
				break // Don't bother adding ourselves to other reagent ids, it is redundant.

/datum/reagents/Destroy()
	..()
	for(var/datum/reagent/R in reagent_list)
		qdel(R)
	reagent_list.Cut()
	reagent_list = null
	if(my_atom && my_atom.reagents == src)
>>>>>>> 042d10ef
		my_atom.reagents = null

/* Internal procs */

/datum/reagents/proc/get_free_space() // Returns free space.
	return maximum_volume - total_volume

/datum/reagents/proc/get_master_reagent() // Returns reference to the reagent with the biggest volume.
	var/the_reagent = null
	var/the_volume = 0

	for(var/datum/reagent/A in reagent_list)
		if(A.volume > the_volume)
			the_volume = A.volume
			the_reagent = A

	return the_reagent

/datum/reagents/proc/get_master_reagent_name() // Returns the name of the reagent with the biggest volume.
	var/the_name = null
	var/the_volume = 0
	for(var/datum/reagent/A in reagent_list)
		if(A.volume > the_volume)
			the_volume = A.volume
			the_name = A.name

	return the_name

/datum/reagents/proc/get_master_reagent_id() // Returns the id of the reagent with the biggest volume.
	var/the_id = null
	var/the_volume = 0
	for(var/datum/reagent/A in reagent_list)
		if(A.volume > the_volume)
			the_volume = A.volume
			the_id = A.id

	return the_id

/datum/reagents/proc/update_total() // Updates volume.
	total_volume = 0
	for(var/datum/reagent/R in reagent_list)
		if(R.volume < MINIMUM_CHEMICAL_VOLUME)
			del_reagent(R.id)
		else
			total_volume += R.volume
	return

/datum/reagents/proc/delete()
	for(var/datum/reagent/R in reagent_list)
		R.holder = null
	if(my_atom)
		my_atom.reagents = null

/datum/reagents/proc/handle_reactions()
	if(chemistryProcess)
		chemistryProcess.mark_for_update(src)

//returns 1 if the holder should continue reactiong, 0 otherwise.
/datum/reagents/proc/process_reactions()
	if(!my_atom) // No reactions in temporary holders
		return 0
	if(!my_atom.loc) //No reactions inside GC'd containers
		return 0
	if(my_atom.flags & NOREACT) // No reactions here
		return 0
	
	var/reaction_occured
	var/list/effect_reactions = list()
	var/list/eligible_reactions = list()
	for(var/i in 1 to PROCESS_REACTION_ITER)
		reaction_occured = 0
		
		//need to rebuild this to account for chain reactions
		for(var/datum/reagent/R in reagent_list)
			eligible_reactions |= chemical_reactions_list[R.id]
		
		for(var/datum/chemical_reaction/C in eligible_reactions)
			if(C.can_happen(src) && C.process(src))
				effect_reactions |= C
				reaction_occured = 1
		
		eligible_reactions.Cut()
		
		if(!reaction_occured)
			break
	
	for(var/datum/chemical_reaction/C in effect_reactions)
		C.post_reaction(src)
	
	update_total()
	return reaction_occured

/* Holder-to-chemical */

/datum/reagents/proc/add_reagent(var/id, var/amount, var/data = null, var/safety = 0)
	if(!isnum(amount) || amount <= 0)
		return 0

	update_total()
	amount = min(amount, get_free_space())

	for(var/datum/reagent/current in reagent_list)
		if(current.id == id)
			current.volume += amount
			if(!isnull(data)) // For all we know, it could be zero or empty string and meaningful
				current.mix_data(data, amount)
			update_total()
			if(!safety)
				handle_reactions()
			if(my_atom)
				my_atom.on_reagent_change()
			return 1
	var/datum/reagent/D = chemical_reagents_list[id]
	if(D)
		var/datum/reagent/R = new D.type()
		reagent_list += R
		R.holder = src
		R.volume = amount
		R.initialize_data(data)
		update_total()
		if(!safety)
			handle_reactions()
		if(my_atom)
			my_atom.on_reagent_change()
		return 1
	else
		warning("[my_atom] attempted to add a reagent called '[id]' which doesn't exist. ([usr])")
	return 0

/datum/reagents/proc/remove_reagent(var/id, var/amount, var/safety = 0)
	if(!isnum(amount))
		return 0
	for(var/datum/reagent/current in reagent_list)
		if(current.id == id)
			current.volume -= amount // It can go negative, but it doesn't matter
			update_total() // Because this proc will delete it then
			if(!safety)
				handle_reactions()
			if(my_atom)
				my_atom.on_reagent_change()
			return 1
	return 0

/datum/reagents/proc/del_reagent(var/id)
	for(var/datum/reagent/current in reagent_list)
		if (current.id == id)
			reagent_list -= current
			qdel(current)
			update_total()
			if(my_atom)
				my_atom.on_reagent_change()
			return 0

/datum/reagents/proc/has_reagent(var/id, var/amount = 0)
	for(var/datum/reagent/current in reagent_list)
		if(current.id == id)
			if(current.volume >= amount)
				return 1
			else
				return 0
	return 0

/datum/reagents/proc/has_any_reagent(var/list/check_reagents)
	for(var/datum/reagent/current in reagent_list)
		if(current.id in check_reagents)
			if(current.volume >= check_reagents[current.id])
				return 1
			else
				return 0
	return 0

/datum/reagents/proc/has_all_reagents(var/list/check_reagents)
	//this only works if check_reagents has no duplicate entries... hopefully okay since it expects an associative list
	var/missing = check_reagents.len
	for(var/datum/reagent/current in reagent_list)
		if(current.id in check_reagents)
			if(current.volume >= check_reagents[current.id])
				missing--
	return !missing

/datum/reagents/proc/clear_reagents()
	for(var/datum/reagent/current in reagent_list)
		del_reagent(current.id)
	return

/datum/reagents/proc/get_reagent_amount(var/id)
	for(var/datum/reagent/current in reagent_list)
		if(current.id == id)
			return current.volume
	return 0

/datum/reagents/proc/get_data(var/id)
	for(var/datum/reagent/current in reagent_list)
		if(current.id == id)
			return current.get_data()
	return 0

/datum/reagents/proc/get_reagents()
	. = list()
	for(var/datum/reagent/current in reagent_list)
		. += "[current.id] ([current.volume])"
	return english_list(., "EMPTY", "", ", ", ", ")

/* Holder-to-holder and similar procs */

/datum/reagents/proc/remove_any(var/amount = 1) // Removes up to [amount] of reagents from [src]. Returns actual amount removed.
	amount = min(amount, total_volume)

	if(!amount)
		return

	var/part = amount / total_volume

	for(var/datum/reagent/current in reagent_list)
		var/amount_to_remove = current.volume * part
		remove_reagent(current.id, amount_to_remove, 1)

	update_total()
	handle_reactions()
	return amount

/datum/reagents/proc/trans_to_holder(var/datum/reagents/target, var/amount = 1, var/multiplier = 1, var/copy = 0) // Transfers [amount] reagents from [src] to [target], multiplying them by [multiplier]. Returns actual amount removed from [src] (not amount transferred to [target]).
	if(!target || !istype(target))
		return

	amount = min(amount, total_volume, target.get_free_space() / multiplier)

	if(!amount)
		return

	var/part = amount / total_volume

	for(var/datum/reagent/current in reagent_list)
		var/amount_to_transfer = current.volume * part
		target.add_reagent(current.id, amount_to_transfer * multiplier, current.get_data(), safety = 1) // We don't react until everything is in place
		if(!copy)
			remove_reagent(current.id, amount_to_transfer, 1)

	if(!copy)
		handle_reactions()
	target.handle_reactions()
	return amount

/* Holder-to-atom and similar procs */

//The general proc for applying reagents to things. This proc assumes the reagents are being applied externally, 
//not directly injected into the contents. It first calls touch, then the appropriate trans_to_*() or splash_mob().
//If for some reason touch effects are bypassed (e.g. injecting stuff directly into a reagent container or person), 
//call the appropriate trans_to_*() proc.
/datum/reagents/proc/trans_to(var/atom/target, var/amount = 1, var/multiplier = 1, var/copy = 0)
	touch(target) //First, handle mere touch effects

	if(ismob(target))
		return splash_mob(target, amount, copy)
	if(isturf(target))
		return trans_to_turf(target, amount, multiplier, copy)
	if(isobj(target))
		return trans_to_obj(target, amount, multiplier, copy)
	return 0

//Using this in case we want to differentiate splashing an atom from transferring reagents to it later down the road.
//For now it just calls trans_to.
/datum/reagents/proc/splash(var/atom/target, var/amount = 1, var/multiplier = 1, var/copy = 0)
	trans_to(target, amount, multiplier, copy)

/datum/reagents/proc/trans_id_to(var/atom/target, var/id, var/amount = 1)
	if (!target || !target.reagents)
		return

	amount = min(amount, get_reagent_amount(id))

	if(!amount)
		return

	var/datum/reagents/F = new /datum/reagents(amount)
	var/tmpdata = get_data(id)
	F.add_reagent(id, amount, tmpdata)
	remove_reagent(id, amount)

	return F.trans_to(target, amount) // Let this proc check the atom's type

// When applying reagents to an atom externally, touch() is called to trigger any on-touch effects of the reagent.
// This does not handle transferring reagents to things.
// For example, splashing someone with water will get them wet and extinguish them if they are on fire,
// even if they are wearing an impermeable suit that prevents the reagents from contacting the skin.
/datum/reagents/proc/touch(var/atom/target)
	if(ismob(target))
		touch_mob(target)
	if(isturf(target))
		touch_turf(target)
	if(isobj(target))
		touch_obj(target)
	return

/datum/reagents/proc/touch_mob(var/mob/target)
	if(!target || !istype(target))
		return

	for(var/datum/reagent/current in reagent_list)
		current.touch_mob(target, current.volume)

	update_total()

/datum/reagents/proc/touch_turf(var/turf/target)
	if(!target || !istype(target))
		return

	for(var/datum/reagent/current in reagent_list)
		current.touch_turf(target, current.volume)

	update_total()

/datum/reagents/proc/touch_obj(var/obj/target)
	if(!target || !istype(target))
		return

	for(var/datum/reagent/current in reagent_list)
		current.touch_obj(target, current.volume)

	update_total()

// Attempts to place a reagent on the mob's skin.
// Reagents are not guaranteed to transfer to the target.
// Do not call this directly, call trans_to() instead.
/datum/reagents/proc/splash_mob(var/mob/target, var/amount = 1, var/copy = 0)
	var/perm = 1
	if(isliving(target)) //will we ever even need to tranfer reagents to non-living mobs?
		var/mob/living/L = target
		perm = L.reagent_permeability()
	return trans_to_mob(target, amount, CHEM_TOUCH, perm, copy)

/datum/reagents/proc/trans_to_mob(var/mob/target, var/amount = 1, var/type = CHEM_BLOOD, var/multiplier = 1, var/copy = 0) // Transfer after checking into which holder...
	if(!target || !istype(target))
		return
	if(iscarbon(target))
		var/mob/living/carbon/C = target
		if(type == CHEM_BLOOD)
			var/datum/reagents/R = C.reagents
			return trans_to_holder(R, amount, multiplier, copy)
		if(type == CHEM_INGEST)
			var/datum/reagents/R = C.ingested
			return trans_to_holder(R, amount, multiplier, copy)
		if(type == CHEM_TOUCH)
			var/datum/reagents/R = C.touching
			return trans_to_holder(R, amount, multiplier, copy)
	else
		var/datum/reagents/R = new /datum/reagents(amount)
		. = trans_to_holder(R, amount, multiplier, copy)
		R.touch_mob(target)

/datum/reagents/proc/trans_to_turf(var/turf/target, var/amount = 1, var/multiplier = 1, var/copy = 0) // Turfs don't have any reagents (at least, for now). Just touch it.
	if(!target)
		return

	var/datum/reagents/R = new /datum/reagents(maximum_volume)
	. = trans_to_holder(R, amount, multiplier, copy)
	R.touch_turf(target)
	return

/datum/reagents/proc/trans_to_obj(var/turf/target, var/amount = 1, var/multiplier = 1, var/copy = 0) // Objects may or may not; if they do, it's probably a beaker or something and we need to transfer properly; otherwise, just touch.
	if(!target)
		return

	if(!target.reagents)
		var/datum/reagents/R = new /datum/reagents(maximum_volume)
		. = trans_to_holder(R, amount, multiplier, copy)
		R.touch_obj(target)
		return

	return trans_to_holder(target.reagents, amount, multiplier, copy)

/* Atom reagent creation - use it all the time */

<<<<<<< HEAD
/atom/proc/create_reagents(var/max_vol)
	reagents = new/datum/reagents(max_vol)
	reagents.my_atom = src

=======
/atom/proc/create_reagents(var/max_vol)
	reagents = new/datum/reagents(max_vol, src)
>>>>>>> 042d10ef
<|MERGE_RESOLUTION|>--- conflicted
+++ resolved
@@ -1,454 +1,409 @@
-#define PROCESS_REACTION_ITER 5 //when processing a reaction, iterate this many times
-
-/datum/reagents
-	var/list/datum/reagent/reagent_list = list()
-	var/total_volume = 0
-	var/maximum_volume = 100
-	var/atom/my_atom = null
-
-<<<<<<< HEAD
-/datum/reagents/New(var/max = 100)
-	..()
-	maximum_volume = max
-
-/datum/reagents/Destroy()
-	..()
-	if(chemistryProcess)
-		chemistryProcess.active_holders -= src
-
-	for(var/datum/reagent/R in reagent_list)
-		qdel(R)
-	reagent_list.Cut()
-	reagent_list = null
-	if(my_atom && my_atom.reagents == src)
-=======
-/datum/reagents/New(var/max = 100, atom/A = null)
-	maximum_volume = max
-	my_atom = A
-	
-	//I dislike having these here but map-objects are initialised before world/New() is called. >_>
-	if(!chemical_reagents_list)
-		//Chemical Reagents - Initialises all /datum/reagent into a list indexed by reagent id
-		var/paths = typesof(/datum/reagent) - /datum/reagent
-		chemical_reagents_list = list()
-		for(var/path in paths)
-			var/datum/reagent/D = new path()
-			if(!D.name)
-				continue
-			chemical_reagents_list[D.id] = D
-
-	if(!chemical_reactions_list)
-		//Chemical Reactions - Initialises all /datum/chemical_reaction into a list
-		// It is filtered into multiple lists within a list.
-		// For example:
-		// chemical_reaction_list["phoron"] is a list of all reactions relating to phoron
-
-		var/paths = typesof(/datum/chemical_reaction) - /datum/chemical_reaction
-		chemical_reactions_list = list()
-
-		for(var/path in paths)
-
-			var/datum/chemical_reaction/D = new path()
-			var/list/reaction_ids = list()
-
-			if(D.required_reagents && D.required_reagents.len)
-				for(var/reaction in D.required_reagents)
-					reaction_ids += reaction
-
-			// Create filters based on each reagent id in the required reagents list
-			for(var/id in reaction_ids)
-				if(!chemical_reactions_list[id])
-					chemical_reactions_list[id] = list()
-				chemical_reactions_list[id] += D
-				break // Don't bother adding ourselves to other reagent ids, it is redundant.
-
-/datum/reagents/Destroy()
-	..()
-	for(var/datum/reagent/R in reagent_list)
-		qdel(R)
-	reagent_list.Cut()
-	reagent_list = null
-	if(my_atom && my_atom.reagents == src)
->>>>>>> 042d10ef
-		my_atom.reagents = null
-
-/* Internal procs */
-
-/datum/reagents/proc/get_free_space() // Returns free space.
-	return maximum_volume - total_volume
-
-/datum/reagents/proc/get_master_reagent() // Returns reference to the reagent with the biggest volume.
-	var/the_reagent = null
-	var/the_volume = 0
-
-	for(var/datum/reagent/A in reagent_list)
-		if(A.volume > the_volume)
-			the_volume = A.volume
-			the_reagent = A
-
-	return the_reagent
-
-/datum/reagents/proc/get_master_reagent_name() // Returns the name of the reagent with the biggest volume.
-	var/the_name = null
-	var/the_volume = 0
-	for(var/datum/reagent/A in reagent_list)
-		if(A.volume > the_volume)
-			the_volume = A.volume
-			the_name = A.name
-
-	return the_name
-
-/datum/reagents/proc/get_master_reagent_id() // Returns the id of the reagent with the biggest volume.
-	var/the_id = null
-	var/the_volume = 0
-	for(var/datum/reagent/A in reagent_list)
-		if(A.volume > the_volume)
-			the_volume = A.volume
-			the_id = A.id
-
-	return the_id
-
-/datum/reagents/proc/update_total() // Updates volume.
-	total_volume = 0
-	for(var/datum/reagent/R in reagent_list)
-		if(R.volume < MINIMUM_CHEMICAL_VOLUME)
-			del_reagent(R.id)
-		else
-			total_volume += R.volume
-	return
-
-/datum/reagents/proc/delete()
-	for(var/datum/reagent/R in reagent_list)
-		R.holder = null
-	if(my_atom)
-		my_atom.reagents = null
-
-/datum/reagents/proc/handle_reactions()
-	if(chemistryProcess)
-		chemistryProcess.mark_for_update(src)
-
-//returns 1 if the holder should continue reactiong, 0 otherwise.
-/datum/reagents/proc/process_reactions()
-	if(!my_atom) // No reactions in temporary holders
-		return 0
-	if(!my_atom.loc) //No reactions inside GC'd containers
-		return 0
-	if(my_atom.flags & NOREACT) // No reactions here
-		return 0
-	
-	var/reaction_occured
-	var/list/effect_reactions = list()
-	var/list/eligible_reactions = list()
-	for(var/i in 1 to PROCESS_REACTION_ITER)
-		reaction_occured = 0
-		
-		//need to rebuild this to account for chain reactions
-		for(var/datum/reagent/R in reagent_list)
-			eligible_reactions |= chemical_reactions_list[R.id]
-		
-		for(var/datum/chemical_reaction/C in eligible_reactions)
-			if(C.can_happen(src) && C.process(src))
-				effect_reactions |= C
-				reaction_occured = 1
-		
-		eligible_reactions.Cut()
-		
-		if(!reaction_occured)
-			break
-	
-	for(var/datum/chemical_reaction/C in effect_reactions)
-		C.post_reaction(src)
-	
-	update_total()
-	return reaction_occured
-
-/* Holder-to-chemical */
-
-/datum/reagents/proc/add_reagent(var/id, var/amount, var/data = null, var/safety = 0)
-	if(!isnum(amount) || amount <= 0)
-		return 0
-
-	update_total()
-	amount = min(amount, get_free_space())
-
-	for(var/datum/reagent/current in reagent_list)
-		if(current.id == id)
-			current.volume += amount
-			if(!isnull(data)) // For all we know, it could be zero or empty string and meaningful
-				current.mix_data(data, amount)
-			update_total()
-			if(!safety)
-				handle_reactions()
-			if(my_atom)
-				my_atom.on_reagent_change()
-			return 1
-	var/datum/reagent/D = chemical_reagents_list[id]
-	if(D)
-		var/datum/reagent/R = new D.type()
-		reagent_list += R
-		R.holder = src
-		R.volume = amount
-		R.initialize_data(data)
-		update_total()
-		if(!safety)
-			handle_reactions()
-		if(my_atom)
-			my_atom.on_reagent_change()
-		return 1
-	else
-		warning("[my_atom] attempted to add a reagent called '[id]' which doesn't exist. ([usr])")
-	return 0
-
-/datum/reagents/proc/remove_reagent(var/id, var/amount, var/safety = 0)
-	if(!isnum(amount))
-		return 0
-	for(var/datum/reagent/current in reagent_list)
-		if(current.id == id)
-			current.volume -= amount // It can go negative, but it doesn't matter
-			update_total() // Because this proc will delete it then
-			if(!safety)
-				handle_reactions()
-			if(my_atom)
-				my_atom.on_reagent_change()
-			return 1
-	return 0
-
-/datum/reagents/proc/del_reagent(var/id)
-	for(var/datum/reagent/current in reagent_list)
-		if (current.id == id)
-			reagent_list -= current
-			qdel(current)
-			update_total()
-			if(my_atom)
-				my_atom.on_reagent_change()
-			return 0
-
-/datum/reagents/proc/has_reagent(var/id, var/amount = 0)
-	for(var/datum/reagent/current in reagent_list)
-		if(current.id == id)
-			if(current.volume >= amount)
-				return 1
-			else
-				return 0
-	return 0
-
-/datum/reagents/proc/has_any_reagent(var/list/check_reagents)
-	for(var/datum/reagent/current in reagent_list)
-		if(current.id in check_reagents)
-			if(current.volume >= check_reagents[current.id])
-				return 1
-			else
-				return 0
-	return 0
-
-/datum/reagents/proc/has_all_reagents(var/list/check_reagents)
-	//this only works if check_reagents has no duplicate entries... hopefully okay since it expects an associative list
-	var/missing = check_reagents.len
-	for(var/datum/reagent/current in reagent_list)
-		if(current.id in check_reagents)
-			if(current.volume >= check_reagents[current.id])
-				missing--
-	return !missing
-
-/datum/reagents/proc/clear_reagents()
-	for(var/datum/reagent/current in reagent_list)
-		del_reagent(current.id)
-	return
-
-/datum/reagents/proc/get_reagent_amount(var/id)
-	for(var/datum/reagent/current in reagent_list)
-		if(current.id == id)
-			return current.volume
-	return 0
-
-/datum/reagents/proc/get_data(var/id)
-	for(var/datum/reagent/current in reagent_list)
-		if(current.id == id)
-			return current.get_data()
-	return 0
-
-/datum/reagents/proc/get_reagents()
-	. = list()
-	for(var/datum/reagent/current in reagent_list)
-		. += "[current.id] ([current.volume])"
-	return english_list(., "EMPTY", "", ", ", ", ")
-
-/* Holder-to-holder and similar procs */
-
-/datum/reagents/proc/remove_any(var/amount = 1) // Removes up to [amount] of reagents from [src]. Returns actual amount removed.
-	amount = min(amount, total_volume)
-
-	if(!amount)
-		return
-
-	var/part = amount / total_volume
-
-	for(var/datum/reagent/current in reagent_list)
-		var/amount_to_remove = current.volume * part
-		remove_reagent(current.id, amount_to_remove, 1)
-
-	update_total()
-	handle_reactions()
-	return amount
-
-/datum/reagents/proc/trans_to_holder(var/datum/reagents/target, var/amount = 1, var/multiplier = 1, var/copy = 0) // Transfers [amount] reagents from [src] to [target], multiplying them by [multiplier]. Returns actual amount removed from [src] (not amount transferred to [target]).
-	if(!target || !istype(target))
-		return
-
-	amount = min(amount, total_volume, target.get_free_space() / multiplier)
-
-	if(!amount)
-		return
-
-	var/part = amount / total_volume
-
-	for(var/datum/reagent/current in reagent_list)
-		var/amount_to_transfer = current.volume * part
-		target.add_reagent(current.id, amount_to_transfer * multiplier, current.get_data(), safety = 1) // We don't react until everything is in place
-		if(!copy)
-			remove_reagent(current.id, amount_to_transfer, 1)
-
-	if(!copy)
-		handle_reactions()
-	target.handle_reactions()
-	return amount
-
-/* Holder-to-atom and similar procs */
-
-//The general proc for applying reagents to things. This proc assumes the reagents are being applied externally, 
-//not directly injected into the contents. It first calls touch, then the appropriate trans_to_*() or splash_mob().
-//If for some reason touch effects are bypassed (e.g. injecting stuff directly into a reagent container or person), 
-//call the appropriate trans_to_*() proc.
-/datum/reagents/proc/trans_to(var/atom/target, var/amount = 1, var/multiplier = 1, var/copy = 0)
-	touch(target) //First, handle mere touch effects
-
-	if(ismob(target))
-		return splash_mob(target, amount, copy)
-	if(isturf(target))
-		return trans_to_turf(target, amount, multiplier, copy)
-	if(isobj(target))
-		return trans_to_obj(target, amount, multiplier, copy)
-	return 0
-
-//Using this in case we want to differentiate splashing an atom from transferring reagents to it later down the road.
-//For now it just calls trans_to.
-/datum/reagents/proc/splash(var/atom/target, var/amount = 1, var/multiplier = 1, var/copy = 0)
-	trans_to(target, amount, multiplier, copy)
-
-/datum/reagents/proc/trans_id_to(var/atom/target, var/id, var/amount = 1)
-	if (!target || !target.reagents)
-		return
-
-	amount = min(amount, get_reagent_amount(id))
-
-	if(!amount)
-		return
-
-	var/datum/reagents/F = new /datum/reagents(amount)
-	var/tmpdata = get_data(id)
-	F.add_reagent(id, amount, tmpdata)
-	remove_reagent(id, amount)
-
-	return F.trans_to(target, amount) // Let this proc check the atom's type
-
-// When applying reagents to an atom externally, touch() is called to trigger any on-touch effects of the reagent.
-// This does not handle transferring reagents to things.
-// For example, splashing someone with water will get them wet and extinguish them if they are on fire,
-// even if they are wearing an impermeable suit that prevents the reagents from contacting the skin.
-/datum/reagents/proc/touch(var/atom/target)
-	if(ismob(target))
-		touch_mob(target)
-	if(isturf(target))
-		touch_turf(target)
-	if(isobj(target))
-		touch_obj(target)
-	return
-
-/datum/reagents/proc/touch_mob(var/mob/target)
-	if(!target || !istype(target))
-		return
-
-	for(var/datum/reagent/current in reagent_list)
-		current.touch_mob(target, current.volume)
-
-	update_total()
-
-/datum/reagents/proc/touch_turf(var/turf/target)
-	if(!target || !istype(target))
-		return
-
-	for(var/datum/reagent/current in reagent_list)
-		current.touch_turf(target, current.volume)
-
-	update_total()
-
-/datum/reagents/proc/touch_obj(var/obj/target)
-	if(!target || !istype(target))
-		return
-
-	for(var/datum/reagent/current in reagent_list)
-		current.touch_obj(target, current.volume)
-
-	update_total()
-
-// Attempts to place a reagent on the mob's skin.
-// Reagents are not guaranteed to transfer to the target.
-// Do not call this directly, call trans_to() instead.
-/datum/reagents/proc/splash_mob(var/mob/target, var/amount = 1, var/copy = 0)
-	var/perm = 1
-	if(isliving(target)) //will we ever even need to tranfer reagents to non-living mobs?
-		var/mob/living/L = target
-		perm = L.reagent_permeability()
-	return trans_to_mob(target, amount, CHEM_TOUCH, perm, copy)
-
-/datum/reagents/proc/trans_to_mob(var/mob/target, var/amount = 1, var/type = CHEM_BLOOD, var/multiplier = 1, var/copy = 0) // Transfer after checking into which holder...
-	if(!target || !istype(target))
-		return
-	if(iscarbon(target))
-		var/mob/living/carbon/C = target
-		if(type == CHEM_BLOOD)
-			var/datum/reagents/R = C.reagents
-			return trans_to_holder(R, amount, multiplier, copy)
-		if(type == CHEM_INGEST)
-			var/datum/reagents/R = C.ingested
-			return trans_to_holder(R, amount, multiplier, copy)
-		if(type == CHEM_TOUCH)
-			var/datum/reagents/R = C.touching
-			return trans_to_holder(R, amount, multiplier, copy)
-	else
-		var/datum/reagents/R = new /datum/reagents(amount)
-		. = trans_to_holder(R, amount, multiplier, copy)
-		R.touch_mob(target)
-
-/datum/reagents/proc/trans_to_turf(var/turf/target, var/amount = 1, var/multiplier = 1, var/copy = 0) // Turfs don't have any reagents (at least, for now). Just touch it.
-	if(!target)
-		return
-
-	var/datum/reagents/R = new /datum/reagents(maximum_volume)
-	. = trans_to_holder(R, amount, multiplier, copy)
-	R.touch_turf(target)
-	return
-
-/datum/reagents/proc/trans_to_obj(var/turf/target, var/amount = 1, var/multiplier = 1, var/copy = 0) // Objects may or may not; if they do, it's probably a beaker or something and we need to transfer properly; otherwise, just touch.
-	if(!target)
-		return
-
-	if(!target.reagents)
-		var/datum/reagents/R = new /datum/reagents(maximum_volume)
-		. = trans_to_holder(R, amount, multiplier, copy)
-		R.touch_obj(target)
-		return
-
-	return trans_to_holder(target.reagents, amount, multiplier, copy)
-
-/* Atom reagent creation - use it all the time */
-
-<<<<<<< HEAD
-/atom/proc/create_reagents(var/max_vol)
-	reagents = new/datum/reagents(max_vol)
-	reagents.my_atom = src
-
-=======
-/atom/proc/create_reagents(var/max_vol)
-	reagents = new/datum/reagents(max_vol, src)
->>>>>>> 042d10ef
+#define PROCESS_REACTION_ITER 5 //when processing a reaction, iterate this many times
+
+/datum/reagents
+	var/list/datum/reagent/reagent_list = list()
+	var/total_volume = 0
+	var/maximum_volume = 100
+	var/atom/my_atom = null
+
+/datum/reagents/New(var/max = 100, atom/A = null)
+	..()
+	maximum_volume = max
+	my_atom = A
+	
+	//I dislike having these here but map-objects are initialised before world/New() is called. >_>
+	if(!chemical_reagents_list)
+		//Chemical Reagents - Initialises all /datum/reagent into a list indexed by reagent id
+		var/paths = typesof(/datum/reagent) - /datum/reagent
+		chemical_reagents_list = list()
+		for(var/path in paths)
+			var/datum/reagent/D = new path()
+			if(!D.name)
+				continue
+			chemical_reagents_list[D.id] = D
+
+/datum/reagents/Destroy()
+	..()
+	if(chemistryProcess)
+		chemistryProcess.active_holders -= src
+
+	for(var/datum/reagent/R in reagent_list)
+		qdel(R)
+	reagent_list.Cut()
+	reagent_list = null
+	if(my_atom && my_atom.reagents == src)
+		my_atom.reagents = null
+
+/* Internal procs */
+
+/datum/reagents/proc/get_free_space() // Returns free space.
+	return maximum_volume - total_volume
+
+/datum/reagents/proc/get_master_reagent() // Returns reference to the reagent with the biggest volume.
+	var/the_reagent = null
+	var/the_volume = 0
+
+	for(var/datum/reagent/A in reagent_list)
+		if(A.volume > the_volume)
+			the_volume = A.volume
+			the_reagent = A
+
+	return the_reagent
+
+/datum/reagents/proc/get_master_reagent_name() // Returns the name of the reagent with the biggest volume.
+	var/the_name = null
+	var/the_volume = 0
+	for(var/datum/reagent/A in reagent_list)
+		if(A.volume > the_volume)
+			the_volume = A.volume
+			the_name = A.name
+
+	return the_name
+
+/datum/reagents/proc/get_master_reagent_id() // Returns the id of the reagent with the biggest volume.
+	var/the_id = null
+	var/the_volume = 0
+	for(var/datum/reagent/A in reagent_list)
+		if(A.volume > the_volume)
+			the_volume = A.volume
+			the_id = A.id
+
+	return the_id
+
+/datum/reagents/proc/update_total() // Updates volume.
+	total_volume = 0
+	for(var/datum/reagent/R in reagent_list)
+		if(R.volume < MINIMUM_CHEMICAL_VOLUME)
+			del_reagent(R.id)
+		else
+			total_volume += R.volume
+	return
+
+/datum/reagents/proc/delete()
+	for(var/datum/reagent/R in reagent_list)
+		R.holder = null
+	if(my_atom)
+		my_atom.reagents = null
+
+/datum/reagents/proc/handle_reactions()
+	if(chemistryProcess)
+		chemistryProcess.mark_for_update(src)
+
+//returns 1 if the holder should continue reactiong, 0 otherwise.
+/datum/reagents/proc/process_reactions()
+	if(!my_atom) // No reactions in temporary holders
+		return 0
+	if(!my_atom.loc) //No reactions inside GC'd containers
+		return 0
+	if(my_atom.flags & NOREACT) // No reactions here
+		return 0
+	
+	var/reaction_occured
+	var/list/effect_reactions = list()
+	var/list/eligible_reactions = list()
+	for(var/i in 1 to PROCESS_REACTION_ITER)
+		reaction_occured = 0
+		
+		//need to rebuild this to account for chain reactions
+		for(var/datum/reagent/R in reagent_list)
+			eligible_reactions |= chemical_reactions_list[R.id]
+		
+		for(var/datum/chemical_reaction/C in eligible_reactions)
+			if(C.can_happen(src) && C.process(src))
+				effect_reactions |= C
+				reaction_occured = 1
+		
+		eligible_reactions.Cut()
+		
+		if(!reaction_occured)
+			break
+	
+	for(var/datum/chemical_reaction/C in effect_reactions)
+		C.post_reaction(src)
+	
+	update_total()
+	return reaction_occured
+
+/* Holder-to-chemical */
+
+/datum/reagents/proc/add_reagent(var/id, var/amount, var/data = null, var/safety = 0)
+	if(!isnum(amount) || amount <= 0)
+		return 0
+
+	update_total()
+	amount = min(amount, get_free_space())
+
+	for(var/datum/reagent/current in reagent_list)
+		if(current.id == id)
+			current.volume += amount
+			if(!isnull(data)) // For all we know, it could be zero or empty string and meaningful
+				current.mix_data(data, amount)
+			update_total()
+			if(!safety)
+				handle_reactions()
+			if(my_atom)
+				my_atom.on_reagent_change()
+			return 1
+	var/datum/reagent/D = chemical_reagents_list[id]
+	if(D)
+		var/datum/reagent/R = new D.type()
+		reagent_list += R
+		R.holder = src
+		R.volume = amount
+		R.initialize_data(data)
+		update_total()
+		if(!safety)
+			handle_reactions()
+		if(my_atom)
+			my_atom.on_reagent_change()
+		return 1
+	else
+		warning("[my_atom] attempted to add a reagent called '[id]' which doesn't exist. ([usr])")
+	return 0
+
+/datum/reagents/proc/remove_reagent(var/id, var/amount, var/safety = 0)
+	if(!isnum(amount))
+		return 0
+	for(var/datum/reagent/current in reagent_list)
+		if(current.id == id)
+			current.volume -= amount // It can go negative, but it doesn't matter
+			update_total() // Because this proc will delete it then
+			if(!safety)
+				handle_reactions()
+			if(my_atom)
+				my_atom.on_reagent_change()
+			return 1
+	return 0
+
+/datum/reagents/proc/del_reagent(var/id)
+	for(var/datum/reagent/current in reagent_list)
+		if (current.id == id)
+			reagent_list -= current
+			qdel(current)
+			update_total()
+			if(my_atom)
+				my_atom.on_reagent_change()
+			return 0
+
+/datum/reagents/proc/has_reagent(var/id, var/amount = 0)
+	for(var/datum/reagent/current in reagent_list)
+		if(current.id == id)
+			if(current.volume >= amount)
+				return 1
+			else
+				return 0
+	return 0
+
+/datum/reagents/proc/has_any_reagent(var/list/check_reagents)
+	for(var/datum/reagent/current in reagent_list)
+		if(current.id in check_reagents)
+			if(current.volume >= check_reagents[current.id])
+				return 1
+			else
+				return 0
+	return 0
+
+/datum/reagents/proc/has_all_reagents(var/list/check_reagents)
+	//this only works if check_reagents has no duplicate entries... hopefully okay since it expects an associative list
+	var/missing = check_reagents.len
+	for(var/datum/reagent/current in reagent_list)
+		if(current.id in check_reagents)
+			if(current.volume >= check_reagents[current.id])
+				missing--
+	return !missing
+
+/datum/reagents/proc/clear_reagents()
+	for(var/datum/reagent/current in reagent_list)
+		del_reagent(current.id)
+	return
+
+/datum/reagents/proc/get_reagent_amount(var/id)
+	for(var/datum/reagent/current in reagent_list)
+		if(current.id == id)
+			return current.volume
+	return 0
+
+/datum/reagents/proc/get_data(var/id)
+	for(var/datum/reagent/current in reagent_list)
+		if(current.id == id)
+			return current.get_data()
+	return 0
+
+/datum/reagents/proc/get_reagents()
+	. = list()
+	for(var/datum/reagent/current in reagent_list)
+		. += "[current.id] ([current.volume])"
+	return english_list(., "EMPTY", "", ", ", ", ")
+
+/* Holder-to-holder and similar procs */
+
+/datum/reagents/proc/remove_any(var/amount = 1) // Removes up to [amount] of reagents from [src]. Returns actual amount removed.
+	amount = min(amount, total_volume)
+
+	if(!amount)
+		return
+
+	var/part = amount / total_volume
+
+	for(var/datum/reagent/current in reagent_list)
+		var/amount_to_remove = current.volume * part
+		remove_reagent(current.id, amount_to_remove, 1)
+
+	update_total()
+	handle_reactions()
+	return amount
+
+/datum/reagents/proc/trans_to_holder(var/datum/reagents/target, var/amount = 1, var/multiplier = 1, var/copy = 0) // Transfers [amount] reagents from [src] to [target], multiplying them by [multiplier]. Returns actual amount removed from [src] (not amount transferred to [target]).
+	if(!target || !istype(target))
+		return
+
+	amount = min(amount, total_volume, target.get_free_space() / multiplier)
+
+	if(!amount)
+		return
+
+	var/part = amount / total_volume
+
+	for(var/datum/reagent/current in reagent_list)
+		var/amount_to_transfer = current.volume * part
+		target.add_reagent(current.id, amount_to_transfer * multiplier, current.get_data(), safety = 1) // We don't react until everything is in place
+		if(!copy)
+			remove_reagent(current.id, amount_to_transfer, 1)
+
+	if(!copy)
+		handle_reactions()
+	target.handle_reactions()
+	return amount
+
+/* Holder-to-atom and similar procs */
+
+//The general proc for applying reagents to things. This proc assumes the reagents are being applied externally, 
+//not directly injected into the contents. It first calls touch, then the appropriate trans_to_*() or splash_mob().
+//If for some reason touch effects are bypassed (e.g. injecting stuff directly into a reagent container or person), 
+//call the appropriate trans_to_*() proc.
+/datum/reagents/proc/trans_to(var/atom/target, var/amount = 1, var/multiplier = 1, var/copy = 0)
+	touch(target) //First, handle mere touch effects
+
+	if(ismob(target))
+		return splash_mob(target, amount, copy)
+	if(isturf(target))
+		return trans_to_turf(target, amount, multiplier, copy)
+	if(isobj(target))
+		return trans_to_obj(target, amount, multiplier, copy)
+	return 0
+
+//Using this in case we want to differentiate splashing an atom from transferring reagents to it later down the road.
+//For now it just calls trans_to.
+/datum/reagents/proc/splash(var/atom/target, var/amount = 1, var/multiplier = 1, var/copy = 0)
+	trans_to(target, amount, multiplier, copy)
+
+/datum/reagents/proc/trans_id_to(var/atom/target, var/id, var/amount = 1)
+	if (!target || !target.reagents)
+		return
+
+	amount = min(amount, get_reagent_amount(id))
+
+	if(!amount)
+		return
+
+	var/datum/reagents/F = new /datum/reagents(amount)
+	var/tmpdata = get_data(id)
+	F.add_reagent(id, amount, tmpdata)
+	remove_reagent(id, amount)
+
+	return F.trans_to(target, amount) // Let this proc check the atom's type
+
+// When applying reagents to an atom externally, touch() is called to trigger any on-touch effects of the reagent.
+// This does not handle transferring reagents to things.
+// For example, splashing someone with water will get them wet and extinguish them if they are on fire,
+// even if they are wearing an impermeable suit that prevents the reagents from contacting the skin.
+/datum/reagents/proc/touch(var/atom/target)
+	if(ismob(target))
+		touch_mob(target)
+	if(isturf(target))
+		touch_turf(target)
+	if(isobj(target))
+		touch_obj(target)
+	return
+
+/datum/reagents/proc/touch_mob(var/mob/target)
+	if(!target || !istype(target))
+		return
+
+	for(var/datum/reagent/current in reagent_list)
+		current.touch_mob(target, current.volume)
+
+	update_total()
+
+/datum/reagents/proc/touch_turf(var/turf/target)
+	if(!target || !istype(target))
+		return
+
+	for(var/datum/reagent/current in reagent_list)
+		current.touch_turf(target, current.volume)
+
+	update_total()
+
+/datum/reagents/proc/touch_obj(var/obj/target)
+	if(!target || !istype(target))
+		return
+
+	for(var/datum/reagent/current in reagent_list)
+		current.touch_obj(target, current.volume)
+
+	update_total()
+
+// Attempts to place a reagent on the mob's skin.
+// Reagents are not guaranteed to transfer to the target.
+// Do not call this directly, call trans_to() instead.
+/datum/reagents/proc/splash_mob(var/mob/target, var/amount = 1, var/copy = 0)
+	var/perm = 1
+	if(isliving(target)) //will we ever even need to tranfer reagents to non-living mobs?
+		var/mob/living/L = target
+		perm = L.reagent_permeability()
+	return trans_to_mob(target, amount, CHEM_TOUCH, perm, copy)
+
+/datum/reagents/proc/trans_to_mob(var/mob/target, var/amount = 1, var/type = CHEM_BLOOD, var/multiplier = 1, var/copy = 0) // Transfer after checking into which holder...
+	if(!target || !istype(target))
+		return
+	if(iscarbon(target))
+		var/mob/living/carbon/C = target
+		if(type == CHEM_BLOOD)
+			var/datum/reagents/R = C.reagents
+			return trans_to_holder(R, amount, multiplier, copy)
+		if(type == CHEM_INGEST)
+			var/datum/reagents/R = C.ingested
+			return trans_to_holder(R, amount, multiplier, copy)
+		if(type == CHEM_TOUCH)
+			var/datum/reagents/R = C.touching
+			return trans_to_holder(R, amount, multiplier, copy)
+	else
+		var/datum/reagents/R = new /datum/reagents(amount)
+		. = trans_to_holder(R, amount, multiplier, copy)
+		R.touch_mob(target)
+
+/datum/reagents/proc/trans_to_turf(var/turf/target, var/amount = 1, var/multiplier = 1, var/copy = 0) // Turfs don't have any reagents (at least, for now). Just touch it.
+	if(!target)
+		return
+
+	var/datum/reagents/R = new /datum/reagents(maximum_volume)
+	. = trans_to_holder(R, amount, multiplier, copy)
+	R.touch_turf(target)
+	return
+
+/datum/reagents/proc/trans_to_obj(var/turf/target, var/amount = 1, var/multiplier = 1, var/copy = 0) // Objects may or may not; if they do, it's probably a beaker or something and we need to transfer properly; otherwise, just touch.
+	if(!target)
+		return
+
+	if(!target.reagents)
+		var/datum/reagents/R = new /datum/reagents(maximum_volume)
+		. = trans_to_holder(R, amount, multiplier, copy)
+		R.touch_obj(target)
+		return
+
+	return trans_to_holder(target.reagents, amount, multiplier, copy)
+
+/* Atom reagent creation - use it all the time */
+
+/atom/proc/create_reagents(var/max_vol)
+	reagents = new/datum/reagents(max_vol, src)