--- conflicted
+++ resolved
@@ -1,159 +1,154 @@
-/obj/item/weapon/reagent_containers
-	name = "Container"
-	desc = "..."
-	icon = 'icons/obj/chemical.dmi'
-	icon_state = null
-	w_class = 2
-	var/amount_per_transfer_from_this = 5
-	var/possible_transfer_amounts = list(5,10,15,25,30)
-	var/volume = 30
-
-/obj/item/weapon/reagent_containers/verb/set_APTFT() //set amount_per_transfer_from_this
-	set name = "Set transfer amount"
-	set category = "Object"
-	set src in range(0)
-	var/N = input("Amount per transfer from this:","[src]") as null|anything in possible_transfer_amounts
-	if(N)
-		amount_per_transfer_from_this = N
-
-/obj/item/weapon/reagent_containers/New()
-	..()
-	if(!possible_transfer_amounts)
-		src.verbs -= /obj/item/weapon/reagent_containers/verb/set_APTFT
-	create_reagents(volume)
-
-/obj/item/weapon/reagent_containers/attack_self(mob/user as mob)
-	return
-
-/obj/item/weapon/reagent_containers/attack(mob/M as mob, mob/user as mob, def_zone)
-	if(can_operate(M))//Checks if mob is lying down on table for surgery
-		if(do_surgery(M, user, src))
-			return
-
-/obj/item/weapon/reagent_containers/afterattack(obj/target, mob/user, flag)
-	return
-
-/obj/item/weapon/reagent_containers/proc/reagentlist() // For attack logs
-	if(reagents)
-		return reagents.get_reagents()
-	return "No reagent holder"
-
-/obj/item/weapon/reagent_containers/proc/standard_dispenser_refill(var/mob/user, var/obj/structure/reagent_dispensers/target) // This goes into afterattack
-	if(!istype(target))
-		return 0
-
-	if(!target.reagents || !target.reagents.total_volume)
-		user << "<span class='notice'>[target] is empty.</span>"
-		return 1
-
-	if(reagents && !reagents.get_free_space())
-		user << "<span class='notice'>[src] is full.</span>"
-		return 1
-
-	var/trans = target.reagents.trans_to_obj(src, target:amount_per_transfer_from_this)
-	user << "<span class='notice'>You fill [src] with [trans] units of the contents of [target].</span>"
-	return 1
-
-/obj/item/weapon/reagent_containers/proc/standard_splash_mob(var/mob/user, var/mob/target) // This goes into afterattack
-	if(!istype(target))
-		return
-
-	if(!reagents || !reagents.total_volume)
-		user << "<span class='notice'>[src] is empty.</span>"
-		return 1
-
-	if(target.reagents && !target.reagents.get_free_space())
-		user << "<span class='notice'>[target] is full.</span>"
-		return 1
-
-	var/contained = reagentlist()
-	target.attack_log += text("\[[time_stamp()]\] <font color='orange'>Has been splashed with [name] by [user.name] ([user.ckey]). Reagents: [contained]</font>")
-	user.attack_log += text("\[[time_stamp()]\] <font color='red'>Used the [name] to splash [target.name] ([target.key]). Reagents: [contained]</font>")
-	msg_admin_attack("[user.name] ([user.ckey]) splashed [target.name] ([target.key]) with [name]. Reagents: [contained] (INTENT: [uppertext(user.a_intent)]) (<A HREF='?_src_=holder;adminplayerobservecoodjump=1;X=[user.x];Y=[user.y];Z=[user.z]'>JMP</a>)")
-
-<<<<<<< HEAD
-	user.visible_message("<span class='danger'>[target] has been splashed with something by [user]!</span>", "<span class = 'notice'>You splash the solution onto [target].</span>")
-	reagents.splash_mob(target, reagents.total_volume)
-=======
-	user.visible_message("<span class='danger'>[target] has been splashed with something by [user]!", "<span class = 'notice'>You splash the solution onto [target].</span>")
-	reagents.splash(target, reagents.total_volume)
->>>>>>> 042d10ef
-	return 1
-
-/obj/item/weapon/reagent_containers/proc/self_feed_message(var/mob/user)
-	user << "<span class='notice'>You eat \the [src]</span>"
-
-/obj/item/weapon/reagent_containers/proc/other_feed_message_start(var/mob/user, var/mob/target)
-	user.visible_message("<span class='warning'>[user] is trying to feed [target] \the [src]!</span>")
-
-/obj/item/weapon/reagent_containers/proc/other_feed_message_finish(var/mob/user, var/mob/target)
-	user.visible_message("<span class='warning'>[user] has fed [target] \the [src]!</span>")
-
-/obj/item/weapon/reagent_containers/proc/feed_sound(var/mob/user)
-	return
-
-/obj/item/weapon/reagent_containers/proc/standard_feed_mob(var/mob/user, var/mob/target) // This goes into attack
-	if(!istype(target))
-		return 0
-
-	if(!reagents || !reagents.total_volume)
-		user << "<span class='notice'>\The [src] is empty.</span>"
-		return 1
-
-	if(target == user)
-		if(istype(user, /mob/living/carbon/human))
-			var/mob/living/carbon/human/H = user
-			if(!H.check_has_mouth())
-				user << "Where do you intend to put \the [src]? You don't have a mouth!"
-				return
-			var/obj/item/blocked = H.check_mouth_coverage()
-			if(blocked)
-				user << "<span class='warning'>\The [blocked] is in the way!</span>"
-				return
-
-		self_feed_message(user)
-		reagents.trans_to_mob(user, amount_per_transfer_from_this, CHEM_INGEST)
-		feed_sound(user)
-		return 1
-	else
-		if(istype(user, /mob/living/carbon/human))
-			var/mob/living/carbon/human/H = target
-			if(!H.check_has_mouth())
-				user << "Where do you intend to put \the [src]? \The [H] doesn't have a mouth!"
-				return
-			var/obj/item/blocked = H.check_mouth_coverage()
-			if(blocked)
-				user << "<span class='warning'>\The [blocked] is in the way!</span>"
-				return
-
-		other_feed_message_start(user, target)
-
-		if(!do_mob(user, target))
-			return
-
-		other_feed_message_finish(user, target)
-
-		var/contained = reagentlist()
-		target.attack_log += text("\[[time_stamp()]\] <font color='orange'>Has been fed [name] by [user.name] ([user.ckey]). Reagents: [contained]</font>")
-		user.attack_log += text("\[[time_stamp()]\] <font color='red'>Fed [name] by [target.name] ([target.ckey]). Reagents: [contained]</font>")
-		msg_admin_attack("[key_name(user)] fed [key_name(target)] with [name]. Reagents: [contained] (INTENT: [uppertext(user.a_intent)]) (<A HREF='?_src_=holder;adminplayerobservecoodjump=1;X=[user.x];Y=[user.y];Z=[user.z]'>JMP</a>)")
-
-		reagents.trans_to_mob(target, amount_per_transfer_from_this, CHEM_INGEST)
-		feed_sound(user)
-		return 1
-
-/obj/item/weapon/reagent_containers/proc/standard_pour_into(var/mob/user, var/atom/target) // This goes into afterattack and yes, it's atom-level
-	if(!target.is_open_container() || !target.reagents)
-		return 0
-
-	if(!reagents || !reagents.total_volume)
-		user << "<span class='notice'>[src] is empty.</span>"
-		return 1
-
-	if(!target.reagents.get_free_space())
-		user << "<span class='notice'>[target] is full.</span>"
-		return 1
-
-	var/trans = reagents.trans_to(target, amount_per_transfer_from_this)
-	user << "<span class='notice'>You transfer [trans] units of the solution to [target].</span>"
-	return 1
+/obj/item/weapon/reagent_containers
+	name = "Container"
+	desc = "..."
+	icon = 'icons/obj/chemical.dmi'
+	icon_state = null
+	w_class = 2
+	var/amount_per_transfer_from_this = 5
+	var/possible_transfer_amounts = list(5,10,15,25,30)
+	var/volume = 30
+
+/obj/item/weapon/reagent_containers/verb/set_APTFT() //set amount_per_transfer_from_this
+	set name = "Set transfer amount"
+	set category = "Object"
+	set src in range(0)
+	var/N = input("Amount per transfer from this:","[src]") as null|anything in possible_transfer_amounts
+	if(N)
+		amount_per_transfer_from_this = N
+
+/obj/item/weapon/reagent_containers/New()
+	..()
+	if(!possible_transfer_amounts)
+		src.verbs -= /obj/item/weapon/reagent_containers/verb/set_APTFT
+	create_reagents(volume)
+
+/obj/item/weapon/reagent_containers/attack_self(mob/user as mob)
+	return
+
+/obj/item/weapon/reagent_containers/attack(mob/M as mob, mob/user as mob, def_zone)
+	if(can_operate(M))//Checks if mob is lying down on table for surgery
+		if(do_surgery(M, user, src))
+			return
+
+/obj/item/weapon/reagent_containers/afterattack(obj/target, mob/user, flag)
+	return
+
+/obj/item/weapon/reagent_containers/proc/reagentlist() // For attack logs
+	if(reagents)
+		return reagents.get_reagents()
+	return "No reagent holder"
+
+/obj/item/weapon/reagent_containers/proc/standard_dispenser_refill(var/mob/user, var/obj/structure/reagent_dispensers/target) // This goes into afterattack
+	if(!istype(target))
+		return 0
+
+	if(!target.reagents || !target.reagents.total_volume)
+		user << "<span class='notice'>[target] is empty.</span>"
+		return 1
+
+	if(reagents && !reagents.get_free_space())
+		user << "<span class='notice'>[src] is full.</span>"
+		return 1
+
+	var/trans = target.reagents.trans_to_obj(src, target:amount_per_transfer_from_this)
+	user << "<span class='notice'>You fill [src] with [trans] units of the contents of [target].</span>"
+	return 1
+
+/obj/item/weapon/reagent_containers/proc/standard_splash_mob(var/mob/user, var/mob/target) // This goes into afterattack
+	if(!istype(target))
+		return
+
+	if(!reagents || !reagents.total_volume)
+		user << "<span class='notice'>[src] is empty.</span>"
+		return 1
+
+	if(target.reagents && !target.reagents.get_free_space())
+		user << "<span class='notice'>[target] is full.</span>"
+		return 1
+
+	var/contained = reagentlist()
+	target.attack_log += text("\[[time_stamp()]\] <font color='orange'>Has been splashed with [name] by [user.name] ([user.ckey]). Reagents: [contained]</font>")
+	user.attack_log += text("\[[time_stamp()]\] <font color='red'>Used the [name] to splash [target.name] ([target.key]). Reagents: [contained]</font>")
+	msg_admin_attack("[user.name] ([user.ckey]) splashed [target.name] ([target.key]) with [name]. Reagents: [contained] (INTENT: [uppertext(user.a_intent)]) (<A HREF='?_src_=holder;adminplayerobservecoodjump=1;X=[user.x];Y=[user.y];Z=[user.z]'>JMP</a>)")
+
+	user.visible_message("<span class='danger'>[target] has been splashed with something by [user]!</span>", "<span class = 'notice'>You splash the solution onto [target].</span>")
+	reagents.splash(target, reagents.total_volume)
+	return 1
+
+/obj/item/weapon/reagent_containers/proc/self_feed_message(var/mob/user)
+	user << "<span class='notice'>You eat \the [src]</span>"
+
+/obj/item/weapon/reagent_containers/proc/other_feed_message_start(var/mob/user, var/mob/target)
+	user.visible_message("<span class='warning'>[user] is trying to feed [target] \the [src]!</span>")
+
+/obj/item/weapon/reagent_containers/proc/other_feed_message_finish(var/mob/user, var/mob/target)
+	user.visible_message("<span class='warning'>[user] has fed [target] \the [src]!</span>")
+
+/obj/item/weapon/reagent_containers/proc/feed_sound(var/mob/user)
+	return
+
+/obj/item/weapon/reagent_containers/proc/standard_feed_mob(var/mob/user, var/mob/target) // This goes into attack
+	if(!istype(target))
+		return 0
+
+	if(!reagents || !reagents.total_volume)
+		user << "<span class='notice'>\The [src] is empty.</span>"
+		return 1
+
+	if(target == user)
+		if(istype(user, /mob/living/carbon/human))
+			var/mob/living/carbon/human/H = user
+			if(!H.check_has_mouth())
+				user << "Where do you intend to put \the [src]? You don't have a mouth!"
+				return
+			var/obj/item/blocked = H.check_mouth_coverage()
+			if(blocked)
+				user << "<span class='warning'>\The [blocked] is in the way!</span>"
+				return
+
+		self_feed_message(user)
+		reagents.trans_to_mob(user, amount_per_transfer_from_this, CHEM_INGEST)
+		feed_sound(user)
+		return 1
+	else
+		if(istype(user, /mob/living/carbon/human))
+			var/mob/living/carbon/human/H = target
+			if(!H.check_has_mouth())
+				user << "Where do you intend to put \the [src]? \The [H] doesn't have a mouth!"
+				return
+			var/obj/item/blocked = H.check_mouth_coverage()
+			if(blocked)
+				user << "<span class='warning'>\The [blocked] is in the way!</span>"
+				return
+
+		other_feed_message_start(user, target)
+
+		if(!do_mob(user, target))
+			return
+
+		other_feed_message_finish(user, target)
+
+		var/contained = reagentlist()
+		target.attack_log += text("\[[time_stamp()]\] <font color='orange'>Has been fed [name] by [user.name] ([user.ckey]). Reagents: [contained]</font>")
+		user.attack_log += text("\[[time_stamp()]\] <font color='red'>Fed [name] by [target.name] ([target.ckey]). Reagents: [contained]</font>")
+		msg_admin_attack("[key_name(user)] fed [key_name(target)] with [name]. Reagents: [contained] (INTENT: [uppertext(user.a_intent)]) (<A HREF='?_src_=holder;adminplayerobservecoodjump=1;X=[user.x];Y=[user.y];Z=[user.z]'>JMP</a>)")
+
+		reagents.trans_to_mob(target, amount_per_transfer_from_this, CHEM_INGEST)
+		feed_sound(user)
+		return 1
+
+/obj/item/weapon/reagent_containers/proc/standard_pour_into(var/mob/user, var/atom/target) // This goes into afterattack and yes, it's atom-level
+	if(!target.is_open_container() || !target.reagents)
+		return 0
+
+	if(!reagents || !reagents.total_volume)
+		user << "<span class='notice'>[src] is empty.</span>"
+		return 1
+
+	if(!target.reagents.get_free_space())
+		user << "<span class='notice'>[target] is full.</span>"
+		return 1
+
+	var/trans = reagents.trans_to(target, amount_per_transfer_from_this)
+	user << "<span class='notice'>You transfer [trans] units of the solution to [target].</span>"
+	return 1