<<<<<<< HEAD
/datum/chemical_reaction
	var/name = null
	var/id = null
	var/result = null
	var/list/required_reagents = list()
	var/list/catalysts = list()
	var/list/inhibitors = list()

	var/result_amount = 0
	var/mix_message = "The solution begins to bubble."

/datum/chemical_reaction/proc/can_happen(var/datum/reagents/holder)
	return 1

/datum/chemical_reaction/proc/on_reaction(var/datum/reagents/holder, var/created_volume)
	return

/datum/chemical_reaction/proc/send_data(var/datum/reagents/T)
	return null

/* Common reactions */

/datum/chemical_reaction/inaprovaline
	name = "Inaprovaline"
	id = "inaprovaline"
	result = "inaprovaline"
	required_reagents = list("oxygen" = 1, "carbon" = 1, "sugar" = 1)
	result_amount = 3

/datum/chemical_reaction/dylovene
	name = "Dylovene"
	id = "anti_toxin"
	result = "anti_toxin"
	required_reagents = list("silicon" = 1, "potassium" = 1, "nitrogen" = 1)
	result_amount = 3

/datum/chemical_reaction/tramadol
	name = "Tramadol"
	id = "tramadol"
	result = "tramadol"
	required_reagents = list("inaprovaline" = 1, "ethanol" = 1, "oxygen" = 1)
	result_amount = 3

/datum/chemical_reaction/paracetamol
	name = "Paracetamol"
	id = "paracetamol"
	result = "paracetamol"
	required_reagents = list("tramadol" = 1, "sugar" = 1, "water" = 1)
	result_amount = 3

/datum/chemical_reaction/oxycodone
	name = "Oxycodone"
	id = "oxycodone"
	result = "oxycodone"
	required_reagents = list("ethanol" = 1, "tramadol" = 1)
	catalysts = list("phoron" = 1)
	result_amount = 1

/datum/chemical_reaction/sterilizine
	name = "Sterilizine"
	id = "sterilizine"
	result = "sterilizine"
	required_reagents = list("ethanol" = 1, "anti_toxin" = 1, "chlorine" = 1)
	result_amount = 3

/datum/chemical_reaction/silicate
	name = "Silicate"
	id = "silicate"
	result = "silicate"
	required_reagents = list("aluminum" = 1, "silicon" = 1, "oxygen" = 1)
	result_amount = 3

/datum/chemical_reaction/mutagen
	name = "Unstable mutagen"
	id = "mutagen"
	result = "mutagen"
	required_reagents = list("radium" = 1, "phosphorus" = 1, "chlorine" = 1)
	result_amount = 3

/datum/chemical_reaction/water
	name = "Water"
	id = "water"
	result = "water"
	required_reagents = list("oxygen" = 1, "hydrogen" = 2)
	result_amount = 1

/datum/chemical_reaction/thermite
	name = "Thermite"
	id = "thermite"
	result = "thermite"
	required_reagents = list("aluminum" = 1, "iron" = 1, "oxygen" = 1)
	result_amount = 3

/datum/chemical_reaction/space_drugs
	name = "Space Drugs"
	id = "space_drugs"
	result = "space_drugs"
	required_reagents = list("mercury" = 1, "sugar" = 1, "lithium" = 1)
	result_amount = 3

/datum/chemical_reaction/lube
	name = "Space Lube"
	id = "lube"
	result = "lube"
	required_reagents = list("water" = 1, "silicon" = 1, "oxygen" = 1)
	result_amount = 4

/datum/chemical_reaction/pacid
	name = "Polytrinic acid"
	id = "pacid"
	result = "pacid"
	required_reagents = list("sacid" = 1, "chlorine" = 1, "potassium" = 1)
	result_amount = 3

/datum/chemical_reaction/synaptizine
	name = "Synaptizine"
	id = "synaptizine"
	result = "synaptizine"
	required_reagents = list("sugar" = 1, "lithium" = 1, "water" = 1)
	result_amount = 3

/datum/chemical_reaction/hyronalin
	name = "Hyronalin"
	id = "hyronalin"
	result = "hyronalin"
	required_reagents = list("radium" = 1, "anti_toxin" = 1)
	result_amount = 2

/datum/chemical_reaction/arithrazine
	name = "Arithrazine"
	id = "arithrazine"
	result = "arithrazine"
	required_reagents = list("hyronalin" = 1, "hydrogen" = 1)
	result_amount = 2

/datum/chemical_reaction/impedrezene
	name = "Impedrezene"
	id = "impedrezene"
	result = "impedrezene"
	required_reagents = list("mercury" = 1, "oxygen" = 1, "sugar" = 1)
	result_amount = 2

/datum/chemical_reaction/kelotane
	name = "Kelotane"
	id = "kelotane"
	result = "kelotane"
	required_reagents = list("silicon" = 1, "carbon" = 1)
	result_amount = 2

/datum/chemical_reaction/peridaxon
	name = "Peridaxon"
	id = "peridaxon"
	result = "peridaxon"
	required_reagents = list("bicaridine" = 2, "clonexadone" = 2)
	catalysts = list("phoron" = 1)
	result_amount = 2

/datum/chemical_reaction/virus_food
	name = "Virus Food"
	id = "virusfood"
	result = "virusfood"
	required_reagents = list("water" = 1, "milk" = 1)
	result_amount = 5

/datum/chemical_reaction/leporazine
	name = "Leporazine"
	id = "leporazine"
	result = "leporazine"
	required_reagents = list("silicon" = 1, "copper" = 1)
	catalysts = list("phoron" = 1)
	result_amount = 2

/datum/chemical_reaction/cryptobiolin
	name = "Cryptobiolin"
	id = "cryptobiolin"
	result = "cryptobiolin"
	required_reagents = list("potassium" = 1, "oxygen" = 1, "sugar" = 1)
	result_amount = 3

/datum/chemical_reaction/tricordrazine
	name = "Tricordrazine"
	id = "tricordrazine"
	result = "tricordrazine"
	required_reagents = list("inaprovaline" = 1, "anti_toxin" = 1)
	result_amount = 2

/datum/chemical_reaction/alkysine
	name = "Alkysine"
	id = "alkysine"
	result = "alkysine"
	required_reagents = list("chlorine" = 1, "nitrogen" = 1, "anti_toxin" = 1)
	result_amount = 2

/datum/chemical_reaction/dexalin
	name = "Dexalin"
	id = "dexalin"
	result = "dexalin"
	required_reagents = list("oxygen" = 2, "phoron" = 0.1)
	catalysts = list("phoron" = 1)
	inhibitors = list("water" = 1) // Messes with cryox
	result_amount = 1

/datum/chemical_reaction/dermaline
	name = "Dermaline"
	id = "dermaline"
	result = "dermaline"
	required_reagents = list("oxygen" = 1, "phosphorus" = 1, "kelotane" = 1)
	result_amount = 3

/datum/chemical_reaction/dexalinp
	name = "Dexalin Plus"
	id = "dexalinp"
	result = "dexalinp"
	required_reagents = list("dexalin" = 1, "carbon" = 1, "iron" = 1)
	result_amount = 3

/datum/chemical_reaction/bicaridine
	name = "Bicaridine"
	id = "bicaridine"
	result = "bicaridine"
	required_reagents = list("inaprovaline" = 1, "carbon" = 1)
	inhibitors = list("sugar" = 1) // Messes up with inaprovaline
	result_amount = 2

/datum/chemical_reaction/hyperzine
	name = "Hyperzine"
	id = "hyperzine"
	result = "hyperzine"
	required_reagents = list("sugar" = 1, "phosphorus" = 1, "sulfur" = 1)
	result_amount = 3

/datum/chemical_reaction/ryetalyn
	name = "Ryetalyn"
	id = "ryetalyn"
	result = "ryetalyn"
	required_reagents = list("arithrazine" = 1, "carbon" = 1)
	result_amount = 2

/datum/chemical_reaction/cryoxadone
	name = "Cryoxadone"
	id = "cryoxadone"
	result = "cryoxadone"
	required_reagents = list("dexalin" = 1, "water" = 1, "oxygen" = 1)
	result_amount = 3

/datum/chemical_reaction/clonexadone
	name = "Clonexadone"
	id = "clonexadone"
	result = "clonexadone"
	required_reagents = list("cryoxadone" = 1, "sodium" = 1, "phoron" = 0.1)
	catalysts = list("phoron" = 1)
	result_amount = 2

/datum/chemical_reaction/spaceacillin
	name = "Spaceacillin"
	id = "spaceacillin"
	result = "spaceacillin"
	required_reagents = list("cryptobiolin" = 1, "inaprovaline" = 1)
	result_amount = 2

/datum/chemical_reaction/imidazoline
	name = "imidazoline"
	id = "imidazoline"
	result = "imidazoline"
	required_reagents = list("carbon" = 1, "hydrogen" = 1, "anti_toxin" = 1)
	result_amount = 2

/datum/chemical_reaction/ethylredoxrazine
	name = "Ethylredoxrazine"
	id = "ethylredoxrazine"
	result = "ethylredoxrazine"
	required_reagents = list("oxygen" = 1, "anti_toxin" = 1, "carbon" = 1)
	result_amount = 3

/datum/chemical_reaction/soporific
	name = "Soporific"
	id = "stoxin"
	result = "stoxin"
	required_reagents = list("chloralhydrate" = 1, "sugar" = 4)
	inhibitors = list("phosphorus") // Messes with the smoke
	result_amount = 5

/datum/chemical_reaction/chloralhydrate
	name = "Chloral Hydrate"
	id = "chloralhydrate"
	result = "chloralhydrate"
	required_reagents = list("ethanol" = 1, "chlorine" = 3, "water" = 1)
	result_amount = 1

/datum/chemical_reaction/potassium_chloride
	name = "Potassium Chloride"
	id = "potassium_chloride"
	result = "potassium_chloride"
	required_reagents = list("sodiumchloride" = 1, "potassium" = 1)
	result_amount = 2

/datum/chemical_reaction/potassium_chlorophoride
	name = "Potassium Chlorophoride"
	id = "potassium_chlorophoride"
	result = "potassium_chlorophoride"
	required_reagents = list("potassium_chloride" = 1, "phoron" = 1, "chloralhydrate" = 1)
	result_amount = 4

/datum/chemical_reaction/zombiepowder
	name = "Zombie Powder"
	id = "zombiepowder"
	result = "zombiepowder"
	required_reagents = list("carpotoxin" = 5, "stoxin" = 5, "copper" = 5)
	result_amount = 2

/datum/chemical_reaction/mindbreaker
	name = "Mindbreaker Toxin"
	id = "mindbreaker"
	result = "mindbreaker"
	required_reagents = list("silicon" = 1, "hydrogen" = 1, "anti_toxin" = 1)
	result_amount = 3

/datum/chemical_reaction/lipozine
	name = "Lipozine"
	id = "Lipozine"
	result = "lipozine"
	required_reagents = list("sodiumchloride" = 1, "ethanol" = 1, "radium" = 1)
	result_amount = 3

/datum/chemical_reaction/surfactant
	name = "Foam surfactant"
	id = "foam surfactant"
	result = "fluorosurfactant"
	required_reagents = list("fluorine" = 2, "carbon" = 2, "sacid" = 1)
	result_amount = 5

/datum/chemical_reaction/ammonia
	name = "Ammonia"
	id = "ammonia"
	result = "ammonia"
	required_reagents = list("hydrogen" = 3, "nitrogen" = 1)
	result_amount = 3

/datum/chemical_reaction/diethylamine
	name = "Diethylamine"
	id = "diethylamine"
	result = "diethylamine"
	required_reagents = list ("ammonia" = 1, "ethanol" = 1)
	result_amount = 2

/datum/chemical_reaction/space_cleaner
	name = "Space cleaner"
	id = "cleaner"
	result = "cleaner"
	required_reagents = list("ammonia" = 1, "water" = 1)
	result_amount = 2

/datum/chemical_reaction/plantbgone
	name = "Plant-B-Gone"
	id = "plantbgone"
	result = "plantbgone"
	required_reagents = list("toxin" = 1, "water" = 4)
	result_amount = 5

/datum/chemical_reaction/foaming_agent
	name = "Foaming Agent"
	id = "foaming_agent"
	result = "foaming_agent"
	required_reagents = list("lithium" = 1, "hydrogen" = 1)
	result_amount = 1

/datum/chemical_reaction/glycerol
	name = "Glycerol"
	id = "glycerol"
	result = "glycerol"
	required_reagents = list("cornoil" = 3, "sacid" = 1)
	result_amount = 1

/datum/chemical_reaction/sodiumchloride
	name = "Sodium Chloride"
	id = "sodiumchloride"
	result = "sodiumchloride"
	required_reagents = list("sodium" = 1, "chlorine" = 1)
	result_amount = 2

/datum/chemical_reaction/condensedcapsaicin
	name = "Condensed Capsaicin"
	id = "condensedcapsaicin"
	result = "condensedcapsaicin"
	required_reagents = list("capsaicin" = 2)
	catalysts = list("phoron" = 1)
	result_amount = 1

/datum/chemical_reaction/coolant
	name = "Coolant"
	id = "coolant"
	result = "coolant"
	required_reagents = list("tungsten" = 1, "oxygen" = 1, "water" = 1)
	result_amount = 3

/datum/chemical_reaction/rezadone
	name = "Rezadone"
	id = "rezadone"
	result = "rezadone"
	required_reagents = list("carpotoxin" = 1, "cryptobiolin" = 1, "copper" = 1)
	result_amount = 3

/datum/chemical_reaction/lexorin
	name = "Lexorin"
	id = "lexorin"
	result = "lexorin"
	required_reagents = list("phoron" = 1, "hydrogen" = 1, "nitrogen" = 1)
	result_amount = 3

/datum/chemical_reaction/methylphenidate
	name = "Methylphenidate"
	id = "methylphenidate"
	result = "methylphenidate"
	required_reagents = list("mindbreaker" = 1, "hydrogen" = 1)
	result_amount = 3

/datum/chemical_reaction/citalopram
	name = "Citalopram"
	id = "citalopram"
	result = "citalopram"
	required_reagents = list("mindbreaker" = 1, "carbon" = 1)
	result_amount = 3


/datum/chemical_reaction/paroxetine
	name = "Paroxetine"
	id = "paroxetine"
	result = "paroxetine"
	required_reagents = list("mindbreaker" = 1, "oxygen" = 1, "inaprovaline" = 1)
	result_amount = 3

/* Solidification */

/datum/chemical_reaction/phoronsolidification
	name = "Solid Phoron"
	id = "solidphoron"
	result = null
	required_reagents = list("iron" = 5, "frostoil" = 5, "phoron" = 20)
	result_amount = 1

/datum/chemical_reaction/phoronsolidification/on_reaction(var/datum/reagents/holder, var/created_volume)
	new /obj/item/stack/material/phoron(get_turf(holder.my_atom), created_volume)
	return

/datum/chemical_reaction/plastication
	name = "Plastic"
	id = "solidplastic"
	result = null
	required_reagents = list("pacid" = 1, "plasticide" = 2)
	result_amount = 1

/datum/chemical_reaction/plastication/on_reaction(var/datum/reagents/holder, var/created_volume)
	new /obj/item/stack/material/plastic(get_turf(holder.my_atom), created_volume)
	return

/* Grenade reactions */

/datum/chemical_reaction/explosion_potassium
	name = "Explosion"
	id = "explosion_potassium"
	result = null
	required_reagents = list("water" = 1, "potassium" = 1)
	result_amount = 2
	mix_message = null

/datum/chemical_reaction/explosion_potassium/on_reaction(var/datum/reagents/holder, var/created_volume)
	var/datum/effect/effect/system/reagents_explosion/e = new()
	e.set_up(round (created_volume/10, 1), holder.my_atom, 0, 0)
	e.holder_damage(holder.my_atom)
	if(isliving(holder.my_atom))
		e.amount *= 0.5
		var/mob/living/L = holder.my_atom
		if(L.stat != DEAD)
			e.amount *= 0.5
	e.start()
	holder.clear_reagents()
	return

/datum/chemical_reaction/flash_powder
	name = "Flash powder"
	id = "flash_powder"
	result = null
	required_reagents = list("aluminum" = 1, "potassium" = 1, "sulfur" = 1 )
	result_amount = null

/datum/chemical_reaction/flash_powder/on_reaction(var/datum/reagents/holder, var/created_volume)
	var/location = get_turf(holder.my_atom)
	var/datum/effect/effect/system/spark_spread/s = new /datum/effect/effect/system/spark_spread
	s.set_up(2, 1, location)
	s.start()
	for(var/mob/living/carbon/M in viewers(world.view, location))
		switch(get_dist(M, location))
			if(0 to 3)
				if(hasvar(M, "glasses"))
					if(istype(M:glasses, /obj/item/clothing/glasses/sunglasses))
						continue

				flick("e_flash", M.flash)
				M.Weaken(15)

			if(4 to 5)
				if(hasvar(M, "glasses"))
					if(istype(M:glasses, /obj/item/clothing/glasses/sunglasses))
						continue

				flick("e_flash", M.flash)
				M.Stun(5)

/datum/chemical_reaction/emp_pulse
	name = "EMP Pulse"
	id = "emp_pulse"
	result = null
	required_reagents = list("uranium" = 1, "iron" = 1) // Yes, laugh, it's the best recipe I could think of that makes a little bit of sense
	result_amount = 2

/datum/chemical_reaction/emp_pulse/on_reaction(var/datum/reagents/holder, var/created_volume)
	var/location = get_turf(holder.my_atom)
	// 100 created volume = 4 heavy range & 7 light range. A few tiles smaller than traitor EMP grandes.
	// 200 created volume = 8 heavy range & 14 light range. 4 tiles larger than traitor EMP grenades.
	empulse(location, round(created_volume / 24), round(created_volume / 14), 1)
	holder.clear_reagents()
	return

/datum/chemical_reaction/nitroglycerin
	name = "Nitroglycerin"
	id = "nitroglycerin"
	result = "nitroglycerin"
	required_reagents = list("glycerol" = 1, "pacid" = 1, "sacid" = 1)
	result_amount = 2

/datum/chemical_reaction/nitroglycerin/on_reaction(var/datum/reagents/holder, var/created_volume)
	var/datum/effect/effect/system/reagents_explosion/e = new()
	e.set_up(round (created_volume/2, 1), holder.my_atom, 0, 0)
	e.holder_damage(holder.my_atom)
	if(isliving(holder.my_atom))
		e.amount *= 0.5
		var/mob/living/L = holder.my_atom
		if(L.stat!=DEAD)
			e.amount *= 0.5
	e.start()

	holder.clear_reagents()
	return

/datum/chemical_reaction/napalm
	name = "Napalm"
	id = "napalm"
	result = null
	required_reagents = list("aluminum" = 1, "phoron" = 1, "sacid" = 1 )
	result_amount = 1

/datum/chemical_reaction/napalm/on_reaction(var/datum/reagents/holder, var/created_volume)
	var/turf/location = get_turf(holder.my_atom.loc)
	for(var/turf/simulated/floor/target_tile in range(0,location))
		target_tile.assume_gas("volatile_fuel", created_volume, 400+T0C)
		spawn (0) target_tile.hotspot_expose(700, 400)
	holder.del_reagent("napalm")
	return

/datum/chemical_reaction/chemsmoke
	name = "Chemsmoke"
	id = "chemsmoke"
	result = null
	required_reagents = list("potassium" = 1, "sugar" = 1, "phosphorus" = 1)
	result_amount = 0.4

/datum/chemical_reaction/chemsmoke/on_reaction(var/datum/reagents/holder, var/created_volume)
	var/location = get_turf(holder.my_atom)
	var/datum/effect/effect/system/smoke_spread/chem/S = new /datum/effect/effect/system/smoke_spread/chem
	S.attach(location)
	S.set_up(holder, created_volume, 0, location)
	playsound(location, 'sound/effects/smoke.ogg', 50, 1, -3)
	spawn(0)
		S.start()
	holder.clear_reagents()
	return

/datum/chemical_reaction/foam
	name = "Foam"
	id = "foam"
	result = null
	required_reagents = list("fluorosurfactant" = 1, "water" = 1)
	result_amount = 2
	mix_message = "The solution violently bubbles!"

/datum/chemical_reaction/foam/on_reaction(var/datum/reagents/holder, var/created_volume)
	var/location = get_turf(holder.my_atom)

	for(var/mob/M in viewers(5, location))
		M << "<span class='warning'>The solution spews out foam!</span>"

	var/datum/effect/effect/system/foam_spread/s = new()
	s.set_up(created_volume, location, holder, 0)
	s.start()
	holder.clear_reagents()
	return

/datum/chemical_reaction/metalfoam
	name = "Metal Foam"
	id = "metalfoam"
	result = null
	required_reagents = list("aluminum" = 3, "foaming_agent" = 1, "pacid" = 1)
	result_amount = 5

/datum/chemical_reaction/metalfoam/on_reaction(var/datum/reagents/holder, var/created_volume)
	var/location = get_turf(holder.my_atom)

	for(var/mob/M in viewers(5, location))
		M << "<span class='warning'>The solution spews out a metalic foam!</span>"

	var/datum/effect/effect/system/foam_spread/s = new()
	s.set_up(created_volume, location, holder, 1)
	s.start()
	return

/datum/chemical_reaction/ironfoam
	name = "Iron Foam"
	id = "ironlfoam"
	result = null
	required_reagents = list("iron" = 3, "foaming_agent" = 1, "pacid" = 1)
	result_amount = 5

/datum/chemical_reaction/ironfoam/on_reaction(var/datum/reagents/holder, var/created_volume)
	var/location = get_turf(holder.my_atom)

	for(var/mob/M in viewers(5, location))
		M << "<span class='warning'>The solution spews out a metalic foam!</span>"

	var/datum/effect/effect/system/foam_spread/s = new()
	s.set_up(created_volume, location, holder, 2)
	s.start()
	return

/* Paint */

/datum/chemical_reaction/red_paint
	name = "Red paint"
	id = "red_paint"
	result = "paint"
	required_reagents = list("plasticide" = 1, "water" = 3, "crayon_dust_red" = 1)
	result_amount = 5

/datum/chemical_reaction/red_paint/send_data()
	return "#FE191A"

/datum/chemical_reaction/orange_paint
	name = "Orange paint"
	id = "orange_paint"
	result = "paint"
	required_reagents = list("plasticide" = 1, "water" = 3, "crayon_dust_orange" = 1)
	result_amount = 5

/datum/chemical_reaction/orange_paint/send_data()
	return "#FFBE4F"

/datum/chemical_reaction/yellow_paint
	name = "Yellow paint"
	id = "yellow_paint"
	result = "paint"
	required_reagents = list("plasticide" = 1, "water" = 3, "crayon_dust_yellow" = 1)
	result_amount = 5

/datum/chemical_reaction/yellow_paint/send_data()
	return "#FDFE7D"

/datum/chemical_reaction/green_paint
	name = "Green paint"
	id = "green_paint"
	result = "paint"
	required_reagents = list("plasticide" = 1, "water" = 3, "crayon_dust_green" = 1)
	result_amount = 5

/datum/chemical_reaction/green_paint/send_data()
	return "#18A31A"

/datum/chemical_reaction/blue_paint
	name = "Blue paint"
	id = "blue_paint"
	result = "paint"
	required_reagents = list("plasticide" = 1, "water" = 3, "crayon_dust_blue" = 1)
	result_amount = 5

/datum/chemical_reaction/blue_paint/send_data()
	return "#247CFF"

/datum/chemical_reaction/purple_paint
	name = "Purple paint"
	id = "purple_paint"
	result = "paint"
	required_reagents = list("plasticide" = 1, "water" = 3, "crayon_dust_purple" = 1)
	result_amount = 5

/datum/chemical_reaction/purple_paint/send_data()
	return "#CC0099"

/datum/chemical_reaction/grey_paint //mime
	name = "Grey paint"
	id = "grey_paint"
	result = "paint"
	required_reagents = list("plasticide" = 1, "water" = 3, "crayon_dust_grey" = 1)
	result_amount = 5

/datum/chemical_reaction/grey_paint/send_data()
	return "#808080"

/datum/chemical_reaction/brown_paint
	name = "Brown paint"
	id = "brown_paint"
	result = "paint"
	required_reagents = list("plasticide" = 1, "water" = 3, "crayon_dust_brown" = 1)
	result_amount = 5

/datum/chemical_reaction/brown_paint/send_data()
	return "#846F35"

/datum/chemical_reaction/blood_paint
	name = "Blood paint"
	id = "blood_paint"
	result = "paint"
	required_reagents = list("plasticide" = 1, "water" = 3, "blood" = 2)
	result_amount = 5

/datum/chemical_reaction/blood_paint/send_data(var/datum/reagents/T)
	var/t = T.get_data("blood")
	if(t && t["blood_colour"])
		return t["blood_colour"]
	return "#FE191A" // Probably red

/datum/chemical_reaction/milk_paint
	name = "Milk paint"
	id = "milk_paint"
	result = "paint"
	required_reagents = list("plasticide" = 1, "water" = 3, "milk" = 5)
	result_amount = 5

/datum/chemical_reaction/milk_paint/send_data()
	return "#F0F8FF"

/datum/chemical_reaction/orange_juice_paint
	name = "Orange juice paint"
	id = "orange_juice_paint"
	result = "paint"
	required_reagents = list("plasticide" = 1, "water" = 3, "orangejuice" = 5)
	result_amount = 5

/datum/chemical_reaction/orange_juice_paint/send_data()
	return "#E78108"

/datum/chemical_reaction/tomato_juice_paint
	name = "Tomato juice paint"
	id = "tomato_juice_paint"
	result = "paint"
	required_reagents = list("plasticide" = 1, "water" = 3, "tomatojuice" = 5)
	result_amount = 5

/datum/chemical_reaction/tomato_juice_paint/send_data()
	return "#731008"

/datum/chemical_reaction/lime_juice_paint
	name = "Lime juice paint"
	id = "lime_juice_paint"
	result = "paint"
	required_reagents = list("plasticide" = 1, "water" = 3, "limejuice" = 5)
	result_amount = 5

/datum/chemical_reaction/lime_juice_paint/send_data()
	return "#365E30"

/datum/chemical_reaction/carrot_juice_paint
	name = "Carrot juice paint"
	id = "carrot_juice_paint"
	result = "paint"
	required_reagents = list("plasticide" = 1, "water" = 3, "carrotjuice" = 5)
	result_amount = 5

/datum/chemical_reaction/carrot_juice_paint/send_data()
	return "#973800"

/datum/chemical_reaction/berry_juice_paint
	name = "Berry juice paint"
	id = "berry_juice_paint"
	result = "paint"
	required_reagents = list("plasticide" = 1, "water" = 3, "berryjuice" = 5)
	result_amount = 5

/datum/chemical_reaction/berry_juice_paint/send_data()
	return "#990066"

/datum/chemical_reaction/grape_juice_paint
	name = "Grape juice paint"
	id = "grape_juice_paint"
	result = "paint"
	required_reagents = list("plasticide" = 1, "water" = 3, "grapejuice" = 5)
	result_amount = 5

/datum/chemical_reaction/grape_juice_paint/send_data()
	return "#863333"

/datum/chemical_reaction/poisonberry_juice_paint
	name = "Poison berry juice paint"
	id = "poisonberry_juice_paint"
	result = "paint"
	required_reagents = list("plasticide" = 1, "water" = 3, "poisonberryjuice" = 5)
	result_amount = 5

/datum/chemical_reaction/poisonberry_juice_paint/send_data()
	return "#863353"

/datum/chemical_reaction/watermelon_juice_paint
	name = "Watermelon juice paint"
	id = "watermelon_juice_paint"
	result = "paint"
	required_reagents = list("plasticide" = 1, "water" = 3, "watermelonjuice" = 5)
	result_amount = 5

/datum/chemical_reaction/watermelon_juice_paint/send_data()
	return "#B83333"

/datum/chemical_reaction/lemon_juice_paint
	name = "Lemon juice paint"
	id = "lemon_juice_paint"
	result = "paint"
	required_reagents = list("plasticide" = 1, "water" = 3, "lemonjuice" = 5)
	result_amount = 5

/datum/chemical_reaction/lemon_juice_paint/send_data()
	return "#AFAF00"

/datum/chemical_reaction/banana_juice_paint
	name = "Banana juice paint"
	id = "banana_juice_paint"
	result = "paint"
	required_reagents = list("plasticide" = 1, "water" = 3, "banana" = 5)
	result_amount = 5

/datum/chemical_reaction/banana_juice_paint/send_data()
	return "#C3AF00"

/datum/chemical_reaction/potato_juice_paint
	name = "Potato juice paint"
	id = "potato_juice_paint"
	result = "paint"
	required_reagents = list("plasticide" = 1, "water" = 3, "potatojuice" = 5)
	result_amount = 5

/datum/chemical_reaction/potato_juice_paint/send_data()
	return "#302000"

/datum/chemical_reaction/carbon_paint
	name = "Carbon paint"
	id = "carbon_paint"
	result = "paint"
	required_reagents = list("plasticide" = 1, "water" = 3, "carbon" = 1)
	result_amount = 5

/datum/chemical_reaction/carbon_paint/send_data()
	return "#333333"

/datum/chemical_reaction/aluminum_paint
	name = "Aluminum paint"
	id = "aluminum_paint"
	result = "paint"
	required_reagents = list("plasticide" = 1, "water" = 3, "aluminum" = 1)
	result_amount = 5

/datum/chemical_reaction/aluminum_paint/send_data()
	return "#F0F8FF"

/* Slime cores */

/datum/chemical_reaction/slime
	var/required = null

/datum/chemical_reaction/slime/can_happen(var/datum/reagents/holder)
	if(holder.my_atom && istype(holder.my_atom, required))
		var/obj/item/slime_extract/T = holder.my_atom
		if(T.Uses > 0)
			return 1
	return 0

/datum/chemical_reaction/slime/on_reaction(var/datum/reagents/holder)
	var/obj/item/slime_extract/T = holder.my_atom
	T.Uses--
	if(T.Uses <= 0)
		T.visible_message("\icon[T]<span class='notice'>\The [T]'s power is consumed in the reaction.</span>")
		T.name = "used slime extract"
		T.desc = "This extract has been used up."
=======
///////////////////////////////////////////////////////////////////////////////////
datum
	chemical_reaction
		var/name = null
		var/id = null
		var/result = null
		var/resultcolor = null //for paint
		var/list/required_reagents = new/list()
		var/list/required_catalysts = new/list()

		// Both of these variables are mostly going to be used with slime cores - but if you want to, you can use them for other things
		var/atom/required_container = null // the container required for the reaction to happen
		var/required_other = 0 // an integer required for the reaction to happen

		var/result_amount = 0
		var/secondary = 0 // set to nonzero if secondary reaction
		var/list/secondary_results = list()		//additional reagents produced by the reaction
		var/requires_heating = 0

		var/log_is_important = 0 // If this reaction should be considered important for logging. Important recipes message admins when mixed, non-important ones just log to file.

		proc
			on_reaction(var/datum/reagents/holder, var/created_volume)
				return

		//I recommend you set the result amount to the total volume of all components.

		explosion_potassium
			name = "Explosion"
			id = "explosion_potassium"
			result = null
			required_reagents = list("water" = 1, "potassium" = 1)
			result_amount = 2
			log_is_important = 1

			on_reaction(var/datum/reagents/holder, var/created_volume)
				var/datum/effect/effect/system/reagents_explosion/e = new()
				e.set_up(round (created_volume/10, 1), holder.my_atom, 0, 0)
				e.holder_damage(holder.my_atom)
				if(isliving(holder.my_atom))
					e.amount *= 0.5
					var/mob/living/L = holder.my_atom
					if(L.stat!=DEAD)
						e.amount *= 0.5
				e.start()
				holder.clear_reagents()
				return

		emp_pulse
			name = "EMP Pulse"
			id = "emp_pulse"
			result = null
			required_reagents = list("uranium" = 1, "iron" = 1) // Yes, laugh, it's the best recipe I could think of that makes a little bit of sense
			result_amount = 2

			on_reaction(var/datum/reagents/holder, var/created_volume)
				var/location = get_turf(holder.my_atom)
				// 100 created volume = 4 heavy range & 7 light range. A few tiles smaller than traitor EMP grandes.
				// 200 created volume = 8 heavy range & 14 light range. 4 tiles larger than traitor EMP grenades.
				empulse(location, round(created_volume / 24), round(created_volume / 14), 1)
				holder.clear_reagents()
				return

		silicate
			name = "Silicate"
			id = "silicate"
			result = "silicate"
			required_reagents = list("aluminum" = 1, "silicon" = 1, "oxygen" = 1)
			result_amount = 3

		stoxin
			name = "Soporific"
			id = "stoxin"
			result = "stoxin"
			required_reagents = list("chloralhydrate" = 1, "sugar" = 4)
			result_amount = 5

		sterilizine
			name = "Sterilizine"
			id = "sterilizine"
			result = "sterilizine"
			required_reagents = list("ethanol" = 1, "anti_toxin" = 1, "chlorine" = 1)
			result_amount = 3

		inaprovaline
			name = "Inaprovaline"
			id = "inaprovaline"
			result = "inaprovaline"
			required_reagents = list("oxygen" = 1, "carbon" = 1, "sugar" = 1)
			result_amount = 3

		anti_toxin
			name = "Dylovene"
			id = "anti_toxin"
			result = "anti_toxin"
			required_reagents = list("silicon" = 1, "potassium" = 1, "nitrogen" = 1)
			result_amount = 3

		mutagen
			name = "Unstable mutagen"
			id = "mutagen"
			result = "mutagen"
			required_reagents = list("radium" = 1, "phosphorus" = 1, "chlorine" = 1)
			result_amount = 3

		tramadol
			name = "Tramadol"
			id = "tramadol"
			result = "tramadol"
			required_reagents = list("inaprovaline" = 1, "ethanol" = 1, "oxygen" = 1)
			result_amount = 3

		paracetamol
			name = "Paracetamol"
			id = "paracetamol"
			result = "paracetamol"
			required_reagents = list("tramadol" = 1, "sugar" = 1, "water" = 1)
			result_amount = 3

		oxycodone
			name = "Oxycodone"
			id = "oxycodone"
			result = "oxycodone"
			required_reagents = list("ethanol" = 1, "tramadol" = 1)
			required_catalysts = list("phoron" = 1)
			result_amount = 1

		//cyanide
		//	name = "Cyanide"
		//	id = "cyanide"
		//	result = "cyanide"
		//	required_reagents = list("hydrogen" = 1, "carbon" = 1, "nitrogen" = 1)
		//	result_amount = 1

		water //I can't believe we never had this.
			name = "Water"
			id = "water"
			result = "water"
			required_reagents = list("oxygen" = 1, "hydrogen" = 2)
			result_amount = 1

		thermite
			name = "Thermite"
			id = "thermite"
			result = "thermite"
			required_reagents = list("aluminum" = 1, "iron" = 1, "oxygen" = 1)
			result_amount = 3

		lexorin
			name = "Lexorin"
			id = "lexorin"
			result = "lexorin"
			required_reagents = list("phoron" = 1, "hydrogen" = 1, "nitrogen" = 1)
			result_amount = 3

		space_drugs
			name = "Space Drugs"
			id = "space_drugs"
			result = "space_drugs"
			required_reagents = list("mercury" = 1, "sugar" = 1, "lithium" = 1)
			result_amount = 3

		lube
			name = "Space Lube"
			id = "lube"
			result = "lube"
			required_reagents = list("water" = 1, "silicon" = 1, "oxygen" = 1)
			result_amount = 4

		pacid
			name = "Polytrinic acid"
			id = "pacid"
			result = "pacid"
			required_reagents = list("sacid" = 1, "chlorine" = 1, "potassium" = 1)
			result_amount = 3
			log_is_important = 1

		synaptizine
			name = "Synaptizine"
			id = "synaptizine"
			result = "synaptizine"
			required_reagents = list("sugar" = 1, "lithium" = 1, "water" = 1)
			result_amount = 3

		hyronalin
			name = "Hyronalin"
			id = "hyronalin"
			result = "hyronalin"
			required_reagents = list("radium" = 1, "anti_toxin" = 1)
			result_amount = 2

		arithrazine
			name = "Arithrazine"
			id = "arithrazine"
			result = "arithrazine"
			required_reagents = list("hyronalin" = 1, "hydrogen" = 1)
			result_amount = 2

		impedrezene
			name = "Impedrezene"
			id = "impedrezene"
			result = "impedrezene"
			required_reagents = list("mercury" = 1, "oxygen" = 1, "sugar" = 1)
			result_amount = 2

		kelotane
			name = "Kelotane"
			id = "kelotane"
			result = "kelotane"
			required_reagents = list("silicon" = 1, "carbon" = 1)
			result_amount = 2

		peridaxon
			name = "Peridaxon"
			id = "peridaxon"
			result = "peridaxon"
			required_reagents = list("bicaridine" = 2, "clonexadone" = 2)
			required_catalysts = list("phoron" = 5)
			result_amount = 2

		leporazine
			name = "Leporazine"
			id = "leporazine"
			result = "leporazine"
			required_reagents = list("silicon" = 1, "copper" = 1)
			required_catalysts = list("phoron" = 5)
			result_amount = 2

		cryptobiolin
			name = "Cryptobiolin"
			id = "cryptobiolin"
			result = "cryptobiolin"
			required_reagents = list("potassium" = 1, "oxygen" = 1, "sugar" = 1)
			result_amount = 3

		tricordrazine
			name = "Tricordrazine"
			id = "tricordrazine"
			result = "tricordrazine"
			required_reagents = list("inaprovaline" = 1, "anti_toxin" = 1)
			result_amount = 2

		alkysine
			name = "Alkysine"
			id = "alkysine"
			result = "alkysine"
			required_reagents = list("chlorine" = 1, "nitrogen" = 1, "anti_toxin" = 1)
			result_amount = 2

		dexalin
			name = "Dexalin"
			id = "dexalin"
			result = "dexalin"
			required_reagents = list("oxygen" = 2, "phoron" = 0.1)
			required_catalysts = list("phoron" = 5)
			result_amount = 1

		dermaline
			name = "Dermaline"
			id = "dermaline"
			result = "dermaline"
			required_reagents = list("oxygen" = 1, "phosphorus" = 1, "kelotane" = 1)
			result_amount = 3

		dexalinp
			name = "Dexalin Plus"
			id = "dexalinp"
			result = "dexalinp"
			required_reagents = list("dexalin" = 1, "carbon" = 1, "iron" = 1)
			result_amount = 3

		bicaridine
			name = "Bicaridine"
			id = "bicaridine"
			result = "bicaridine"
			required_reagents = list("inaprovaline" = 1, "carbon" = 1)
			result_amount = 2

		hyperzine
			name = "Hyperzine"
			id = "hyperzine"
			result = "hyperzine"
			required_reagents = list("sugar" = 1, "phosphorus" = 1, "sulfur" = 1,)
			result_amount = 3

		ryetalyn
			name = "Ryetalyn"
			id = "ryetalyn"
			result = "ryetalyn"
			required_reagents = list("arithrazine" = 1, "carbon" = 1)
			result_amount = 2

		cryoxadone
			name = "Cryoxadone"
			id = "cryoxadone"
			result = "cryoxadone"
			required_reagents = list("dexalin" = 1, "water" = 1, "oxygen" = 1)
			result_amount = 3

		clonexadone
			name = "Clonexadone"
			id = "clonexadone"
			result = "clonexadone"
			required_reagents = list("cryoxadone" = 1, "sodium" = 1, "phoron" = 0.1)
			required_catalysts = list("phoron" = 5)
			result_amount = 2

		spaceacillin
			name = "Spaceacillin"
			id = "spaceacillin"
			result = "spaceacillin"
			required_reagents = list("cryptobiolin" = 1, "inaprovaline" = 1)
			result_amount = 2

		imidazoline
			name = "imidazoline"
			id = "imidazoline"
			result = "imidazoline"
			required_reagents = list("carbon" = 1, "hydrogen" = 1, "anti_toxin" = 1)
			result_amount = 2

		ethylredoxrazine
			name = "Ethylredoxrazine"
			id = "ethylredoxrazine"
			result = "ethylredoxrazine"
			required_reagents = list("oxygen" = 1, "anti_toxin" = 1, "carbon" = 1)
			result_amount = 3

		ethanoloxidation
			name = "ethanoloxidation"	//Kind of a placeholder in case someone ever changes it so that chemicals
			id = "ethanoloxidation"		//	react in the body. Also it would be silly if it didn't exist.
			result = "water"
			required_reagents = list("ethylredoxrazine" = 1, "ethanol" = 1)
			result_amount = 2

		glycerol
			name = "Glycerol"
			id = "glycerol"
			result = "glycerol"
			required_reagents = list("cornoil" = 3, "sacid" = 1)
			result_amount = 1

		nitroglycerin
			name = "Nitroglycerin"
			id = "nitroglycerin"
			result = "nitroglycerin"
			required_reagents = list("glycerol" = 1, "pacid" = 1, "sacid" = 1)
			result_amount = 2
			log_is_important = 1

			on_reaction(var/datum/reagents/holder, var/created_volume)
				var/datum/effect/effect/system/reagents_explosion/e = new()
				e.set_up(round (created_volume/2, 1), holder.my_atom, 0, 0)
				e.holder_damage(holder.my_atom)
				if(isliving(holder.my_atom))
					e.amount *= 0.5
					var/mob/living/L = holder.my_atom
					if(L.stat!=DEAD)
						e.amount *= 0.5
				e.start()

				holder.clear_reagents()
				return

		sodiumchloride
			name = "Sodium Chloride"
			id = "sodiumchloride"
			result = "sodiumchloride"
			required_reagents = list("sodium" = 1, "chlorine" = 1)
			result_amount = 2

		flash_powder
			name = "Flash powder"
			id = "flash_powder"
			result = null
			required_reagents = list("aluminum" = 1, "potassium" = 1, "sulfur" = 1 )
			result_amount = null
			on_reaction(var/datum/reagents/holder, var/created_volume)
				var/location = get_turf(holder.my_atom)
				var/datum/effect/effect/system/spark_spread/s = new /datum/effect/effect/system/spark_spread
				s.set_up(2, 1, location)
				s.start()
				for(var/mob/living/carbon/M in viewers(world.view, location))
					switch(get_dist(M, location))
						if(0 to 3)
							if(hasvar(M, "glasses"))
								if(istype(M:glasses, /obj/item/clothing/glasses/sunglasses))
									continue

							flick("e_flash", M.flash)
							M.Weaken(15)

						if(4 to 5)
							if(hasvar(M, "glasses"))
								if(istype(M:glasses, /obj/item/clothing/glasses/sunglasses))
									continue

							flick("e_flash", M.flash)
							M.Stun(5)

		napalm
			name = "Napalm"
			id = "napalm"
			result = null
			required_reagents = list("aluminum" = 1, "phoron" = 1, "sacid" = 1 )
			result_amount = 1
			on_reaction(var/datum/reagents/holder, var/created_volume)
				var/turf/location = get_turf(holder.my_atom.loc)
				for(var/turf/simulated/floor/target_tile in range(0,location))
					target_tile.assume_gas("volatile_fuel", created_volume, 400+T0C)
					spawn (0) target_tile.hotspot_expose(700, 400)
				holder.del_reagent("napalm")
				return

		/*
		smoke
			name = "Smoke"
			id = "smoke"
			result = null
			required_reagents = list("potassium" = 1, "sugar" = 1, "phosphorus" = 1 )
			result_amount = null
			secondary = 1
			on_reaction(var/datum/reagents/holder, var/created_volume)
				var/location = get_turf(holder.my_atom)
				var/datum/effect/system/bad_smoke_spread/S = new /datum/effect/system/bad_smoke_spread
				S.attach(location)
				S.set_up(10, 0, location)
				playsound(location, 'sound/effects/smoke.ogg', 50, 1, -3)
				spawn(0)
					S.start()
					sleep(10)
					S.start()
					sleep(10)
					S.start()
					sleep(10)
					S.start()
					sleep(10)
					S.start()
				holder.clear_reagents()
				return	*/

		chemsmoke
			name = "Chemsmoke"
			id = "chemsmoke"
			result = null
			required_reagents = list("potassium" = 1, "sugar" = 1, "phosphorus" = 1)
			result_amount = 0.4
			secondary = 1
			on_reaction(var/datum/reagents/holder, var/created_volume)
				var/location = get_turf(holder.my_atom)
				var/datum/effect/effect/system/smoke_spread/chem/S = new /datum/effect/effect/system/smoke_spread/chem
				S.attach(location)
				S.set_up(holder, created_volume, 0, location)
				playsound(location, 'sound/effects/smoke.ogg', 50, 1, -3)
				spawn(0)
					S.start()
				holder.clear_reagents()
				return

		chloralhydrate
			name = "Chloral Hydrate"
			id = "chloralhydrate"
			result = "chloralhydrate"
			required_reagents = list("ethanol" = 1, "chlorine" = 3, "water" = 1)
			result_amount = 1
			log_is_important = 1

		potassium_chloride
			name = "Potassium Chloride"
			id = "potassium_chloride"
			result = "potassium_chloride"
			required_reagents = list("sodiumchloride" = 1, "potassium" = 1)
			result_amount = 2

		potassium_chlorophoride
			name = "Potassium Chlorophoride"
			id = "potassium_chlorophoride"
			result = "potassium_chlorophoride"
			required_reagents = list("potassium_chloride" = 1, "phoron" = 1, "chloralhydrate" = 1)
			result_amount = 4

		stoxin
			name = "Soporific"
			id = "stoxin"
			result = "stoxin"
			required_reagents = list("chloralhydrate" = 1, "sugar" = 4)
			result_amount = 5

		zombiepowder
			name = "Zombie Powder"
			id = "zombiepowder"
			result = "zombiepowder"
			required_reagents = list("carpotoxin" = 5, "stoxin" = 5, "copper" = 5)
			result_amount = 2

		rezadone
			name = "Rezadone"
			id = "rezadone"
			result = "rezadone"
			required_reagents = list("carpotoxin" = 1, "cryptobiolin" = 1, "copper" = 1)
			result_amount = 3

		mindbreaker
			name = "Mindbreaker Toxin"
			id = "mindbreaker"
			result = "mindbreaker"
			required_reagents = list("silicon" = 1, "hydrogen" = 1, "anti_toxin" = 1)
			result_amount = 3

		lipozine
			name = "Lipozine"
			id = "Lipozine"
			result = "lipozine"
			required_reagents = list("sodiumchloride" = 1, "ethanol" = 1, "radium" = 1)
			result_amount = 3

		phoronsolidification
			name = "Solid Phoron"
			id = "solidphoron"
			result = null
			required_reagents = list("iron" = 5, "frostoil" = 5, "phoron" = 20)
			result_amount = 1
			on_reaction(var/datum/reagents/holder, var/created_volume)
				var/location = get_turf(holder.my_atom)
				new /obj/item/stack/sheet/mineral/phoron(location)
				return

		plastication
			name = "Plastic"
			id = "solidplastic"
			result = null
			required_reagents = list("pacid" = 10, "plasticide" = 20)
			result_amount = 1
			on_reaction(var/datum/reagents/holder)
				new /obj/item/stack/sheet/mineral/plastic(get_turf(holder.my_atom),10)
				return

		virus_food
			name = "Virus Food"
			id = "virusfood"
			result = "virusfood"
			required_reagents = list("water" = 1, "milk" = 1, "oxygen" = 1)
			result_amount = 3
/*
		mix_virus
			name = "Mix Virus"
			id = "mixvirus"
			result = "blood"
			required_reagents = list("virusfood" = 5)
			required_catalysts = list("blood")
			var/level = 2

			on_reaction(var/datum/reagents/holder, var/created_volume)

				var/datum/reagent/blood/B = locate(/datum/reagent/blood) in holder.reagent_list
				if(B && B.data)
					var/datum/disease/advance/D = locate(/datum/disease/advance) in B.data["viruses"]
					if(D)
						D.Evolve(level - rand(0, 1))


			mix_virus_2

				name = "Mix Virus 2"
				id = "mixvirus2"
				required_reagents = list("mutagen" = 5)
				level = 4

			rem_virus

				name = "Devolve Virus"
				id = "remvirus"
				required_reagents = list("synaptizine" = 5)

				on_reaction(var/datum/reagents/holder, var/created_volume)

					var/datum/reagent/blood/B = locate(/datum/reagent/blood) in holder.reagent_list
					if(B && B.data)
						var/datum/disease/advance/D = locate(/datum/disease/advance) in B.data["viruses"]
						if(D)
							D.Devolve()
*/
		condensedcapsaicin
			name = "Condensed Capsaicin"
			id = "condensedcapsaicin"
			result = "condensedcapsaicin"
			required_reagents = list("capsaicin" = 2)
			required_catalysts = list("phoron" = 5)
			result_amount = 1

		ketchup
			name = "Ketchup"
			id = "ketchup"
			result = "ketchup"
			required_reagents = list("tomatojuice" = 2, "water" = 1, "sugar" = 1)
			result_amount = 4

///////////////////////////////////////////////////////////////////////////////////

// foam and foam precursor

		surfactant
			name = "Foam surfactant"
			id = "foam surfactant"
			result = "fluorosurfactant"
			required_reagents = list("fluorine" = 2, "carbon" = 2, "sacid" = 1)
			result_amount = 5


		foam
			name = "Foam"
			id = "foam"
			result = null
			required_reagents = list("fluorosurfactant" = 1, "water" = 1)
			result_amount = 2

			on_reaction(var/datum/reagents/holder, var/created_volume)


				var/location = get_turf(holder.my_atom)
				for(var/mob/M in viewers(5, location))
					M << "\red The solution violently bubbles!"

				location = get_turf(holder.my_atom)

				for(var/mob/M in viewers(5, location))
					M << "\red The solution spews out foam!"

				//world << "Holder volume is [holder.total_volume]"
				//for(var/datum/reagent/R in holder.reagent_list)
				//	world << "[R.name] = [R.volume]"

				var/datum/effect/effect/system/foam_spread/s = new()
				s.set_up(created_volume, location, holder, 0)
				s.start()
				holder.clear_reagents()
				return

		metalfoam
			name = "Metal Foam"
			id = "metalfoam"
			result = null
			required_reagents = list("aluminum" = 3, "foaming_agent" = 1, "pacid" = 1)
			result_amount = 5

			on_reaction(var/datum/reagents/holder, var/created_volume)


				var/location = get_turf(holder.my_atom)

				for(var/mob/M in viewers(5, location))
					M << "\red The solution spews out a metalic foam!"

				var/datum/effect/effect/system/foam_spread/s = new()
				s.set_up(created_volume, location, holder, 1)
				s.start()
				return

		ironfoam
			name = "Iron Foam"
			id = "ironlfoam"
			result = null
			required_reagents = list("iron" = 3, "foaming_agent" = 1, "pacid" = 1)
			result_amount = 5

			on_reaction(var/datum/reagents/holder, var/created_volume)


				var/location = get_turf(holder.my_atom)

				for(var/mob/M in viewers(5, location))
					M << "\red The solution spews out a metalic foam!"

				var/datum/effect/effect/system/foam_spread/s = new()
				s.set_up(created_volume, location, holder, 2)
				s.start()
				return



		foaming_agent
			name = "Foaming Agent"
			id = "foaming_agent"
			result = "foaming_agent"
			required_reagents = list("lithium" = 1, "hydrogen" = 1)
			result_amount = 1

		// Synthesizing these three chemicals is pretty complex in real life, but fuck it, it's just a game!
		ammonia
			name = "Ammonia"
			id = "ammonia"
			result = "ammonia"
			required_reagents = list("hydrogen" = 3, "nitrogen" = 1)
			result_amount = 3

		diethylamine
			name = "Diethylamine"
			id = "diethylamine"
			result = "diethylamine"
			required_reagents = list ("ammonia" = 1, "ethanol" = 1)
			result_amount = 2

		space_cleaner
			name = "Space cleaner"
			id = "cleaner"
			result = "cleaner"
			required_reagents = list("ammonia" = 1, "water" = 1)
			result_amount = 2

		plantbgone
			name = "Plant-B-Gone"
			id = "plantbgone"
			result = "plantbgone"
			required_reagents = list("toxin" = 1, "water" = 4)
			result_amount = 5


/////////////////////////////////////OLD SLIME CORE REACTIONS ///////////////////////////////
/*
		slimepepper
			name = "Slime Condensedcapaicin"
			id = "m_condensedcapaicin"
			result = "condensedcapsaicin"
			required_reagents = list("sugar" = 1)
			result_amount = 1
			required_container = /obj/item/slime_core
			required_other = 1
		slimefrost
			name = "Slime Frost Oil"
			id = "m_frostoil"
			result = "frostoil"
			required_reagents = list("water" = 1)
			result_amount = 1
			required_container = /obj/item/slime_core
			required_other = 1
		slimeglycerol
			name = "Slime Glycerol"
			id = "m_glycerol"
			result = "glycerol"
			required_reagents = list("blood" = 1)
			result_amount = 1
			required_container = /obj/item/slime_core
			required_other = 1

		slime_explosion
			name = "Slime Explosion"
			id = "m_explosion"
			result = null
			required_reagents = list("blood" = 1)
			result_amount = 2
			required_container = /obj/item/slime_core
			required_other = 2
			on_reaction(var/datum/reagents/holder, var/created_volume)
				var/location = get_turf(holder.my_atom)
				var/datum/effect/effect/system/reagents_explosion/e = new()
				e.set_up(round (created_volume/10, 1), location, 0, 0)
				e.start()

				holder.clear_reagents()
				return
		slimejam
			name = "Slime Jam"
			id = "m_jam"
			result = "slimejelly"
			required_reagents = list("water" = 1)
			result_amount = 1
			required_container = /obj/item/slime_core
			required_other = 2
		slimesynthi
			name = "Slime Synthetic Flesh"
			id = "m_flesh"
			result = null
			required_reagents = list("sugar" = 1)
			result_amount = 1
			required_container = /obj/item/slime_core
			required_other = 2
			on_reaction(var/datum/reagents/holder, var/created_volume)
				var/location = get_turf(holder.my_atom)
				new /obj/item/weapon/reagent_containers/food/snacks/meat/syntiflesh(location)
				return

		slimeenzyme
			name = "Slime Enzyme"
			id = "m_enzyme"
			result = "enzyme"
			required_reagents = list("blood" = 1, "water" = 1)
			result_amount = 2
			required_container = /obj/item/slime_core
			required_other = 3
		slimeplasma
			name = "Slime Plasma"
			id = "m_plasma"
			result = "plasma"
			required_reagents = list("sugar" = 1, "blood" = 2)
			result_amount = 2
			required_container = /obj/item/slime_core
			required_other = 3
		slimevirus
			name = "Slime Virus"
			id = "m_virus"
			result = null
			required_reagents = list("sugar" = 1, "sacid" = 1)
			result_amount = 2
			required_container = /obj/item/slime_core
			required_other = 3
			on_reaction(var/datum/reagents/holder, var/created_volume)
				holder.clear_reagents()

				var/virus = pick(/datum/disease/advance/flu, /datum/disease/advance/cold, \
				 /datum/disease/pierrot_throat, /datum/disease/fake_gbs, \
				 /datum/disease/brainrot, /datum/disease/magnitis)


				var/datum/disease/F = new virus(0)
				var/list/data = list("viruses"= list(F))
				holder.add_reagent("blood", 20, data)

				holder.add_reagent("cyanide", rand(1,10))

				return

		slimeteleport
			name = "Slime Teleport"
			id = "m_tele"
			result = null
			required_reagents = list("pacid" = 2, "mutagen" = 2)
			required_catalysts = list("plasma" = 1)
			result_amount = 1
			required_container = /obj/item/slime_core
			required_other = 4
			on_reaction(var/datum/reagents/holder, var/created_volume)

				// Calculate new position (searches through beacons in world)
				var/obj/item/device/radio/beacon/chosen
				var/list/possible = list()
				for(var/obj/item/device/radio/beacon/W in world)
					possible += W

				if(possible.len > 0)
					chosen = pick(possible)

				if(chosen)
				// Calculate previous position for transition

					var/turf/FROM = get_turf(holder.my_atom) // the turf of origin we're travelling FROM
					var/turf/TO = get_turf(chosen)			 // the turf of origin we're travelling TO

					playsound(TO, 'sound/effects/phasein.ogg', 100, 1)

					var/list/flashers = list()
					for(var/mob/living/carbon/human/M in viewers(TO, null))
						if(M:eyecheck() <= 0)
							flick("e_flash", M.flash)
							flashers += M

					var/y_distance = TO.y - FROM.y
					var/x_distance = TO.x - FROM.x
					for (var/atom/movable/A in range(2, FROM )) // iterate thru list of mobs in the area
						if(istype(A, /obj/item/device/radio/beacon)) continue // don't teleport beacons because that's just insanely stupid
						if( A.anchored && !istype(A, /mob/dead/observer) ) continue // don't teleport anchored things (computers, tables, windows, grilles, etc) because this causes problems!
						// do teleport ghosts however because hell why not

						var/turf/newloc = locate(A.x + x_distance, A.y + y_distance, TO.z) // calculate the new place
						if(!A.Move(newloc)) // if the atom, for some reason, can't move, FORCE them to move! :) We try Move() first to invoke any movement-related checks the atom needs to perform after moving
							A.loc = locate(A.x + x_distance, A.y + y_distance, TO.z)

						spawn()
							if(ismob(A) && !(A in flashers)) // don't flash if we're already doing an effect
								var/mob/M = A
								if(M.client)
									var/obj/blueeffect = new /obj(src)
									blueeffect.screen_loc = "WEST,SOUTH to EAST,NORTH"
									blueeffect.icon = 'icons/effects/effects.dmi'
									blueeffect.icon_state = "shieldsparkles"
									blueeffect.layer = 17
									blueeffect.mouse_opacity = 0
									M.client.screen += blueeffect
									sleep(20)
									M.client.screen -= blueeffect
									del(blueeffect)
		slimecrit
			name = "Slime Crit"
			id = "m_tele"
			result = null
			required_reagents = list("sacid" = 1, "blood" = 1)
			required_catalysts = list("plasma" = 1)
			result_amount = 1
			required_container = /obj/item/slime_core
			required_other = 4
			on_reaction(var/datum/reagents/holder, var/created_volume)

				var/blocked = list(/mob/living/simple_animal/hostile,
					/mob/living/simple_animal/hostile/pirate,
					/mob/living/simple_animal/hostile/pirate/ranged,
					/mob/living/simple_animal/hostile/russian,
					/mob/living/simple_animal/hostile/russian/ranged,
					/mob/living/simple_animal/hostile/syndicate,
					/mob/living/simple_animal/hostile/syndicate/melee,
					/mob/living/simple_animal/hostile/syndicate/melee/space,
					/mob/living/simple_animal/hostile/syndicate/ranged,
					/mob/living/simple_animal/hostile/syndicate/ranged/space,
					/mob/living/simple_animal/hostile/alien/queen/large,
					/mob/living/simple_animal/clown
					)//exclusion list for things you don't want the reaction to create.
				var/list/critters = typesof(/mob/living/simple_animal/hostile) - blocked // list of possible hostile mobs

				playsound(get_turf(holder.my_atom), 'sound/effects/phasein.ogg', 100, 1)

				for(var/mob/living/carbon/human/M in viewers(get_turf(holder.my_atom), null))
					if(M:eyecheck() <= 0)
						flick("e_flash", M.flash)

				for(var/i = 1, i <= created_volume, i++)
					var/chosen = pick(critters)
					var/mob/living/simple_animal/hostile/C = new chosen
					C.loc = get_turf(holder.my_atom)
					if(prob(50))
						for(var/j = 1, j <= rand(1, 3), j++)
							step(C, pick(NORTH,SOUTH,EAST,WEST))
		slimebork
			name = "Slime Bork"
			id = "m_tele"
			result = null
			required_reagents = list("sugar" = 1, "water" = 1)
			result_amount = 2
			required_container = /obj/item/slime_core
			required_other = 4
			on_reaction(var/datum/reagents/holder, var/created_volume)

				var/list/borks = typesof(/obj/item/weapon/reagent_containers/food/snacks) - /obj/item/weapon/reagent_containers/food/snacks
				// BORK BORK BORK

				playsound(get_turf(holder.my_atom), 'sound/effects/phasein.ogg', 100, 1)

				for(var/mob/living/carbon/human/M in viewers(get_turf(holder.my_atom), null))
					if(M:eyecheck() <= 0)
						flick("e_flash", M.flash)

				for(var/i = 1, i <= created_volume + rand(1,2), i++)
					var/chosen = pick(borks)
					var/obj/B = new chosen
					if(B)
						B.loc = get_turf(holder.my_atom)
						if(prob(50))
							for(var/j = 1, j <= rand(1, 3), j++)
								step(B, pick(NORTH,SOUTH,EAST,WEST))



		slimechloral
			name = "Slime Chloral"
			id = "m_bunch"
			result = "chloralhydrate"
			required_reagents = list("blood" = 1, "water" = 2)
			result_amount = 2
			required_container = /obj/item/slime_core
			required_other = 5
		slimeretro
			name = "Slime Retro"
			id = "m_xeno"
			result = null
			required_reagents = list("sugar" = 1)
			result_amount = 1
			required_container = /obj/item/slime_core
			required_other = 5
			on_reaction(var/datum/reagents/holder, var/created_volume)
				var/datum/disease/F = new /datum/disease/dna_retrovirus(0)
				var/list/data = list("viruses"= list(F))
				holder.add_reagent("blood", 20, data)
		slimefoam
			name = "Slime Foam"
			id = "m_foam"
			result = null
			required_reagents = list("sacid" = 1)
			result_amount = 2
			required_container = /obj/item/slime_core
			required_other = 5

			on_reaction(var/datum/reagents/holder, var/created_volume)


				var/location = get_turf(holder.my_atom)
				for(var/mob/M in viewers(5, location))
					M << "\red The solution violently bubbles!"

				location = get_turf(holder.my_atom)

				for(var/mob/M in viewers(5, location))
					M << "\red The solution spews out foam!"

				//world << "Holder volume is [holder.total_volume]"
				//for(var/datum/reagent/R in holder.reagent_list)
				//	world << "[R.name] = [R.volume]"

				var/datum/effect/effect/system/foam_spread/s = new()
				s.set_up(created_volume, location, holder, 0)
				s.start()
				holder.clear_reagents()
				return
*/
/////////////////////////////////////////////NEW SLIME CORE REACTIONS/////////////////////////////////////////////
>>>>>>> 06c02a87

//Grey
/datum/chemical_reaction/slime/spawn
	name = "Slime Spawn"
	id = "m_spawn"
	result = null
	required_reagents = list("phoron" = 1)
	result_amount = 1
	required = /obj/item/slime_extract/grey

/datum/chemical_reaction/slime/spawn/on_reaction(var/datum/reagents/holder)
	holder.my_atom.visible_message("<span class='warning'>Infused with phoron, the core begins to quiver and grow, and soon a new baby slime emerges from it!</span>")
	var/mob/living/carbon/slime/S = new /mob/living/carbon/slime
	S.loc = get_turf(holder.my_atom)
	..()

/datum/chemical_reaction/slime/monkey
	name = "Slime Monkey"
	id = "m_monkey"
	result = null
	required_reagents = list("blood" = 1)
	result_amount = 1
	required = /obj/item/slime_extract/grey

/datum/chemical_reaction/slime/monkey/on_reaction(var/datum/reagents/holder)
	for(var/i = 1, i <= 3, i++)
		var /obj/item/weapon/reagent_containers/food/snacks/monkeycube/M = new /obj/item/weapon/reagent_containers/food/snacks/monkeycube
		M.loc = get_turf(holder.my_atom)
	..()

//Green
/datum/chemical_reaction/slime/mutate
	name = "Mutation Toxin"
	id = "mutationtoxin"
	result = "mutationtoxin"
	required_reagents = list("phoron" = 1)
	result_amount = 1
	required = /obj/item/slime_extract/green

//Metal
/datum/chemical_reaction/slime/metal
	name = "Slime Metal"
	id = "m_metal"
	result = null
	required_reagents = list("phoron" = 1)
	result_amount = 1
	required = /obj/item/slime_extract/metal

/datum/chemical_reaction/slime/metal/on_reaction(var/datum/reagents/holder)
	var/obj/item/stack/material/steel/M = new /obj/item/stack/material/steel
	M.amount = 15
	M.loc = get_turf(holder.my_atom)
	var/obj/item/stack/material/plasteel/P = new /obj/item/stack/material/plasteel
	P.amount = 5
	P.loc = get_turf(holder.my_atom)
	..()

//Gold - removed
/datum/chemical_reaction/slime/crit
	name = "Slime Crit"
	id = "m_tele"
	result = null
	required_reagents = list("phoron" = 1)
	result_amount = 1
	required = /obj/item/slime_extract/gold
	mix_message = "The slime core fizzles disappointingly."

//Silver
/datum/chemical_reaction/slime/bork
	name = "Slime Bork"
	id = "m_tele2"
	result = null
	required_reagents = list("phoron" = 1)
	result_amount = 1
	required = /obj/item/slime_extract/silver

/datum/chemical_reaction/slime/bork/on_reaction(var/datum/reagents/holder)
	var/list/borks = typesof(/obj/item/weapon/reagent_containers/food/snacks) - /obj/item/weapon/reagent_containers/food/snacks
	playsound(get_turf(holder.my_atom), 'sound/effects/phasein.ogg', 100, 1)
	for(var/mob/living/carbon/human/M in viewers(get_turf(holder.my_atom), null))
		if(M.eyecheck() <= 0)
			flick("e_flash", M.flash)

	for(var/i = 1, i <= 4 + rand(1,2), i++)
		var/chosen = pick(borks)
		var/obj/B = new chosen
		if(B)
			B.loc = get_turf(holder.my_atom)
			if(prob(50))
				for(var/j = 1, j <= rand(1, 3), j++)
					step(B, pick(NORTH, SOUTH, EAST, WEST))
	..()

//Blue
/datum/chemical_reaction/slime/frost
	name = "Slime Frost Oil"
	id = "m_frostoil"
	result = "frostoil"
	required_reagents = list("phoron" = 1)
	result_amount = 10
	required = /obj/item/slime_extract/blue

//Dark Blue
/datum/chemical_reaction/slime/freeze
	name = "Slime Freeze"
	id = "m_freeze"
	result = null
	required_reagents = list("phoron" = 1)
	result_amount = 1
	required = /obj/item/slime_extract/darkblue
	mix_message = "The slime extract begins to vibrate violently!"

/datum/chemical_reaction/slime/freeze/on_reaction(var/datum/reagents/holder)
	..()
	sleep(50)
	playsound(get_turf(holder.my_atom), 'sound/effects/phasein.ogg', 100, 1)
	for(var/mob/living/M in range (get_turf(holder.my_atom), 7))
		M.bodytemperature -= 140
		M << "<span class='warning'>You feel a chill!</span>"

//Orange
/datum/chemical_reaction/slime/casp
	name = "Slime Capsaicin Oil"
	id = "m_capsaicinoil"
	result = "capsaicin"
	required_reagents = list("blood" = 1)
	result_amount = 10
	required = /obj/item/slime_extract/orange

/datum/chemical_reaction/slime/fire
	name = "Slime fire"
	id = "m_fire"
	result = null
	required_reagents = list("phoron" = 1)
	result_amount = 1
	required = /obj/item/slime_extract/orange
	mix_message = "The slime extract begins to vibrate violently!"

/datum/chemical_reaction/slime/fire/on_reaction(var/datum/reagents/holder)
	..()
	sleep(50)
	var/turf/location = get_turf(holder.my_atom.loc)
	for(var/turf/simulated/floor/target_tile in range(0, location))
		target_tile.assume_gas("phoron", 25, 1400)
		spawn (0)
			target_tile.hotspot_expose(700, 400)

//Yellow
/datum/chemical_reaction/slime/overload
	name = "Slime EMP"
	id = "m_emp"
	result = null
	required_reagents = list("blood" = 1)
	result_amount = 1
	required = /obj/item/slime_extract/yellow

/datum/chemical_reaction/slime/overload/on_reaction(var/datum/reagents/holder, var/created_volume)
	..()
	empulse(get_turf(holder.my_atom), 3, 7)

/datum/chemical_reaction/slime/cell
	name = "Slime Powercell"
	id = "m_cell"
	result = null
	required_reagents = list("phoron" = 1)
	result_amount = 1
	required = /obj/item/slime_extract/yellow

/datum/chemical_reaction/slime/cell/on_reaction(var/datum/reagents/holder, var/created_volume)
	var/obj/item/weapon/cell/slime/P = new /obj/item/weapon/cell/slime
	P.loc = get_turf(holder.my_atom)

/datum/chemical_reaction/slime/glow
	name = "Slime Glow"
	id = "m_glow"
	result = null
	required_reagents = list("water" = 1)
	result_amount = 1
	required = /obj/item/slime_extract/yellow
	mix_message = "The contents of the slime core harden and begin to emit a warm, bright light."

/datum/chemical_reaction/slime/glow/on_reaction(var/datum/reagents/holder, var/created_volume)
	..()
	var/obj/item/device/flashlight/slime/F = new /obj/item/device/flashlight/slime
	F.loc = get_turf(holder.my_atom)

//Purple
/datum/chemical_reaction/slime/psteroid
	name = "Slime Steroid"
	id = "m_steroid"
	result = null
	required_reagents = list("phoron" = 1)
	result_amount = 1
	required = /obj/item/slime_extract/purple

/datum/chemical_reaction/slime/psteroid/on_reaction(var/datum/reagents/holder, var/created_volume)
	..()
	var/obj/item/weapon/slimesteroid/P = new /obj/item/weapon/slimesteroid
	P.loc = get_turf(holder.my_atom)

/datum/chemical_reaction/slime/jam
	name = "Slime Jam"
	id = "m_jam"
	result = "slimejelly"
	required_reagents = list("sugar" = 1)
	result_amount = 10
	required = /obj/item/slime_extract/purple

//Dark Purple
/datum/chemical_reaction/slime/plasma
	name = "Slime Plasma"
	id = "m_plasma"
	result = null
	required_reagents = list("phoron" = 1)
	result_amount = 1
	required = /obj/item/slime_extract/darkpurple

/datum/chemical_reaction/slime/plasma/on_reaction(var/datum/reagents/holder)
	..()
	var/obj/item/stack/material/phoron/P = new /obj/item/stack/material/phoron
	P.amount = 10
	P.loc = get_turf(holder.my_atom)

//Red
/datum/chemical_reaction/slime/glycerol
	name = "Slime Glycerol"
	id = "m_glycerol"
	result = "glycerol"
	required_reagents = list("phoron" = 1)
	result_amount = 8
	required = /obj/item/slime_extract/red

/datum/chemical_reaction/slime/bloodlust
	name = "Bloodlust"
	id = "m_bloodlust"
	result = null
	required_reagents = list("blood" = 1)
	result_amount = 1
	required = /obj/item/slime_extract/red

/datum/chemical_reaction/slime/bloodlust/on_reaction(var/datum/reagents/holder)
	..()
	for(var/mob/living/carbon/slime/slime in viewers(get_turf(holder.my_atom), null))
		slime.rabid = 1
		slime.visible_message("<span class='warning'>The [slime] is driven into a frenzy!</span>")

//Pink
/datum/chemical_reaction/slime/ppotion
	name = "Slime Potion"
	id = "m_potion"
	result = null
	required_reagents = list("phoron" = 1)
	result_amount = 1
	required = /obj/item/slime_extract/pink

/datum/chemical_reaction/slime/ppotion/on_reaction(var/datum/reagents/holder)
	..()
	var/obj/item/weapon/slimepotion/P = new /obj/item/weapon/slimepotion
	P.loc = get_turf(holder.my_atom)

//Black
/datum/chemical_reaction/slime/mutate2
	name = "Advanced Mutation Toxin"
	id = "mutationtoxin2"
	result = "amutationtoxin"
	required_reagents = list("phoron" = 1)
	result_amount = 1
	required = /obj/item/slime_extract/black

//Oil
/datum/chemical_reaction/slime/explosion
	name = "Slime Explosion"
	id = "m_explosion"
	result = null
	required_reagents = list("phoron" = 1)
	result_amount = 1
	required = /obj/item/slime_extract/oil
	mix_message = "The slime extract begins to vibrate violently!"

/datum/chemical_reaction/slime/explosion/on_reaction(var/datum/reagents/holder)
	..()
	sleep(50)
	explosion(get_turf(holder.my_atom), 1, 3, 6)

//Light Pink
/datum/chemical_reaction/slime/potion2
	name = "Slime Potion 2"
	id = "m_potion2"
	result = null
	result_amount = 1
	required = /obj/item/slime_extract/lightpink
	required_reagents = list("phoron" = 1)

/datum/chemical_reaction/slime/potion2/on_reaction(var/datum/reagents/holder)
	..()
	var/obj/item/weapon/slimepotion2/P = new /obj/item/weapon/slimepotion2
	P.loc = get_turf(holder.my_atom)

//Adamantine
/datum/chemical_reaction/slime/golem
	name = "Slime Golem"
	id = "m_golem"
	result = null
	required_reagents = list("phoron" = 1)
	result_amount = 1
	required = /obj/item/slime_extract/adamantine

/datum/chemical_reaction/slime/golem/on_reaction(var/datum/reagents/holder)
	..()
	var/obj/effect/golemrune/Z = new /obj/effect/golemrune
	Z.loc = get_turf(holder.my_atom)
	Z.announce_to_ghosts()

/* Food */

/datum/chemical_reaction/tofu
	name = "Tofu"
	id = "tofu"
	result = null
	required_reagents = list("soymilk" = 10)
	catalysts = list("enzyme" = 1)
	result_amount = 1

/datum/chemical_reaction/tofu/on_reaction(var/datum/reagents/holder, var/created_volume)
	var/location = get_turf(holder.my_atom)
	for(var/i = 1, i <= created_volume, i++)
		new /obj/item/weapon/reagent_containers/food/snacks/tofu(location)
	return

/datum/chemical_reaction/chocolate_bar
	name = "Chocolate Bar"
	id = "chocolate_bar"
	result = null
	required_reagents = list("soymilk" = 2, "coco" = 2, "sugar" = 2)
	result_amount = 1

/datum/chemical_reaction/chocolate_bar/on_reaction(var/datum/reagents/holder, var/created_volume)
	var/location = get_turf(holder.my_atom)
	for(var/i = 1, i <= created_volume, i++)
		new /obj/item/weapon/reagent_containers/food/snacks/chocolatebar(location)
	return

/datum/chemical_reaction/chocolate_bar2
	name = "Chocolate Bar"
	id = "chocolate_bar"
	result = null
	required_reagents = list("milk" = 2, "coco" = 2, "sugar" = 2)
	result_amount = 1

/datum/chemical_reaction/chocolate_bar2/on_reaction(var/datum/reagents/holder, var/created_volume)
	var/location = get_turf(holder.my_atom)
	for(var/i = 1, i <= created_volume, i++)
		new /obj/item/weapon/reagent_containers/food/snacks/chocolatebar(location)
	return

/datum/chemical_reaction/hot_coco
	name = "Hot Coco"
	id = "hot_coco"
	result = "hot_coco"
	required_reagents = list("water" = 5, "coco" = 1)
	result_amount = 5

/datum/chemical_reaction/soysauce
	name = "Soy Sauce"
	id = "soysauce"
	result = "soysauce"
	required_reagents = list("soymilk" = 4, "sacid" = 1)
	result_amount = 5

/datum/chemical_reaction/cheesewheel
	name = "Cheesewheel"
	id = "cheesewheel"
	result = null
	required_reagents = list("milk" = 40)
	catalysts = list("enzyme" = 1)
	result_amount = 1

/datum/chemical_reaction/cheesewheel/on_reaction(var/datum/reagents/holder, var/created_volume)
	var/location = get_turf(holder.my_atom)
	for(var/i = 1, i <= created_volume, i++)
		new /obj/item/weapon/reagent_containers/food/snacks/sliceable/cheesewheel(location)
	return

/datum/chemical_reaction/meatball
	name = "Meatball"
	id = "meatball"
	result = null
	required_reagents = list("protein" = 3, "flour" = 5)
	result_amount = 3

/datum/chemical_reaction/meatball/on_reaction(var/datum/reagents/holder, var/created_volume)
	var/location = get_turf(holder.my_atom)
	for(var/i = 1, i <= created_volume, i++)
		new /obj/item/weapon/reagent_containers/food/snacks/meatball(location)
	return

/datum/chemical_reaction/dough
	name = "Dough"
	id = "dough"
	result = null
	required_reagents = list("egg" = 3, "flour" = 10)
	result_amount = 1

/datum/chemical_reaction/dough/on_reaction(var/datum/reagents/holder, var/created_volume)
	var/location = get_turf(holder.my_atom)
	for(var/i = 1, i <= created_volume, i++)
		new /obj/item/weapon/reagent_containers/food/snacks/dough(location)
	return

/datum/chemical_reaction/syntiflesh
	name = "Syntiflesh"
	id = "syntiflesh"
	result = null
	required_reagents = list("blood" = 5, "clonexadone" = 1)
	result_amount = 1

/datum/chemical_reaction/syntiflesh/on_reaction(var/datum/reagents/holder, var/created_volume)
	var/location = get_turf(holder.my_atom)
	for(var/i = 1, i <= created_volume, i++)
		new /obj/item/weapon/reagent_containers/food/snacks/meat/syntiflesh(location)
	return

/datum/chemical_reaction/hot_ramen
	name = "Hot Ramen"
	id = "hot_ramen"
	result = "hot_ramen"
	required_reagents = list("water" = 1, "dry_ramen" = 3)
	result_amount = 3

/datum/chemical_reaction/hell_ramen
	name = "Hell Ramen"
	id = "hell_ramen"
	result = "hell_ramen"
	required_reagents = list("capsaicin" = 1, "hot_ramen" = 6)
	result_amount = 6

/* Alcohol */

/datum/chemical_reaction/goldschlager
	name = "Goldschlager"
	id = "goldschlager"
	result = "goldschlager"
	required_reagents = list("vodka" = 10, "gold" = 1)
	result_amount = 10

/datum/chemical_reaction/patron
	name = "Patron"
	id = "patron"
	result = "patron"
	required_reagents = list("tequilla" = 10, "silver" = 1)
	result_amount = 10

/datum/chemical_reaction/bilk
	name = "Bilk"
	id = "bilk"
	result = "bilk"
	required_reagents = list("milk" = 1, "beer" = 1)
	result_amount = 2

/datum/chemical_reaction/icetea
	name = "Iced Tea"
	id = "icetea"
	result = "icetea"
	required_reagents = list("ice" = 1, "tea" = 3)
	result_amount = 4

/datum/chemical_reaction/icecoffee
	name = "Iced Coffee"
	id = "icecoffee"
	result = "icecoffee"
	required_reagents = list("ice" = 1, "coffee" = 3)
	result_amount = 4

/datum/chemical_reaction/nuka_cola
	name = "Nuka Cola"
	id = "nuka_cola"
	result = "nuka_cola"
	required_reagents = list("uranium" = 1, "cola" = 6)
	result_amount = 6

/datum/chemical_reaction/moonshine
	name = "Moonshine"
	id = "moonshine"
	result = "moonshine"
	required_reagents = list("nutriment" = 10)
	catalysts = list("enzyme" = 1)
	result_amount = 10

/datum/chemical_reaction/grenadine
	name = "Grenadine Syrup"
	id = "grenadine"
	result = "grenadine"
	required_reagents = list("berryjuice" = 10)
	catalysts = list("enzyme" = 1)
	result_amount = 10

/datum/chemical_reaction/wine
	name = "Wine"
	id = "wine"
	result = "wine"
	required_reagents = list("grapejuice" = 10)
	catalysts = list("enzyme" = 1)
	result_amount = 10

/datum/chemical_reaction/pwine
	name = "Poison Wine"
	id = "pwine"
	result = "pwine"
	required_reagents = list("poisonberryjuice" = 10)
	catalysts = list("enzyme" = 1)
	result_amount = 10

/datum/chemical_reaction/melonliquor
	name = "Melon Liquor"
	id = "melonliquor"
	result = "melonliquor"
	required_reagents = list("watermelonjuice" = 10)
	catalysts = list("enzyme" = 1)
	result_amount = 10

/datum/chemical_reaction/bluecuracao
	name = "Blue Curacao"
	id = "bluecuracao"
	result = "bluecuracao"
	required_reagents = list("orangejuice" = 10)
	catalysts = list("enzyme" = 1)
	result_amount = 10

/datum/chemical_reaction/spacebeer
	name = "Space Beer"
	id = "spacebeer"
	result = "beer"
	required_reagents = list("cornoil" = 10)
	catalysts = list("enzyme" = 1)
	result_amount = 10

/datum/chemical_reaction/vodka
	name = "Vodka"
	id = "vodka"
	result = "vodka"
	required_reagents = list("potato" = 10)
	catalysts = list("enzyme" = 1)
	result_amount = 10

/datum/chemical_reaction/sake
	name = "Sake"
	id = "sake"
	result = "sake"
	required_reagents = list("rice" = 10)
	catalysts = list("enzyme" = 1)
	result_amount = 10

/datum/chemical_reaction/kahlua
	name = "Kahlua"
	id = "kahlua"
	result = "kahlua"
	required_reagents = list("coffee" = 5, "sugar" = 5)
	catalysts = list("enzyme" = 1)
	result_amount = 5

/datum/chemical_reaction/gin_tonic
	name = "Gin and Tonic"
	id = "gintonic"
	result = "gintonic"
	required_reagents = list("gin" = 2, "tonic" = 1)
	result_amount = 3

/datum/chemical_reaction/cuba_libre
	name = "Cuba Libre"
	id = "cubalibre"
	result = "cubalibre"
	required_reagents = list("rum" = 2, "cola" = 1)
	result_amount = 3

/datum/chemical_reaction/martini
	name = "Classic Martini"
	id = "martini"
	result = "martini"
	required_reagents = list("gin" = 2, "vermouth" = 1)
	result_amount = 3

/datum/chemical_reaction/vodkamartini
	name = "Vodka Martini"
	id = "vodkamartini"
	result = "vodkamartini"
	required_reagents = list("vodka" = 2, "vermouth" = 1)
	result_amount = 3

/datum/chemical_reaction/white_russian
	name = "White Russian"
	id = "whiterussian"
	result = "whiterussian"
	required_reagents = list("blackrussian" = 3, "cream" = 2)
	result_amount = 5

/datum/chemical_reaction/whiskey_cola
	name = "Whiskey Cola"
	id = "whiskeycola"
	result = "whiskeycola"
	required_reagents = list("whiskey" = 2, "cola" = 1)
	result_amount = 3

/datum/chemical_reaction/screwdriver
	name = "Screwdriver"
	id = "screwdrivercocktail"
	result = "screwdrivercocktail"
	required_reagents = list("vodka" = 2, "orangejuice" = 1)
	result_amount = 3

/datum/chemical_reaction/bloody_mary
	name = "Bloody Mary"
	id = "bloodymary"
	result = "bloodymary"
	required_reagents = list("vodka" = 1, "tomatojuice" = 2, "limejuice" = 1)
	result_amount = 4

/datum/chemical_reaction/gargle_blaster
	name = "Pan-Galactic Gargle Blaster"
	id = "gargleblaster"
	result = "gargleblaster"
	required_reagents = list("vodka" = 1, "gin" = 1, "whiskey" = 1, "cognac" = 1, "limejuice" = 1)
	result_amount = 5

/datum/chemical_reaction/brave_bull
	name = "Brave Bull"
	id = "bravebull"
	result = "bravebull"
	required_reagents = list("tequilla" = 2, "kahlua" = 1)
	result_amount = 3

/datum/chemical_reaction/tequilla_sunrise
	name = "Tequilla Sunrise"
	id = "tequillasunrise"
	result = "tequillasunrise"
	required_reagents = list("tequilla" = 2, "orangejuice" = 1)
	result_amount = 3

/datum/chemical_reaction/phoron_special
	name = "Toxins Special"
	id = "phoronspecial"
	result = "phoronspecial"
	required_reagents = list("rum" = 2, "vermouth" = 1, "phoron" = 2)
	result_amount = 5

/datum/chemical_reaction/beepsky_smash
	name = "Beepksy Smash"
	id = "beepksysmash"
	result = "beepskysmash"
	required_reagents = list("limejuice" = 2, "whiskey" = 2, "iron" = 1)
	result_amount = 4

/datum/chemical_reaction/doctor_delight
	name = "The Doctor's Delight"
	id = "doctordelight"
	result = "doctorsdelight"
	required_reagents = list("limejuice" = 1, "tomatojuice" = 1, "orangejuice" = 1, "cream" = 1, "tricordrazine" = 1)
	result_amount = 5

/datum/chemical_reaction/irish_cream
	name = "Irish Cream"
	id = "irishcream"
	result = "irishcream"
	required_reagents = list("whiskey" = 2, "cream" = 1)
	result_amount = 3

/datum/chemical_reaction/manly_dorf
	name = "The Manly Dorf"
	id = "manlydorf"
	result = "manlydorf"
	required_reagents = list ("beer" = 1, "ale" = 2)
	result_amount = 3

/datum/chemical_reaction/hooch
	name = "Hooch"
	id = "hooch"
	result = "hooch"
	required_reagents = list ("sugar" = 1, "ethanol" = 2, "fuel" = 1)
	result_amount = 3

/datum/chemical_reaction/irish_coffee
	name = "Irish Coffee"
	id = "irishcoffee"
	result = "irishcoffee"
	required_reagents = list("irishcream" = 1, "coffee" = 1)
	result_amount = 2

/datum/chemical_reaction/b52
	name = "B-52"
	id = "b52"
	result = "b52"
	required_reagents = list("irishcream" = 1, "kahlua" = 1, "cognac" = 1)
	result_amount = 3

/datum/chemical_reaction/atomicbomb
	name = "Atomic Bomb"
	id = "atomicbomb"
	result = "atomicbomb"
	required_reagents = list("b52" = 10, "uranium" = 1)
	result_amount = 10

/datum/chemical_reaction/margarita
	name = "Margarita"
	id = "margarita"
	result = "margarita"
	required_reagents = list("tequilla" = 2, "limejuice" = 1)
	result_amount = 3

/datum/chemical_reaction/longislandicedtea
	name = "Long Island Iced Tea"
	id = "longislandicedtea"
	result = "longislandicedtea"
	required_reagents = list("vodka" = 1, "gin" = 1, "tequilla" = 1, "cubalibre" = 1)
	result_amount = 4

/datum/chemical_reaction/icedtea
	name = "Long Island Iced Tea"
	id = "longislandicedtea"
	result = "longislandicedtea"
	required_reagents = list("vodka" = 1, "gin" = 1, "tequilla" = 1, "cubalibre" = 1)
	result_amount = 4

/datum/chemical_reaction/threemileisland
	name = "Three Mile Island Iced Tea"
	id = "threemileisland"
	result = "threemileisland"
	required_reagents = list("longislandicedtea" = 10, "uranium" = 1)
	result_amount = 10

/datum/chemical_reaction/whiskeysoda
	name = "Whiskey Soda"
	id = "whiskeysoda"
	result = "whiskeysoda"
	required_reagents = list("whiskey" = 2, "sodawater" = 1)
	result_amount = 3

/datum/chemical_reaction/black_russian
	name = "Black Russian"
	id = "blackrussian"
	result = "blackrussian"
	required_reagents = list("vodka" = 3, "kahlua" = 2)
	result_amount = 5

/datum/chemical_reaction/manhattan
	name = "Manhattan"
	id = "manhattan"
	result = "manhattan"
	required_reagents = list("whiskey" = 2, "vermouth" = 1)
	result_amount = 3

/datum/chemical_reaction/manhattan_proj
	name = "Manhattan Project"
	id = "manhattan_proj"
	result = "manhattan_proj"
	required_reagents = list("manhattan" = 10, "uranium" = 1)
	result_amount = 10

/datum/chemical_reaction/vodka_tonic
	name = "Vodka and Tonic"
	id = "vodkatonic"
	result = "vodkatonic"
	required_reagents = list("vodka" = 2, "tonic" = 1)
	result_amount = 3

/datum/chemical_reaction/gin_fizz
	name = "Gin Fizz"
	id = "ginfizz"
	result = "ginfizz"
	required_reagents = list("gin" = 2, "sodawater" = 1, "limejuice" = 1)
	result_amount = 4

/datum/chemical_reaction/bahama_mama
	name = "Bahama mama"
	id = "bahama_mama"
	result = "bahama_mama"
	required_reagents = list("rum" = 2, "orangejuice" = 2, "limejuice" = 1, "ice" = 1)
	result_amount = 6

/datum/chemical_reaction/singulo
	name = "Singulo"
	id = "singulo"
	result = "singulo"
	required_reagents = list("vodka" = 5, "radium" = 1, "wine" = 5)
	result_amount = 10

/datum/chemical_reaction/alliescocktail
	name = "Allies Cocktail"
	id = "alliescocktail"
	result = "alliescocktail"
	required_reagents = list("classicmartini" = 1, "vodka" = 1)
	result_amount = 2

/datum/chemical_reaction/demonsblood
	name = "Demons Blood"
	id = "demonsblood"
	result = "demonsblood"
	required_reagents = list("rum" = 1, "spacemountainwind" = 1, "blood" = 1, "dr_gibb" = 1)
	result_amount = 4

/datum/chemical_reaction/booger
	name = "Booger"
	id = "booger"
	result = "booger"
	required_reagents = list("cream" = 1, "banana" = 1, "rum" = 1, "watermelonjuice" = 1)
	result_amount = 4

/datum/chemical_reaction/antifreeze
	name = "Anti-freeze"
	id = "antifreeze"
	result = "antifreeze"
	required_reagents = list("vodka" = 2, "cream" = 1, "ice" = 1)
	result_amount = 4

/datum/chemical_reaction/barefoot
	name = "Barefoot"
	id = "barefoot"
	result = "barefoot"
	required_reagents = list("berryjuice" = 1, "cream" = 1, "vermouth" = 1)
	result_amount = 3

/datum/chemical_reaction/grapesoda
	name = "Grape Soda"
	id = "grapesoda"
	result = "grapesoda"
	required_reagents = list("grapejuice" = 2, "cola" = 1)
	result_amount = 3

/datum/chemical_reaction/sbiten
	name = "Sbiten"
	id = "sbiten"
	result = "sbiten"
	required_reagents = list("vodka" = 10, "capsaicin" = 1)
	result_amount = 10

/datum/chemical_reaction/red_mead
	name = "Red Mead"
	id = "red_mead"
	result = "red_mead"
	required_reagents = list("blood" = 1, "mead" = 1)
	result_amount = 2

/datum/chemical_reaction/mead
	name = "Mead"
	id = "mead"
	result = "mead"
	required_reagents = list("sugar" = 1, "water" = 1)
	catalysts = list("enzyme" = 1)
	result_amount = 2

/datum/chemical_reaction/iced_beer
	name = "Iced Beer"
	id = "iced_beer"
	result = "iced_beer"
	required_reagents = list("beer" = 10, "frostoil" = 1)
	result_amount = 10

/datum/chemical_reaction/iced_beer2
	name = "Iced Beer"
	id = "iced_beer"
	result = "iced_beer"
	required_reagents = list("beer" = 5, "ice" = 1)
	result_amount = 6

/datum/chemical_reaction/grog
	name = "Grog"
	id = "grog"
	result = "grog"
	required_reagents = list("rum" = 1, "water" = 1)
	result_amount = 2

/datum/chemical_reaction/soy_latte
	name = "Soy Latte"
	id = "soy_latte"
	result = "soy_latte"
	required_reagents = list("coffee" = 1, "soymilk" = 1)
	result_amount = 2

/datum/chemical_reaction/cafe_latte
	name = "Cafe Latte"
	id = "cafe_latte"
	result = "cafe_latte"
	required_reagents = list("coffee" = 1, "milk" = 1)
	result_amount = 2

/datum/chemical_reaction/acidspit
	name = "Acid Spit"
	id = "acidspit"
	result = "acidspit"
	required_reagents = list("sacid" = 1, "wine" = 5)
	result_amount = 6

/datum/chemical_reaction/amasec
	name = "Amasec"
	id = "amasec"
	result = "amasec"
	required_reagents = list("iron" = 1, "wine" = 5, "vodka" = 5)
	result_amount = 10

/datum/chemical_reaction/changelingsting
	name = "Changeling Sting"
	id = "changelingsting"
	result = "changelingsting"
	required_reagents = list("screwdrivercocktail" = 1, "limejuice" = 1, "lemonjuice" = 1)
	result_amount = 5

/datum/chemical_reaction/aloe
	name = "Aloe"
	id = "aloe"
	result = "aloe"
	required_reagents = list("cream" = 1, "whiskey" = 1, "watermelonjuice" = 1)
	result_amount = 2

/datum/chemical_reaction/andalusia
	name = "Andalusia"
	id = "andalusia"
	result = "andalusia"
	required_reagents = list("rum" = 1, "whiskey" = 1, "lemonjuice" = 1)
	result_amount = 3

/datum/chemical_reaction/neurotoxin
	name = "Neurotoxin"
	id = "neurotoxin"
	result = "neurotoxin"
	required_reagents = list("gargleblaster" = 1, "stoxin" = 1)
	result_amount = 2

/datum/chemical_reaction/snowwhite
	name = "Snow White"
	id = "snowwhite"
	result = "snowwhite"
	required_reagents = list("beer" = 1, "lemon_lime" = 1)
	result_amount = 2

/datum/chemical_reaction/irishcarbomb
	name = "Irish Car Bomb"
	id = "irishcarbomb"
	result = "irishcarbomb"
	required_reagents = list("ale" = 1, "irishcream" = 1)
	result_amount = 2

/datum/chemical_reaction/syndicatebomb
	name = "Syndicate Bomb"
	id = "syndicatebomb"
	result = "syndicatebomb"
	required_reagents = list("beer" = 1, "whiskeycola" = 1)
	result_amount = 2

/datum/chemical_reaction/erikasurprise
	name = "Erika Surprise"
	id = "erikasurprise"
	result = "erikasurprise"
	required_reagents = list("ale" = 1, "limejuice" = 1, "whiskey" = 1, "banana" = 1, "ice" = 1)
	result_amount = 5

/datum/chemical_reaction/devilskiss
	name = "Devils Kiss"
	id = "devilskiss"
	result = "devilskiss"
	required_reagents = list("blood" = 1, "kahlua" = 1, "rum" = 1)
	result_amount = 3

/datum/chemical_reaction/hippiesdelight
	name = "Hippies Delight"
	id = "hippiesdelight"
	result = "hippiesdelight"
	required_reagents = list("psilocybin" = 1, "gargleblaster" = 1)
	result_amount = 2

/datum/chemical_reaction/bananahonk
	name = "Banana Honk"
	id = "bananahonk"
	result = "bananahonk"
	required_reagents = list("banana" = 1, "cream" = 1, "sugar" = 1)
	result_amount = 3

/datum/chemical_reaction/silencer
	name = "Silencer"
	id = "silencer"
	result = "silencer"
	required_reagents = list("nothing" = 1, "cream" = 1, "sugar" = 1)
	result_amount = 3

/datum/chemical_reaction/driestmartini
	name = "Driest Martini"
	id = "driestmartini"
	result = "driestmartini"
	required_reagents = list("nothing" = 1, "gin" = 1)
	result_amount = 2

/datum/chemical_reaction/lemonade
	name = "Lemonade"
	id = "lemonade"
	result = "lemonade"
	required_reagents = list("lemonjuice" = 1, "sugar" = 1, "water" = 1)
	result_amount = 3

/datum/chemical_reaction/kiraspecial
	name = "Kira Special"
	id = "kiraspecial"
	result = "kiraspecial"
	required_reagents = list("orangejuice" = 1, "limejuice" = 1, "sodawater" = 1)
	result_amount = 2

/datum/chemical_reaction/brownstar
	name = "Brown Star"
	id = "brownstar"
	result = "brownstar"
	required_reagents = list("orangejuice" = 2, "cola" = 1)
	result_amount = 2

/datum/chemical_reaction/milkshake
	name = "Milkshake"
	id = "milkshake"
	result = "milkshake"
	required_reagents = list("cream" = 1, "ice" = 2, "milk" = 2)
	result_amount = 5

/datum/chemical_reaction/rewriter
	name = "Rewriter"
	id = "rewriter"
	result = "rewriter"
	required_reagents = list("spacemountainwind" = 1, "coffee" = 1)
	result_amount = 2

/datum/chemical_reaction/suidream
	name = "Sui Dream"
	id = "suidream"
	result = "suidream"
	required_reagents = list("space_up" = 2, "bluecuracao" = 1, "melonliquor" = 1)
	result_amount = 4

/* Removed xenoarcheology stuff
datum
	chemical_reaction
		lithiumsodiumtungstate	//LiNa2WO4, not the easiest chem to mix
			name = "Lithium Sodium Tungstate"
			id = "lithiumsodiumtungstate"
			result = "lithiumsodiumtungstate"
			required_reagents = list("lithium" = 1, "sodium" = 2, "tungsten" = 1, "oxygen" = 4)
			result_amount = 8

		density_separated_liquid
			name = "Density separated sample"
			id = "density_separated_sample"
			result = "density_separated_sample"
			secondary_results = list("chemical_waste" = 1)
			required_reagents = list("ground_rock" = 1, "lithiumsodiumtungstate" = 2)
			result_amount = 2

		analysis_liquid
			name = "Analysis sample"
			id = "analysis_sample"
			result = "analysis_sample"
			secondary_results = list("chemical_waste" = 1)
			required_reagents = list("density_separated_sample" = 5)
			result_amount = 4
			requires_heating = 1
*/
<|MERGE_RESOLUTION|>--- conflicted
+++ resolved
@@ -1,2948 +1,1947 @@
-<<<<<<< HEAD
-/datum/chemical_reaction
-	var/name = null
-	var/id = null
-	var/result = null
-	var/list/required_reagents = list()
-	var/list/catalysts = list()
-	var/list/inhibitors = list()
-
-	var/result_amount = 0
-	var/mix_message = "The solution begins to bubble."
-
-/datum/chemical_reaction/proc/can_happen(var/datum/reagents/holder)
-	return 1
-
-/datum/chemical_reaction/proc/on_reaction(var/datum/reagents/holder, var/created_volume)
-	return
-
-/datum/chemical_reaction/proc/send_data(var/datum/reagents/T)
-	return null
-
-/* Common reactions */
-
-/datum/chemical_reaction/inaprovaline
-	name = "Inaprovaline"
-	id = "inaprovaline"
-	result = "inaprovaline"
-	required_reagents = list("oxygen" = 1, "carbon" = 1, "sugar" = 1)
-	result_amount = 3
-
-/datum/chemical_reaction/dylovene
-	name = "Dylovene"
-	id = "anti_toxin"
-	result = "anti_toxin"
-	required_reagents = list("silicon" = 1, "potassium" = 1, "nitrogen" = 1)
-	result_amount = 3
-
-/datum/chemical_reaction/tramadol
-	name = "Tramadol"
-	id = "tramadol"
-	result = "tramadol"
-	required_reagents = list("inaprovaline" = 1, "ethanol" = 1, "oxygen" = 1)
-	result_amount = 3
-
-/datum/chemical_reaction/paracetamol
-	name = "Paracetamol"
-	id = "paracetamol"
-	result = "paracetamol"
-	required_reagents = list("tramadol" = 1, "sugar" = 1, "water" = 1)
-	result_amount = 3
-
-/datum/chemical_reaction/oxycodone
-	name = "Oxycodone"
-	id = "oxycodone"
-	result = "oxycodone"
-	required_reagents = list("ethanol" = 1, "tramadol" = 1)
-	catalysts = list("phoron" = 1)
-	result_amount = 1
-
-/datum/chemical_reaction/sterilizine
-	name = "Sterilizine"
-	id = "sterilizine"
-	result = "sterilizine"
-	required_reagents = list("ethanol" = 1, "anti_toxin" = 1, "chlorine" = 1)
-	result_amount = 3
-
-/datum/chemical_reaction/silicate
-	name = "Silicate"
-	id = "silicate"
-	result = "silicate"
-	required_reagents = list("aluminum" = 1, "silicon" = 1, "oxygen" = 1)
-	result_amount = 3
-
-/datum/chemical_reaction/mutagen
-	name = "Unstable mutagen"
-	id = "mutagen"
-	result = "mutagen"
-	required_reagents = list("radium" = 1, "phosphorus" = 1, "chlorine" = 1)
-	result_amount = 3
-
-/datum/chemical_reaction/water
-	name = "Water"
-	id = "water"
-	result = "water"
-	required_reagents = list("oxygen" = 1, "hydrogen" = 2)
-	result_amount = 1
-
-/datum/chemical_reaction/thermite
-	name = "Thermite"
-	id = "thermite"
-	result = "thermite"
-	required_reagents = list("aluminum" = 1, "iron" = 1, "oxygen" = 1)
-	result_amount = 3
-
-/datum/chemical_reaction/space_drugs
-	name = "Space Drugs"
-	id = "space_drugs"
-	result = "space_drugs"
-	required_reagents = list("mercury" = 1, "sugar" = 1, "lithium" = 1)
-	result_amount = 3
-
-/datum/chemical_reaction/lube
-	name = "Space Lube"
-	id = "lube"
-	result = "lube"
-	required_reagents = list("water" = 1, "silicon" = 1, "oxygen" = 1)
-	result_amount = 4
-
-/datum/chemical_reaction/pacid
-	name = "Polytrinic acid"
-	id = "pacid"
-	result = "pacid"
-	required_reagents = list("sacid" = 1, "chlorine" = 1, "potassium" = 1)
-	result_amount = 3
-
-/datum/chemical_reaction/synaptizine
-	name = "Synaptizine"
-	id = "synaptizine"
-	result = "synaptizine"
-	required_reagents = list("sugar" = 1, "lithium" = 1, "water" = 1)
-	result_amount = 3
-
-/datum/chemical_reaction/hyronalin
-	name = "Hyronalin"
-	id = "hyronalin"
-	result = "hyronalin"
-	required_reagents = list("radium" = 1, "anti_toxin" = 1)
-	result_amount = 2
-
-/datum/chemical_reaction/arithrazine
-	name = "Arithrazine"
-	id = "arithrazine"
-	result = "arithrazine"
-	required_reagents = list("hyronalin" = 1, "hydrogen" = 1)
-	result_amount = 2
-
-/datum/chemical_reaction/impedrezene
-	name = "Impedrezene"
-	id = "impedrezene"
-	result = "impedrezene"
-	required_reagents = list("mercury" = 1, "oxygen" = 1, "sugar" = 1)
-	result_amount = 2
-
-/datum/chemical_reaction/kelotane
-	name = "Kelotane"
-	id = "kelotane"
-	result = "kelotane"
-	required_reagents = list("silicon" = 1, "carbon" = 1)
-	result_amount = 2
-
-/datum/chemical_reaction/peridaxon
-	name = "Peridaxon"
-	id = "peridaxon"
-	result = "peridaxon"
-	required_reagents = list("bicaridine" = 2, "clonexadone" = 2)
-	catalysts = list("phoron" = 1)
-	result_amount = 2
-
-/datum/chemical_reaction/virus_food
-	name = "Virus Food"
-	id = "virusfood"
-	result = "virusfood"
-	required_reagents = list("water" = 1, "milk" = 1)
-	result_amount = 5
-
-/datum/chemical_reaction/leporazine
-	name = "Leporazine"
-	id = "leporazine"
-	result = "leporazine"
-	required_reagents = list("silicon" = 1, "copper" = 1)
-	catalysts = list("phoron" = 1)
-	result_amount = 2
-
-/datum/chemical_reaction/cryptobiolin
-	name = "Cryptobiolin"
-	id = "cryptobiolin"
-	result = "cryptobiolin"
-	required_reagents = list("potassium" = 1, "oxygen" = 1, "sugar" = 1)
-	result_amount = 3
-
-/datum/chemical_reaction/tricordrazine
-	name = "Tricordrazine"
-	id = "tricordrazine"
-	result = "tricordrazine"
-	required_reagents = list("inaprovaline" = 1, "anti_toxin" = 1)
-	result_amount = 2
-
-/datum/chemical_reaction/alkysine
-	name = "Alkysine"
-	id = "alkysine"
-	result = "alkysine"
-	required_reagents = list("chlorine" = 1, "nitrogen" = 1, "anti_toxin" = 1)
-	result_amount = 2
-
-/datum/chemical_reaction/dexalin
-	name = "Dexalin"
-	id = "dexalin"
-	result = "dexalin"
-	required_reagents = list("oxygen" = 2, "phoron" = 0.1)
-	catalysts = list("phoron" = 1)
-	inhibitors = list("water" = 1) // Messes with cryox
-	result_amount = 1
-
-/datum/chemical_reaction/dermaline
-	name = "Dermaline"
-	id = "dermaline"
-	result = "dermaline"
-	required_reagents = list("oxygen" = 1, "phosphorus" = 1, "kelotane" = 1)
-	result_amount = 3
-
-/datum/chemical_reaction/dexalinp
-	name = "Dexalin Plus"
-	id = "dexalinp"
-	result = "dexalinp"
-	required_reagents = list("dexalin" = 1, "carbon" = 1, "iron" = 1)
-	result_amount = 3
-
-/datum/chemical_reaction/bicaridine
-	name = "Bicaridine"
-	id = "bicaridine"
-	result = "bicaridine"
-	required_reagents = list("inaprovaline" = 1, "carbon" = 1)
-	inhibitors = list("sugar" = 1) // Messes up with inaprovaline
-	result_amount = 2
-
-/datum/chemical_reaction/hyperzine
-	name = "Hyperzine"
-	id = "hyperzine"
-	result = "hyperzine"
-	required_reagents = list("sugar" = 1, "phosphorus" = 1, "sulfur" = 1)
-	result_amount = 3
-
-/datum/chemical_reaction/ryetalyn
-	name = "Ryetalyn"
-	id = "ryetalyn"
-	result = "ryetalyn"
-	required_reagents = list("arithrazine" = 1, "carbon" = 1)
-	result_amount = 2
-
-/datum/chemical_reaction/cryoxadone
-	name = "Cryoxadone"
-	id = "cryoxadone"
-	result = "cryoxadone"
-	required_reagents = list("dexalin" = 1, "water" = 1, "oxygen" = 1)
-	result_amount = 3
-
-/datum/chemical_reaction/clonexadone
-	name = "Clonexadone"
-	id = "clonexadone"
-	result = "clonexadone"
-	required_reagents = list("cryoxadone" = 1, "sodium" = 1, "phoron" = 0.1)
-	catalysts = list("phoron" = 1)
-	result_amount = 2
-
-/datum/chemical_reaction/spaceacillin
-	name = "Spaceacillin"
-	id = "spaceacillin"
-	result = "spaceacillin"
-	required_reagents = list("cryptobiolin" = 1, "inaprovaline" = 1)
-	result_amount = 2
-
-/datum/chemical_reaction/imidazoline
-	name = "imidazoline"
-	id = "imidazoline"
-	result = "imidazoline"
-	required_reagents = list("carbon" = 1, "hydrogen" = 1, "anti_toxin" = 1)
-	result_amount = 2
-
-/datum/chemical_reaction/ethylredoxrazine
-	name = "Ethylredoxrazine"
-	id = "ethylredoxrazine"
-	result = "ethylredoxrazine"
-	required_reagents = list("oxygen" = 1, "anti_toxin" = 1, "carbon" = 1)
-	result_amount = 3
-
-/datum/chemical_reaction/soporific
-	name = "Soporific"
-	id = "stoxin"
-	result = "stoxin"
-	required_reagents = list("chloralhydrate" = 1, "sugar" = 4)
-	inhibitors = list("phosphorus") // Messes with the smoke
-	result_amount = 5
-
-/datum/chemical_reaction/chloralhydrate
-	name = "Chloral Hydrate"
-	id = "chloralhydrate"
-	result = "chloralhydrate"
-	required_reagents = list("ethanol" = 1, "chlorine" = 3, "water" = 1)
-	result_amount = 1
-
-/datum/chemical_reaction/potassium_chloride
-	name = "Potassium Chloride"
-	id = "potassium_chloride"
-	result = "potassium_chloride"
-	required_reagents = list("sodiumchloride" = 1, "potassium" = 1)
-	result_amount = 2
-
-/datum/chemical_reaction/potassium_chlorophoride
-	name = "Potassium Chlorophoride"
-	id = "potassium_chlorophoride"
-	result = "potassium_chlorophoride"
-	required_reagents = list("potassium_chloride" = 1, "phoron" = 1, "chloralhydrate" = 1)
-	result_amount = 4
-
-/datum/chemical_reaction/zombiepowder
-	name = "Zombie Powder"
-	id = "zombiepowder"
-	result = "zombiepowder"
-	required_reagents = list("carpotoxin" = 5, "stoxin" = 5, "copper" = 5)
-	result_amount = 2
-
-/datum/chemical_reaction/mindbreaker
-	name = "Mindbreaker Toxin"
-	id = "mindbreaker"
-	result = "mindbreaker"
-	required_reagents = list("silicon" = 1, "hydrogen" = 1, "anti_toxin" = 1)
-	result_amount = 3
-
-/datum/chemical_reaction/lipozine
-	name = "Lipozine"
-	id = "Lipozine"
-	result = "lipozine"
-	required_reagents = list("sodiumchloride" = 1, "ethanol" = 1, "radium" = 1)
-	result_amount = 3
-
-/datum/chemical_reaction/surfactant
-	name = "Foam surfactant"
-	id = "foam surfactant"
-	result = "fluorosurfactant"
-	required_reagents = list("fluorine" = 2, "carbon" = 2, "sacid" = 1)
-	result_amount = 5
-
-/datum/chemical_reaction/ammonia
-	name = "Ammonia"
-	id = "ammonia"
-	result = "ammonia"
-	required_reagents = list("hydrogen" = 3, "nitrogen" = 1)
-	result_amount = 3
-
-/datum/chemical_reaction/diethylamine
-	name = "Diethylamine"
-	id = "diethylamine"
-	result = "diethylamine"
-	required_reagents = list ("ammonia" = 1, "ethanol" = 1)
-	result_amount = 2
-
-/datum/chemical_reaction/space_cleaner
-	name = "Space cleaner"
-	id = "cleaner"
-	result = "cleaner"
-	required_reagents = list("ammonia" = 1, "water" = 1)
-	result_amount = 2
-
-/datum/chemical_reaction/plantbgone
-	name = "Plant-B-Gone"
-	id = "plantbgone"
-	result = "plantbgone"
-	required_reagents = list("toxin" = 1, "water" = 4)
-	result_amount = 5
-
-/datum/chemical_reaction/foaming_agent
-	name = "Foaming Agent"
-	id = "foaming_agent"
-	result = "foaming_agent"
-	required_reagents = list("lithium" = 1, "hydrogen" = 1)
-	result_amount = 1
-
-/datum/chemical_reaction/glycerol
-	name = "Glycerol"
-	id = "glycerol"
-	result = "glycerol"
-	required_reagents = list("cornoil" = 3, "sacid" = 1)
-	result_amount = 1
-
-/datum/chemical_reaction/sodiumchloride
-	name = "Sodium Chloride"
-	id = "sodiumchloride"
-	result = "sodiumchloride"
-	required_reagents = list("sodium" = 1, "chlorine" = 1)
-	result_amount = 2
-
-/datum/chemical_reaction/condensedcapsaicin
-	name = "Condensed Capsaicin"
-	id = "condensedcapsaicin"
-	result = "condensedcapsaicin"
-	required_reagents = list("capsaicin" = 2)
-	catalysts = list("phoron" = 1)
-	result_amount = 1
-
-/datum/chemical_reaction/coolant
-	name = "Coolant"
-	id = "coolant"
-	result = "coolant"
-	required_reagents = list("tungsten" = 1, "oxygen" = 1, "water" = 1)
-	result_amount = 3
-
-/datum/chemical_reaction/rezadone
-	name = "Rezadone"
-	id = "rezadone"
-	result = "rezadone"
-	required_reagents = list("carpotoxin" = 1, "cryptobiolin" = 1, "copper" = 1)
-	result_amount = 3
-
-/datum/chemical_reaction/lexorin
-	name = "Lexorin"
-	id = "lexorin"
-	result = "lexorin"
-	required_reagents = list("phoron" = 1, "hydrogen" = 1, "nitrogen" = 1)
-	result_amount = 3
-
-/datum/chemical_reaction/methylphenidate
-	name = "Methylphenidate"
-	id = "methylphenidate"
-	result = "methylphenidate"
-	required_reagents = list("mindbreaker" = 1, "hydrogen" = 1)
-	result_amount = 3
-
-/datum/chemical_reaction/citalopram
-	name = "Citalopram"
-	id = "citalopram"
-	result = "citalopram"
-	required_reagents = list("mindbreaker" = 1, "carbon" = 1)
-	result_amount = 3
-
-
-/datum/chemical_reaction/paroxetine
-	name = "Paroxetine"
-	id = "paroxetine"
-	result = "paroxetine"
-	required_reagents = list("mindbreaker" = 1, "oxygen" = 1, "inaprovaline" = 1)
-	result_amount = 3
-
-/* Solidification */
-
-/datum/chemical_reaction/phoronsolidification
-	name = "Solid Phoron"
-	id = "solidphoron"
-	result = null
-	required_reagents = list("iron" = 5, "frostoil" = 5, "phoron" = 20)
-	result_amount = 1
-
-/datum/chemical_reaction/phoronsolidification/on_reaction(var/datum/reagents/holder, var/created_volume)
-	new /obj/item/stack/material/phoron(get_turf(holder.my_atom), created_volume)
-	return
-
-/datum/chemical_reaction/plastication
-	name = "Plastic"
-	id = "solidplastic"
-	result = null
-	required_reagents = list("pacid" = 1, "plasticide" = 2)
-	result_amount = 1
-
-/datum/chemical_reaction/plastication/on_reaction(var/datum/reagents/holder, var/created_volume)
-	new /obj/item/stack/material/plastic(get_turf(holder.my_atom), created_volume)
-	return
-
-/* Grenade reactions */
-
-/datum/chemical_reaction/explosion_potassium
-	name = "Explosion"
-	id = "explosion_potassium"
-	result = null
-	required_reagents = list("water" = 1, "potassium" = 1)
-	result_amount = 2
-	mix_message = null
-
-/datum/chemical_reaction/explosion_potassium/on_reaction(var/datum/reagents/holder, var/created_volume)
-	var/datum/effect/effect/system/reagents_explosion/e = new()
-	e.set_up(round (created_volume/10, 1), holder.my_atom, 0, 0)
-	e.holder_damage(holder.my_atom)
-	if(isliving(holder.my_atom))
-		e.amount *= 0.5
-		var/mob/living/L = holder.my_atom
-		if(L.stat != DEAD)
-			e.amount *= 0.5
-	e.start()
-	holder.clear_reagents()
-	return
-
-/datum/chemical_reaction/flash_powder
-	name = "Flash powder"
-	id = "flash_powder"
-	result = null
-	required_reagents = list("aluminum" = 1, "potassium" = 1, "sulfur" = 1 )
-	result_amount = null
-
-/datum/chemical_reaction/flash_powder/on_reaction(var/datum/reagents/holder, var/created_volume)
-	var/location = get_turf(holder.my_atom)
-	var/datum/effect/effect/system/spark_spread/s = new /datum/effect/effect/system/spark_spread
-	s.set_up(2, 1, location)
-	s.start()
-	for(var/mob/living/carbon/M in viewers(world.view, location))
-		switch(get_dist(M, location))
-			if(0 to 3)
-				if(hasvar(M, "glasses"))
-					if(istype(M:glasses, /obj/item/clothing/glasses/sunglasses))
-						continue
-
-				flick("e_flash", M.flash)
-				M.Weaken(15)
-
-			if(4 to 5)
-				if(hasvar(M, "glasses"))
-					if(istype(M:glasses, /obj/item/clothing/glasses/sunglasses))
-						continue
-
-				flick("e_flash", M.flash)
-				M.Stun(5)
-
-/datum/chemical_reaction/emp_pulse
-	name = "EMP Pulse"
-	id = "emp_pulse"
-	result = null
-	required_reagents = list("uranium" = 1, "iron" = 1) // Yes, laugh, it's the best recipe I could think of that makes a little bit of sense
-	result_amount = 2
-
-/datum/chemical_reaction/emp_pulse/on_reaction(var/datum/reagents/holder, var/created_volume)
-	var/location = get_turf(holder.my_atom)
-	// 100 created volume = 4 heavy range & 7 light range. A few tiles smaller than traitor EMP grandes.
-	// 200 created volume = 8 heavy range & 14 light range. 4 tiles larger than traitor EMP grenades.
-	empulse(location, round(created_volume / 24), round(created_volume / 14), 1)
-	holder.clear_reagents()
-	return
-
-/datum/chemical_reaction/nitroglycerin
-	name = "Nitroglycerin"
-	id = "nitroglycerin"
-	result = "nitroglycerin"
-	required_reagents = list("glycerol" = 1, "pacid" = 1, "sacid" = 1)
-	result_amount = 2
-
-/datum/chemical_reaction/nitroglycerin/on_reaction(var/datum/reagents/holder, var/created_volume)
-	var/datum/effect/effect/system/reagents_explosion/e = new()
-	e.set_up(round (created_volume/2, 1), holder.my_atom, 0, 0)
-	e.holder_damage(holder.my_atom)
-	if(isliving(holder.my_atom))
-		e.amount *= 0.5
-		var/mob/living/L = holder.my_atom
-		if(L.stat!=DEAD)
-			e.amount *= 0.5
-	e.start()
-
-	holder.clear_reagents()
-	return
-
-/datum/chemical_reaction/napalm
-	name = "Napalm"
-	id = "napalm"
-	result = null
-	required_reagents = list("aluminum" = 1, "phoron" = 1, "sacid" = 1 )
-	result_amount = 1
-
-/datum/chemical_reaction/napalm/on_reaction(var/datum/reagents/holder, var/created_volume)
-	var/turf/location = get_turf(holder.my_atom.loc)
-	for(var/turf/simulated/floor/target_tile in range(0,location))
-		target_tile.assume_gas("volatile_fuel", created_volume, 400+T0C)
-		spawn (0) target_tile.hotspot_expose(700, 400)
-	holder.del_reagent("napalm")
-	return
-
-/datum/chemical_reaction/chemsmoke
-	name = "Chemsmoke"
-	id = "chemsmoke"
-	result = null
-	required_reagents = list("potassium" = 1, "sugar" = 1, "phosphorus" = 1)
-	result_amount = 0.4
-
-/datum/chemical_reaction/chemsmoke/on_reaction(var/datum/reagents/holder, var/created_volume)
-	var/location = get_turf(holder.my_atom)
-	var/datum/effect/effect/system/smoke_spread/chem/S = new /datum/effect/effect/system/smoke_spread/chem
-	S.attach(location)
-	S.set_up(holder, created_volume, 0, location)
-	playsound(location, 'sound/effects/smoke.ogg', 50, 1, -3)
-	spawn(0)
-		S.start()
-	holder.clear_reagents()
-	return
-
-/datum/chemical_reaction/foam
-	name = "Foam"
-	id = "foam"
-	result = null
-	required_reagents = list("fluorosurfactant" = 1, "water" = 1)
-	result_amount = 2
-	mix_message = "The solution violently bubbles!"
-
-/datum/chemical_reaction/foam/on_reaction(var/datum/reagents/holder, var/created_volume)
-	var/location = get_turf(holder.my_atom)
-
-	for(var/mob/M in viewers(5, location))
-		M << "<span class='warning'>The solution spews out foam!</span>"
-
-	var/datum/effect/effect/system/foam_spread/s = new()
-	s.set_up(created_volume, location, holder, 0)
-	s.start()
-	holder.clear_reagents()
-	return
-
-/datum/chemical_reaction/metalfoam
-	name = "Metal Foam"
-	id = "metalfoam"
-	result = null
-	required_reagents = list("aluminum" = 3, "foaming_agent" = 1, "pacid" = 1)
-	result_amount = 5
-
-/datum/chemical_reaction/metalfoam/on_reaction(var/datum/reagents/holder, var/created_volume)
-	var/location = get_turf(holder.my_atom)
-
-	for(var/mob/M in viewers(5, location))
-		M << "<span class='warning'>The solution spews out a metalic foam!</span>"
-
-	var/datum/effect/effect/system/foam_spread/s = new()
-	s.set_up(created_volume, location, holder, 1)
-	s.start()
-	return
-
-/datum/chemical_reaction/ironfoam
-	name = "Iron Foam"
-	id = "ironlfoam"
-	result = null
-	required_reagents = list("iron" = 3, "foaming_agent" = 1, "pacid" = 1)
-	result_amount = 5
-
-/datum/chemical_reaction/ironfoam/on_reaction(var/datum/reagents/holder, var/created_volume)
-	var/location = get_turf(holder.my_atom)
-
-	for(var/mob/M in viewers(5, location))
-		M << "<span class='warning'>The solution spews out a metalic foam!</span>"
-
-	var/datum/effect/effect/system/foam_spread/s = new()
-	s.set_up(created_volume, location, holder, 2)
-	s.start()
-	return
-
-/* Paint */
-
-/datum/chemical_reaction/red_paint
-	name = "Red paint"
-	id = "red_paint"
-	result = "paint"
-	required_reagents = list("plasticide" = 1, "water" = 3, "crayon_dust_red" = 1)
-	result_amount = 5
-
-/datum/chemical_reaction/red_paint/send_data()
-	return "#FE191A"
-
-/datum/chemical_reaction/orange_paint
-	name = "Orange paint"
-	id = "orange_paint"
-	result = "paint"
-	required_reagents = list("plasticide" = 1, "water" = 3, "crayon_dust_orange" = 1)
-	result_amount = 5
-
-/datum/chemical_reaction/orange_paint/send_data()
-	return "#FFBE4F"
-
-/datum/chemical_reaction/yellow_paint
-	name = "Yellow paint"
-	id = "yellow_paint"
-	result = "paint"
-	required_reagents = list("plasticide" = 1, "water" = 3, "crayon_dust_yellow" = 1)
-	result_amount = 5
-
-/datum/chemical_reaction/yellow_paint/send_data()
-	return "#FDFE7D"
-
-/datum/chemical_reaction/green_paint
-	name = "Green paint"
-	id = "green_paint"
-	result = "paint"
-	required_reagents = list("plasticide" = 1, "water" = 3, "crayon_dust_green" = 1)
-	result_amount = 5
-
-/datum/chemical_reaction/green_paint/send_data()
-	return "#18A31A"
-
-/datum/chemical_reaction/blue_paint
-	name = "Blue paint"
-	id = "blue_paint"
-	result = "paint"
-	required_reagents = list("plasticide" = 1, "water" = 3, "crayon_dust_blue" = 1)
-	result_amount = 5
-
-/datum/chemical_reaction/blue_paint/send_data()
-	return "#247CFF"
-
-/datum/chemical_reaction/purple_paint
-	name = "Purple paint"
-	id = "purple_paint"
-	result = "paint"
-	required_reagents = list("plasticide" = 1, "water" = 3, "crayon_dust_purple" = 1)
-	result_amount = 5
-
-/datum/chemical_reaction/purple_paint/send_data()
-	return "#CC0099"
-
-/datum/chemical_reaction/grey_paint //mime
-	name = "Grey paint"
-	id = "grey_paint"
-	result = "paint"
-	required_reagents = list("plasticide" = 1, "water" = 3, "crayon_dust_grey" = 1)
-	result_amount = 5
-
-/datum/chemical_reaction/grey_paint/send_data()
-	return "#808080"
-
-/datum/chemical_reaction/brown_paint
-	name = "Brown paint"
-	id = "brown_paint"
-	result = "paint"
-	required_reagents = list("plasticide" = 1, "water" = 3, "crayon_dust_brown" = 1)
-	result_amount = 5
-
-/datum/chemical_reaction/brown_paint/send_data()
-	return "#846F35"
-
-/datum/chemical_reaction/blood_paint
-	name = "Blood paint"
-	id = "blood_paint"
-	result = "paint"
-	required_reagents = list("plasticide" = 1, "water" = 3, "blood" = 2)
-	result_amount = 5
-
-/datum/chemical_reaction/blood_paint/send_data(var/datum/reagents/T)
-	var/t = T.get_data("blood")
-	if(t && t["blood_colour"])
-		return t["blood_colour"]
-	return "#FE191A" // Probably red
-
-/datum/chemical_reaction/milk_paint
-	name = "Milk paint"
-	id = "milk_paint"
-	result = "paint"
-	required_reagents = list("plasticide" = 1, "water" = 3, "milk" = 5)
-	result_amount = 5
-
-/datum/chemical_reaction/milk_paint/send_data()
-	return "#F0F8FF"
-
-/datum/chemical_reaction/orange_juice_paint
-	name = "Orange juice paint"
-	id = "orange_juice_paint"
-	result = "paint"
-	required_reagents = list("plasticide" = 1, "water" = 3, "orangejuice" = 5)
-	result_amount = 5
-
-/datum/chemical_reaction/orange_juice_paint/send_data()
-	return "#E78108"
-
-/datum/chemical_reaction/tomato_juice_paint
-	name = "Tomato juice paint"
-	id = "tomato_juice_paint"
-	result = "paint"
-	required_reagents = list("plasticide" = 1, "water" = 3, "tomatojuice" = 5)
-	result_amount = 5
-
-/datum/chemical_reaction/tomato_juice_paint/send_data()
-	return "#731008"
-
-/datum/chemical_reaction/lime_juice_paint
-	name = "Lime juice paint"
-	id = "lime_juice_paint"
-	result = "paint"
-	required_reagents = list("plasticide" = 1, "water" = 3, "limejuice" = 5)
-	result_amount = 5
-
-/datum/chemical_reaction/lime_juice_paint/send_data()
-	return "#365E30"
-
-/datum/chemical_reaction/carrot_juice_paint
-	name = "Carrot juice paint"
-	id = "carrot_juice_paint"
-	result = "paint"
-	required_reagents = list("plasticide" = 1, "water" = 3, "carrotjuice" = 5)
-	result_amount = 5
-
-/datum/chemical_reaction/carrot_juice_paint/send_data()
-	return "#973800"
-
-/datum/chemical_reaction/berry_juice_paint
-	name = "Berry juice paint"
-	id = "berry_juice_paint"
-	result = "paint"
-	required_reagents = list("plasticide" = 1, "water" = 3, "berryjuice" = 5)
-	result_amount = 5
-
-/datum/chemical_reaction/berry_juice_paint/send_data()
-	return "#990066"
-
-/datum/chemical_reaction/grape_juice_paint
-	name = "Grape juice paint"
-	id = "grape_juice_paint"
-	result = "paint"
-	required_reagents = list("plasticide" = 1, "water" = 3, "grapejuice" = 5)
-	result_amount = 5
-
-/datum/chemical_reaction/grape_juice_paint/send_data()
-	return "#863333"
-
-/datum/chemical_reaction/poisonberry_juice_paint
-	name = "Poison berry juice paint"
-	id = "poisonberry_juice_paint"
-	result = "paint"
-	required_reagents = list("plasticide" = 1, "water" = 3, "poisonberryjuice" = 5)
-	result_amount = 5
-
-/datum/chemical_reaction/poisonberry_juice_paint/send_data()
-	return "#863353"
-
-/datum/chemical_reaction/watermelon_juice_paint
-	name = "Watermelon juice paint"
-	id = "watermelon_juice_paint"
-	result = "paint"
-	required_reagents = list("plasticide" = 1, "water" = 3, "watermelonjuice" = 5)
-	result_amount = 5
-
-/datum/chemical_reaction/watermelon_juice_paint/send_data()
-	return "#B83333"
-
-/datum/chemical_reaction/lemon_juice_paint
-	name = "Lemon juice paint"
-	id = "lemon_juice_paint"
-	result = "paint"
-	required_reagents = list("plasticide" = 1, "water" = 3, "lemonjuice" = 5)
-	result_amount = 5
-
-/datum/chemical_reaction/lemon_juice_paint/send_data()
-	return "#AFAF00"
-
-/datum/chemical_reaction/banana_juice_paint
-	name = "Banana juice paint"
-	id = "banana_juice_paint"
-	result = "paint"
-	required_reagents = list("plasticide" = 1, "water" = 3, "banana" = 5)
-	result_amount = 5
-
-/datum/chemical_reaction/banana_juice_paint/send_data()
-	return "#C3AF00"
-
-/datum/chemical_reaction/potato_juice_paint
-	name = "Potato juice paint"
-	id = "potato_juice_paint"
-	result = "paint"
-	required_reagents = list("plasticide" = 1, "water" = 3, "potatojuice" = 5)
-	result_amount = 5
-
-/datum/chemical_reaction/potato_juice_paint/send_data()
-	return "#302000"
-
-/datum/chemical_reaction/carbon_paint
-	name = "Carbon paint"
-	id = "carbon_paint"
-	result = "paint"
-	required_reagents = list("plasticide" = 1, "water" = 3, "carbon" = 1)
-	result_amount = 5
-
-/datum/chemical_reaction/carbon_paint/send_data()
-	return "#333333"
-
-/datum/chemical_reaction/aluminum_paint
-	name = "Aluminum paint"
-	id = "aluminum_paint"
-	result = "paint"
-	required_reagents = list("plasticide" = 1, "water" = 3, "aluminum" = 1)
-	result_amount = 5
-
-/datum/chemical_reaction/aluminum_paint/send_data()
-	return "#F0F8FF"
-
-/* Slime cores */
-
-/datum/chemical_reaction/slime
-	var/required = null
-
-/datum/chemical_reaction/slime/can_happen(var/datum/reagents/holder)
-	if(holder.my_atom && istype(holder.my_atom, required))
-		var/obj/item/slime_extract/T = holder.my_atom
-		if(T.Uses > 0)
-			return 1
-	return 0
-
-/datum/chemical_reaction/slime/on_reaction(var/datum/reagents/holder)
-	var/obj/item/slime_extract/T = holder.my_atom
-	T.Uses--
-	if(T.Uses <= 0)
-		T.visible_message("\icon[T]<span class='notice'>\The [T]'s power is consumed in the reaction.</span>")
-		T.name = "used slime extract"
-		T.desc = "This extract has been used up."
-=======
-///////////////////////////////////////////////////////////////////////////////////
-datum
-	chemical_reaction
-		var/name = null
-		var/id = null
-		var/result = null
-		var/resultcolor = null //for paint
-		var/list/required_reagents = new/list()
-		var/list/required_catalysts = new/list()
-
-		// Both of these variables are mostly going to be used with slime cores - but if you want to, you can use them for other things
-		var/atom/required_container = null // the container required for the reaction to happen
-		var/required_other = 0 // an integer required for the reaction to happen
-
-		var/result_amount = 0
-		var/secondary = 0 // set to nonzero if secondary reaction
-		var/list/secondary_results = list()		//additional reagents produced by the reaction
-		var/requires_heating = 0
-
-		var/log_is_important = 0 // If this reaction should be considered important for logging. Important recipes message admins when mixed, non-important ones just log to file.
-
-		proc
-			on_reaction(var/datum/reagents/holder, var/created_volume)
-				return
-
-		//I recommend you set the result amount to the total volume of all components.
-
-		explosion_potassium
-			name = "Explosion"
-			id = "explosion_potassium"
-			result = null
-			required_reagents = list("water" = 1, "potassium" = 1)
-			result_amount = 2
-			log_is_important = 1
-
-			on_reaction(var/datum/reagents/holder, var/created_volume)
-				var/datum/effect/effect/system/reagents_explosion/e = new()
-				e.set_up(round (created_volume/10, 1), holder.my_atom, 0, 0)
-				e.holder_damage(holder.my_atom)
-				if(isliving(holder.my_atom))
-					e.amount *= 0.5
-					var/mob/living/L = holder.my_atom
-					if(L.stat!=DEAD)
-						e.amount *= 0.5
-				e.start()
-				holder.clear_reagents()
-				return
-
-		emp_pulse
-			name = "EMP Pulse"
-			id = "emp_pulse"
-			result = null
-			required_reagents = list("uranium" = 1, "iron" = 1) // Yes, laugh, it's the best recipe I could think of that makes a little bit of sense
-			result_amount = 2
-
-			on_reaction(var/datum/reagents/holder, var/created_volume)
-				var/location = get_turf(holder.my_atom)
-				// 100 created volume = 4 heavy range & 7 light range. A few tiles smaller than traitor EMP grandes.
-				// 200 created volume = 8 heavy range & 14 light range. 4 tiles larger than traitor EMP grenades.
-				empulse(location, round(created_volume / 24), round(created_volume / 14), 1)
-				holder.clear_reagents()
-				return
-
-		silicate
-			name = "Silicate"
-			id = "silicate"
-			result = "silicate"
-			required_reagents = list("aluminum" = 1, "silicon" = 1, "oxygen" = 1)
-			result_amount = 3
-
-		stoxin
-			name = "Soporific"
-			id = "stoxin"
-			result = "stoxin"
-			required_reagents = list("chloralhydrate" = 1, "sugar" = 4)
-			result_amount = 5
-
-		sterilizine
-			name = "Sterilizine"
-			id = "sterilizine"
-			result = "sterilizine"
-			required_reagents = list("ethanol" = 1, "anti_toxin" = 1, "chlorine" = 1)
-			result_amount = 3
-
-		inaprovaline
-			name = "Inaprovaline"
-			id = "inaprovaline"
-			result = "inaprovaline"
-			required_reagents = list("oxygen" = 1, "carbon" = 1, "sugar" = 1)
-			result_amount = 3
-
-		anti_toxin
-			name = "Dylovene"
-			id = "anti_toxin"
-			result = "anti_toxin"
-			required_reagents = list("silicon" = 1, "potassium" = 1, "nitrogen" = 1)
-			result_amount = 3
-
-		mutagen
-			name = "Unstable mutagen"
-			id = "mutagen"
-			result = "mutagen"
-			required_reagents = list("radium" = 1, "phosphorus" = 1, "chlorine" = 1)
-			result_amount = 3
-
-		tramadol
-			name = "Tramadol"
-			id = "tramadol"
-			result = "tramadol"
-			required_reagents = list("inaprovaline" = 1, "ethanol" = 1, "oxygen" = 1)
-			result_amount = 3
-
-		paracetamol
-			name = "Paracetamol"
-			id = "paracetamol"
-			result = "paracetamol"
-			required_reagents = list("tramadol" = 1, "sugar" = 1, "water" = 1)
-			result_amount = 3
-
-		oxycodone
-			name = "Oxycodone"
-			id = "oxycodone"
-			result = "oxycodone"
-			required_reagents = list("ethanol" = 1, "tramadol" = 1)
-			required_catalysts = list("phoron" = 1)
-			result_amount = 1
-
-		//cyanide
-		//	name = "Cyanide"
-		//	id = "cyanide"
-		//	result = "cyanide"
-		//	required_reagents = list("hydrogen" = 1, "carbon" = 1, "nitrogen" = 1)
-		//	result_amount = 1
-
-		water //I can't believe we never had this.
-			name = "Water"
-			id = "water"
-			result = "water"
-			required_reagents = list("oxygen" = 1, "hydrogen" = 2)
-			result_amount = 1
-
-		thermite
-			name = "Thermite"
-			id = "thermite"
-			result = "thermite"
-			required_reagents = list("aluminum" = 1, "iron" = 1, "oxygen" = 1)
-			result_amount = 3
-
-		lexorin
-			name = "Lexorin"
-			id = "lexorin"
-			result = "lexorin"
-			required_reagents = list("phoron" = 1, "hydrogen" = 1, "nitrogen" = 1)
-			result_amount = 3
-
-		space_drugs
-			name = "Space Drugs"
-			id = "space_drugs"
-			result = "space_drugs"
-			required_reagents = list("mercury" = 1, "sugar" = 1, "lithium" = 1)
-			result_amount = 3
-
-		lube
-			name = "Space Lube"
-			id = "lube"
-			result = "lube"
-			required_reagents = list("water" = 1, "silicon" = 1, "oxygen" = 1)
-			result_amount = 4
-
-		pacid
-			name = "Polytrinic acid"
-			id = "pacid"
-			result = "pacid"
-			required_reagents = list("sacid" = 1, "chlorine" = 1, "potassium" = 1)
-			result_amount = 3
-			log_is_important = 1
-
-		synaptizine
-			name = "Synaptizine"
-			id = "synaptizine"
-			result = "synaptizine"
-			required_reagents = list("sugar" = 1, "lithium" = 1, "water" = 1)
-			result_amount = 3
-
-		hyronalin
-			name = "Hyronalin"
-			id = "hyronalin"
-			result = "hyronalin"
-			required_reagents = list("radium" = 1, "anti_toxin" = 1)
-			result_amount = 2
-
-		arithrazine
-			name = "Arithrazine"
-			id = "arithrazine"
-			result = "arithrazine"
-			required_reagents = list("hyronalin" = 1, "hydrogen" = 1)
-			result_amount = 2
-
-		impedrezene
-			name = "Impedrezene"
-			id = "impedrezene"
-			result = "impedrezene"
-			required_reagents = list("mercury" = 1, "oxygen" = 1, "sugar" = 1)
-			result_amount = 2
-
-		kelotane
-			name = "Kelotane"
-			id = "kelotane"
-			result = "kelotane"
-			required_reagents = list("silicon" = 1, "carbon" = 1)
-			result_amount = 2
-
-		peridaxon
-			name = "Peridaxon"
-			id = "peridaxon"
-			result = "peridaxon"
-			required_reagents = list("bicaridine" = 2, "clonexadone" = 2)
-			required_catalysts = list("phoron" = 5)
-			result_amount = 2
-
-		leporazine
-			name = "Leporazine"
-			id = "leporazine"
-			result = "leporazine"
-			required_reagents = list("silicon" = 1, "copper" = 1)
-			required_catalysts = list("phoron" = 5)
-			result_amount = 2
-
-		cryptobiolin
-			name = "Cryptobiolin"
-			id = "cryptobiolin"
-			result = "cryptobiolin"
-			required_reagents = list("potassium" = 1, "oxygen" = 1, "sugar" = 1)
-			result_amount = 3
-
-		tricordrazine
-			name = "Tricordrazine"
-			id = "tricordrazine"
-			result = "tricordrazine"
-			required_reagents = list("inaprovaline" = 1, "anti_toxin" = 1)
-			result_amount = 2
-
-		alkysine
-			name = "Alkysine"
-			id = "alkysine"
-			result = "alkysine"
-			required_reagents = list("chlorine" = 1, "nitrogen" = 1, "anti_toxin" = 1)
-			result_amount = 2
-
-		dexalin
-			name = "Dexalin"
-			id = "dexalin"
-			result = "dexalin"
-			required_reagents = list("oxygen" = 2, "phoron" = 0.1)
-			required_catalysts = list("phoron" = 5)
-			result_amount = 1
-
-		dermaline
-			name = "Dermaline"
-			id = "dermaline"
-			result = "dermaline"
-			required_reagents = list("oxygen" = 1, "phosphorus" = 1, "kelotane" = 1)
-			result_amount = 3
-
-		dexalinp
-			name = "Dexalin Plus"
-			id = "dexalinp"
-			result = "dexalinp"
-			required_reagents = list("dexalin" = 1, "carbon" = 1, "iron" = 1)
-			result_amount = 3
-
-		bicaridine
-			name = "Bicaridine"
-			id = "bicaridine"
-			result = "bicaridine"
-			required_reagents = list("inaprovaline" = 1, "carbon" = 1)
-			result_amount = 2
-
-		hyperzine
-			name = "Hyperzine"
-			id = "hyperzine"
-			result = "hyperzine"
-			required_reagents = list("sugar" = 1, "phosphorus" = 1, "sulfur" = 1,)
-			result_amount = 3
-
-		ryetalyn
-			name = "Ryetalyn"
-			id = "ryetalyn"
-			result = "ryetalyn"
-			required_reagents = list("arithrazine" = 1, "carbon" = 1)
-			result_amount = 2
-
-		cryoxadone
-			name = "Cryoxadone"
-			id = "cryoxadone"
-			result = "cryoxadone"
-			required_reagents = list("dexalin" = 1, "water" = 1, "oxygen" = 1)
-			result_amount = 3
-
-		clonexadone
-			name = "Clonexadone"
-			id = "clonexadone"
-			result = "clonexadone"
-			required_reagents = list("cryoxadone" = 1, "sodium" = 1, "phoron" = 0.1)
-			required_catalysts = list("phoron" = 5)
-			result_amount = 2
-
-		spaceacillin
-			name = "Spaceacillin"
-			id = "spaceacillin"
-			result = "spaceacillin"
-			required_reagents = list("cryptobiolin" = 1, "inaprovaline" = 1)
-			result_amount = 2
-
-		imidazoline
-			name = "imidazoline"
-			id = "imidazoline"
-			result = "imidazoline"
-			required_reagents = list("carbon" = 1, "hydrogen" = 1, "anti_toxin" = 1)
-			result_amount = 2
-
-		ethylredoxrazine
-			name = "Ethylredoxrazine"
-			id = "ethylredoxrazine"
-			result = "ethylredoxrazine"
-			required_reagents = list("oxygen" = 1, "anti_toxin" = 1, "carbon" = 1)
-			result_amount = 3
-
-		ethanoloxidation
-			name = "ethanoloxidation"	//Kind of a placeholder in case someone ever changes it so that chemicals
-			id = "ethanoloxidation"		//	react in the body. Also it would be silly if it didn't exist.
-			result = "water"
-			required_reagents = list("ethylredoxrazine" = 1, "ethanol" = 1)
-			result_amount = 2
-
-		glycerol
-			name = "Glycerol"
-			id = "glycerol"
-			result = "glycerol"
-			required_reagents = list("cornoil" = 3, "sacid" = 1)
-			result_amount = 1
-
-		nitroglycerin
-			name = "Nitroglycerin"
-			id = "nitroglycerin"
-			result = "nitroglycerin"
-			required_reagents = list("glycerol" = 1, "pacid" = 1, "sacid" = 1)
-			result_amount = 2
-			log_is_important = 1
-
-			on_reaction(var/datum/reagents/holder, var/created_volume)
-				var/datum/effect/effect/system/reagents_explosion/e = new()
-				e.set_up(round (created_volume/2, 1), holder.my_atom, 0, 0)
-				e.holder_damage(holder.my_atom)
-				if(isliving(holder.my_atom))
-					e.amount *= 0.5
-					var/mob/living/L = holder.my_atom
-					if(L.stat!=DEAD)
-						e.amount *= 0.5
-				e.start()
-
-				holder.clear_reagents()
-				return
-
-		sodiumchloride
-			name = "Sodium Chloride"
-			id = "sodiumchloride"
-			result = "sodiumchloride"
-			required_reagents = list("sodium" = 1, "chlorine" = 1)
-			result_amount = 2
-
-		flash_powder
-			name = "Flash powder"
-			id = "flash_powder"
-			result = null
-			required_reagents = list("aluminum" = 1, "potassium" = 1, "sulfur" = 1 )
-			result_amount = null
-			on_reaction(var/datum/reagents/holder, var/created_volume)
-				var/location = get_turf(holder.my_atom)
-				var/datum/effect/effect/system/spark_spread/s = new /datum/effect/effect/system/spark_spread
-				s.set_up(2, 1, location)
-				s.start()
-				for(var/mob/living/carbon/M in viewers(world.view, location))
-					switch(get_dist(M, location))
-						if(0 to 3)
-							if(hasvar(M, "glasses"))
-								if(istype(M:glasses, /obj/item/clothing/glasses/sunglasses))
-									continue
-
-							flick("e_flash", M.flash)
-							M.Weaken(15)
-
-						if(4 to 5)
-							if(hasvar(M, "glasses"))
-								if(istype(M:glasses, /obj/item/clothing/glasses/sunglasses))
-									continue
-
-							flick("e_flash", M.flash)
-							M.Stun(5)
-
-		napalm
-			name = "Napalm"
-			id = "napalm"
-			result = null
-			required_reagents = list("aluminum" = 1, "phoron" = 1, "sacid" = 1 )
-			result_amount = 1
-			on_reaction(var/datum/reagents/holder, var/created_volume)
-				var/turf/location = get_turf(holder.my_atom.loc)
-				for(var/turf/simulated/floor/target_tile in range(0,location))
-					target_tile.assume_gas("volatile_fuel", created_volume, 400+T0C)
-					spawn (0) target_tile.hotspot_expose(700, 400)
-				holder.del_reagent("napalm")
-				return
-
-		/*
-		smoke
-			name = "Smoke"
-			id = "smoke"
-			result = null
-			required_reagents = list("potassium" = 1, "sugar" = 1, "phosphorus" = 1 )
-			result_amount = null
-			secondary = 1
-			on_reaction(var/datum/reagents/holder, var/created_volume)
-				var/location = get_turf(holder.my_atom)
-				var/datum/effect/system/bad_smoke_spread/S = new /datum/effect/system/bad_smoke_spread
-				S.attach(location)
-				S.set_up(10, 0, location)
-				playsound(location, 'sound/effects/smoke.ogg', 50, 1, -3)
-				spawn(0)
-					S.start()
-					sleep(10)
-					S.start()
-					sleep(10)
-					S.start()
-					sleep(10)
-					S.start()
-					sleep(10)
-					S.start()
-				holder.clear_reagents()
-				return	*/
-
-		chemsmoke
-			name = "Chemsmoke"
-			id = "chemsmoke"
-			result = null
-			required_reagents = list("potassium" = 1, "sugar" = 1, "phosphorus" = 1)
-			result_amount = 0.4
-			secondary = 1
-			on_reaction(var/datum/reagents/holder, var/created_volume)
-				var/location = get_turf(holder.my_atom)
-				var/datum/effect/effect/system/smoke_spread/chem/S = new /datum/effect/effect/system/smoke_spread/chem
-				S.attach(location)
-				S.set_up(holder, created_volume, 0, location)
-				playsound(location, 'sound/effects/smoke.ogg', 50, 1, -3)
-				spawn(0)
-					S.start()
-				holder.clear_reagents()
-				return
-
-		chloralhydrate
-			name = "Chloral Hydrate"
-			id = "chloralhydrate"
-			result = "chloralhydrate"
-			required_reagents = list("ethanol" = 1, "chlorine" = 3, "water" = 1)
-			result_amount = 1
-			log_is_important = 1
-
-		potassium_chloride
-			name = "Potassium Chloride"
-			id = "potassium_chloride"
-			result = "potassium_chloride"
-			required_reagents = list("sodiumchloride" = 1, "potassium" = 1)
-			result_amount = 2
-
-		potassium_chlorophoride
-			name = "Potassium Chlorophoride"
-			id = "potassium_chlorophoride"
-			result = "potassium_chlorophoride"
-			required_reagents = list("potassium_chloride" = 1, "phoron" = 1, "chloralhydrate" = 1)
-			result_amount = 4
-
-		stoxin
-			name = "Soporific"
-			id = "stoxin"
-			result = "stoxin"
-			required_reagents = list("chloralhydrate" = 1, "sugar" = 4)
-			result_amount = 5
-
-		zombiepowder
-			name = "Zombie Powder"
-			id = "zombiepowder"
-			result = "zombiepowder"
-			required_reagents = list("carpotoxin" = 5, "stoxin" = 5, "copper" = 5)
-			result_amount = 2
-
-		rezadone
-			name = "Rezadone"
-			id = "rezadone"
-			result = "rezadone"
-			required_reagents = list("carpotoxin" = 1, "cryptobiolin" = 1, "copper" = 1)
-			result_amount = 3
-
-		mindbreaker
-			name = "Mindbreaker Toxin"
-			id = "mindbreaker"
-			result = "mindbreaker"
-			required_reagents = list("silicon" = 1, "hydrogen" = 1, "anti_toxin" = 1)
-			result_amount = 3
-
-		lipozine
-			name = "Lipozine"
-			id = "Lipozine"
-			result = "lipozine"
-			required_reagents = list("sodiumchloride" = 1, "ethanol" = 1, "radium" = 1)
-			result_amount = 3
-
-		phoronsolidification
-			name = "Solid Phoron"
-			id = "solidphoron"
-			result = null
-			required_reagents = list("iron" = 5, "frostoil" = 5, "phoron" = 20)
-			result_amount = 1
-			on_reaction(var/datum/reagents/holder, var/created_volume)
-				var/location = get_turf(holder.my_atom)
-				new /obj/item/stack/sheet/mineral/phoron(location)
-				return
-
-		plastication
-			name = "Plastic"
-			id = "solidplastic"
-			result = null
-			required_reagents = list("pacid" = 10, "plasticide" = 20)
-			result_amount = 1
-			on_reaction(var/datum/reagents/holder)
-				new /obj/item/stack/sheet/mineral/plastic(get_turf(holder.my_atom),10)
-				return
-
-		virus_food
-			name = "Virus Food"
-			id = "virusfood"
-			result = "virusfood"
-			required_reagents = list("water" = 1, "milk" = 1, "oxygen" = 1)
-			result_amount = 3
-/*
-		mix_virus
-			name = "Mix Virus"
-			id = "mixvirus"
-			result = "blood"
-			required_reagents = list("virusfood" = 5)
-			required_catalysts = list("blood")
-			var/level = 2
-
-			on_reaction(var/datum/reagents/holder, var/created_volume)
-
-				var/datum/reagent/blood/B = locate(/datum/reagent/blood) in holder.reagent_list
-				if(B && B.data)
-					var/datum/disease/advance/D = locate(/datum/disease/advance) in B.data["viruses"]
-					if(D)
-						D.Evolve(level - rand(0, 1))
-
-
-			mix_virus_2
-
-				name = "Mix Virus 2"
-				id = "mixvirus2"
-				required_reagents = list("mutagen" = 5)
-				level = 4
-
-			rem_virus
-
-				name = "Devolve Virus"
-				id = "remvirus"
-				required_reagents = list("synaptizine" = 5)
-
-				on_reaction(var/datum/reagents/holder, var/created_volume)
-
-					var/datum/reagent/blood/B = locate(/datum/reagent/blood) in holder.reagent_list
-					if(B && B.data)
-						var/datum/disease/advance/D = locate(/datum/disease/advance) in B.data["viruses"]
-						if(D)
-							D.Devolve()
-*/
-		condensedcapsaicin
-			name = "Condensed Capsaicin"
-			id = "condensedcapsaicin"
-			result = "condensedcapsaicin"
-			required_reagents = list("capsaicin" = 2)
-			required_catalysts = list("phoron" = 5)
-			result_amount = 1
-
-		ketchup
-			name = "Ketchup"
-			id = "ketchup"
-			result = "ketchup"
-			required_reagents = list("tomatojuice" = 2, "water" = 1, "sugar" = 1)
-			result_amount = 4
-
-///////////////////////////////////////////////////////////////////////////////////
-
-// foam and foam precursor
-
-		surfactant
-			name = "Foam surfactant"
-			id = "foam surfactant"
-			result = "fluorosurfactant"
-			required_reagents = list("fluorine" = 2, "carbon" = 2, "sacid" = 1)
-			result_amount = 5
-
-
-		foam
-			name = "Foam"
-			id = "foam"
-			result = null
-			required_reagents = list("fluorosurfactant" = 1, "water" = 1)
-			result_amount = 2
-
-			on_reaction(var/datum/reagents/holder, var/created_volume)
-
-
-				var/location = get_turf(holder.my_atom)
-				for(var/mob/M in viewers(5, location))
-					M << "\red The solution violently bubbles!"
-
-				location = get_turf(holder.my_atom)
-
-				for(var/mob/M in viewers(5, location))
-					M << "\red The solution spews out foam!"
-
-				//world << "Holder volume is [holder.total_volume]"
-				//for(var/datum/reagent/R in holder.reagent_list)
-				//	world << "[R.name] = [R.volume]"
-
-				var/datum/effect/effect/system/foam_spread/s = new()
-				s.set_up(created_volume, location, holder, 0)
-				s.start()
-				holder.clear_reagents()
-				return
-
-		metalfoam
-			name = "Metal Foam"
-			id = "metalfoam"
-			result = null
-			required_reagents = list("aluminum" = 3, "foaming_agent" = 1, "pacid" = 1)
-			result_amount = 5
-
-			on_reaction(var/datum/reagents/holder, var/created_volume)
-
-
-				var/location = get_turf(holder.my_atom)
-
-				for(var/mob/M in viewers(5, location))
-					M << "\red The solution spews out a metalic foam!"
-
-				var/datum/effect/effect/system/foam_spread/s = new()
-				s.set_up(created_volume, location, holder, 1)
-				s.start()
-				return
-
-		ironfoam
-			name = "Iron Foam"
-			id = "ironlfoam"
-			result = null
-			required_reagents = list("iron" = 3, "foaming_agent" = 1, "pacid" = 1)
-			result_amount = 5
-
-			on_reaction(var/datum/reagents/holder, var/created_volume)
-
-
-				var/location = get_turf(holder.my_atom)
-
-				for(var/mob/M in viewers(5, location))
-					M << "\red The solution spews out a metalic foam!"
-
-				var/datum/effect/effect/system/foam_spread/s = new()
-				s.set_up(created_volume, location, holder, 2)
-				s.start()
-				return
-
-
-
-		foaming_agent
-			name = "Foaming Agent"
-			id = "foaming_agent"
-			result = "foaming_agent"
-			required_reagents = list("lithium" = 1, "hydrogen" = 1)
-			result_amount = 1
-
-		// Synthesizing these three chemicals is pretty complex in real life, but fuck it, it's just a game!
-		ammonia
-			name = "Ammonia"
-			id = "ammonia"
-			result = "ammonia"
-			required_reagents = list("hydrogen" = 3, "nitrogen" = 1)
-			result_amount = 3
-
-		diethylamine
-			name = "Diethylamine"
-			id = "diethylamine"
-			result = "diethylamine"
-			required_reagents = list ("ammonia" = 1, "ethanol" = 1)
-			result_amount = 2
-
-		space_cleaner
-			name = "Space cleaner"
-			id = "cleaner"
-			result = "cleaner"
-			required_reagents = list("ammonia" = 1, "water" = 1)
-			result_amount = 2
-
-		plantbgone
-			name = "Plant-B-Gone"
-			id = "plantbgone"
-			result = "plantbgone"
-			required_reagents = list("toxin" = 1, "water" = 4)
-			result_amount = 5
-
-
-/////////////////////////////////////OLD SLIME CORE REACTIONS ///////////////////////////////
-/*
-		slimepepper
-			name = "Slime Condensedcapaicin"
-			id = "m_condensedcapaicin"
-			result = "condensedcapsaicin"
-			required_reagents = list("sugar" = 1)
-			result_amount = 1
-			required_container = /obj/item/slime_core
-			required_other = 1
-		slimefrost
-			name = "Slime Frost Oil"
-			id = "m_frostoil"
-			result = "frostoil"
-			required_reagents = list("water" = 1)
-			result_amount = 1
-			required_container = /obj/item/slime_core
-			required_other = 1
-		slimeglycerol
-			name = "Slime Glycerol"
-			id = "m_glycerol"
-			result = "glycerol"
-			required_reagents = list("blood" = 1)
-			result_amount = 1
-			required_container = /obj/item/slime_core
-			required_other = 1
-
-		slime_explosion
-			name = "Slime Explosion"
-			id = "m_explosion"
-			result = null
-			required_reagents = list("blood" = 1)
-			result_amount = 2
-			required_container = /obj/item/slime_core
-			required_other = 2
-			on_reaction(var/datum/reagents/holder, var/created_volume)
-				var/location = get_turf(holder.my_atom)
-				var/datum/effect/effect/system/reagents_explosion/e = new()
-				e.set_up(round (created_volume/10, 1), location, 0, 0)
-				e.start()
-
-				holder.clear_reagents()
-				return
-		slimejam
-			name = "Slime Jam"
-			id = "m_jam"
-			result = "slimejelly"
-			required_reagents = list("water" = 1)
-			result_amount = 1
-			required_container = /obj/item/slime_core
-			required_other = 2
-		slimesynthi
-			name = "Slime Synthetic Flesh"
-			id = "m_flesh"
-			result = null
-			required_reagents = list("sugar" = 1)
-			result_amount = 1
-			required_container = /obj/item/slime_core
-			required_other = 2
-			on_reaction(var/datum/reagents/holder, var/created_volume)
-				var/location = get_turf(holder.my_atom)
-				new /obj/item/weapon/reagent_containers/food/snacks/meat/syntiflesh(location)
-				return
-
-		slimeenzyme
-			name = "Slime Enzyme"
-			id = "m_enzyme"
-			result = "enzyme"
-			required_reagents = list("blood" = 1, "water" = 1)
-			result_amount = 2
-			required_container = /obj/item/slime_core
-			required_other = 3
-		slimeplasma
-			name = "Slime Plasma"
-			id = "m_plasma"
-			result = "plasma"
-			required_reagents = list("sugar" = 1, "blood" = 2)
-			result_amount = 2
-			required_container = /obj/item/slime_core
-			required_other = 3
-		slimevirus
-			name = "Slime Virus"
-			id = "m_virus"
-			result = null
-			required_reagents = list("sugar" = 1, "sacid" = 1)
-			result_amount = 2
-			required_container = /obj/item/slime_core
-			required_other = 3
-			on_reaction(var/datum/reagents/holder, var/created_volume)
-				holder.clear_reagents()
-
-				var/virus = pick(/datum/disease/advance/flu, /datum/disease/advance/cold, \
-				 /datum/disease/pierrot_throat, /datum/disease/fake_gbs, \
-				 /datum/disease/brainrot, /datum/disease/magnitis)
-
-
-				var/datum/disease/F = new virus(0)
-				var/list/data = list("viruses"= list(F))
-				holder.add_reagent("blood", 20, data)
-
-				holder.add_reagent("cyanide", rand(1,10))
-
-				return
-
-		slimeteleport
-			name = "Slime Teleport"
-			id = "m_tele"
-			result = null
-			required_reagents = list("pacid" = 2, "mutagen" = 2)
-			required_catalysts = list("plasma" = 1)
-			result_amount = 1
-			required_container = /obj/item/slime_core
-			required_other = 4
-			on_reaction(var/datum/reagents/holder, var/created_volume)
-
-				// Calculate new position (searches through beacons in world)
-				var/obj/item/device/radio/beacon/chosen
-				var/list/possible = list()
-				for(var/obj/item/device/radio/beacon/W in world)
-					possible += W
-
-				if(possible.len > 0)
-					chosen = pick(possible)
-
-				if(chosen)
-				// Calculate previous position for transition
-
-					var/turf/FROM = get_turf(holder.my_atom) // the turf of origin we're travelling FROM
-					var/turf/TO = get_turf(chosen)			 // the turf of origin we're travelling TO
-
-					playsound(TO, 'sound/effects/phasein.ogg', 100, 1)
-
-					var/list/flashers = list()
-					for(var/mob/living/carbon/human/M in viewers(TO, null))
-						if(M:eyecheck() <= 0)
-							flick("e_flash", M.flash)
-							flashers += M
-
-					var/y_distance = TO.y - FROM.y
-					var/x_distance = TO.x - FROM.x
-					for (var/atom/movable/A in range(2, FROM )) // iterate thru list of mobs in the area
-						if(istype(A, /obj/item/device/radio/beacon)) continue // don't teleport beacons because that's just insanely stupid
-						if( A.anchored && !istype(A, /mob/dead/observer) ) continue // don't teleport anchored things (computers, tables, windows, grilles, etc) because this causes problems!
-						// do teleport ghosts however because hell why not
-
-						var/turf/newloc = locate(A.x + x_distance, A.y + y_distance, TO.z) // calculate the new place
-						if(!A.Move(newloc)) // if the atom, for some reason, can't move, FORCE them to move! :) We try Move() first to invoke any movement-related checks the atom needs to perform after moving
-							A.loc = locate(A.x + x_distance, A.y + y_distance, TO.z)
-
-						spawn()
-							if(ismob(A) && !(A in flashers)) // don't flash if we're already doing an effect
-								var/mob/M = A
-								if(M.client)
-									var/obj/blueeffect = new /obj(src)
-									blueeffect.screen_loc = "WEST,SOUTH to EAST,NORTH"
-									blueeffect.icon = 'icons/effects/effects.dmi'
-									blueeffect.icon_state = "shieldsparkles"
-									blueeffect.layer = 17
-									blueeffect.mouse_opacity = 0
-									M.client.screen += blueeffect
-									sleep(20)
-									M.client.screen -= blueeffect
-									del(blueeffect)
-		slimecrit
-			name = "Slime Crit"
-			id = "m_tele"
-			result = null
-			required_reagents = list("sacid" = 1, "blood" = 1)
-			required_catalysts = list("plasma" = 1)
-			result_amount = 1
-			required_container = /obj/item/slime_core
-			required_other = 4
-			on_reaction(var/datum/reagents/holder, var/created_volume)
-
-				var/blocked = list(/mob/living/simple_animal/hostile,
-					/mob/living/simple_animal/hostile/pirate,
-					/mob/living/simple_animal/hostile/pirate/ranged,
-					/mob/living/simple_animal/hostile/russian,
-					/mob/living/simple_animal/hostile/russian/ranged,
-					/mob/living/simple_animal/hostile/syndicate,
-					/mob/living/simple_animal/hostile/syndicate/melee,
-					/mob/living/simple_animal/hostile/syndicate/melee/space,
-					/mob/living/simple_animal/hostile/syndicate/ranged,
-					/mob/living/simple_animal/hostile/syndicate/ranged/space,
-					/mob/living/simple_animal/hostile/alien/queen/large,
-					/mob/living/simple_animal/clown
-					)//exclusion list for things you don't want the reaction to create.
-				var/list/critters = typesof(/mob/living/simple_animal/hostile) - blocked // list of possible hostile mobs
-
-				playsound(get_turf(holder.my_atom), 'sound/effects/phasein.ogg', 100, 1)
-
-				for(var/mob/living/carbon/human/M in viewers(get_turf(holder.my_atom), null))
-					if(M:eyecheck() <= 0)
-						flick("e_flash", M.flash)
-
-				for(var/i = 1, i <= created_volume, i++)
-					var/chosen = pick(critters)
-					var/mob/living/simple_animal/hostile/C = new chosen
-					C.loc = get_turf(holder.my_atom)
-					if(prob(50))
-						for(var/j = 1, j <= rand(1, 3), j++)
-							step(C, pick(NORTH,SOUTH,EAST,WEST))
-		slimebork
-			name = "Slime Bork"
-			id = "m_tele"
-			result = null
-			required_reagents = list("sugar" = 1, "water" = 1)
-			result_amount = 2
-			required_container = /obj/item/slime_core
-			required_other = 4
-			on_reaction(var/datum/reagents/holder, var/created_volume)
-
-				var/list/borks = typesof(/obj/item/weapon/reagent_containers/food/snacks) - /obj/item/weapon/reagent_containers/food/snacks
-				// BORK BORK BORK
-
-				playsound(get_turf(holder.my_atom), 'sound/effects/phasein.ogg', 100, 1)
-
-				for(var/mob/living/carbon/human/M in viewers(get_turf(holder.my_atom), null))
-					if(M:eyecheck() <= 0)
-						flick("e_flash", M.flash)
-
-				for(var/i = 1, i <= created_volume + rand(1,2), i++)
-					var/chosen = pick(borks)
-					var/obj/B = new chosen
-					if(B)
-						B.loc = get_turf(holder.my_atom)
-						if(prob(50))
-							for(var/j = 1, j <= rand(1, 3), j++)
-								step(B, pick(NORTH,SOUTH,EAST,WEST))
-
-
-
-		slimechloral
-			name = "Slime Chloral"
-			id = "m_bunch"
-			result = "chloralhydrate"
-			required_reagents = list("blood" = 1, "water" = 2)
-			result_amount = 2
-			required_container = /obj/item/slime_core
-			required_other = 5
-		slimeretro
-			name = "Slime Retro"
-			id = "m_xeno"
-			result = null
-			required_reagents = list("sugar" = 1)
-			result_amount = 1
-			required_container = /obj/item/slime_core
-			required_other = 5
-			on_reaction(var/datum/reagents/holder, var/created_volume)
-				var/datum/disease/F = new /datum/disease/dna_retrovirus(0)
-				var/list/data = list("viruses"= list(F))
-				holder.add_reagent("blood", 20, data)
-		slimefoam
-			name = "Slime Foam"
-			id = "m_foam"
-			result = null
-			required_reagents = list("sacid" = 1)
-			result_amount = 2
-			required_container = /obj/item/slime_core
-			required_other = 5
-
-			on_reaction(var/datum/reagents/holder, var/created_volume)
-
-
-				var/location = get_turf(holder.my_atom)
-				for(var/mob/M in viewers(5, location))
-					M << "\red The solution violently bubbles!"
-
-				location = get_turf(holder.my_atom)
-
-				for(var/mob/M in viewers(5, location))
-					M << "\red The solution spews out foam!"
-
-				//world << "Holder volume is [holder.total_volume]"
-				//for(var/datum/reagent/R in holder.reagent_list)
-				//	world << "[R.name] = [R.volume]"
-
-				var/datum/effect/effect/system/foam_spread/s = new()
-				s.set_up(created_volume, location, holder, 0)
-				s.start()
-				holder.clear_reagents()
-				return
-*/
-/////////////////////////////////////////////NEW SLIME CORE REACTIONS/////////////////////////////////////////////
->>>>>>> 06c02a87
-
-//Grey
-/datum/chemical_reaction/slime/spawn
-	name = "Slime Spawn"
-	id = "m_spawn"
-	result = null
-	required_reagents = list("phoron" = 1)
-	result_amount = 1
-	required = /obj/item/slime_extract/grey
-
-/datum/chemical_reaction/slime/spawn/on_reaction(var/datum/reagents/holder)
-	holder.my_atom.visible_message("<span class='warning'>Infused with phoron, the core begins to quiver and grow, and soon a new baby slime emerges from it!</span>")
-	var/mob/living/carbon/slime/S = new /mob/living/carbon/slime
-	S.loc = get_turf(holder.my_atom)
-	..()
-
-/datum/chemical_reaction/slime/monkey
-	name = "Slime Monkey"
-	id = "m_monkey"
-	result = null
-	required_reagents = list("blood" = 1)
-	result_amount = 1
-	required = /obj/item/slime_extract/grey
-
-/datum/chemical_reaction/slime/monkey/on_reaction(var/datum/reagents/holder)
-	for(var/i = 1, i <= 3, i++)
-		var /obj/item/weapon/reagent_containers/food/snacks/monkeycube/M = new /obj/item/weapon/reagent_containers/food/snacks/monkeycube
-		M.loc = get_turf(holder.my_atom)
-	..()
-
-//Green
-/datum/chemical_reaction/slime/mutate
-	name = "Mutation Toxin"
-	id = "mutationtoxin"
-	result = "mutationtoxin"
-	required_reagents = list("phoron" = 1)
-	result_amount = 1
-	required = /obj/item/slime_extract/green
-
-//Metal
-/datum/chemical_reaction/slime/metal
-	name = "Slime Metal"
-	id = "m_metal"
-	result = null
-	required_reagents = list("phoron" = 1)
-	result_amount = 1
-	required = /obj/item/slime_extract/metal
-
-/datum/chemical_reaction/slime/metal/on_reaction(var/datum/reagents/holder)
-	var/obj/item/stack/material/steel/M = new /obj/item/stack/material/steel
-	M.amount = 15
-	M.loc = get_turf(holder.my_atom)
-	var/obj/item/stack/material/plasteel/P = new /obj/item/stack/material/plasteel
-	P.amount = 5
-	P.loc = get_turf(holder.my_atom)
-	..()
-
-//Gold - removed
-/datum/chemical_reaction/slime/crit
-	name = "Slime Crit"
-	id = "m_tele"
-	result = null
-	required_reagents = list("phoron" = 1)
-	result_amount = 1
-	required = /obj/item/slime_extract/gold
-	mix_message = "The slime core fizzles disappointingly."
-
-//Silver
-/datum/chemical_reaction/slime/bork
-	name = "Slime Bork"
-	id = "m_tele2"
-	result = null
-	required_reagents = list("phoron" = 1)
-	result_amount = 1
-	required = /obj/item/slime_extract/silver
-
-/datum/chemical_reaction/slime/bork/on_reaction(var/datum/reagents/holder)
-	var/list/borks = typesof(/obj/item/weapon/reagent_containers/food/snacks) - /obj/item/weapon/reagent_containers/food/snacks
-	playsound(get_turf(holder.my_atom), 'sound/effects/phasein.ogg', 100, 1)
-	for(var/mob/living/carbon/human/M in viewers(get_turf(holder.my_atom), null))
-		if(M.eyecheck() <= 0)
-			flick("e_flash", M.flash)
-
-	for(var/i = 1, i <= 4 + rand(1,2), i++)
-		var/chosen = pick(borks)
-		var/obj/B = new chosen
-		if(B)
-			B.loc = get_turf(holder.my_atom)
-			if(prob(50))
-				for(var/j = 1, j <= rand(1, 3), j++)
-					step(B, pick(NORTH, SOUTH, EAST, WEST))
-	..()
-
-//Blue
-/datum/chemical_reaction/slime/frost
-	name = "Slime Frost Oil"
-	id = "m_frostoil"
-	result = "frostoil"
-	required_reagents = list("phoron" = 1)
-	result_amount = 10
-	required = /obj/item/slime_extract/blue
-
-//Dark Blue
-/datum/chemical_reaction/slime/freeze
-	name = "Slime Freeze"
-	id = "m_freeze"
-	result = null
-	required_reagents = list("phoron" = 1)
-	result_amount = 1
-	required = /obj/item/slime_extract/darkblue
-	mix_message = "The slime extract begins to vibrate violently!"
-
-/datum/chemical_reaction/slime/freeze/on_reaction(var/datum/reagents/holder)
-	..()
-	sleep(50)
-	playsound(get_turf(holder.my_atom), 'sound/effects/phasein.ogg', 100, 1)
-	for(var/mob/living/M in range (get_turf(holder.my_atom), 7))
-		M.bodytemperature -= 140
-		M << "<span class='warning'>You feel a chill!</span>"
-
-//Orange
-/datum/chemical_reaction/slime/casp
-	name = "Slime Capsaicin Oil"
-	id = "m_capsaicinoil"
-	result = "capsaicin"
-	required_reagents = list("blood" = 1)
-	result_amount = 10
-	required = /obj/item/slime_extract/orange
-
-/datum/chemical_reaction/slime/fire
-	name = "Slime fire"
-	id = "m_fire"
-	result = null
-	required_reagents = list("phoron" = 1)
-	result_amount = 1
-	required = /obj/item/slime_extract/orange
-	mix_message = "The slime extract begins to vibrate violently!"
-
-/datum/chemical_reaction/slime/fire/on_reaction(var/datum/reagents/holder)
-	..()
-	sleep(50)
-	var/turf/location = get_turf(holder.my_atom.loc)
-	for(var/turf/simulated/floor/target_tile in range(0, location))
-		target_tile.assume_gas("phoron", 25, 1400)
-		spawn (0)
-			target_tile.hotspot_expose(700, 400)
-
-//Yellow
-/datum/chemical_reaction/slime/overload
-	name = "Slime EMP"
-	id = "m_emp"
-	result = null
-	required_reagents = list("blood" = 1)
-	result_amount = 1
-	required = /obj/item/slime_extract/yellow
-
-/datum/chemical_reaction/slime/overload/on_reaction(var/datum/reagents/holder, var/created_volume)
-	..()
-	empulse(get_turf(holder.my_atom), 3, 7)
-
-/datum/chemical_reaction/slime/cell
-	name = "Slime Powercell"
-	id = "m_cell"
-	result = null
-	required_reagents = list("phoron" = 1)
-	result_amount = 1
-	required = /obj/item/slime_extract/yellow
-
-/datum/chemical_reaction/slime/cell/on_reaction(var/datum/reagents/holder, var/created_volume)
-	var/obj/item/weapon/cell/slime/P = new /obj/item/weapon/cell/slime
-	P.loc = get_turf(holder.my_atom)
-
-/datum/chemical_reaction/slime/glow
-	name = "Slime Glow"
-	id = "m_glow"
-	result = null
-	required_reagents = list("water" = 1)
-	result_amount = 1
-	required = /obj/item/slime_extract/yellow
-	mix_message = "The contents of the slime core harden and begin to emit a warm, bright light."
-
-/datum/chemical_reaction/slime/glow/on_reaction(var/datum/reagents/holder, var/created_volume)
-	..()
-	var/obj/item/device/flashlight/slime/F = new /obj/item/device/flashlight/slime
-	F.loc = get_turf(holder.my_atom)
-
-//Purple
-/datum/chemical_reaction/slime/psteroid
-	name = "Slime Steroid"
-	id = "m_steroid"
-	result = null
-	required_reagents = list("phoron" = 1)
-	result_amount = 1
-	required = /obj/item/slime_extract/purple
-
-/datum/chemical_reaction/slime/psteroid/on_reaction(var/datum/reagents/holder, var/created_volume)
-	..()
-	var/obj/item/weapon/slimesteroid/P = new /obj/item/weapon/slimesteroid
-	P.loc = get_turf(holder.my_atom)
-
-/datum/chemical_reaction/slime/jam
-	name = "Slime Jam"
-	id = "m_jam"
-	result = "slimejelly"
-	required_reagents = list("sugar" = 1)
-	result_amount = 10
-	required = /obj/item/slime_extract/purple
-
-//Dark Purple
-/datum/chemical_reaction/slime/plasma
-	name = "Slime Plasma"
-	id = "m_plasma"
-	result = null
-	required_reagents = list("phoron" = 1)
-	result_amount = 1
-	required = /obj/item/slime_extract/darkpurple
-
-/datum/chemical_reaction/slime/plasma/on_reaction(var/datum/reagents/holder)
-	..()
-	var/obj/item/stack/material/phoron/P = new /obj/item/stack/material/phoron
-	P.amount = 10
-	P.loc = get_turf(holder.my_atom)
-
-//Red
-/datum/chemical_reaction/slime/glycerol
-	name = "Slime Glycerol"
-	id = "m_glycerol"
-	result = "glycerol"
-	required_reagents = list("phoron" = 1)
-	result_amount = 8
-	required = /obj/item/slime_extract/red
-
-/datum/chemical_reaction/slime/bloodlust
-	name = "Bloodlust"
-	id = "m_bloodlust"
-	result = null
-	required_reagents = list("blood" = 1)
-	result_amount = 1
-	required = /obj/item/slime_extract/red
-
-/datum/chemical_reaction/slime/bloodlust/on_reaction(var/datum/reagents/holder)
-	..()
-	for(var/mob/living/carbon/slime/slime in viewers(get_turf(holder.my_atom), null))
-		slime.rabid = 1
-		slime.visible_message("<span class='warning'>The [slime] is driven into a frenzy!</span>")
-
-//Pink
-/datum/chemical_reaction/slime/ppotion
-	name = "Slime Potion"
-	id = "m_potion"
-	result = null
-	required_reagents = list("phoron" = 1)
-	result_amount = 1
-	required = /obj/item/slime_extract/pink
-
-/datum/chemical_reaction/slime/ppotion/on_reaction(var/datum/reagents/holder)
-	..()
-	var/obj/item/weapon/slimepotion/P = new /obj/item/weapon/slimepotion
-	P.loc = get_turf(holder.my_atom)
-
-//Black
-/datum/chemical_reaction/slime/mutate2
-	name = "Advanced Mutation Toxin"
-	id = "mutationtoxin2"
-	result = "amutationtoxin"
-	required_reagents = list("phoron" = 1)
-	result_amount = 1
-	required = /obj/item/slime_extract/black
-
-//Oil
-/datum/chemical_reaction/slime/explosion
-	name = "Slime Explosion"
-	id = "m_explosion"
-	result = null
-	required_reagents = list("phoron" = 1)
-	result_amount = 1
-	required = /obj/item/slime_extract/oil
-	mix_message = "The slime extract begins to vibrate violently!"
-
-/datum/chemical_reaction/slime/explosion/on_reaction(var/datum/reagents/holder)
-	..()
-	sleep(50)
-	explosion(get_turf(holder.my_atom), 1, 3, 6)
-
-//Light Pink
-/datum/chemical_reaction/slime/potion2
-	name = "Slime Potion 2"
-	id = "m_potion2"
-	result = null
-	result_amount = 1
-	required = /obj/item/slime_extract/lightpink
-	required_reagents = list("phoron" = 1)
-
-/datum/chemical_reaction/slime/potion2/on_reaction(var/datum/reagents/holder)
-	..()
-	var/obj/item/weapon/slimepotion2/P = new /obj/item/weapon/slimepotion2
-	P.loc = get_turf(holder.my_atom)
-
-//Adamantine
-/datum/chemical_reaction/slime/golem
-	name = "Slime Golem"
-	id = "m_golem"
-	result = null
-	required_reagents = list("phoron" = 1)
-	result_amount = 1
-	required = /obj/item/slime_extract/adamantine
-
-/datum/chemical_reaction/slime/golem/on_reaction(var/datum/reagents/holder)
-	..()
-	var/obj/effect/golemrune/Z = new /obj/effect/golemrune
-	Z.loc = get_turf(holder.my_atom)
-	Z.announce_to_ghosts()
-
-/* Food */
-
-/datum/chemical_reaction/tofu
-	name = "Tofu"
-	id = "tofu"
-	result = null
-	required_reagents = list("soymilk" = 10)
-	catalysts = list("enzyme" = 1)
-	result_amount = 1
-
-/datum/chemical_reaction/tofu/on_reaction(var/datum/reagents/holder, var/created_volume)
-	var/location = get_turf(holder.my_atom)
-	for(var/i = 1, i <= created_volume, i++)
-		new /obj/item/weapon/reagent_containers/food/snacks/tofu(location)
-	return
-
-/datum/chemical_reaction/chocolate_bar
-	name = "Chocolate Bar"
-	id = "chocolate_bar"
-	result = null
-	required_reagents = list("soymilk" = 2, "coco" = 2, "sugar" = 2)
-	result_amount = 1
-
-/datum/chemical_reaction/chocolate_bar/on_reaction(var/datum/reagents/holder, var/created_volume)
-	var/location = get_turf(holder.my_atom)
-	for(var/i = 1, i <= created_volume, i++)
-		new /obj/item/weapon/reagent_containers/food/snacks/chocolatebar(location)
-	return
-
-/datum/chemical_reaction/chocolate_bar2
-	name = "Chocolate Bar"
-	id = "chocolate_bar"
-	result = null
-	required_reagents = list("milk" = 2, "coco" = 2, "sugar" = 2)
-	result_amount = 1
-
-/datum/chemical_reaction/chocolate_bar2/on_reaction(var/datum/reagents/holder, var/created_volume)
-	var/location = get_turf(holder.my_atom)
-	for(var/i = 1, i <= created_volume, i++)
-		new /obj/item/weapon/reagent_containers/food/snacks/chocolatebar(location)
-	return
-
-/datum/chemical_reaction/hot_coco
-	name = "Hot Coco"
-	id = "hot_coco"
-	result = "hot_coco"
-	required_reagents = list("water" = 5, "coco" = 1)
-	result_amount = 5
-
-/datum/chemical_reaction/soysauce
-	name = "Soy Sauce"
-	id = "soysauce"
-	result = "soysauce"
-	required_reagents = list("soymilk" = 4, "sacid" = 1)
-	result_amount = 5
-
-/datum/chemical_reaction/cheesewheel
-	name = "Cheesewheel"
-	id = "cheesewheel"
-	result = null
-	required_reagents = list("milk" = 40)
-	catalysts = list("enzyme" = 1)
-	result_amount = 1
-
-/datum/chemical_reaction/cheesewheel/on_reaction(var/datum/reagents/holder, var/created_volume)
-	var/location = get_turf(holder.my_atom)
-	for(var/i = 1, i <= created_volume, i++)
-		new /obj/item/weapon/reagent_containers/food/snacks/sliceable/cheesewheel(location)
-	return
-
-/datum/chemical_reaction/meatball
-	name = "Meatball"
-	id = "meatball"
-	result = null
-	required_reagents = list("protein" = 3, "flour" = 5)
-	result_amount = 3
-
-/datum/chemical_reaction/meatball/on_reaction(var/datum/reagents/holder, var/created_volume)
-	var/location = get_turf(holder.my_atom)
-	for(var/i = 1, i <= created_volume, i++)
-		new /obj/item/weapon/reagent_containers/food/snacks/meatball(location)
-	return
-
-/datum/chemical_reaction/dough
-	name = "Dough"
-	id = "dough"
-	result = null
-	required_reagents = list("egg" = 3, "flour" = 10)
-	result_amount = 1
-
-/datum/chemical_reaction/dough/on_reaction(var/datum/reagents/holder, var/created_volume)
-	var/location = get_turf(holder.my_atom)
-	for(var/i = 1, i <= created_volume, i++)
-		new /obj/item/weapon/reagent_containers/food/snacks/dough(location)
-	return
-
-/datum/chemical_reaction/syntiflesh
-	name = "Syntiflesh"
-	id = "syntiflesh"
-	result = null
-	required_reagents = list("blood" = 5, "clonexadone" = 1)
-	result_amount = 1
-
-/datum/chemical_reaction/syntiflesh/on_reaction(var/datum/reagents/holder, var/created_volume)
-	var/location = get_turf(holder.my_atom)
-	for(var/i = 1, i <= created_volume, i++)
-		new /obj/item/weapon/reagent_containers/food/snacks/meat/syntiflesh(location)
-	return
-
-/datum/chemical_reaction/hot_ramen
-	name = "Hot Ramen"
-	id = "hot_ramen"
-	result = "hot_ramen"
-	required_reagents = list("water" = 1, "dry_ramen" = 3)
-	result_amount = 3
-
-/datum/chemical_reaction/hell_ramen
-	name = "Hell Ramen"
-	id = "hell_ramen"
-	result = "hell_ramen"
-	required_reagents = list("capsaicin" = 1, "hot_ramen" = 6)
-	result_amount = 6
-
-/* Alcohol */
-
-/datum/chemical_reaction/goldschlager
-	name = "Goldschlager"
-	id = "goldschlager"
-	result = "goldschlager"
-	required_reagents = list("vodka" = 10, "gold" = 1)
-	result_amount = 10
-
-/datum/chemical_reaction/patron
-	name = "Patron"
-	id = "patron"
-	result = "patron"
-	required_reagents = list("tequilla" = 10, "silver" = 1)
-	result_amount = 10
-
-/datum/chemical_reaction/bilk
-	name = "Bilk"
-	id = "bilk"
-	result = "bilk"
-	required_reagents = list("milk" = 1, "beer" = 1)
-	result_amount = 2
-
-/datum/chemical_reaction/icetea
-	name = "Iced Tea"
-	id = "icetea"
-	result = "icetea"
-	required_reagents = list("ice" = 1, "tea" = 3)
-	result_amount = 4
-
-/datum/chemical_reaction/icecoffee
-	name = "Iced Coffee"
-	id = "icecoffee"
-	result = "icecoffee"
-	required_reagents = list("ice" = 1, "coffee" = 3)
-	result_amount = 4
-
-/datum/chemical_reaction/nuka_cola
-	name = "Nuka Cola"
-	id = "nuka_cola"
-	result = "nuka_cola"
-	required_reagents = list("uranium" = 1, "cola" = 6)
-	result_amount = 6
-
-/datum/chemical_reaction/moonshine
-	name = "Moonshine"
-	id = "moonshine"
-	result = "moonshine"
-	required_reagents = list("nutriment" = 10)
-	catalysts = list("enzyme" = 1)
-	result_amount = 10
-
-/datum/chemical_reaction/grenadine
-	name = "Grenadine Syrup"
-	id = "grenadine"
-	result = "grenadine"
-	required_reagents = list("berryjuice" = 10)
-	catalysts = list("enzyme" = 1)
-	result_amount = 10
-
-/datum/chemical_reaction/wine
-	name = "Wine"
-	id = "wine"
-	result = "wine"
-	required_reagents = list("grapejuice" = 10)
-	catalysts = list("enzyme" = 1)
-	result_amount = 10
-
-/datum/chemical_reaction/pwine
-	name = "Poison Wine"
-	id = "pwine"
-	result = "pwine"
-	required_reagents = list("poisonberryjuice" = 10)
-	catalysts = list("enzyme" = 1)
-	result_amount = 10
-
-/datum/chemical_reaction/melonliquor
-	name = "Melon Liquor"
-	id = "melonliquor"
-	result = "melonliquor"
-	required_reagents = list("watermelonjuice" = 10)
-	catalysts = list("enzyme" = 1)
-	result_amount = 10
-
-/datum/chemical_reaction/bluecuracao
-	name = "Blue Curacao"
-	id = "bluecuracao"
-	result = "bluecuracao"
-	required_reagents = list("orangejuice" = 10)
-	catalysts = list("enzyme" = 1)
-	result_amount = 10
-
-/datum/chemical_reaction/spacebeer
-	name = "Space Beer"
-	id = "spacebeer"
-	result = "beer"
-	required_reagents = list("cornoil" = 10)
-	catalysts = list("enzyme" = 1)
-	result_amount = 10
-
-/datum/chemical_reaction/vodka
-	name = "Vodka"
-	id = "vodka"
-	result = "vodka"
-	required_reagents = list("potato" = 10)
-	catalysts = list("enzyme" = 1)
-	result_amount = 10
-
-/datum/chemical_reaction/sake
-	name = "Sake"
-	id = "sake"
-	result = "sake"
-	required_reagents = list("rice" = 10)
-	catalysts = list("enzyme" = 1)
-	result_amount = 10
-
-/datum/chemical_reaction/kahlua
-	name = "Kahlua"
-	id = "kahlua"
-	result = "kahlua"
-	required_reagents = list("coffee" = 5, "sugar" = 5)
-	catalysts = list("enzyme" = 1)
-	result_amount = 5
-
-/datum/chemical_reaction/gin_tonic
-	name = "Gin and Tonic"
-	id = "gintonic"
-	result = "gintonic"
-	required_reagents = list("gin" = 2, "tonic" = 1)
-	result_amount = 3
-
-/datum/chemical_reaction/cuba_libre
-	name = "Cuba Libre"
-	id = "cubalibre"
-	result = "cubalibre"
-	required_reagents = list("rum" = 2, "cola" = 1)
-	result_amount = 3
-
-/datum/chemical_reaction/martini
-	name = "Classic Martini"
-	id = "martini"
-	result = "martini"
-	required_reagents = list("gin" = 2, "vermouth" = 1)
-	result_amount = 3
-
-/datum/chemical_reaction/vodkamartini
-	name = "Vodka Martini"
-	id = "vodkamartini"
-	result = "vodkamartini"
-	required_reagents = list("vodka" = 2, "vermouth" = 1)
-	result_amount = 3
-
-/datum/chemical_reaction/white_russian
-	name = "White Russian"
-	id = "whiterussian"
-	result = "whiterussian"
-	required_reagents = list("blackrussian" = 3, "cream" = 2)
-	result_amount = 5
-
-/datum/chemical_reaction/whiskey_cola
-	name = "Whiskey Cola"
-	id = "whiskeycola"
-	result = "whiskeycola"
-	required_reagents = list("whiskey" = 2, "cola" = 1)
-	result_amount = 3
-
-/datum/chemical_reaction/screwdriver
-	name = "Screwdriver"
-	id = "screwdrivercocktail"
-	result = "screwdrivercocktail"
-	required_reagents = list("vodka" = 2, "orangejuice" = 1)
-	result_amount = 3
-
-/datum/chemical_reaction/bloody_mary
-	name = "Bloody Mary"
-	id = "bloodymary"
-	result = "bloodymary"
-	required_reagents = list("vodka" = 1, "tomatojuice" = 2, "limejuice" = 1)
-	result_amount = 4
-
-/datum/chemical_reaction/gargle_blaster
-	name = "Pan-Galactic Gargle Blaster"
-	id = "gargleblaster"
-	result = "gargleblaster"
-	required_reagents = list("vodka" = 1, "gin" = 1, "whiskey" = 1, "cognac" = 1, "limejuice" = 1)
-	result_amount = 5
-
-/datum/chemical_reaction/brave_bull
-	name = "Brave Bull"
-	id = "bravebull"
-	result = "bravebull"
-	required_reagents = list("tequilla" = 2, "kahlua" = 1)
-	result_amount = 3
-
-/datum/chemical_reaction/tequilla_sunrise
-	name = "Tequilla Sunrise"
-	id = "tequillasunrise"
-	result = "tequillasunrise"
-	required_reagents = list("tequilla" = 2, "orangejuice" = 1)
-	result_amount = 3
-
-/datum/chemical_reaction/phoron_special
-	name = "Toxins Special"
-	id = "phoronspecial"
-	result = "phoronspecial"
-	required_reagents = list("rum" = 2, "vermouth" = 1, "phoron" = 2)
-	result_amount = 5
-
-/datum/chemical_reaction/beepsky_smash
-	name = "Beepksy Smash"
-	id = "beepksysmash"
-	result = "beepskysmash"
-	required_reagents = list("limejuice" = 2, "whiskey" = 2, "iron" = 1)
-	result_amount = 4
-
-/datum/chemical_reaction/doctor_delight
-	name = "The Doctor's Delight"
-	id = "doctordelight"
-	result = "doctorsdelight"
-	required_reagents = list("limejuice" = 1, "tomatojuice" = 1, "orangejuice" = 1, "cream" = 1, "tricordrazine" = 1)
-	result_amount = 5
-
-/datum/chemical_reaction/irish_cream
-	name = "Irish Cream"
-	id = "irishcream"
-	result = "irishcream"
-	required_reagents = list("whiskey" = 2, "cream" = 1)
-	result_amount = 3
-
-/datum/chemical_reaction/manly_dorf
-	name = "The Manly Dorf"
-	id = "manlydorf"
-	result = "manlydorf"
-	required_reagents = list ("beer" = 1, "ale" = 2)
-	result_amount = 3
-
-/datum/chemical_reaction/hooch
-	name = "Hooch"
-	id = "hooch"
-	result = "hooch"
-	required_reagents = list ("sugar" = 1, "ethanol" = 2, "fuel" = 1)
-	result_amount = 3
-
-/datum/chemical_reaction/irish_coffee
-	name = "Irish Coffee"
-	id = "irishcoffee"
-	result = "irishcoffee"
-	required_reagents = list("irishcream" = 1, "coffee" = 1)
-	result_amount = 2
-
-/datum/chemical_reaction/b52
-	name = "B-52"
-	id = "b52"
-	result = "b52"
-	required_reagents = list("irishcream" = 1, "kahlua" = 1, "cognac" = 1)
-	result_amount = 3
-
-/datum/chemical_reaction/atomicbomb
-	name = "Atomic Bomb"
-	id = "atomicbomb"
-	result = "atomicbomb"
-	required_reagents = list("b52" = 10, "uranium" = 1)
-	result_amount = 10
-
-/datum/chemical_reaction/margarita
-	name = "Margarita"
-	id = "margarita"
-	result = "margarita"
-	required_reagents = list("tequilla" = 2, "limejuice" = 1)
-	result_amount = 3
-
-/datum/chemical_reaction/longislandicedtea
-	name = "Long Island Iced Tea"
-	id = "longislandicedtea"
-	result = "longislandicedtea"
-	required_reagents = list("vodka" = 1, "gin" = 1, "tequilla" = 1, "cubalibre" = 1)
-	result_amount = 4
-
-/datum/chemical_reaction/icedtea
-	name = "Long Island Iced Tea"
-	id = "longislandicedtea"
-	result = "longislandicedtea"
-	required_reagents = list("vodka" = 1, "gin" = 1, "tequilla" = 1, "cubalibre" = 1)
-	result_amount = 4
-
-/datum/chemical_reaction/threemileisland
-	name = "Three Mile Island Iced Tea"
-	id = "threemileisland"
-	result = "threemileisland"
-	required_reagents = list("longislandicedtea" = 10, "uranium" = 1)
-	result_amount = 10
-
-/datum/chemical_reaction/whiskeysoda
-	name = "Whiskey Soda"
-	id = "whiskeysoda"
-	result = "whiskeysoda"
-	required_reagents = list("whiskey" = 2, "sodawater" = 1)
-	result_amount = 3
-
-/datum/chemical_reaction/black_russian
-	name = "Black Russian"
-	id = "blackrussian"
-	result = "blackrussian"
-	required_reagents = list("vodka" = 3, "kahlua" = 2)
-	result_amount = 5
-
-/datum/chemical_reaction/manhattan
-	name = "Manhattan"
-	id = "manhattan"
-	result = "manhattan"
-	required_reagents = list("whiskey" = 2, "vermouth" = 1)
-	result_amount = 3
-
-/datum/chemical_reaction/manhattan_proj
-	name = "Manhattan Project"
-	id = "manhattan_proj"
-	result = "manhattan_proj"
-	required_reagents = list("manhattan" = 10, "uranium" = 1)
-	result_amount = 10
-
-/datum/chemical_reaction/vodka_tonic
-	name = "Vodka and Tonic"
-	id = "vodkatonic"
-	result = "vodkatonic"
-	required_reagents = list("vodka" = 2, "tonic" = 1)
-	result_amount = 3
-
-/datum/chemical_reaction/gin_fizz
-	name = "Gin Fizz"
-	id = "ginfizz"
-	result = "ginfizz"
-	required_reagents = list("gin" = 2, "sodawater" = 1, "limejuice" = 1)
-	result_amount = 4
-
-/datum/chemical_reaction/bahama_mama
-	name = "Bahama mama"
-	id = "bahama_mama"
-	result = "bahama_mama"
-	required_reagents = list("rum" = 2, "orangejuice" = 2, "limejuice" = 1, "ice" = 1)
-	result_amount = 6
-
-/datum/chemical_reaction/singulo
-	name = "Singulo"
-	id = "singulo"
-	result = "singulo"
-	required_reagents = list("vodka" = 5, "radium" = 1, "wine" = 5)
-	result_amount = 10
-
-/datum/chemical_reaction/alliescocktail
-	name = "Allies Cocktail"
-	id = "alliescocktail"
-	result = "alliescocktail"
-	required_reagents = list("classicmartini" = 1, "vodka" = 1)
-	result_amount = 2
-
-/datum/chemical_reaction/demonsblood
-	name = "Demons Blood"
-	id = "demonsblood"
-	result = "demonsblood"
-	required_reagents = list("rum" = 1, "spacemountainwind" = 1, "blood" = 1, "dr_gibb" = 1)
-	result_amount = 4
-
-/datum/chemical_reaction/booger
-	name = "Booger"
-	id = "booger"
-	result = "booger"
-	required_reagents = list("cream" = 1, "banana" = 1, "rum" = 1, "watermelonjuice" = 1)
-	result_amount = 4
-
-/datum/chemical_reaction/antifreeze
-	name = "Anti-freeze"
-	id = "antifreeze"
-	result = "antifreeze"
-	required_reagents = list("vodka" = 2, "cream" = 1, "ice" = 1)
-	result_amount = 4
-
-/datum/chemical_reaction/barefoot
-	name = "Barefoot"
-	id = "barefoot"
-	result = "barefoot"
-	required_reagents = list("berryjuice" = 1, "cream" = 1, "vermouth" = 1)
-	result_amount = 3
-
-/datum/chemical_reaction/grapesoda
-	name = "Grape Soda"
-	id = "grapesoda"
-	result = "grapesoda"
-	required_reagents = list("grapejuice" = 2, "cola" = 1)
-	result_amount = 3
-
-/datum/chemical_reaction/sbiten
-	name = "Sbiten"
-	id = "sbiten"
-	result = "sbiten"
-	required_reagents = list("vodka" = 10, "capsaicin" = 1)
-	result_amount = 10
-
-/datum/chemical_reaction/red_mead
-	name = "Red Mead"
-	id = "red_mead"
-	result = "red_mead"
-	required_reagents = list("blood" = 1, "mead" = 1)
-	result_amount = 2
-
-/datum/chemical_reaction/mead
-	name = "Mead"
-	id = "mead"
-	result = "mead"
-	required_reagents = list("sugar" = 1, "water" = 1)
-	catalysts = list("enzyme" = 1)
-	result_amount = 2
-
-/datum/chemical_reaction/iced_beer
-	name = "Iced Beer"
-	id = "iced_beer"
-	result = "iced_beer"
-	required_reagents = list("beer" = 10, "frostoil" = 1)
-	result_amount = 10
-
-/datum/chemical_reaction/iced_beer2
-	name = "Iced Beer"
-	id = "iced_beer"
-	result = "iced_beer"
-	required_reagents = list("beer" = 5, "ice" = 1)
-	result_amount = 6
-
-/datum/chemical_reaction/grog
-	name = "Grog"
-	id = "grog"
-	result = "grog"
-	required_reagents = list("rum" = 1, "water" = 1)
-	result_amount = 2
-
-/datum/chemical_reaction/soy_latte
-	name = "Soy Latte"
-	id = "soy_latte"
-	result = "soy_latte"
-	required_reagents = list("coffee" = 1, "soymilk" = 1)
-	result_amount = 2
-
-/datum/chemical_reaction/cafe_latte
-	name = "Cafe Latte"
-	id = "cafe_latte"
-	result = "cafe_latte"
-	required_reagents = list("coffee" = 1, "milk" = 1)
-	result_amount = 2
-
-/datum/chemical_reaction/acidspit
-	name = "Acid Spit"
-	id = "acidspit"
-	result = "acidspit"
-	required_reagents = list("sacid" = 1, "wine" = 5)
-	result_amount = 6
-
-/datum/chemical_reaction/amasec
-	name = "Amasec"
-	id = "amasec"
-	result = "amasec"
-	required_reagents = list("iron" = 1, "wine" = 5, "vodka" = 5)
-	result_amount = 10
-
-/datum/chemical_reaction/changelingsting
-	name = "Changeling Sting"
-	id = "changelingsting"
-	result = "changelingsting"
-	required_reagents = list("screwdrivercocktail" = 1, "limejuice" = 1, "lemonjuice" = 1)
-	result_amount = 5
-
-/datum/chemical_reaction/aloe
-	name = "Aloe"
-	id = "aloe"
-	result = "aloe"
-	required_reagents = list("cream" = 1, "whiskey" = 1, "watermelonjuice" = 1)
-	result_amount = 2
-
-/datum/chemical_reaction/andalusia
-	name = "Andalusia"
-	id = "andalusia"
-	result = "andalusia"
-	required_reagents = list("rum" = 1, "whiskey" = 1, "lemonjuice" = 1)
-	result_amount = 3
-
-/datum/chemical_reaction/neurotoxin
-	name = "Neurotoxin"
-	id = "neurotoxin"
-	result = "neurotoxin"
-	required_reagents = list("gargleblaster" = 1, "stoxin" = 1)
-	result_amount = 2
-
-/datum/chemical_reaction/snowwhite
-	name = "Snow White"
-	id = "snowwhite"
-	result = "snowwhite"
-	required_reagents = list("beer" = 1, "lemon_lime" = 1)
-	result_amount = 2
-
-/datum/chemical_reaction/irishcarbomb
-	name = "Irish Car Bomb"
-	id = "irishcarbomb"
-	result = "irishcarbomb"
-	required_reagents = list("ale" = 1, "irishcream" = 1)
-	result_amount = 2
-
-/datum/chemical_reaction/syndicatebomb
-	name = "Syndicate Bomb"
-	id = "syndicatebomb"
-	result = "syndicatebomb"
-	required_reagents = list("beer" = 1, "whiskeycola" = 1)
-	result_amount = 2
-
-/datum/chemical_reaction/erikasurprise
-	name = "Erika Surprise"
-	id = "erikasurprise"
-	result = "erikasurprise"
-	required_reagents = list("ale" = 1, "limejuice" = 1, "whiskey" = 1, "banana" = 1, "ice" = 1)
-	result_amount = 5
-
-/datum/chemical_reaction/devilskiss
-	name = "Devils Kiss"
-	id = "devilskiss"
-	result = "devilskiss"
-	required_reagents = list("blood" = 1, "kahlua" = 1, "rum" = 1)
-	result_amount = 3
-
-/datum/chemical_reaction/hippiesdelight
-	name = "Hippies Delight"
-	id = "hippiesdelight"
-	result = "hippiesdelight"
-	required_reagents = list("psilocybin" = 1, "gargleblaster" = 1)
-	result_amount = 2
-
-/datum/chemical_reaction/bananahonk
-	name = "Banana Honk"
-	id = "bananahonk"
-	result = "bananahonk"
-	required_reagents = list("banana" = 1, "cream" = 1, "sugar" = 1)
-	result_amount = 3
-
-/datum/chemical_reaction/silencer
-	name = "Silencer"
-	id = "silencer"
-	result = "silencer"
-	required_reagents = list("nothing" = 1, "cream" = 1, "sugar" = 1)
-	result_amount = 3
-
-/datum/chemical_reaction/driestmartini
-	name = "Driest Martini"
-	id = "driestmartini"
-	result = "driestmartini"
-	required_reagents = list("nothing" = 1, "gin" = 1)
-	result_amount = 2
-
-/datum/chemical_reaction/lemonade
-	name = "Lemonade"
-	id = "lemonade"
-	result = "lemonade"
-	required_reagents = list("lemonjuice" = 1, "sugar" = 1, "water" = 1)
-	result_amount = 3
-
-/datum/chemical_reaction/kiraspecial
-	name = "Kira Special"
-	id = "kiraspecial"
-	result = "kiraspecial"
-	required_reagents = list("orangejuice" = 1, "limejuice" = 1, "sodawater" = 1)
-	result_amount = 2
-
-/datum/chemical_reaction/brownstar
-	name = "Brown Star"
-	id = "brownstar"
-	result = "brownstar"
-	required_reagents = list("orangejuice" = 2, "cola" = 1)
-	result_amount = 2
-
-/datum/chemical_reaction/milkshake
-	name = "Milkshake"
-	id = "milkshake"
-	result = "milkshake"
-	required_reagents = list("cream" = 1, "ice" = 2, "milk" = 2)
-	result_amount = 5
-
-/datum/chemical_reaction/rewriter
-	name = "Rewriter"
-	id = "rewriter"
-	result = "rewriter"
-	required_reagents = list("spacemountainwind" = 1, "coffee" = 1)
-	result_amount = 2
-
-/datum/chemical_reaction/suidream
-	name = "Sui Dream"
-	id = "suidream"
-	result = "suidream"
-	required_reagents = list("space_up" = 2, "bluecuracao" = 1, "melonliquor" = 1)
-	result_amount = 4
-
-/* Removed xenoarcheology stuff
-datum
-	chemical_reaction
-		lithiumsodiumtungstate	//LiNa2WO4, not the easiest chem to mix
-			name = "Lithium Sodium Tungstate"
-			id = "lithiumsodiumtungstate"
-			result = "lithiumsodiumtungstate"
-			required_reagents = list("lithium" = 1, "sodium" = 2, "tungsten" = 1, "oxygen" = 4)
-			result_amount = 8
-
-		density_separated_liquid
-			name = "Density separated sample"
-			id = "density_separated_sample"
-			result = "density_separated_sample"
-			secondary_results = list("chemical_waste" = 1)
-			required_reagents = list("ground_rock" = 1, "lithiumsodiumtungstate" = 2)
-			result_amount = 2
-
-		analysis_liquid
-			name = "Analysis sample"
-			id = "analysis_sample"
-			result = "analysis_sample"
-			secondary_results = list("chemical_waste" = 1)
-			required_reagents = list("density_separated_sample" = 5)
-			result_amount = 4
-			requires_heating = 1
-*/
+/datum/chemical_reaction
+	var/name = null
+	var/id = null
+	var/result = null
+	var/list/required_reagents = list()
+	var/list/catalysts = list()
+	var/list/inhibitors = list()
+
+	var/result_amount = 0
+	var/mix_message = "The solution begins to bubble."
+
+	var/log_is_important = 0 // If this reaction should be considered important for logging. Important recipes message admins when mixed, non-important ones just log to file.
+/datum/chemical_reaction/proc/can_happen(var/datum/reagents/holder)
+	return 1
+
+/datum/chemical_reaction/proc/on_reaction(var/datum/reagents/holder, var/created_volume)
+	return
+
+/datum/chemical_reaction/proc/send_data(var/datum/reagents/T)
+	return null
+
+/* Common reactions */
+
+/datum/chemical_reaction/inaprovaline
+	name = "Inaprovaline"
+	id = "inaprovaline"
+	result = "inaprovaline"
+	required_reagents = list("oxygen" = 1, "carbon" = 1, "sugar" = 1)
+	result_amount = 3
+
+/datum/chemical_reaction/dylovene
+	name = "Dylovene"
+	id = "anti_toxin"
+	result = "anti_toxin"
+	required_reagents = list("silicon" = 1, "potassium" = 1, "nitrogen" = 1)
+	result_amount = 3
+
+/datum/chemical_reaction/tramadol
+	name = "Tramadol"
+	id = "tramadol"
+	result = "tramadol"
+	required_reagents = list("inaprovaline" = 1, "ethanol" = 1, "oxygen" = 1)
+	result_amount = 3
+
+/datum/chemical_reaction/paracetamol
+	name = "Paracetamol"
+	id = "paracetamol"
+	result = "paracetamol"
+	required_reagents = list("tramadol" = 1, "sugar" = 1, "water" = 1)
+	result_amount = 3
+
+/datum/chemical_reaction/oxycodone
+	name = "Oxycodone"
+	id = "oxycodone"
+	result = "oxycodone"
+	required_reagents = list("ethanol" = 1, "tramadol" = 1)
+	catalysts = list("phoron" = 1)
+	result_amount = 1
+
+/datum/chemical_reaction/sterilizine
+	name = "Sterilizine"
+	id = "sterilizine"
+	result = "sterilizine"
+	required_reagents = list("ethanol" = 1, "anti_toxin" = 1, "chlorine" = 1)
+	result_amount = 3
+
+/datum/chemical_reaction/silicate
+	name = "Silicate"
+	id = "silicate"
+	result = "silicate"
+	required_reagents = list("aluminum" = 1, "silicon" = 1, "oxygen" = 1)
+	result_amount = 3
+
+/datum/chemical_reaction/mutagen
+	name = "Unstable mutagen"
+	id = "mutagen"
+	result = "mutagen"
+	required_reagents = list("radium" = 1, "phosphorus" = 1, "chlorine" = 1)
+	result_amount = 3
+
+/datum/chemical_reaction/water
+	name = "Water"
+	id = "water"
+	result = "water"
+	required_reagents = list("oxygen" = 1, "hydrogen" = 2)
+	result_amount = 1
+
+/datum/chemical_reaction/thermite
+	name = "Thermite"
+	id = "thermite"
+	result = "thermite"
+	required_reagents = list("aluminum" = 1, "iron" = 1, "oxygen" = 1)
+	result_amount = 3
+
+/datum/chemical_reaction/space_drugs
+	name = "Space Drugs"
+	id = "space_drugs"
+	result = "space_drugs"
+	required_reagents = list("mercury" = 1, "sugar" = 1, "lithium" = 1)
+	result_amount = 3
+
+/datum/chemical_reaction/lube
+	name = "Space Lube"
+	id = "lube"
+	result = "lube"
+	required_reagents = list("water" = 1, "silicon" = 1, "oxygen" = 1)
+	result_amount = 4
+
+/datum/chemical_reaction/pacid
+	name = "Polytrinic acid"
+	id = "pacid"
+	result = "pacid"
+	required_reagents = list("sacid" = 1, "chlorine" = 1, "potassium" = 1)
+	result_amount = 3
+
+/datum/chemical_reaction/synaptizine
+	name = "Synaptizine"
+	id = "synaptizine"
+	result = "synaptizine"
+	required_reagents = list("sugar" = 1, "lithium" = 1, "water" = 1)
+	result_amount = 3
+
+/datum/chemical_reaction/hyronalin
+	name = "Hyronalin"
+	id = "hyronalin"
+	result = "hyronalin"
+	required_reagents = list("radium" = 1, "anti_toxin" = 1)
+	result_amount = 2
+
+/datum/chemical_reaction/arithrazine
+	name = "Arithrazine"
+	id = "arithrazine"
+	result = "arithrazine"
+	required_reagents = list("hyronalin" = 1, "hydrogen" = 1)
+	result_amount = 2
+
+/datum/chemical_reaction/impedrezene
+	name = "Impedrezene"
+	id = "impedrezene"
+	result = "impedrezene"
+	required_reagents = list("mercury" = 1, "oxygen" = 1, "sugar" = 1)
+	result_amount = 2
+
+/datum/chemical_reaction/kelotane
+	name = "Kelotane"
+	id = "kelotane"
+	result = "kelotane"
+	required_reagents = list("silicon" = 1, "carbon" = 1)
+	result_amount = 2
+			log_is_important = 1
+
+/datum/chemical_reaction/peridaxon
+	name = "Peridaxon"
+	id = "peridaxon"
+	result = "peridaxon"
+	required_reagents = list("bicaridine" = 2, "clonexadone" = 2)
+	catalysts = list("phoron" = 1)
+	result_amount = 2
+
+/datum/chemical_reaction/virus_food
+	name = "Virus Food"
+	id = "virusfood"
+	result = "virusfood"
+	required_reagents = list("water" = 1, "milk" = 1)
+	result_amount = 5
+
+/datum/chemical_reaction/leporazine
+	name = "Leporazine"
+	id = "leporazine"
+	result = "leporazine"
+	required_reagents = list("silicon" = 1, "copper" = 1)
+	catalysts = list("phoron" = 1)
+	result_amount = 2
+
+/datum/chemical_reaction/cryptobiolin
+	name = "Cryptobiolin"
+	id = "cryptobiolin"
+	result = "cryptobiolin"
+	required_reagents = list("potassium" = 1, "oxygen" = 1, "sugar" = 1)
+	result_amount = 3
+
+/datum/chemical_reaction/tricordrazine
+	name = "Tricordrazine"
+	id = "tricordrazine"
+	result = "tricordrazine"
+	required_reagents = list("inaprovaline" = 1, "anti_toxin" = 1)
+	result_amount = 2
+
+/datum/chemical_reaction/alkysine
+	name = "Alkysine"
+	id = "alkysine"
+	result = "alkysine"
+	required_reagents = list("chlorine" = 1, "nitrogen" = 1, "anti_toxin" = 1)
+	result_amount = 2
+
+/datum/chemical_reaction/dexalin
+	name = "Dexalin"
+	id = "dexalin"
+	result = "dexalin"
+	required_reagents = list("oxygen" = 2, "phoron" = 0.1)
+	catalysts = list("phoron" = 1)
+	inhibitors = list("water" = 1) // Messes with cryox
+	result_amount = 1
+
+/datum/chemical_reaction/dermaline
+	name = "Dermaline"
+	id = "dermaline"
+	result = "dermaline"
+	required_reagents = list("oxygen" = 1, "phosphorus" = 1, "kelotane" = 1)
+	result_amount = 3
+
+/datum/chemical_reaction/dexalinp
+	name = "Dexalin Plus"
+	id = "dexalinp"
+	result = "dexalinp"
+	required_reagents = list("dexalin" = 1, "carbon" = 1, "iron" = 1)
+	result_amount = 3
+
+/datum/chemical_reaction/bicaridine
+	name = "Bicaridine"
+	id = "bicaridine"
+	result = "bicaridine"
+	required_reagents = list("inaprovaline" = 1, "carbon" = 1)
+	inhibitors = list("sugar" = 1) // Messes up with inaprovaline
+	result_amount = 2
+
+/datum/chemical_reaction/hyperzine
+	name = "Hyperzine"
+	id = "hyperzine"
+	result = "hyperzine"
+	required_reagents = list("sugar" = 1, "phosphorus" = 1, "sulfur" = 1)
+	result_amount = 3
+
+/datum/chemical_reaction/ryetalyn
+	name = "Ryetalyn"
+	id = "ryetalyn"
+	result = "ryetalyn"
+	required_reagents = list("arithrazine" = 1, "carbon" = 1)
+	result_amount = 2
+
+/datum/chemical_reaction/cryoxadone
+	name = "Cryoxadone"
+	id = "cryoxadone"
+	result = "cryoxadone"
+	required_reagents = list("dexalin" = 1, "water" = 1, "oxygen" = 1)
+	result_amount = 3
+
+/datum/chemical_reaction/clonexadone
+	name = "Clonexadone"
+	id = "clonexadone"
+	result = "clonexadone"
+	required_reagents = list("cryoxadone" = 1, "sodium" = 1, "phoron" = 0.1)
+	catalysts = list("phoron" = 1)
+	result_amount = 2
+
+/datum/chemical_reaction/spaceacillin
+	name = "Spaceacillin"
+	id = "spaceacillin"
+	result = "spaceacillin"
+	required_reagents = list("cryptobiolin" = 1, "inaprovaline" = 1)
+	result_amount = 2
+
+/datum/chemical_reaction/imidazoline
+	name = "imidazoline"
+	id = "imidazoline"
+	result = "imidazoline"
+	required_reagents = list("carbon" = 1, "hydrogen" = 1, "anti_toxin" = 1)
+	result_amount = 2
+
+/datum/chemical_reaction/ethylredoxrazine
+	name = "Ethylredoxrazine"
+	id = "ethylredoxrazine"
+	result = "ethylredoxrazine"
+	required_reagents = list("oxygen" = 1, "anti_toxin" = 1, "carbon" = 1)
+	result_amount = 3
+
+/datum/chemical_reaction/soporific
+	name = "Soporific"
+	id = "stoxin"
+	result = "stoxin"
+	required_reagents = list("chloralhydrate" = 1, "sugar" = 4)
+	inhibitors = list("phosphorus") // Messes with the smoke
+	result_amount = 5
+
+/datum/chemical_reaction/chloralhydrate
+	name = "Chloral Hydrate"
+	id = "chloralhydrate"
+	result = "chloralhydrate"
+	required_reagents = list("ethanol" = 1, "chlorine" = 3, "water" = 1)
+	result_amount = 1
+
+/datum/chemical_reaction/potassium_chloride
+	name = "Potassium Chloride"
+	id = "potassium_chloride"
+	result = "potassium_chloride"
+	required_reagents = list("sodiumchloride" = 1, "potassium" = 1)
+	result_amount = 2
+
+/datum/chemical_reaction/potassium_chlorophoride
+	name = "Potassium Chlorophoride"
+	id = "potassium_chlorophoride"
+	result = "potassium_chlorophoride"
+	required_reagents = list("potassium_chloride" = 1, "phoron" = 1, "chloralhydrate" = 1)
+	result_amount = 4
+
+/datum/chemical_reaction/zombiepowder
+	name = "Zombie Powder"
+	id = "zombiepowder"
+	result = "zombiepowder"
+	required_reagents = list("carpotoxin" = 5, "stoxin" = 5, "copper" = 5)
+	result_amount = 2
+
+/datum/chemical_reaction/mindbreaker
+	name = "Mindbreaker Toxin"
+	id = "mindbreaker"
+	result = "mindbreaker"
+	required_reagents = list("silicon" = 1, "hydrogen" = 1, "anti_toxin" = 1)
+	result_amount = 3
+
+/datum/chemical_reaction/lipozine
+	name = "Lipozine"
+	id = "Lipozine"
+	result = "lipozine"
+	required_reagents = list("sodiumchloride" = 1, "ethanol" = 1, "radium" = 1)
+	result_amount = 3
+
+/datum/chemical_reaction/surfactant
+	name = "Foam surfactant"
+	id = "foam surfactant"
+	result = "fluorosurfactant"
+	required_reagents = list("fluorine" = 2, "carbon" = 2, "sacid" = 1)
+	result_amount = 5
+
+/datum/chemical_reaction/ammonia
+	name = "Ammonia"
+	id = "ammonia"
+	result = "ammonia"
+	required_reagents = list("hydrogen" = 3, "nitrogen" = 1)
+	result_amount = 3
+
+/datum/chemical_reaction/diethylamine
+	name = "Diethylamine"
+	id = "diethylamine"
+	result = "diethylamine"
+	required_reagents = list ("ammonia" = 1, "ethanol" = 1)
+	result_amount = 2
+
+/datum/chemical_reaction/space_cleaner
+	name = "Space cleaner"
+	id = "cleaner"
+	result = "cleaner"
+	required_reagents = list("ammonia" = 1, "water" = 1)
+	result_amount = 2
+
+/datum/chemical_reaction/plantbgone
+	name = "Plant-B-Gone"
+	id = "plantbgone"
+	result = "plantbgone"
+	required_reagents = list("toxin" = 1, "water" = 4)
+	result_amount = 5
+
+/datum/chemical_reaction/foaming_agent
+	name = "Foaming Agent"
+	id = "foaming_agent"
+	result = "foaming_agent"
+	required_reagents = list("lithium" = 1, "hydrogen" = 1)
+	result_amount = 1
+
+/datum/chemical_reaction/glycerol
+	name = "Glycerol"
+	id = "glycerol"
+	result = "glycerol"
+	required_reagents = list("cornoil" = 3, "sacid" = 1)
+	result_amount = 1
+
+/datum/chemical_reaction/sodiumchloride
+	name = "Sodium Chloride"
+	id = "sodiumchloride"
+	result = "sodiumchloride"
+	required_reagents = list("sodium" = 1, "chlorine" = 1)
+	result_amount = 2
+
+/datum/chemical_reaction/condensedcapsaicin
+	name = "Condensed Capsaicin"
+	id = "condensedcapsaicin"
+	result = "condensedcapsaicin"
+	required_reagents = list("capsaicin" = 2)
+	catalysts = list("phoron" = 1)
+	result_amount = 1
+
+/datum/chemical_reaction/coolant
+	name = "Coolant"
+	id = "coolant"
+	result = "coolant"
+	required_reagents = list("tungsten" = 1, "oxygen" = 1, "water" = 1)
+	result_amount = 3
+			log_is_important = 1
+
+/datum/chemical_reaction/rezadone
+	name = "Rezadone"
+	id = "rezadone"
+	result = "rezadone"
+	required_reagents = list("carpotoxin" = 1, "cryptobiolin" = 1, "copper" = 1)
+	result_amount = 3
+
+/datum/chemical_reaction/lexorin
+	name = "Lexorin"
+	id = "lexorin"
+	result = "lexorin"
+	required_reagents = list("phoron" = 1, "hydrogen" = 1, "nitrogen" = 1)
+	result_amount = 3
+
+/datum/chemical_reaction/methylphenidate
+	name = "Methylphenidate"
+	id = "methylphenidate"
+	result = "methylphenidate"
+	required_reagents = list("mindbreaker" = 1, "hydrogen" = 1)
+	result_amount = 3
+
+/datum/chemical_reaction/citalopram
+	name = "Citalopram"
+	id = "citalopram"
+	result = "citalopram"
+	required_reagents = list("mindbreaker" = 1, "carbon" = 1)
+	result_amount = 3
+
+
+/datum/chemical_reaction/paroxetine
+	name = "Paroxetine"
+	id = "paroxetine"
+	result = "paroxetine"
+	required_reagents = list("mindbreaker" = 1, "oxygen" = 1, "inaprovaline" = 1)
+	result_amount = 3
+
+/* Solidification */
+
+/datum/chemical_reaction/phoronsolidification
+	name = "Solid Phoron"
+	id = "solidphoron"
+	result = null
+	required_reagents = list("iron" = 5, "frostoil" = 5, "phoron" = 20)
+	result_amount = 1
+
+/datum/chemical_reaction/phoronsolidification/on_reaction(var/datum/reagents/holder, var/created_volume)
+	new /obj/item/stack/material/phoron(get_turf(holder.my_atom), created_volume)
+	return
+
+/datum/chemical_reaction/plastication
+	name = "Plastic"
+	id = "solidplastic"
+	result = null
+	required_reagents = list("pacid" = 1, "plasticide" = 2)
+	result_amount = 1
+
+/datum/chemical_reaction/plastication/on_reaction(var/datum/reagents/holder, var/created_volume)
+	new /obj/item/stack/material/plastic(get_turf(holder.my_atom), created_volume)
+	return
+
+/* Grenade reactions */
+
+/datum/chemical_reaction/explosion_potassium
+	name = "Explosion"
+	id = "explosion_potassium"
+	result = null
+	required_reagents = list("water" = 1, "potassium" = 1)
+	result_amount = 2
+	mix_message = null
+
+/datum/chemical_reaction/explosion_potassium/on_reaction(var/datum/reagents/holder, var/created_volume)
+	var/datum/effect/effect/system/reagents_explosion/e = new()
+	e.set_up(round (created_volume/10, 1), holder.my_atom, 0, 0)
+	e.holder_damage(holder.my_atom)
+	if(isliving(holder.my_atom))
+		e.amount *= 0.5
+		var/mob/living/L = holder.my_atom
+		if(L.stat != DEAD)
+			e.amount *= 0.5
+	e.start()
+	holder.clear_reagents()
+	return
+
+/datum/chemical_reaction/flash_powder
+	name = "Flash powder"
+	id = "flash_powder"
+	result = null
+	required_reagents = list("aluminum" = 1, "potassium" = 1, "sulfur" = 1 )
+	result_amount = null
+
+/datum/chemical_reaction/flash_powder/on_reaction(var/datum/reagents/holder, var/created_volume)
+	var/location = get_turf(holder.my_atom)
+	var/datum/effect/effect/system/spark_spread/s = new /datum/effect/effect/system/spark_spread
+	s.set_up(2, 1, location)
+	s.start()
+	for(var/mob/living/carbon/M in viewers(world.view, location))
+		switch(get_dist(M, location))
+			if(0 to 3)
+				if(hasvar(M, "glasses"))
+					if(istype(M:glasses, /obj/item/clothing/glasses/sunglasses))
+						continue
+
+				flick("e_flash", M.flash)
+				M.Weaken(15)
+
+			if(4 to 5)
+				if(hasvar(M, "glasses"))
+					if(istype(M:glasses, /obj/item/clothing/glasses/sunglasses))
+						continue
+
+				flick("e_flash", M.flash)
+				M.Stun(5)
+
+/datum/chemical_reaction/emp_pulse
+	name = "EMP Pulse"
+	id = "emp_pulse"
+	result = null
+	required_reagents = list("uranium" = 1, "iron" = 1) // Yes, laugh, it's the best recipe I could think of that makes a little bit of sense
+	result_amount = 2
+
+/datum/chemical_reaction/emp_pulse/on_reaction(var/datum/reagents/holder, var/created_volume)
+	var/location = get_turf(holder.my_atom)
+	// 100 created volume = 4 heavy range & 7 light range. A few tiles smaller than traitor EMP grandes.
+	// 200 created volume = 8 heavy range & 14 light range. 4 tiles larger than traitor EMP grenades.
+	empulse(location, round(created_volume / 24), round(created_volume / 14), 1)
+	holder.clear_reagents()
+	return
+
+/datum/chemical_reaction/nitroglycerin
+	name = "Nitroglycerin"
+	id = "nitroglycerin"
+	result = "nitroglycerin"
+	required_reagents = list("glycerol" = 1, "pacid" = 1, "sacid" = 1)
+	result_amount = 2
+
+/datum/chemical_reaction/nitroglycerin/on_reaction(var/datum/reagents/holder, var/created_volume)
+	var/datum/effect/effect/system/reagents_explosion/e = new()
+	e.set_up(round (created_volume/2, 1), holder.my_atom, 0, 0)
+	e.holder_damage(holder.my_atom)
+	if(isliving(holder.my_atom))
+		e.amount *= 0.5
+		var/mob/living/L = holder.my_atom
+		if(L.stat!=DEAD)
+			e.amount *= 0.5
+	e.start()
+
+	holder.clear_reagents()
+	return
+
+/datum/chemical_reaction/napalm
+	name = "Napalm"
+	id = "napalm"
+	result = null
+	required_reagents = list("aluminum" = 1, "phoron" = 1, "sacid" = 1 )
+	result_amount = 1
+
+/datum/chemical_reaction/napalm/on_reaction(var/datum/reagents/holder, var/created_volume)
+	var/turf/location = get_turf(holder.my_atom.loc)
+	for(var/turf/simulated/floor/target_tile in range(0,location))
+		target_tile.assume_gas("volatile_fuel", created_volume, 400+T0C)
+		spawn (0) target_tile.hotspot_expose(700, 400)
+	holder.del_reagent("napalm")
+	return
+
+/datum/chemical_reaction/chemsmoke
+	name = "Chemsmoke"
+	id = "chemsmoke"
+	result = null
+	required_reagents = list("potassium" = 1, "sugar" = 1, "phosphorus" = 1)
+	result_amount = 0.4
+
+/datum/chemical_reaction/chemsmoke/on_reaction(var/datum/reagents/holder, var/created_volume)
+	var/location = get_turf(holder.my_atom)
+	var/datum/effect/effect/system/smoke_spread/chem/S = new /datum/effect/effect/system/smoke_spread/chem
+	S.attach(location)
+	S.set_up(holder, created_volume, 0, location)
+	playsound(location, 'sound/effects/smoke.ogg', 50, 1, -3)
+	spawn(0)
+		S.start()
+	holder.clear_reagents()
+	return
+
+/datum/chemical_reaction/foam
+	name = "Foam"
+	id = "foam"
+	result = null
+	required_reagents = list("fluorosurfactant" = 1, "water" = 1)
+	result_amount = 2
+	mix_message = "The solution violently bubbles!"
+
+/datum/chemical_reaction/foam/on_reaction(var/datum/reagents/holder, var/created_volume)
+	var/location = get_turf(holder.my_atom)
+
+	for(var/mob/M in viewers(5, location))
+		M << "<span class='warning'>The solution spews out foam!</span>"
+
+	var/datum/effect/effect/system/foam_spread/s = new()
+	s.set_up(created_volume, location, holder, 0)
+	s.start()
+	holder.clear_reagents()
+	return
+
+/datum/chemical_reaction/metalfoam
+	name = "Metal Foam"
+	id = "metalfoam"
+	result = null
+	required_reagents = list("aluminum" = 3, "foaming_agent" = 1, "pacid" = 1)
+	result_amount = 5
+
+/datum/chemical_reaction/metalfoam/on_reaction(var/datum/reagents/holder, var/created_volume)
+	var/location = get_turf(holder.my_atom)
+
+	for(var/mob/M in viewers(5, location))
+		M << "<span class='warning'>The solution spews out a metalic foam!</span>"
+
+	var/datum/effect/effect/system/foam_spread/s = new()
+	s.set_up(created_volume, location, holder, 1)
+	s.start()
+	return
+
+/datum/chemical_reaction/ironfoam
+	name = "Iron Foam"
+	id = "ironlfoam"
+	result = null
+	required_reagents = list("iron" = 3, "foaming_agent" = 1, "pacid" = 1)
+	result_amount = 5
+
+/datum/chemical_reaction/ironfoam/on_reaction(var/datum/reagents/holder, var/created_volume)
+	var/location = get_turf(holder.my_atom)
+
+	for(var/mob/M in viewers(5, location))
+		M << "<span class='warning'>The solution spews out a metalic foam!</span>"
+
+	var/datum/effect/effect/system/foam_spread/s = new()
+	s.set_up(created_volume, location, holder, 2)
+	s.start()
+	return
+
+/* Paint */
+
+/datum/chemical_reaction/red_paint
+	name = "Red paint"
+	id = "red_paint"
+	result = "paint"
+	required_reagents = list("plasticide" = 1, "water" = 3, "crayon_dust_red" = 1)
+	result_amount = 5
+
+/datum/chemical_reaction/red_paint/send_data()
+	return "#FE191A"
+
+/datum/chemical_reaction/orange_paint
+	name = "Orange paint"
+	id = "orange_paint"
+	result = "paint"
+	required_reagents = list("plasticide" = 1, "water" = 3, "crayon_dust_orange" = 1)
+	result_amount = 5
+
+/datum/chemical_reaction/orange_paint/send_data()
+	return "#FFBE4F"
+
+/datum/chemical_reaction/yellow_paint
+	name = "Yellow paint"
+	id = "yellow_paint"
+	result = "paint"
+	required_reagents = list("plasticide" = 1, "water" = 3, "crayon_dust_yellow" = 1)
+	result_amount = 5
+
+/datum/chemical_reaction/yellow_paint/send_data()
+	return "#FDFE7D"
+
+/datum/chemical_reaction/green_paint
+	name = "Green paint"
+	id = "green_paint"
+	result = "paint"
+	required_reagents = list("plasticide" = 1, "water" = 3, "crayon_dust_green" = 1)
+	result_amount = 5
+
+/datum/chemical_reaction/green_paint/send_data()
+	return "#18A31A"
+
+/datum/chemical_reaction/blue_paint
+	name = "Blue paint"
+	id = "blue_paint"
+	result = "paint"
+	required_reagents = list("plasticide" = 1, "water" = 3, "crayon_dust_blue" = 1)
+	result_amount = 5
+
+/datum/chemical_reaction/blue_paint/send_data()
+	return "#247CFF"
+
+/datum/chemical_reaction/purple_paint
+	name = "Purple paint"
+	id = "purple_paint"
+	result = "paint"
+	required_reagents = list("plasticide" = 1, "water" = 3, "crayon_dust_purple" = 1)
+	result_amount = 5
+
+/datum/chemical_reaction/purple_paint/send_data()
+	return "#CC0099"
+
+/datum/chemical_reaction/grey_paint //mime
+	name = "Grey paint"
+	id = "grey_paint"
+	result = "paint"
+	required_reagents = list("plasticide" = 1, "water" = 3, "crayon_dust_grey" = 1)
+	result_amount = 5
+
+/datum/chemical_reaction/grey_paint/send_data()
+	return "#808080"
+
+/datum/chemical_reaction/brown_paint
+	name = "Brown paint"
+	id = "brown_paint"
+	result = "paint"
+	required_reagents = list("plasticide" = 1, "water" = 3, "crayon_dust_brown" = 1)
+	result_amount = 5
+
+/datum/chemical_reaction/brown_paint/send_data()
+	return "#846F35"
+
+/datum/chemical_reaction/blood_paint
+	name = "Blood paint"
+	id = "blood_paint"
+	result = "paint"
+	required_reagents = list("plasticide" = 1, "water" = 3, "blood" = 2)
+	result_amount = 5
+
+/datum/chemical_reaction/blood_paint/send_data(var/datum/reagents/T)
+	var/t = T.get_data("blood")
+	if(t && t["blood_colour"])
+		return t["blood_colour"]
+	return "#FE191A" // Probably red
+
+/datum/chemical_reaction/milk_paint
+	name = "Milk paint"
+	id = "milk_paint"
+	result = "paint"
+	required_reagents = list("plasticide" = 1, "water" = 3, "milk" = 5)
+	result_amount = 5
+
+/datum/chemical_reaction/milk_paint/send_data()
+	return "#F0F8FF"
+
+/datum/chemical_reaction/orange_juice_paint
+	name = "Orange juice paint"
+	id = "orange_juice_paint"
+	result = "paint"
+	required_reagents = list("plasticide" = 1, "water" = 3, "orangejuice" = 5)
+	result_amount = 5
+
+/datum/chemical_reaction/orange_juice_paint/send_data()
+	return "#E78108"
+
+/datum/chemical_reaction/tomato_juice_paint
+	name = "Tomato juice paint"
+	id = "tomato_juice_paint"
+	result = "paint"
+	required_reagents = list("plasticide" = 1, "water" = 3, "tomatojuice" = 5)
+	result_amount = 5
+
+/datum/chemical_reaction/tomato_juice_paint/send_data()
+	return "#731008"
+
+/datum/chemical_reaction/lime_juice_paint
+	name = "Lime juice paint"
+	id = "lime_juice_paint"
+	result = "paint"
+	required_reagents = list("plasticide" = 1, "water" = 3, "limejuice" = 5)
+	result_amount = 5
+
+/datum/chemical_reaction/lime_juice_paint/send_data()
+	return "#365E30"
+
+/datum/chemical_reaction/carrot_juice_paint
+	name = "Carrot juice paint"
+	id = "carrot_juice_paint"
+	result = "paint"
+	required_reagents = list("plasticide" = 1, "water" = 3, "carrotjuice" = 5)
+	result_amount = 5
+
+/datum/chemical_reaction/carrot_juice_paint/send_data()
+	return "#973800"
+
+/datum/chemical_reaction/berry_juice_paint
+	name = "Berry juice paint"
+	id = "berry_juice_paint"
+	result = "paint"
+	required_reagents = list("plasticide" = 1, "water" = 3, "berryjuice" = 5)
+	result_amount = 5
+
+/datum/chemical_reaction/berry_juice_paint/send_data()
+	return "#990066"
+
+/datum/chemical_reaction/grape_juice_paint
+	name = "Grape juice paint"
+	id = "grape_juice_paint"
+	result = "paint"
+	required_reagents = list("plasticide" = 1, "water" = 3, "grapejuice" = 5)
+	result_amount = 5
+
+/datum/chemical_reaction/grape_juice_paint/send_data()
+	return "#863333"
+
+/datum/chemical_reaction/poisonberry_juice_paint
+	name = "Poison berry juice paint"
+	id = "poisonberry_juice_paint"
+	result = "paint"
+	required_reagents = list("plasticide" = 1, "water" = 3, "poisonberryjuice" = 5)
+	result_amount = 5
+
+/datum/chemical_reaction/poisonberry_juice_paint/send_data()
+	return "#863353"
+
+/datum/chemical_reaction/watermelon_juice_paint
+	name = "Watermelon juice paint"
+	id = "watermelon_juice_paint"
+	result = "paint"
+	required_reagents = list("plasticide" = 1, "water" = 3, "watermelonjuice" = 5)
+	result_amount = 5
+
+/datum/chemical_reaction/watermelon_juice_paint/send_data()
+	return "#B83333"
+
+/datum/chemical_reaction/lemon_juice_paint
+	name = "Lemon juice paint"
+	id = "lemon_juice_paint"
+	result = "paint"
+	required_reagents = list("plasticide" = 1, "water" = 3, "lemonjuice" = 5)
+	result_amount = 5
+
+/datum/chemical_reaction/lemon_juice_paint/send_data()
+	return "#AFAF00"
+
+/datum/chemical_reaction/banana_juice_paint
+	name = "Banana juice paint"
+	id = "banana_juice_paint"
+	result = "paint"
+	required_reagents = list("plasticide" = 1, "water" = 3, "banana" = 5)
+	result_amount = 5
+
+/datum/chemical_reaction/banana_juice_paint/send_data()
+	return "#C3AF00"
+
+/datum/chemical_reaction/potato_juice_paint
+	name = "Potato juice paint"
+	id = "potato_juice_paint"
+	result = "paint"
+	required_reagents = list("plasticide" = 1, "water" = 3, "potatojuice" = 5)
+	result_amount = 5
+
+/datum/chemical_reaction/potato_juice_paint/send_data()
+	return "#302000"
+
+/datum/chemical_reaction/carbon_paint
+	name = "Carbon paint"
+	id = "carbon_paint"
+	result = "paint"
+	required_reagents = list("plasticide" = 1, "water" = 3, "carbon" = 1)
+	result_amount = 5
+
+/datum/chemical_reaction/carbon_paint/send_data()
+	return "#333333"
+
+/datum/chemical_reaction/aluminum_paint
+	name = "Aluminum paint"
+	id = "aluminum_paint"
+	result = "paint"
+	required_reagents = list("plasticide" = 1, "water" = 3, "aluminum" = 1)
+	result_amount = 5
+
+/datum/chemical_reaction/aluminum_paint/send_data()
+	return "#F0F8FF"
+
+/* Slime cores */
+
+/datum/chemical_reaction/slime
+	var/required = null
+
+/datum/chemical_reaction/slime/can_happen(var/datum/reagents/holder)
+	if(holder.my_atom && istype(holder.my_atom, required))
+		var/obj/item/slime_extract/T = holder.my_atom
+		if(T.Uses > 0)
+			return 1
+	return 0
+
+/datum/chemical_reaction/slime/on_reaction(var/datum/reagents/holder)
+	var/obj/item/slime_extract/T = holder.my_atom
+	T.Uses--
+	if(T.Uses <= 0)
+		T.visible_message("\icon[T]<span class='notice'>\The [T]'s power is consumed in the reaction.</span>")
+		T.name = "used slime extract"
+		T.desc = "This extract has been used up."
+
+//Grey
+/datum/chemical_reaction/slime/spawn
+	name = "Slime Spawn"
+	id = "m_spawn"
+	result = null
+	required_reagents = list("phoron" = 1)
+	result_amount = 1
+	required = /obj/item/slime_extract/grey
+
+/datum/chemical_reaction/slime/spawn/on_reaction(var/datum/reagents/holder)
+	holder.my_atom.visible_message("<span class='warning'>Infused with phoron, the core begins to quiver and grow, and soon a new baby slime emerges from it!</span>")
+	var/mob/living/carbon/slime/S = new /mob/living/carbon/slime
+	S.loc = get_turf(holder.my_atom)
+	..()
+
+/datum/chemical_reaction/slime/monkey
+	name = "Slime Monkey"
+	id = "m_monkey"
+	result = null
+	required_reagents = list("blood" = 1)
+	result_amount = 1
+	required = /obj/item/slime_extract/grey
+
+/datum/chemical_reaction/slime/monkey/on_reaction(var/datum/reagents/holder)
+	for(var/i = 1, i <= 3, i++)
+		var /obj/item/weapon/reagent_containers/food/snacks/monkeycube/M = new /obj/item/weapon/reagent_containers/food/snacks/monkeycube
+		M.loc = get_turf(holder.my_atom)
+	..()
+
+//Green
+/datum/chemical_reaction/slime/mutate
+	name = "Mutation Toxin"
+	id = "mutationtoxin"
+	result = "mutationtoxin"
+	required_reagents = list("phoron" = 1)
+	result_amount = 1
+	required = /obj/item/slime_extract/green
+
+//Metal
+/datum/chemical_reaction/slime/metal
+	name = "Slime Metal"
+	id = "m_metal"
+	result = null
+	required_reagents = list("phoron" = 1)
+	result_amount = 1
+	required = /obj/item/slime_extract/metal
+
+/datum/chemical_reaction/slime/metal/on_reaction(var/datum/reagents/holder)
+	var/obj/item/stack/material/steel/M = new /obj/item/stack/material/steel
+	M.amount = 15
+	M.loc = get_turf(holder.my_atom)
+	var/obj/item/stack/material/plasteel/P = new /obj/item/stack/material/plasteel
+	P.amount = 5
+	P.loc = get_turf(holder.my_atom)
+	..()
+
+//Gold - removed
+/datum/chemical_reaction/slime/crit
+	name = "Slime Crit"
+	id = "m_tele"
+	result = null
+	required_reagents = list("phoron" = 1)
+	result_amount = 1
+	required = /obj/item/slime_extract/gold
+	mix_message = "The slime core fizzles disappointingly."
+
+//Silver
+/datum/chemical_reaction/slime/bork
+	name = "Slime Bork"
+	id = "m_tele2"
+	result = null
+	required_reagents = list("phoron" = 1)
+	result_amount = 1
+	required = /obj/item/slime_extract/silver
+
+/datum/chemical_reaction/slime/bork/on_reaction(var/datum/reagents/holder)
+	var/list/borks = typesof(/obj/item/weapon/reagent_containers/food/snacks) - /obj/item/weapon/reagent_containers/food/snacks
+	playsound(get_turf(holder.my_atom), 'sound/effects/phasein.ogg', 100, 1)
+	for(var/mob/living/carbon/human/M in viewers(get_turf(holder.my_atom), null))
+		if(M.eyecheck() <= 0)
+			flick("e_flash", M.flash)
+
+	for(var/i = 1, i <= 4 + rand(1,2), i++)
+		var/chosen = pick(borks)
+		var/obj/B = new chosen
+		if(B)
+			B.loc = get_turf(holder.my_atom)
+			if(prob(50))
+				for(var/j = 1, j <= rand(1, 3), j++)
+					step(B, pick(NORTH, SOUTH, EAST, WEST))
+	..()
+
+//Blue
+/datum/chemical_reaction/slime/frost
+	name = "Slime Frost Oil"
+	id = "m_frostoil"
+	result = "frostoil"
+	required_reagents = list("phoron" = 1)
+	result_amount = 10
+	required = /obj/item/slime_extract/blue
+
+//Dark Blue
+/datum/chemical_reaction/slime/freeze
+	name = "Slime Freeze"
+	id = "m_freeze"
+	result = null
+	required_reagents = list("phoron" = 1)
+	result_amount = 1
+	required = /obj/item/slime_extract/darkblue
+	mix_message = "The slime extract begins to vibrate violently!"
+
+/datum/chemical_reaction/slime/freeze/on_reaction(var/datum/reagents/holder)
+	..()
+	sleep(50)
+	playsound(get_turf(holder.my_atom), 'sound/effects/phasein.ogg', 100, 1)
+	for(var/mob/living/M in range (get_turf(holder.my_atom), 7))
+		M.bodytemperature -= 140
+		M << "<span class='warning'>You feel a chill!</span>"
+
+//Orange
+/datum/chemical_reaction/slime/casp
+	name = "Slime Capsaicin Oil"
+	id = "m_capsaicinoil"
+	result = "capsaicin"
+	required_reagents = list("blood" = 1)
+	result_amount = 10
+	required = /obj/item/slime_extract/orange
+
+/datum/chemical_reaction/slime/fire
+	name = "Slime fire"
+	id = "m_fire"
+	result = null
+	required_reagents = list("phoron" = 1)
+	result_amount = 1
+	required = /obj/item/slime_extract/orange
+	mix_message = "The slime extract begins to vibrate violently!"
+
+/datum/chemical_reaction/slime/fire/on_reaction(var/datum/reagents/holder)
+	..()
+	sleep(50)
+	var/turf/location = get_turf(holder.my_atom.loc)
+	for(var/turf/simulated/floor/target_tile in range(0, location))
+		target_tile.assume_gas("phoron", 25, 1400)
+		spawn (0)
+			target_tile.hotspot_expose(700, 400)
+
+//Yellow
+/datum/chemical_reaction/slime/overload
+	name = "Slime EMP"
+	id = "m_emp"
+	result = null
+	required_reagents = list("blood" = 1)
+	result_amount = 1
+	required = /obj/item/slime_extract/yellow
+
+/datum/chemical_reaction/slime/overload/on_reaction(var/datum/reagents/holder, var/created_volume)
+	..()
+	empulse(get_turf(holder.my_atom), 3, 7)
+
+/datum/chemical_reaction/slime/cell
+	name = "Slime Powercell"
+	id = "m_cell"
+	result = null
+	required_reagents = list("phoron" = 1)
+	result_amount = 1
+	required = /obj/item/slime_extract/yellow
+
+/datum/chemical_reaction/slime/cell/on_reaction(var/datum/reagents/holder, var/created_volume)
+	var/obj/item/weapon/cell/slime/P = new /obj/item/weapon/cell/slime
+	P.loc = get_turf(holder.my_atom)
+
+/datum/chemical_reaction/slime/glow
+	name = "Slime Glow"
+	id = "m_glow"
+	result = null
+	required_reagents = list("water" = 1)
+	result_amount = 1
+	required = /obj/item/slime_extract/yellow
+	mix_message = "The contents of the slime core harden and begin to emit a warm, bright light."
+
+/datum/chemical_reaction/slime/glow/on_reaction(var/datum/reagents/holder, var/created_volume)
+	..()
+	var/obj/item/device/flashlight/slime/F = new /obj/item/device/flashlight/slime
+	F.loc = get_turf(holder.my_atom)
+
+//Purple
+/datum/chemical_reaction/slime/psteroid
+	name = "Slime Steroid"
+	id = "m_steroid"
+	result = null
+	required_reagents = list("phoron" = 1)
+	result_amount = 1
+	required = /obj/item/slime_extract/purple
+
+/datum/chemical_reaction/slime/psteroid/on_reaction(var/datum/reagents/holder, var/created_volume)
+	..()
+	var/obj/item/weapon/slimesteroid/P = new /obj/item/weapon/slimesteroid
+	P.loc = get_turf(holder.my_atom)
+
+/datum/chemical_reaction/slime/jam
+	name = "Slime Jam"
+	id = "m_jam"
+	result = "slimejelly"
+	required_reagents = list("sugar" = 1)
+	result_amount = 10
+	required = /obj/item/slime_extract/purple
+
+//Dark Purple
+/datum/chemical_reaction/slime/plasma
+	name = "Slime Plasma"
+	id = "m_plasma"
+	result = null
+	required_reagents = list("phoron" = 1)
+	result_amount = 1
+	required = /obj/item/slime_extract/darkpurple
+
+/datum/chemical_reaction/slime/plasma/on_reaction(var/datum/reagents/holder)
+	..()
+	var/obj/item/stack/material/phoron/P = new /obj/item/stack/material/phoron
+	P.amount = 10
+	P.loc = get_turf(holder.my_atom)
+
+//Red
+/datum/chemical_reaction/slime/glycerol
+	name = "Slime Glycerol"
+	id = "m_glycerol"
+	result = "glycerol"
+	required_reagents = list("phoron" = 1)
+	result_amount = 8
+	required = /obj/item/slime_extract/red
+
+/datum/chemical_reaction/slime/bloodlust
+	name = "Bloodlust"
+	id = "m_bloodlust"
+	result = null
+	required_reagents = list("blood" = 1)
+	result_amount = 1
+	required = /obj/item/slime_extract/red
+
+/datum/chemical_reaction/slime/bloodlust/on_reaction(var/datum/reagents/holder)
+	..()
+	for(var/mob/living/carbon/slime/slime in viewers(get_turf(holder.my_atom), null))
+		slime.rabid = 1
+		slime.visible_message("<span class='warning'>The [slime] is driven into a frenzy!</span>")
+
+//Pink
+/datum/chemical_reaction/slime/ppotion
+	name = "Slime Potion"
+	id = "m_potion"
+	result = null
+	required_reagents = list("phoron" = 1)
+	result_amount = 1
+	required = /obj/item/slime_extract/pink
+
+/datum/chemical_reaction/slime/ppotion/on_reaction(var/datum/reagents/holder)
+	..()
+	var/obj/item/weapon/slimepotion/P = new /obj/item/weapon/slimepotion
+	P.loc = get_turf(holder.my_atom)
+
+//Black
+/datum/chemical_reaction/slime/mutate2
+	name = "Advanced Mutation Toxin"
+	id = "mutationtoxin2"
+	result = "amutationtoxin"
+	required_reagents = list("phoron" = 1)
+	result_amount = 1
+	required = /obj/item/slime_extract/black
+
+//Oil
+/datum/chemical_reaction/slime/explosion
+	name = "Slime Explosion"
+	id = "m_explosion"
+	result = null
+	required_reagents = list("phoron" = 1)
+	result_amount = 1
+	required = /obj/item/slime_extract/oil
+	mix_message = "The slime extract begins to vibrate violently!"
+
+/datum/chemical_reaction/slime/explosion/on_reaction(var/datum/reagents/holder)
+	..()
+	sleep(50)
+	explosion(get_turf(holder.my_atom), 1, 3, 6)
+
+//Light Pink
+/datum/chemical_reaction/slime/potion2
+	name = "Slime Potion 2"
+	id = "m_potion2"
+	result = null
+	result_amount = 1
+	required = /obj/item/slime_extract/lightpink
+	required_reagents = list("phoron" = 1)
+
+/datum/chemical_reaction/slime/potion2/on_reaction(var/datum/reagents/holder)
+	..()
+	var/obj/item/weapon/slimepotion2/P = new /obj/item/weapon/slimepotion2
+	P.loc = get_turf(holder.my_atom)
+
+//Adamantine
+/datum/chemical_reaction/slime/golem
+	name = "Slime Golem"
+	id = "m_golem"
+	result = null
+	required_reagents = list("phoron" = 1)
+	result_amount = 1
+	required = /obj/item/slime_extract/adamantine
+
+/datum/chemical_reaction/slime/golem/on_reaction(var/datum/reagents/holder)
+	..()
+	var/obj/effect/golemrune/Z = new /obj/effect/golemrune
+	Z.loc = get_turf(holder.my_atom)
+	Z.announce_to_ghosts()
+
+/* Food */
+
+/datum/chemical_reaction/tofu
+	name = "Tofu"
+	id = "tofu"
+	result = null
+	required_reagents = list("soymilk" = 10)
+	catalysts = list("enzyme" = 1)
+	result_amount = 1
+
+/datum/chemical_reaction/tofu/on_reaction(var/datum/reagents/holder, var/created_volume)
+	var/location = get_turf(holder.my_atom)
+	for(var/i = 1, i <= created_volume, i++)
+		new /obj/item/weapon/reagent_containers/food/snacks/tofu(location)
+	return
+
+/datum/chemical_reaction/chocolate_bar
+	name = "Chocolate Bar"
+	id = "chocolate_bar"
+	result = null
+	required_reagents = list("soymilk" = 2, "coco" = 2, "sugar" = 2)
+	result_amount = 1
+
+/datum/chemical_reaction/chocolate_bar/on_reaction(var/datum/reagents/holder, var/created_volume)
+	var/location = get_turf(holder.my_atom)
+	for(var/i = 1, i <= created_volume, i++)
+		new /obj/item/weapon/reagent_containers/food/snacks/chocolatebar(location)
+	return
+
+/datum/chemical_reaction/chocolate_bar2
+	name = "Chocolate Bar"
+	id = "chocolate_bar"
+	result = null
+	required_reagents = list("milk" = 2, "coco" = 2, "sugar" = 2)
+	result_amount = 1
+
+/datum/chemical_reaction/chocolate_bar2/on_reaction(var/datum/reagents/holder, var/created_volume)
+	var/location = get_turf(holder.my_atom)
+	for(var/i = 1, i <= created_volume, i++)
+		new /obj/item/weapon/reagent_containers/food/snacks/chocolatebar(location)
+	return
+
+/datum/chemical_reaction/hot_coco
+	name = "Hot Coco"
+	id = "hot_coco"
+	result = "hot_coco"
+	required_reagents = list("water" = 5, "coco" = 1)
+	result_amount = 5
+
+/datum/chemical_reaction/soysauce
+	name = "Soy Sauce"
+	id = "soysauce"
+	result = "soysauce"
+	required_reagents = list("soymilk" = 4, "sacid" = 1)
+	result_amount = 5
+
+/datum/chemical_reaction/cheesewheel
+	name = "Cheesewheel"
+	id = "cheesewheel"
+	result = null
+	required_reagents = list("milk" = 40)
+	catalysts = list("enzyme" = 1)
+	result_amount = 1
+
+/datum/chemical_reaction/cheesewheel/on_reaction(var/datum/reagents/holder, var/created_volume)
+	var/location = get_turf(holder.my_atom)
+	for(var/i = 1, i <= created_volume, i++)
+		new /obj/item/weapon/reagent_containers/food/snacks/sliceable/cheesewheel(location)
+	return
+
+/datum/chemical_reaction/meatball
+	name = "Meatball"
+	id = "meatball"
+	result = null
+	required_reagents = list("protein" = 3, "flour" = 5)
+	result_amount = 3
+
+/datum/chemical_reaction/meatball/on_reaction(var/datum/reagents/holder, var/created_volume)
+	var/location = get_turf(holder.my_atom)
+	for(var/i = 1, i <= created_volume, i++)
+		new /obj/item/weapon/reagent_containers/food/snacks/meatball(location)
+	return
+
+/datum/chemical_reaction/dough
+	name = "Dough"
+	id = "dough"
+	result = null
+	required_reagents = list("egg" = 3, "flour" = 10)
+	result_amount = 1
+
+/datum/chemical_reaction/dough/on_reaction(var/datum/reagents/holder, var/created_volume)
+	var/location = get_turf(holder.my_atom)
+	for(var/i = 1, i <= created_volume, i++)
+		new /obj/item/weapon/reagent_containers/food/snacks/dough(location)
+	return
+
+/datum/chemical_reaction/syntiflesh
+	name = "Syntiflesh"
+	id = "syntiflesh"
+	result = null
+	required_reagents = list("blood" = 5, "clonexadone" = 1)
+	result_amount = 1
+
+/datum/chemical_reaction/syntiflesh/on_reaction(var/datum/reagents/holder, var/created_volume)
+	var/location = get_turf(holder.my_atom)
+	for(var/i = 1, i <= created_volume, i++)
+		new /obj/item/weapon/reagent_containers/food/snacks/meat/syntiflesh(location)
+	return
+
+/datum/chemical_reaction/hot_ramen
+	name = "Hot Ramen"
+	id = "hot_ramen"
+	result = "hot_ramen"
+	required_reagents = list("water" = 1, "dry_ramen" = 3)
+	result_amount = 3
+
+/datum/chemical_reaction/hell_ramen
+	name = "Hell Ramen"
+	id = "hell_ramen"
+	result = "hell_ramen"
+	required_reagents = list("capsaicin" = 1, "hot_ramen" = 6)
+	result_amount = 6
+
+/* Alcohol */
+
+/datum/chemical_reaction/goldschlager
+	name = "Goldschlager"
+	id = "goldschlager"
+	result = "goldschlager"
+	required_reagents = list("vodka" = 10, "gold" = 1)
+	result_amount = 10
+
+/datum/chemical_reaction/patron
+	name = "Patron"
+	id = "patron"
+	result = "patron"
+	required_reagents = list("tequilla" = 10, "silver" = 1)
+	result_amount = 10
+
+/datum/chemical_reaction/bilk
+	name = "Bilk"
+	id = "bilk"
+	result = "bilk"
+	required_reagents = list("milk" = 1, "beer" = 1)
+	result_amount = 2
+
+/datum/chemical_reaction/icetea
+	name = "Iced Tea"
+	id = "icetea"
+	result = "icetea"
+	required_reagents = list("ice" = 1, "tea" = 3)
+	result_amount = 4
+
+/datum/chemical_reaction/icecoffee
+	name = "Iced Coffee"
+	id = "icecoffee"
+	result = "icecoffee"
+	required_reagents = list("ice" = 1, "coffee" = 3)
+	result_amount = 4
+
+/datum/chemical_reaction/nuka_cola
+	name = "Nuka Cola"
+	id = "nuka_cola"
+	result = "nuka_cola"
+	required_reagents = list("uranium" = 1, "cola" = 6)
+	result_amount = 6
+
+/datum/chemical_reaction/moonshine
+	name = "Moonshine"
+	id = "moonshine"
+	result = "moonshine"
+	required_reagents = list("nutriment" = 10)
+	catalysts = list("enzyme" = 1)
+	result_amount = 10
+
+/datum/chemical_reaction/grenadine
+	name = "Grenadine Syrup"
+	id = "grenadine"
+	result = "grenadine"
+	required_reagents = list("berryjuice" = 10)
+	catalysts = list("enzyme" = 1)
+	result_amount = 10
+
+/datum/chemical_reaction/wine
+	name = "Wine"
+	id = "wine"
+	result = "wine"
+	required_reagents = list("grapejuice" = 10)
+	catalysts = list("enzyme" = 1)
+	result_amount = 10
+
+/datum/chemical_reaction/pwine
+	name = "Poison Wine"
+	id = "pwine"
+	result = "pwine"
+	required_reagents = list("poisonberryjuice" = 10)
+	catalysts = list("enzyme" = 1)
+	result_amount = 10
+
+/datum/chemical_reaction/melonliquor
+	name = "Melon Liquor"
+	id = "melonliquor"
+	result = "melonliquor"
+	required_reagents = list("watermelonjuice" = 10)
+	catalysts = list("enzyme" = 1)
+	result_amount = 10
+
+/datum/chemical_reaction/bluecuracao
+	name = "Blue Curacao"
+	id = "bluecuracao"
+	result = "bluecuracao"
+	required_reagents = list("orangejuice" = 10)
+	catalysts = list("enzyme" = 1)
+	result_amount = 10
+
+/datum/chemical_reaction/spacebeer
+	name = "Space Beer"
+	id = "spacebeer"
+	result = "beer"
+	required_reagents = list("cornoil" = 10)
+	catalysts = list("enzyme" = 1)
+	result_amount = 10
+
+/datum/chemical_reaction/vodka
+	name = "Vodka"
+	id = "vodka"
+	result = "vodka"
+	required_reagents = list("potato" = 10)
+	catalysts = list("enzyme" = 1)
+	result_amount = 10
+
+/datum/chemical_reaction/sake
+	name = "Sake"
+	id = "sake"
+	result = "sake"
+	required_reagents = list("rice" = 10)
+	catalysts = list("enzyme" = 1)
+	result_amount = 10
+
+/datum/chemical_reaction/kahlua
+	name = "Kahlua"
+	id = "kahlua"
+	result = "kahlua"
+	required_reagents = list("coffee" = 5, "sugar" = 5)
+	catalysts = list("enzyme" = 1)
+	result_amount = 5
+
+/datum/chemical_reaction/gin_tonic
+	name = "Gin and Tonic"
+	id = "gintonic"
+	result = "gintonic"
+	required_reagents = list("gin" = 2, "tonic" = 1)
+	result_amount = 3
+
+/datum/chemical_reaction/cuba_libre
+	name = "Cuba Libre"
+	id = "cubalibre"
+	result = "cubalibre"
+	required_reagents = list("rum" = 2, "cola" = 1)
+	result_amount = 3
+
+/datum/chemical_reaction/martini
+	name = "Classic Martini"
+	id = "martini"
+	result = "martini"
+	required_reagents = list("gin" = 2, "vermouth" = 1)
+	result_amount = 3
+
+/datum/chemical_reaction/vodkamartini
+	name = "Vodka Martini"
+	id = "vodkamartini"
+	result = "vodkamartini"
+	required_reagents = list("vodka" = 2, "vermouth" = 1)
+	result_amount = 3
+
+/datum/chemical_reaction/white_russian
+	name = "White Russian"
+	id = "whiterussian"
+	result = "whiterussian"
+	required_reagents = list("blackrussian" = 3, "cream" = 2)
+	result_amount = 5
+
+/datum/chemical_reaction/whiskey_cola
+	name = "Whiskey Cola"
+	id = "whiskeycola"
+	result = "whiskeycola"
+	required_reagents = list("whiskey" = 2, "cola" = 1)
+	result_amount = 3
+
+/datum/chemical_reaction/screwdriver
+	name = "Screwdriver"
+	id = "screwdrivercocktail"
+	result = "screwdrivercocktail"
+	required_reagents = list("vodka" = 2, "orangejuice" = 1)
+	result_amount = 3
+
+/datum/chemical_reaction/bloody_mary
+	name = "Bloody Mary"
+	id = "bloodymary"
+	result = "bloodymary"
+	required_reagents = list("vodka" = 1, "tomatojuice" = 2, "limejuice" = 1)
+	result_amount = 4
+
+/datum/chemical_reaction/gargle_blaster
+	name = "Pan-Galactic Gargle Blaster"
+	id = "gargleblaster"
+	result = "gargleblaster"
+	required_reagents = list("vodka" = 1, "gin" = 1, "whiskey" = 1, "cognac" = 1, "limejuice" = 1)
+	result_amount = 5
+
+/datum/chemical_reaction/brave_bull
+	name = "Brave Bull"
+	id = "bravebull"
+	result = "bravebull"
+	required_reagents = list("tequilla" = 2, "kahlua" = 1)
+	result_amount = 3
+
+/datum/chemical_reaction/tequilla_sunrise
+	name = "Tequilla Sunrise"
+	id = "tequillasunrise"
+	result = "tequillasunrise"
+	required_reagents = list("tequilla" = 2, "orangejuice" = 1)
+	result_amount = 3
+
+/datum/chemical_reaction/phoron_special
+	name = "Toxins Special"
+	id = "phoronspecial"
+	result = "phoronspecial"
+	required_reagents = list("rum" = 2, "vermouth" = 1, "phoron" = 2)
+	result_amount = 5
+
+/datum/chemical_reaction/beepsky_smash
+	name = "Beepksy Smash"
+	id = "beepksysmash"
+	result = "beepskysmash"
+	required_reagents = list("limejuice" = 2, "whiskey" = 2, "iron" = 1)
+	result_amount = 4
+
+/datum/chemical_reaction/doctor_delight
+	name = "The Doctor's Delight"
+	id = "doctordelight"
+	result = "doctorsdelight"
+	required_reagents = list("limejuice" = 1, "tomatojuice" = 1, "orangejuice" = 1, "cream" = 1, "tricordrazine" = 1)
+	result_amount = 5
+
+/datum/chemical_reaction/irish_cream
+	name = "Irish Cream"
+	id = "irishcream"
+	result = "irishcream"
+	required_reagents = list("whiskey" = 2, "cream" = 1)
+	result_amount = 3
+
+/datum/chemical_reaction/manly_dorf
+	name = "The Manly Dorf"
+	id = "manlydorf"
+	result = "manlydorf"
+	required_reagents = list ("beer" = 1, "ale" = 2)
+	result_amount = 3
+
+/datum/chemical_reaction/hooch
+	name = "Hooch"
+	id = "hooch"
+	result = "hooch"
+	required_reagents = list ("sugar" = 1, "ethanol" = 2, "fuel" = 1)
+	result_amount = 3
+
+/datum/chemical_reaction/irish_coffee
+	name = "Irish Coffee"
+	id = "irishcoffee"
+	result = "irishcoffee"
+	required_reagents = list("irishcream" = 1, "coffee" = 1)
+	result_amount = 2
+
+/datum/chemical_reaction/b52
+	name = "B-52"
+	id = "b52"
+	result = "b52"
+	required_reagents = list("irishcream" = 1, "kahlua" = 1, "cognac" = 1)
+	result_amount = 3
+
+/datum/chemical_reaction/atomicbomb
+	name = "Atomic Bomb"
+	id = "atomicbomb"
+	result = "atomicbomb"
+	required_reagents = list("b52" = 10, "uranium" = 1)
+	result_amount = 10
+
+/datum/chemical_reaction/margarita
+	name = "Margarita"
+	id = "margarita"
+	result = "margarita"
+	required_reagents = list("tequilla" = 2, "limejuice" = 1)
+	result_amount = 3
+
+/datum/chemical_reaction/longislandicedtea
+	name = "Long Island Iced Tea"
+	id = "longislandicedtea"
+	result = "longislandicedtea"
+	required_reagents = list("vodka" = 1, "gin" = 1, "tequilla" = 1, "cubalibre" = 1)
+	result_amount = 4
+
+/datum/chemical_reaction/icedtea
+	name = "Long Island Iced Tea"
+	id = "longislandicedtea"
+	result = "longislandicedtea"
+	required_reagents = list("vodka" = 1, "gin" = 1, "tequilla" = 1, "cubalibre" = 1)
+	result_amount = 4
+
+/datum/chemical_reaction/threemileisland
+	name = "Three Mile Island Iced Tea"
+	id = "threemileisland"
+	result = "threemileisland"
+	required_reagents = list("longislandicedtea" = 10, "uranium" = 1)
+	result_amount = 10
+
+/datum/chemical_reaction/whiskeysoda
+	name = "Whiskey Soda"
+	id = "whiskeysoda"
+	result = "whiskeysoda"
+	required_reagents = list("whiskey" = 2, "sodawater" = 1)
+	result_amount = 3
+
+/datum/chemical_reaction/black_russian
+	name = "Black Russian"
+	id = "blackrussian"
+	result = "blackrussian"
+	required_reagents = list("vodka" = 3, "kahlua" = 2)
+	result_amount = 5
+
+/datum/chemical_reaction/manhattan
+	name = "Manhattan"
+	id = "manhattan"
+	result = "manhattan"
+	required_reagents = list("whiskey" = 2, "vermouth" = 1)
+	result_amount = 3
+
+/datum/chemical_reaction/manhattan_proj
+	name = "Manhattan Project"
+	id = "manhattan_proj"
+	result = "manhattan_proj"
+	required_reagents = list("manhattan" = 10, "uranium" = 1)
+	result_amount = 10
+
+/datum/chemical_reaction/vodka_tonic
+	name = "Vodka and Tonic"
+	id = "vodkatonic"
+	result = "vodkatonic"
+	required_reagents = list("vodka" = 2, "tonic" = 1)
+	result_amount = 3
+
+/datum/chemical_reaction/gin_fizz
+	name = "Gin Fizz"
+	id = "ginfizz"
+	result = "ginfizz"
+	required_reagents = list("gin" = 2, "sodawater" = 1, "limejuice" = 1)
+	result_amount = 4
+
+/datum/chemical_reaction/bahama_mama
+	name = "Bahama mama"
+	id = "bahama_mama"
+	result = "bahama_mama"
+	required_reagents = list("rum" = 2, "orangejuice" = 2, "limejuice" = 1, "ice" = 1)
+	result_amount = 6
+
+/datum/chemical_reaction/singulo
+	name = "Singulo"
+	id = "singulo"
+	result = "singulo"
+	required_reagents = list("vodka" = 5, "radium" = 1, "wine" = 5)
+	result_amount = 10
+
+/datum/chemical_reaction/alliescocktail
+	name = "Allies Cocktail"
+	id = "alliescocktail"
+	result = "alliescocktail"
+	required_reagents = list("classicmartini" = 1, "vodka" = 1)
+	result_amount = 2
+
+/datum/chemical_reaction/demonsblood
+	name = "Demons Blood"
+	id = "demonsblood"
+	result = "demonsblood"
+	required_reagents = list("rum" = 1, "spacemountainwind" = 1, "blood" = 1, "dr_gibb" = 1)
+	result_amount = 4
+
+/datum/chemical_reaction/booger
+	name = "Booger"
+	id = "booger"
+	result = "booger"
+	required_reagents = list("cream" = 1, "banana" = 1, "rum" = 1, "watermelonjuice" = 1)
+	result_amount = 4
+
+/datum/chemical_reaction/antifreeze
+	name = "Anti-freeze"
+	id = "antifreeze"
+	result = "antifreeze"
+	required_reagents = list("vodka" = 2, "cream" = 1, "ice" = 1)
+	result_amount = 4
+
+/datum/chemical_reaction/barefoot
+	name = "Barefoot"
+	id = "barefoot"
+	result = "barefoot"
+	required_reagents = list("berryjuice" = 1, "cream" = 1, "vermouth" = 1)
+	result_amount = 3
+
+/datum/chemical_reaction/grapesoda
+	name = "Grape Soda"
+	id = "grapesoda"
+	result = "grapesoda"
+	required_reagents = list("grapejuice" = 2, "cola" = 1)
+	result_amount = 3
+
+/datum/chemical_reaction/sbiten
+	name = "Sbiten"
+	id = "sbiten"
+	result = "sbiten"
+	required_reagents = list("vodka" = 10, "capsaicin" = 1)
+	result_amount = 10
+
+/datum/chemical_reaction/red_mead
+	name = "Red Mead"
+	id = "red_mead"
+	result = "red_mead"
+	required_reagents = list("blood" = 1, "mead" = 1)
+	result_amount = 2
+
+/datum/chemical_reaction/mead
+	name = "Mead"
+	id = "mead"
+	result = "mead"
+	required_reagents = list("sugar" = 1, "water" = 1)
+	catalysts = list("enzyme" = 1)
+	result_amount = 2
+
+/datum/chemical_reaction/iced_beer
+	name = "Iced Beer"
+	id = "iced_beer"
+	result = "iced_beer"
+	required_reagents = list("beer" = 10, "frostoil" = 1)
+	result_amount = 10
+
+/datum/chemical_reaction/iced_beer2
+	name = "Iced Beer"
+	id = "iced_beer"
+	result = "iced_beer"
+	required_reagents = list("beer" = 5, "ice" = 1)
+	result_amount = 6
+
+/datum/chemical_reaction/grog
+	name = "Grog"
+	id = "grog"
+	result = "grog"
+	required_reagents = list("rum" = 1, "water" = 1)
+	result_amount = 2
+
+/datum/chemical_reaction/soy_latte
+	name = "Soy Latte"
+	id = "soy_latte"
+	result = "soy_latte"
+	required_reagents = list("coffee" = 1, "soymilk" = 1)
+	result_amount = 2
+
+/datum/chemical_reaction/cafe_latte
+	name = "Cafe Latte"
+	id = "cafe_latte"
+	result = "cafe_latte"
+	required_reagents = list("coffee" = 1, "milk" = 1)
+	result_amount = 2
+
+/datum/chemical_reaction/acidspit
+	name = "Acid Spit"
+	id = "acidspit"
+	result = "acidspit"
+	required_reagents = list("sacid" = 1, "wine" = 5)
+	result_amount = 6
+
+/datum/chemical_reaction/amasec
+	name = "Amasec"
+	id = "amasec"
+	result = "amasec"
+	required_reagents = list("iron" = 1, "wine" = 5, "vodka" = 5)
+	result_amount = 10
+
+/datum/chemical_reaction/changelingsting
+	name = "Changeling Sting"
+	id = "changelingsting"
+	result = "changelingsting"
+	required_reagents = list("screwdrivercocktail" = 1, "limejuice" = 1, "lemonjuice" = 1)
+	result_amount = 5
+
+/datum/chemical_reaction/aloe
+	name = "Aloe"
+	id = "aloe"
+	result = "aloe"
+	required_reagents = list("cream" = 1, "whiskey" = 1, "watermelonjuice" = 1)
+	result_amount = 2
+
+/datum/chemical_reaction/andalusia
+	name = "Andalusia"
+	id = "andalusia"
+	result = "andalusia"
+	required_reagents = list("rum" = 1, "whiskey" = 1, "lemonjuice" = 1)
+	result_amount = 3
+
+/datum/chemical_reaction/neurotoxin
+	name = "Neurotoxin"
+	id = "neurotoxin"
+	result = "neurotoxin"
+	required_reagents = list("gargleblaster" = 1, "stoxin" = 1)
+	result_amount = 2
+
+/datum/chemical_reaction/snowwhite
+	name = "Snow White"
+	id = "snowwhite"
+	result = "snowwhite"
+	required_reagents = list("beer" = 1, "lemon_lime" = 1)
+	result_amount = 2
+
+/datum/chemical_reaction/irishcarbomb
+	name = "Irish Car Bomb"
+	id = "irishcarbomb"
+	result = "irishcarbomb"
+	required_reagents = list("ale" = 1, "irishcream" = 1)
+	result_amount = 2
+
+/datum/chemical_reaction/syndicatebomb
+	name = "Syndicate Bomb"
+	id = "syndicatebomb"
+	result = "syndicatebomb"
+	required_reagents = list("beer" = 1, "whiskeycola" = 1)
+	result_amount = 2
+
+/datum/chemical_reaction/erikasurprise
+	name = "Erika Surprise"
+	id = "erikasurprise"
+	result = "erikasurprise"
+	required_reagents = list("ale" = 1, "limejuice" = 1, "whiskey" = 1, "banana" = 1, "ice" = 1)
+	result_amount = 5
+
+/datum/chemical_reaction/devilskiss
+	name = "Devils Kiss"
+	id = "devilskiss"
+	result = "devilskiss"
+	required_reagents = list("blood" = 1, "kahlua" = 1, "rum" = 1)
+	result_amount = 3
+
+/datum/chemical_reaction/hippiesdelight
+	name = "Hippies Delight"
+	id = "hippiesdelight"
+	result = "hippiesdelight"
+	required_reagents = list("psilocybin" = 1, "gargleblaster" = 1)
+	result_amount = 2
+
+/datum/chemical_reaction/bananahonk
+	name = "Banana Honk"
+	id = "bananahonk"
+	result = "bananahonk"
+	required_reagents = list("banana" = 1, "cream" = 1, "sugar" = 1)
+	result_amount = 3
+
+/datum/chemical_reaction/silencer
+	name = "Silencer"
+	id = "silencer"
+	result = "silencer"
+	required_reagents = list("nothing" = 1, "cream" = 1, "sugar" = 1)
+	result_amount = 3
+
+/datum/chemical_reaction/driestmartini
+	name = "Driest Martini"
+	id = "driestmartini"
+	result = "driestmartini"
+	required_reagents = list("nothing" = 1, "gin" = 1)
+	result_amount = 2
+
+/datum/chemical_reaction/lemonade
+	name = "Lemonade"
+	id = "lemonade"
+	result = "lemonade"
+	required_reagents = list("lemonjuice" = 1, "sugar" = 1, "water" = 1)
+	result_amount = 3
+
+/datum/chemical_reaction/kiraspecial
+	name = "Kira Special"
+	id = "kiraspecial"
+	result = "kiraspecial"
+	required_reagents = list("orangejuice" = 1, "limejuice" = 1, "sodawater" = 1)
+	result_amount = 2
+
+/datum/chemical_reaction/brownstar
+	name = "Brown Star"
+	id = "brownstar"
+	result = "brownstar"
+	required_reagents = list("orangejuice" = 2, "cola" = 1)
+	result_amount = 2
+
+/datum/chemical_reaction/milkshake
+	name = "Milkshake"
+	id = "milkshake"
+	result = "milkshake"
+	required_reagents = list("cream" = 1, "ice" = 2, "milk" = 2)
+	result_amount = 5
+
+/datum/chemical_reaction/rewriter
+	name = "Rewriter"
+	id = "rewriter"
+	result = "rewriter"
+	required_reagents = list("spacemountainwind" = 1, "coffee" = 1)
+	result_amount = 2
+
+/datum/chemical_reaction/suidream
+	name = "Sui Dream"
+	id = "suidream"
+	result = "suidream"
+	required_reagents = list("space_up" = 2, "bluecuracao" = 1, "melonliquor" = 1)
+	result_amount = 4
+
+/* Removed xenoarcheology stuff
+datum
+	chemical_reaction
+		lithiumsodiumtungstate	//LiNa2WO4, not the easiest chem to mix
+			name = "Lithium Sodium Tungstate"
+			id = "lithiumsodiumtungstate"
+			result = "lithiumsodiumtungstate"
+			required_reagents = list("lithium" = 1, "sodium" = 2, "tungsten" = 1, "oxygen" = 4)
+			result_amount = 8
+
+		density_separated_liquid
+			name = "Density separated sample"
+			id = "density_separated_sample"
+			result = "density_separated_sample"
+			secondary_results = list("chemical_waste" = 1)
+			required_reagents = list("ground_rock" = 1, "lithiumsodiumtungstate" = 2)
+			result_amount = 2
+
+		analysis_liquid
+			name = "Analysis sample"
+			id = "analysis_sample"
+			result = "analysis_sample"
+			secondary_results = list("chemical_waste" = 1)
+			required_reagents = list("density_separated_sample" = 5)
+			result_amount = 4
+			requires_heating = 1
+*/