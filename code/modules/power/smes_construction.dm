// BUILDABLE SMES(Superconducting Magnetic Energy Storage) UNIT
//
// Last Change 1.1.2015 by Atlantis - Happy New Year!
//
// This is subtype of SMES that should be normally used. It can be constructed, deconstructed and hacked.
// It also supports RCON System which allows you to operate it remotely, if properly set.

//MAGNETIC COILS - These things actually store and transmit power within the SMES. Different types have different
/obj/item/weapon/smes_coil
	name = "superconductive magnetic coil"
	desc = "Standard superconductive magnetic coil with average capacity and I/O rating."
	icon = 'icons/obj/stock_parts.dmi'
	icon_state = "smes_coil"			// Just few icons patched together. If someone wants to make better icon, feel free to do so!
	w_class = ITEM_SIZE_LARGE							// It's LARGE (backpack size)
	var/ChargeCapacity = 50 KILOWATTS
	var/IOCapacity = 250 KILOWATTS

// 20% Charge Capacity, 60% I/O Capacity. Used for substation/outpost SMESs.
/obj/item/weapon/smes_coil/weak
	name = "basic superconductive magnetic coil"
	desc = "Cheaper model of standard superconductive magnetic coil. It's capacity and I/O rating are considerably lower."
	ChargeCapacity = 10 KILOWATTS
	IOCapacity = 150 KILOWATTS

// 500% Charge Capacity, 40% I/O Capacity. Holds a lot of energy, but charges slowly if not combined with other coils. Ideal for backup storage.
/obj/item/weapon/smes_coil/super_capacity
	name = "superconductive capacitance coil"
	desc = "Specialised version of standard superconductive magnetic coil. This one has significantly stronger containment field, allowing for significantly larger power storage. It's IO rating is much lower, however."
	ChargeCapacity = 250 KILOWATTS
	IOCapacity = 100 KILOWATTS

// 40% Charge Capacity, 500% I/O Capacity. Technically turns SMES into large super capacitor. Ideal for shields.
/obj/item/weapon/smes_coil/super_io
	name = "superconductive transmission coil"
	desc = "Specialised version of standard superconductive magnetic coil. While this one won't store almost any power, it rapidly transfers power, making it useful in systems which require large throughput."
	ChargeCapacity = 20 KILOWATTS
	IOCapacity = 1.25 MEGAWATTS


// SMES SUBTYPES - THESE ARE MAPPED IN AND CONTAIN DIFFERENT TYPES OF COILS

// These are used on individual outposts as backup should power line be cut, or engineering outpost lost power.
// 1M Charge, 150K I/O
/obj/machinery/power/smes/buildable/outpost_substation/New()
	..(0)
	component_parts += new /obj/item/weapon/smes_coil/weak(src)
	recalc_coils()

// This one is pre-installed on engineering shuttle. Allows rapid charging/discharging for easier transport of power to outpost
// 11M Charge, 2.5M I/O
/obj/machinery/power/smes/buildable/power_shuttle/New()
	..(0)
	component_parts += new /obj/item/weapon/smes_coil/super_io(src)
	component_parts += new /obj/item/weapon/smes_coil/super_io(src)
	component_parts += new /obj/item/weapon/smes_coil(src)
	recalc_coils()






// END SMES SUBTYPES

// SMES itself
/obj/machinery/power/smes/buildable
	var/max_coils = 6 			// 250 kWh capacity, 1.5MW input/output when fully upgraded /w default coils
	var/cur_coils = 1 			// Current amount of installed coils
	var/safeties_enabled = 1 	// If 0 modifications can be done without discharging the SMES, at risk of critical failure.
	var/failing = 0 			// If 1 critical failure has occured and SMES explosion is imminent.
	var/datum/wires/smes/wires
	var/grounding = 1			// Cut to quickly discharge, at cost of "minor" electrical issues in output powernet.
	var/RCon = 1				// Cut to disable AI and remote control.
	var/RCon_tag = "NO_TAG"		// RCON tag, change to show it on SMES Remote control console.
	var/emp_proof = 0			// Whether the SMES is EMP proof

	charge = 0
	should_be_mapped = 1

<<<<<<< HEAD
/obj/machinery/power/smes/buildable/malf_upgrade(var/mob/living/silicon/ai/user)
	..()
	malf_upgraded = 1
	emp_proof = 1
	recalc_coils()
	to_chat(user, "\The [src] has been upgraded. It's transfer rate and capacity has increased, and it is now resistant against EM pulses.")
	return 1


/obj/machinery/power/smes/buildable/max_cap_in_out/initialize()
	..()
=======
/obj/machinery/power/smes/buildable/max_cap_in_out/Initialize()
	. = ..()
>>>>>>> 2c289498
	charge = capacity
	input_attempt = TRUE
	output_attempt = TRUE
	input_level = input_level_max
	output_level = output_level_max

/obj/machinery/power/smes/buildable/Destroy()
	qdel(wires)
	wires = null
	for(var/datum/nano_module/rcon/R in world)
		R.FindDevices()
	return ..()

// Proc: process()
// Parameters: None
// Description: Uses parent process, but if grounding wire is cut causes sparks to fly around.
// This also causes the SMES to quickly discharge, and has small chance of damaging output APCs.
/obj/machinery/power/smes/buildable/process()
	if(!grounding && (Percentage() > 5))
		var/datum/effect/effect/system/spark_spread/s = new /datum/effect/effect/system/spark_spread
		s.set_up(5, 1, src)
		s.start()
		charge -= (output_level_max * CELLRATE)
		if(prob(1)) // Small chance of overload occuring since grounding is disabled.
			apcs_overload(5,10,20)

	..()

// Proc: attack_ai()
// Parameters: None
// Description: AI requires the RCON wire to be intact to operate the SMES.
/obj/machinery/power/smes/buildable/attack_ai()
	if(RCon)
		..()
	else // RCON wire cut
		to_chat(usr, "<span class='warning'>Connection error: Destination Unreachable.</span>")

	// Cyborgs standing next to the SMES can play with the wiring.
	if(istype(usr, /mob/living/silicon/robot) && Adjacent(usr) && panel_open)
		wires.Interact(usr)

// Proc: New()
// Parameters: None
// Description: Adds standard components for this SMES, and forces recalculation of properties.
/obj/machinery/power/smes/buildable/New(var/install_coils = 1)
	component_parts = list()
	component_parts += new /obj/item/stack/cable_coil(src,30)
	component_parts += new /obj/item/weapon/circuitboard/smes(src)
	src.wires = new /datum/wires/smes(src)

	// Allows for mapped-in SMESs with larger capacity/IO
	if(install_coils)
		for(var/i = 1, i <= cur_coils, i++)
			component_parts += new /obj/item/weapon/smes_coil(src)
		recalc_coils()
	..()

// Proc: attack_hand()
// Parameters: None
// Description: Opens the UI as usual, and if cover is removed opens the wiring panel.
/obj/machinery/power/smes/buildable/attack_hand()
	..()
	if(panel_open)
		wires.Interact(usr)

// Proc: recalc_coils()
// Parameters: None
// Description: Updates properties (IO, capacity, etc.) of this SMES by checking internal components.
/obj/machinery/power/smes/buildable/proc/recalc_coils()
	if ((cur_coils <= max_coils) && (cur_coils >= 1))
		capacity = 0
		input_level_max = 0
		output_level_max = 0
		for(var/obj/item/weapon/smes_coil/C in component_parts)
			capacity += C.ChargeCapacity
			input_level_max += C.IOCapacity
			output_level_max += C.IOCapacity
		if(malf_upgraded)
			capacity *= 1.2
			input_level_max *= 2
			output_level_max *= 2
		charge = between(0, charge, capacity)
		return 1
	else
		return 0

// Proc: total_system_failure()
// Parameters: 2 (intensity - how strong the failure is, user - person which caused the failure)
// Description: Checks the sensors for alerts. If change (alerts cleared or detected) occurs, calls for icon update.
/obj/machinery/power/smes/buildable/proc/total_system_failure(var/intensity = 0, var/mob/user as mob)
	// SMESs store very large amount of power. If someone screws up (ie: Disables safeties and attempts to modify the SMES) very bad things happen.
	// Bad things are based on charge percentage.
	// Possible effects:
	// Sparks - Lets out few sparks, mostly fire hazard if phoron present. Otherwise purely aesthetic.
	// Shock - Depending on intensity harms the user. Insultated Gloves protect against weaker shocks, but strong shock bypasses them.
	// EMP Pulse - Lets out EMP pulse discharge which screws up nearby electronics.
	// Light Overload - X% chance to overload each lighting circuit in connected powernet. APC based.
	// APC Failure - X% chance to destroy APC causing very weak explosion too. Won't cause hull breach or serious harm.
	// SMES Explosion - X% chance to destroy the SMES, in moderate explosion. May cause small hull breach.

	if (!intensity)
		return

	var/mob/living/carbon/human/h_user = null
	if (!istype(user, /mob/living/carbon/human))
		return
	else
		h_user = user


	// Preparations
	var/datum/effect/effect/system/spark_spread/s = new /datum/effect/effect/system/spark_spread
	// Check if user has protected gloves.
	var/user_protected = 0
	if(h_user.gloves)
		var/obj/item/clothing/gloves/G = h_user.gloves
		if(G.siemens_coefficient == 0)
			user_protected = 1
	log_game("SMES FAILURE: <b>[src.x]X [src.y]Y [src.z]Z</b> User: [usr.ckey], Intensity: [intensity]/100")
	message_admins("SMES FAILURE: <b>[src.x]X [src.y]Y [src.z]Z</b> User: [usr.ckey], Intensity: [intensity]/100 - <A HREF='?_src_=holder;adminplayerobservecoodjump=1;X=[src.x];Y=[src.y];Z=[src.z]'>JMP</a>")


	switch (intensity)
		if (0 to 15)
			// Small overcharge
			// Sparks, Weak shock
			s.set_up(2, 1, src)
			s.start()
			if (user_protected && prob(80))
				to_chat(h_user, "Small electrical arc almost burns your hand. Luckily you had your gloves on!")
			else
				to_chat(h_user, "Small electrical arc sparks and burns your hand as you touch the [src]!")
				h_user.adjustFireLoss(rand(5,10))
				h_user.Paralyse(2)
			charge = 0

		if (16 to 35)
			// Medium overcharge
			// Sparks, Medium shock, Weak EMP
			s.set_up(4,1,src)
			s.start()
			if (user_protected && prob(25))
				to_chat(h_user, "Medium electrical arc sparks and almost burns your hand. Luckily you had your gloves on!")
			else
				to_chat(h_user, "Medium electrical sparks as you touch the [src], severely burning your hand!")
				h_user.adjustFireLoss(rand(10,25))
				h_user.Paralyse(5)
			spawn(0)
				empulse(src.loc, 2, 4)
			apcs_overload(0, 5, 10)
			charge = 0

		if (36 to 60)
			// Strong overcharge
			// Sparks, Strong shock, Strong EMP, 10% light overload. 1% APC failure
			s.set_up(7,1,src)
			s.start()
			if (user_protected)
				to_chat(h_user, "Strong electrical arc sparks between you and [src], ignoring your gloves and burning your hand!")
				h_user.adjustFireLoss(rand(25,60))
				h_user.Paralyse(8)
			else
				to_chat(h_user, "Strong electrical arc sparks between you and [src], knocking you out for a while!")
				h_user.adjustFireLoss(rand(35,75))
				h_user.Paralyse(12)
			spawn(0)
				empulse(src.loc, 8, 16)
			charge = 0
			apcs_overload(1, 10, 20)
			energy_fail(10)
			src.ping("Caution. Output regulators malfunction. Uncontrolled discharge detected.")

		if (61 to INFINITY)
			// Massive overcharge
			// Sparks, Near - instantkill shock, Strong EMP, 25% light overload, 5% APC failure. 50% of SMES explosion. This is bad.
			s.set_up(10,1,src)
			s.start()
			to_chat(h_user, "Massive electrical arc sparks between you and [src]. Last thing you can think about is \"Oh shit...\"")
			// Remember, we have few gigajoules of electricity here.. Turn them into crispy toast.
			h_user.adjustFireLoss(rand(150,195))
			h_user.Paralyse(25)
			spawn(0)
				empulse(src.loc, 32, 64)
			charge = 0
			apcs_overload(5, 25, 100)
			energy_fail(30)
			src.ping("Caution. Output regulators malfunction. Significant uncontrolled discharge detected.")

			if (prob(50))
				// Added admin-notifications so they can stop it when griffed.
				log_game("SMES explosion imminent.")
				message_admins("SMES explosion imminent.")
				src.ping("DANGER! Magnetic containment field unstable! Containment field failure imminent!")
				failing = 1
				// 30 - 60 seconds and then BAM!
				spawn(rand(300,600))
					if(!failing) // Admin can manually set this var back to 0 to stop overload, for use when griffed.
						update_icon()
						src.ping("Magnetic containment stabilised.")
						return
					src.ping("DANGER! Magnetic containment field failure in 3 ... 2 ... 1 ...")
					explosion(src.loc,1,2,4,8)
					// Not sure if this is necessary, but just in case the SMES *somehow* survived..
					qdel(src)



// Proc: apcs_overload()
// Parameters: 3 (failure_chance - chance to actually break the APC, overload_chance - Chance of breaking lights, reboot_chance - Chance of temporarily disabling the APC)
// Description: Damages output powernet by power surge. Destroys few APCs and lights, depending on parameters.
/obj/machinery/power/smes/buildable/proc/apcs_overload(var/failure_chance, var/overload_chance, var/reboot_chance)
	if (!src.powernet)
		return

	for(var/obj/machinery/power/terminal/T in src.powernet.nodes)
		if(istype(T.master, /obj/machinery/power/apc))
			var/obj/machinery/power/apc/A = T.master
			if (prob(overload_chance))
				A.overload_lighting()
			if (prob(failure_chance))
				A.set_broken()
			if(prob(reboot_chance))
				A.energy_fail(rand(30,60))

// Proc: update_icon()
// Parameters: None
// Description: Allows us to use special icon overlay for critical SMESs
/obj/machinery/power/smes/buildable/update_icon()
	if (failing)
		overlays.Cut()
		overlays += image('icons/obj/power.dmi', "smes-crit")
	else
		..()

// Proc: attackby()
// Parameters: 2 (W - object that was used on this machine, user - person which used the object)
// Description: Handles tool interaction. Allows deconstruction/upgrading/fixing.
/obj/machinery/power/smes/buildable/attackby(var/obj/item/weapon/W as obj, var/mob/user as mob)
	// No more disassembling of overloaded SMESs. You broke it, now enjoy the consequences.
	if (failing)
		to_chat(user, "<span class='warning'>The [src]'s screen is flashing with alerts. It seems to be overloaded! Touching it now is probably not a good idea.</span>")
		return
	// If parent returned 1:
	// - Hatch is open, so we can modify the SMES
	// - No action was taken in parent function (terminal de/construction atm).
	if (..())

		// Multitool - change RCON tag
		if(istype(W, /obj/item/device/multitool))
			var/newtag = input(user, "Enter new RCON tag. Use \"NO_TAG\" to disable RCON or leave empty to cancel.", "SMES RCON system") as text
			if(newtag)
				RCon_tag = newtag
				to_chat(user, "<span class='notice'>You changed the RCON tag to: [newtag]</span>")
			return
		// Charged above 1% and safeties are enabled.
		if((charge > (capacity/100)) && safeties_enabled)
			to_chat(user, "<span class='warning'>Safety circuit of [src] is preventing modifications while it's charged!</span>")
			return

		if (output_attempt || input_attempt)
			to_chat(user, "<span class='warning'>Turn off the [src] first!</span>")
			return

		// Probability of failure if safety circuit is disabled (in %)
		var/failure_probability = round((charge / capacity) * 100)

		// If failure probability is below 5% it's usually safe to do modifications
		if (failure_probability < 5)
			failure_probability = 0

		// Crowbar - Disassemble the SMES.
		if(istype(W, /obj/item/weapon/crowbar))
			if (terminal)
				to_chat(user, "<span class='warning'>You have to disassemble the terminal first!</span>")
				return

			playsound(get_turf(src), 'sound/items/Crowbar.ogg', 50, 1)
			to_chat(user, "<span class='warning'>You begin to disassemble the [src]!</span>")
			if (do_after(usr, 100 * cur_coils, src)) // More coils = takes longer to disassemble. It's complex so largest one with 5 coils will take 50s

				if (failure_probability && prob(failure_probability))
					total_system_failure(failure_probability, user)
					return

				to_chat(usr, "<span class='warning'>You have disassembled the SMES cell!</span>")
				var/obj/machinery/constructable_frame/machine_frame/M = new /obj/machinery/constructable_frame/machine_frame(src.loc)
				M.state = 2
				M.icon_state = "box_1"
				for(var/obj/I in component_parts)
					I.forceMove(src.loc)
					component_parts -= I
				qdel(src)
				return

		// Superconducting Magnetic Coil - Upgrade the SMES
		else if(istype(W, /obj/item/weapon/smes_coil))
			if (cur_coils < max_coils)

				if (failure_probability && prob(failure_probability))
					total_system_failure(failure_probability, user)
					return

				to_chat(usr, "You install the coil into the SMES unit!")
				user.drop_item()
				cur_coils ++
				component_parts += W
				W.loc = src
				recalc_coils()
			else
				to_chat(usr, "<span class='warning'>You can't insert more coils to this SMES unit!</span>")

// Proc: toggle_input()
// Parameters: None
// Description: Switches the input on/off depending on previous setting
/obj/machinery/power/smes/buildable/proc/toggle_input()
	inputting(!input_attempt)
	update_icon()

// Proc: toggle_output()
// Parameters: None
// Description: Switches the output on/off depending on previous setting
/obj/machinery/power/smes/buildable/proc/toggle_output()
	outputting(!output_attempt)
	update_icon()

// Proc: set_input()
// Parameters: 1 (new_input - New input value in Watts)
// Description: Sets input setting on this SMES. Trims it if limits are exceeded.
/obj/machinery/power/smes/buildable/proc/set_input(var/new_input = 0)
	input_level = between(0, new_input, input_level_max)
	update_icon()

// Proc: set_output()
// Parameters: 1 (new_output - New output value in Watts)
// Description: Sets output setting on this SMES. Trims it if limits are exceeded.
/obj/machinery/power/smes/buildable/proc/set_output(var/new_output = 0)
	output_level = between(0, new_output, output_level_max)
	update_icon()

/obj/machinery/power/smes/buildable/emp_act(var/severity)
	if(emp_proof)
		return
	..(severity)<|MERGE_RESOLUTION|>--- conflicted
+++ resolved
@@ -77,7 +77,6 @@
 	charge = 0
 	should_be_mapped = 1
 
-<<<<<<< HEAD
 /obj/machinery/power/smes/buildable/malf_upgrade(var/mob/living/silicon/ai/user)
 	..()
 	malf_upgraded = 1
@@ -87,12 +86,8 @@
 	return 1
 
 
-/obj/machinery/power/smes/buildable/max_cap_in_out/initialize()
-	..()
-=======
 /obj/machinery/power/smes/buildable/max_cap_in_out/Initialize()
 	. = ..()
->>>>>>> 2c289498
 	charge = capacity
 	input_attempt = TRUE
 	output_attempt = TRUE
