///////////////////////////////
//CABLE STRUCTURE
///////////////////////////////


////////////////////////////////
// Definitions
////////////////////////////////

/* Cable directions (d1 and d2)


>  9   1   5
>    \ | /
>  8 - 0 - 4
>    / | \
>  10  2   6

If d1 = 0 and d2 = 0, there's no cable
If d1 = 0 and d2 = dir, it's a O-X cable, getting from the center of the tile to dir (knot cable)
If d1 = dir1 and d2 = dir2, it's a full X-X cable, getting from dir1 to dir2
By design, d1 is the smallest direction and d2 is the highest
*/

var/list/possible_cable_coil_colours = list(
		"Yellow" = COLOR_YELLOW,
		"Green" = COLOR_LIME,
		"Pink" = COLOR_PINK,
		"Blue" = COLOR_BLUE,
		"Orange" = COLOR_ORANGE,
		"Cyan" = COLOR_CYAN,
		"Red" = COLOR_RED
	)

/obj/structure/cable
	level = 1
	anchored =1
	var/datum/powernet/powernet
	name = "power cable"
	desc = "A flexible superconducting cable for heavy-duty power transfer"
	icon = 'icons/obj/power_cond_white.dmi'
	icon_state = "0-1"
	var/d1 = 0
	var/d2 = 1
	layer = 2.44 //Just below unary stuff, which is at 2.45 and above pipes, which are at 2.4
	color = COLOR_RED
	var/obj/machinery/power/breakerbox/breaker_box

/obj/structure/cable/drain_power(var/drain_check, var/surge, var/amount = 0)

	if(drain_check)
		return 1

	var/datum/powernet/PN = get_powernet()
	if(!PN) return 0

	return PN.draw_power(amount)

/obj/structure/cable/yellow
	color = COLOR_YELLOW

/obj/structure/cable/green
	color = COLOR_LIME

/obj/structure/cable/blue
	color = COLOR_BLUE

/obj/structure/cable/pink
	color = COLOR_PINK

/obj/structure/cable/orange
	color = COLOR_ORANGE

/obj/structure/cable/cyan
	color = COLOR_CYAN

/obj/structure/cable/white
	color = COLOR_WHITE

/obj/structure/cable/New()
	..()

	// ensure d1 & d2 reflect the icon_state for entering and exiting cable

	var/dash = findtext(icon_state, "-")

	d1 = text2num( copytext( icon_state, 1, dash ) )

	d2 = text2num( copytext( icon_state, dash+1 ) )

	var/turf/T = src.loc			// hide if turf is not intact
	if(level==1) hide(!T.is_plating())
	cable_list += src //add it to the global cable list


/obj/structure/cable/Destroy()					// called when a cable is deleted
	if(powernet)
		cut_cable_from_powernet()				// update the powernets
	cable_list -= src							//remove it from global cable list
	..()										// then go ahead and delete the cable

///////////////////////////////////
// General procedures
///////////////////////////////////

//If underfloor, hide the cable
/obj/structure/cable/hide(var/i)
	if(istype(loc, /turf))
		invisibility = i ? 101 : 0
	updateicon()

/obj/structure/cable/hides_under_flooring()
	return 1

/obj/structure/cable/proc/updateicon()
	icon_state = "[d1]-[d2]"
	alpha = invisibility ? 127 : 255

// returns the powernet this cable belongs to
/obj/structure/cable/proc/get_powernet()			//TODO: remove this as it is obsolete
	return powernet

//Telekinesis has no effect on a cable
/obj/structure/cable/attack_tk(mob/user)
	return

// Items usable on a cable :
//   - Wirecutters : cut it duh !
//   - Cable coil : merge cables
//   - Multitool : get the power currently passing through the cable
//
/obj/structure/cable/attackby(obj/item/W, mob/user)

	var/turf/T = src.loc
	if(!T.is_plating())
		return

	if(istype(W, /obj/item/weapon/wirecutters))
		if(d1 == 12 || d2 == 12)
			user << "<span class='warning'>You must cut this cable from above.</span>"
			return

		if(breaker_box)
			user << "\red This cable is connected to nearby breaker box. Use breaker box to interact with it."
			return

		if (shock(user, 50))
			return

		if(src.d1)	// 0-X cables are 1 unit, X-X cables are 2 units long
			new/obj/item/stack/cable_coil(T, 2, color)
		else
			new/obj/item/stack/cable_coil(T, 1, color)

		for(var/mob/O in viewers(src, null))
			O.show_message("<span class='warning'>[user] cuts the cable.</span>", 1)

		if(d1 == 11 || d2 == 11)
			var/turf/turf = GetBelow(src)
			if(turf)
				for(var/obj/structure/cable/c in turf)
					if(c.d1 == 12 || c.d2 == 12)
						qdel(c)

		investigate_log("was cut by [key_name(usr, usr.client)] in [user.loc.loc]","wires")

		qdel(src)
		return


	else if(istype(W, /obj/item/stack/cable_coil))
		var/obj/item/stack/cable_coil/coil = W
		if (coil.get_amount() < 1)
			user << "Not enough cable"
			return
		coil.cable_join(src, user)

	else if(istype(W, /obj/item/device/multitool))

		if(powernet && (powernet.avail > 0))		// is it powered?
			user << "<span class='warning'>[powernet.avail]W in power network.</span>"

		else
			user << "<span class='warning'>The cable is not powered.</span>"

		shock(user, 5, 0.2)

	else
		if (W.flags & CONDUCT)
			shock(user, 50, 0.7)

	src.add_fingerprint(user)

// shock the user with probability prb
/obj/structure/cable/proc/shock(mob/user, prb, var/siemens_coeff = 1.0)
	if(!prob(prb))
		return 0
	if (electrocute_mob(user, powernet, src, siemens_coeff))
		var/datum/effect/effect/system/spark_spread/s = new /datum/effect/effect/system/spark_spread
		s.set_up(5, 1, src)
		s.start()
		if(usr.stunned)
			return 1
	return 0

//explosion handling
/obj/structure/cable/ex_act(severity)
	switch(severity)
		if(1.0)
			qdel(src)
		if(2.0)
			if (prob(50))
				new/obj/item/stack/cable_coil(src.loc, src.d1 ? 2 : 1, color)
				qdel(src)

		if(3.0)
			if (prob(25))
				new/obj/item/stack/cable_coil(src.loc, src.d1 ? 2 : 1, color)
				qdel(src)
	return

obj/structure/cable/proc/cableColor(var/colorC)
	var/color_n = "#DD0000"
	if(colorC)
		color_n = colorC
	color = color_n

/////////////////////////////////////////////////
// Cable laying helpers
////////////////////////////////////////////////

//handles merging diagonally matching cables
//for info : direction^3 is flipping horizontally, direction^12 is flipping vertically
/obj/structure/cable/proc/mergeDiagonalsNetworks(var/direction)

	//search for and merge diagonally matching cables from the first direction component (north/south)
	var/turf/T  = get_step(src, direction&3)//go north/south

	for(var/obj/structure/cable/C in T)

		if(!C)
			continue

		if(src == C)
			continue

		if(C.d1 == (direction^3) || C.d2 == (direction^3)) //we've got a diagonally matching cable
			if(!C.powernet) //if the matching cable somehow got no powernet, make him one (should not happen for cables)
				var/datum/powernet/newPN = new()
				newPN.add_cable(C)

			if(powernet) //if we already have a powernet, then merge the two powernets
				merge_powernets(powernet,C.powernet)
			else
				C.powernet.add_cable(src) //else, we simply connect to the matching cable powernet

	//the same from the second direction component (east/west)
	T  = get_step(src, direction&12)//go east/west

	for(var/obj/structure/cable/C in T)

		if(!C)
			continue

		if(src == C)
			continue
		if(C.d1 == (direction^12) || C.d2 == (direction^12)) //we've got a diagonally matching cable
			if(!C.powernet) //if the matching cable somehow got no powernet, make him one (should not happen for cables)
				var/datum/powernet/newPN = new()
				newPN.add_cable(C)

			if(powernet) //if we already have a powernet, then merge the two powernets
				merge_powernets(powernet,C.powernet)
			else
				C.powernet.add_cable(src) //else, we simply connect to the matching cable powernet

// merge with the powernets of power objects in the given direction
/obj/structure/cable/proc/mergeConnectedNetworks(var/direction)

	var/fdir = (!direction)? 0 : turn(direction, 180) //flip the direction, to match with the source position on its turf

	if(!(d1 == direction || d2 == direction)) //if the cable is not pointed in this direction, do nothing
		return

	var/turf/TB  = get_step(src, direction)

	for(var/obj/structure/cable/C in TB)

		if(!C)
			continue

		if(src == C)
			continue

		if(C.d1 == fdir || C.d2 == fdir) //we've got a matching cable in the neighbor turf
			if(!C.powernet) //if the matching cable somehow got no powernet, make him one (should not happen for cables)
				var/datum/powernet/newPN = new()
				newPN.add_cable(C)

			if(powernet) //if we already have a powernet, then merge the two powernets
				merge_powernets(powernet,C.powernet)
			else
				C.powernet.add_cable(src) //else, we simply connect to the matching cable powernet

// merge with the powernets of power objects in the source turf
/obj/structure/cable/proc/mergeConnectedNetworksOnTurf()
	var/list/to_connect = list()

	if(!powernet) //if we somehow have no powernet, make one (should not happen for cables)
		var/datum/powernet/newPN = new()
		newPN.add_cable(src)

	//first let's add turf cables to our powernet
	//then we'll connect machines on turf with a node cable is present
	for(var/AM in loc)
		if(istype(AM,/obj/structure/cable))
			var/obj/structure/cable/C = AM
			if(C.d1 == d1 || C.d2 == d1 || C.d1 == d2 || C.d2 == d2) //only connected if they have a common direction
				if(C.powernet == powernet)	continue
				if(C.powernet)
					merge_powernets(powernet, C.powernet)
				else
					powernet.add_cable(C) //the cable was powernetless, let's just add it to our powernet

		else if(istype(AM,/obj/machinery/power/apc))
			var/obj/machinery/power/apc/N = AM
			if(!N.terminal)	continue // APC are connected through their terminal

			if(N.terminal.powernet == powernet)
				continue

			to_connect += N.terminal //we'll connect the machines after all cables are merged

		else if(istype(AM,/obj/machinery/power)) //other power machines
			var/obj/machinery/power/M = AM

			if(M.powernet == powernet)
				continue

			to_connect += M //we'll connect the machines after all cables are merged

	//now that cables are done, let's connect found machines
	for(var/obj/machinery/power/PM in to_connect)
		if(!PM.connect_to_network())
			PM.disconnect_from_network() //if we somehow can't connect the machine to the new powernet, remove it from the old nonetheless

//////////////////////////////////////////////
// Powernets handling helpers
//////////////////////////////////////////////

//if powernetless_only = 1, will only get connections without powernet
/obj/structure/cable/proc/get_connections(var/powernetless_only = 0)
	. = list()	// this will be a list of all connected power objects
	var/turf/T

<<<<<<< HEAD
	// Handle z-level connections.
	if(d1 == 11 || d1 == 12)
		// Connections below.
		if(d1 == 11)
			var/turf/turf = GetBelow(src)
			if(turf)
				. += power_list(turf, src, 12, 1)

		// Connections above.
		if(d1 == 12)
			var/turf/turf = GetAbove(src)
			if(turf)
				. += power_list(turf, src, 11, 1)

	//get matching cables from the first direction
	else if(d1) //if not a node cable
		T = get_step(src, d1)
		if(T)
			. += power_list(T, src, turn(d1, 180), powernetless_only) //get adjacents matching cables
=======
	// Handle up/down cables
	if(d1 == 11 || d1 == 12 || d2 == 11 || d2 == 12)
		var/turf/controllerlocation = locate(1, 1, z)
		for(var/obj/effect/landmark/zcontroller/controller in controllerlocation)
			if(controller.up && (d1 == 12 || d2 == 12))
				T = locate(src.x, src.y, controller.up_target)
				if(T)
					. += power_list(T, src, 11, 1)
			if(controller.down && (d1 == 11 || d2 == 11))
				T = locate(src.x, src.y, controller.down_target)
				if(T)
					. += power_list(T, src, 12, 1)
>>>>>>> 9b449cc1

	// Handle standard cables in adjacent turfs
	for(var/cable_dir in list(d1, d2))
		if(cable_dir == 11 || cable_dir == 12 || cable_dir == 0)
			continue
		var/reverse = reverse_dir[cable_dir]
		T = get_step(src, cable_dir)
		if(T)
<<<<<<< HEAD
			. += power_list(T, src, d1 ^ 12, powernetless_only) //get diagonally matching cables

	. += power_list(loc, src, d1, powernetless_only) //get on turf matching cables


	// Second direction.
	// Handle z-level connections.
	if(d2 == 11 || d2 == 12)
		// Connections below.
		if(d2 == 11)
			var/turf/turf = GetBelow(src)
			if(turf)
				. += power_list(turf, src, 12, 1)

		// Connections above.
		if(d2 == 12)
			var/turf/turf = GetAbove(src)
			if(turf)
				. += power_list(turf, src, 11, 1)

	else
		//do the same on the second direction (which can't be 0)
		T = get_step(src, d2)
		if(T)
			. += power_list(T, src, turn(d2, 180), powernetless_only) //get adjacents matching cables

		if(d2&(d2-1)) //diagonal direction, must check the 4 possibles adjacents tiles
			T = get_step(src,d2&3) // go north/south
			if(T)
				. += power_list(T, src, d2 ^ 3, powernetless_only) //get diagonally matching cables
			T = get_step(src,d2&12) // go east/west
			if(T)
				. += power_list(T, src, d2 ^ 12, powernetless_only) //get diagonally matching cables
		. += power_list(loc, src, d2, powernetless_only) //get on turf matching cables

	return .
=======
			for(var/obj/structure/cable/C in T)
				if((C.d1 && C.d1 == reverse) || (C.d2 && C.d2 == reverse))
					. += C
		if(cable_dir & (cable_dir - 1)) // Diagonal, check for /\/\/\ style cables along cardinal directions
			for(var/pair in list(NORTH|SOUTH, EAST|WEST))
				T = get_step(src, cable_dir & pair)
				if(T)
					var/req_dir = cable_dir ^ pair
					for(var/obj/structure/cable/C in T)
						if((C.d1 && C.d1 == req_dir) || (C.d2 && C.d2 == req_dir))
							. += C

	// Handle cables on the same turf as us
	for(var/obj/structure/cable/C in loc)
		if(C.d1 == d1 || C.d2 == d1 || C.d1 == d2 || C.d2 == d2) // if either of C's d1 and d2 match either of ours
			. += C

	if(d1 == 0)
		for(var/obj/machinery/power/P in loc)
			if(P.powernet == 0) continue // exclude APCs with powernet=0
			if(!powernetless_only || !P.powernet)
				. += P

	// if the caller asked for powernetless cables only, dump the ones with powernets
	if(powernetless_only)
		for(var/obj/structure/cable/C in .)
			if(C.powernet)
				. -= C
>>>>>>> 9b449cc1

//should be called after placing a cable which extends another cable, creating a "smooth" cable that no longer terminates in the centre of a turf.
//needed as this can, unlike other placements, disconnect cables
/obj/structure/cable/proc/denode()
	var/turf/T1 = loc
	if(!T1) return

	var/list/powerlist = power_list(T1,src,0,0) //find the other cables that ended in the centre of the turf, with or without a powernet
	if(powerlist.len>0)
		var/datum/powernet/PN = new()
		propagate_network(powerlist[1],PN) //propagates the new powernet beginning at the source cable

		if(PN.is_empty()) //can happen with machines made nodeless when smoothing cables
			qdel(PN)

// cut the cable's powernet at this cable and updates the powergrid
/obj/structure/cable/proc/cut_cable_from_powernet()
	var/turf/T1 = loc
	var/list/P_list
	if(!T1)	return
	if(d1)
		T1 = get_step(T1, d1)
		P_list = power_list(T1, src, turn(d1,180),0,cable_only = 1)	// what adjacently joins on to cut cable...

	P_list += power_list(loc, src, d1, 0, cable_only = 1)//... and on turf


	if(P_list.len == 0)//if nothing in both list, then the cable was a lone cable, just delete it and its powernet
		powernet.remove_cable(src)

		for(var/obj/machinery/power/P in T1)//check if it was powering a machine
			if(!P.connect_to_network()) //can't find a node cable on a the turf to connect to
				P.disconnect_from_network() //remove from current network (and delete powernet)
		return

	// remove the cut cable from its turf and powernet, so that it doesn't get count in propagate_network worklist
	loc = null
	powernet.remove_cable(src) //remove the cut cable from its powernet

	var/datum/powernet/newPN = new()// creates a new powernet...
	propagate_network(P_list[1], newPN)//... and propagates it to the other side of the cable

	// Disconnect machines connected to nodes
	if(d1 == 0) // if we cut a node (O-X) cable
		for(var/obj/machinery/power/P in T1)
			if(!P.connect_to_network()) //can't find a node cable on a the turf to connect to
				P.disconnect_from_network() //remove from current network

///////////////////////////////////////////////
// The cable coil object, used for laying cable
///////////////////////////////////////////////

////////////////////////////////
// Definitions
////////////////////////////////

#define MAXCOIL 30

/obj/item/stack/cable_coil
	name = "cable coil"
	icon = 'icons/obj/power.dmi'
	icon_state = "coil"
	amount = MAXCOIL
	max_amount = MAXCOIL
	color = COLOR_RED
	desc = "A coil of power cable."
	throwforce = 10
	w_class = 2.0
	throw_speed = 2
	throw_range = 5
	matter = list(DEFAULT_WALL_MATERIAL = 50, "glass" = 20)
	flags = CONDUCT
	slot_flags = SLOT_BELT
	item_state = "coil"
	attack_verb = list("whipped", "lashed", "disciplined", "flogged")
	stacktype = /obj/item/stack/cable_coil

/obj/item/stack/cable_coil/cyborg
	name = "cable coil synthesizer"
	desc = "A device that makes cable."
	gender = NEUTER
	matter = null
	uses_charge = 1
	charge_costs = list(1)

/obj/item/stack/cable_coil/New(loc, length = MAXCOIL, var/param_color = null)
	..()
	src.amount = length
	if (param_color) // It should be red by default, so only recolor it if parameter was specified.
		color = param_color
	pixel_x = rand(-2,2)
	pixel_y = rand(-2,2)
	update_icon()
	update_wclass()

///////////////////////////////////
// General procedures
///////////////////////////////////

//you can use wires to heal robotics
/obj/item/stack/cable_coil/afterattack(var/mob/M, var/mob/user)

	if(ishuman(M))
		var/mob/living/carbon/human/H = M
		var/obj/item/organ/external/S = H.organs_by_name[user.zone_sel.selecting]

		if (!S) return
		if(!(S.status & ORGAN_ROBOT) || user.a_intent != I_HELP)
			return ..()

		if(S.burn_dam)
			if(S.burn_dam < ROBOLIMB_SELF_REPAIR_CAP)
				S.heal_damage(0,15,0,1)
				user.setClickCooldown(DEFAULT_ATTACK_COOLDOWN)
				user.visible_message("<span class='danger'>\The [user] patches some damaged wiring on \the [M]'s [S.name] with \the [src].</span>")
			else if(S.open != 2)
				user << "<span class='danger'>The damage is far too severe to patch over externally.</span>"
			return 1
		else if(S.open != 2)
			user << "<span class='notice'>Nothing to fix!</span>"

	else
		return ..()


/obj/item/stack/cable_coil/update_icon()
	if (!color)
		color = pick(COLOR_RED, COLOR_BLUE, COLOR_LIME, COLOR_ORANGE, COLOR_WHITE, COLOR_PINK, COLOR_YELLOW, COLOR_CYAN)
	if(amount == 1)
		icon_state = "coil1"
		name = "cable piece"
	else if(amount == 2)
		icon_state = "coil2"
		name = "cable piece"
	else
		icon_state = "coil"
		name = "cable coil"

/obj/item/stack/cable_coil/proc/set_cable_color(var/selected_color, var/user)
	if(!selected_color)
		return

	var/final_color = possible_cable_coil_colours[selected_color]
	if(!final_color)
		final_color = possible_cable_coil_colours["Red"]
		selected_color = "red"
	color = final_color
	user << "<span class='notice'>You change \the [src]'s color to [lowertext(selected_color)].</span>"

/obj/item/stack/cable_coil/proc/update_wclass()
	if(amount == 1)
		w_class = 1.0
	else
		w_class = 2.0

/obj/item/stack/cable_coil/examine(mob/user)
	if(get_dist(src, user) > 1)
		return

	if(get_amount() == 1)
		user << "A short piece of power cable."
	else if(get_amount() == 2)
		user << "A piece of power cable."
	else
		user << "A coil of power cable. There are [get_amount()] lengths of cable in the coil."


/obj/item/stack/cable_coil/verb/make_restraint()
	set name = "Make Cable Restraints"
	set category = "Object"
	var/mob/M = usr

	if(ishuman(M) && !M.restrained() && !M.stat && !M.paralysis && ! M.stunned)
		if(!istype(usr.loc,/turf)) return
		if(src.amount <= 14)
			usr << "\red You need at least 15 lengths to make restraints!"
			return
		var/obj/item/weapon/handcuffs/cable/B = new /obj/item/weapon/handcuffs/cable(usr.loc)
		B.color = color
		usr << "<span class='notice'>You wind some cable together to make some restraints.</span>"
		src.use(15)
	else
		usr << "\blue You cannot do that."
	..()

/obj/item/stack/cable_coil/cyborg/verb/set_colour()
	set name = "Change Colour"
	set category = "Object"

	var/selected_type = input("Pick new colour.", "Cable Colour", null, null) as null|anything in possible_cable_coil_colours
	set_cable_color(selected_type, usr)

// Items usable on a cable coil :
//   - Wirecutters : cut them duh !
//   - Cable coil : merge cables
/obj/item/stack/cable_coil/proc/can_merge(var/obj/item/stack/cable_coil/C)
	return color == C.color

/obj/item/stack/cable_coil/cyborg/can_merge()
	return 1

/obj/item/stack/cable_coil/transfer_to(obj/item/stack/cable_coil/S)
	if(!istype(S))
		return
	if(!can_merge(S))
		return

	..()

/obj/item/stack/cable_coil/use()
	. = ..()
	update_icon()
	return

/obj/item/stack/cable_coil/add()
	. = ..()
	update_icon()
	return

///////////////////////////////////////////////
// Cable laying procedures
//////////////////////////////////////////////

// called when cable_coil is clicked on a turf/simulated/floor
/obj/item/stack/cable_coil/proc/turf_place(turf/simulated/floor/F, mob/user)
	if(!isturf(user.loc))
		return

	if(get_amount() < 1) // Out of cable
		user << "There is no cable left."
		return

	if(get_dist(F,user) > 1) // Too far
		user << "You can't lay cable at a place that far away."
		return

	if(!F.is_plating())		// Ff floor is intact, complain
		user << "You can't lay cable there unless the floor tiles are removed."
		return

	else
		var/dirn

		if(user.loc == F)
			dirn = user.dir			// if laying on the tile we're on, lay in the direction we're facing
		else
			dirn = get_dir(F, user)

		for(var/obj/structure/cable/LC in F)
			if((LC.d1 == dirn && LC.d2 == 0 ) || ( LC.d2 == dirn && LC.d1 == 0))
				user << "<span class='warning'>There's already a cable at that position.</span>"
				return
///// Z-Level Stuff
		// check if the target is open space
		if(istype(F, /turf/simulated/open))
			for(var/obj/structure/cable/LC in F)
				if((LC.d1 == dirn && LC.d2 == 11 ) || ( LC.d2 == dirn && LC.d1 == 11))
					user << "<span class='warning'>There's already a cable at that position.</span>"
					return

			var/obj/structure/cable/C = new(F)
			var/obj/structure/cable/D = new(GetBelow(F))

			C.cableColor(color)

			C.d1 = 11
			C.d2 = dirn
			C.add_fingerprint(user)
			C.updateicon()

			var/datum/powernet/PN = new()
			PN.add_cable(C)

			C.mergeConnectedNetworks(C.d2)
			C.mergeConnectedNetworksOnTurf()

			D.cableColor(color)

			D.d1 = 12
			D.d2 = 0
			D.add_fingerprint(user)
			D.updateicon()

			PN.add_cable(D)
			D.mergeConnectedNetworksOnTurf()

		// do the normal stuff
		else
///// Z-Level Stuff
			for(var/obj/structure/cable/LC in F)
				if((LC.d1 == dirn && LC.d2 == 0 ) || ( LC.d2 == dirn && LC.d1 == 0))
					user << "There's already a cable at that position."
					return

			var/obj/structure/cable/C = new(F)

			C.cableColor(color)

			//set up the new cable
			C.d1 = 0 //it's a O-X node cable
			C.d2 = dirn
			C.add_fingerprint(user)
			C.updateicon()

			//create a new powernet with the cable, if needed it will be merged later
			var/datum/powernet/PN = new()
			PN.add_cable(C)

			C.mergeConnectedNetworks(C.d2) //merge the powernet with adjacents powernets
			C.mergeConnectedNetworksOnTurf() //merge the powernet with on turf powernets

			if(C.d2 & (C.d2 - 1))// if the cable is layed diagonally, check the others 2 possible directions
				C.mergeDiagonalsNetworks(C.d2)


			use(1)
			if (C.shock(user, 50))
				if (prob(50)) //fail
					new/obj/item/stack/cable_coil(C.loc, 1, C.color)
					qdel(C)

// called when cable_coil is click on an installed obj/cable
// or click on a turf that already contains a "node" cable
/obj/item/stack/cable_coil/proc/cable_join(obj/structure/cable/C, mob/user)
	var/turf/U = user.loc
	if(!isturf(U))
		return

	var/turf/T = C.loc

	if(!isturf(T) || !T.is_plating())		// sanity checks, also stop use interacting with T-scanner revealed cable
		return

	if(get_dist(C, user) > 1)		// make sure it's close enough
		user << "You can't lay cable at a place that far away."
		return


	if(U == T) //if clicked on the turf we're standing on, try to put a cable in the direction we're facing
		turf_place(T,user)
		return

	var/dirn = get_dir(C, user)

	// one end of the clicked cable is pointing towards us
	if(C.d1 == dirn || C.d2 == dirn)
		if(!U.is_plating())						// can't place a cable if the floor is complete
			user << "You can't lay cable there unless the floor tiles are removed."
			return
		else
			// cable is pointing at us, we're standing on an open tile
			// so create a stub pointing at the clicked cable on our tile

			var/fdirn = turn(dirn, 180)		// the opposite direction

			for(var/obj/structure/cable/LC in U)		// check to make sure there's not a cable there already
				if(LC.d1 == fdirn || LC.d2 == fdirn)
					user << "There's already a cable at that position."
					return

			var/obj/structure/cable/NC = new(U)
			NC.cableColor(color)

			NC.d1 = 0
			NC.d2 = fdirn
			NC.add_fingerprint()
			NC.updateicon()

			//create a new powernet with the cable, if needed it will be merged later
			var/datum/powernet/newPN = new()
			newPN.add_cable(NC)

			NC.mergeConnectedNetworks(NC.d2) //merge the powernet with adjacents powernets
			NC.mergeConnectedNetworksOnTurf() //merge the powernet with on turf powernets

			if(NC.d2 & (NC.d2 - 1))// if the cable is layed diagonally, check the others 2 possible directions
				NC.mergeDiagonalsNetworks(NC.d2)

			use(1)

			if (NC.shock(user, 50))
				if (prob(50)) //fail
					new/obj/item/stack/cable_coil(NC.loc, 1, NC.color)
					qdel(NC)

			return

	// exisiting cable doesn't point at our position, so see if it's a stub
	else if(C.d1 == 0)
							// if so, make it a full cable pointing from it's old direction to our dirn
		var/nd1 = C.d2	// these will be the new directions
		var/nd2 = dirn


		if(nd1 > nd2)		// swap directions to match icons/states
			nd1 = dirn
			nd2 = C.d2


		for(var/obj/structure/cable/LC in T)		// check to make sure there's no matching cable
			if(LC == C)			// skip the cable we're interacting with
				continue
			if((LC.d1 == nd1 && LC.d2 == nd2) || (LC.d1 == nd2 && LC.d2 == nd1) )	// make sure no cable matches either direction
				user << "There's already a cable at that position."
				return


		C.cableColor(color)

		C.d1 = nd1
		C.d2 = nd2

		C.add_fingerprint()
		C.updateicon()


		C.mergeConnectedNetworks(C.d1) //merge the powernets...
		C.mergeConnectedNetworks(C.d2) //...in the two new cable directions
		C.mergeConnectedNetworksOnTurf()

		if(C.d1 & (C.d1 - 1))// if the cable is layed diagonally, check the others 2 possible directions
			C.mergeDiagonalsNetworks(C.d1)

		if(C.d2 & (C.d2 - 1))// if the cable is layed diagonally, check the others 2 possible directions
			C.mergeDiagonalsNetworks(C.d2)

		use(1)

		if (C.shock(user, 50))
			if (prob(50)) //fail
				new/obj/item/stack/cable_coil(C.loc, 2, C.color)
				qdel(C)
				return

		C.denode()// this call may have disconnected some cables that terminated on the centre of the turf, if so split the powernets.
		return

//////////////////////////////
// Misc.
/////////////////////////////

/obj/item/stack/cable_coil/cut
	item_state = "coil2"

/obj/item/stack/cable_coil/cut/New(loc)
	..()
	src.amount = rand(1,2)
	pixel_x = rand(-2,2)
	pixel_y = rand(-2,2)
	update_icon()
	update_wclass()

/obj/item/stack/cable_coil/yellow
	color = COLOR_YELLOW

/obj/item/stack/cable_coil/blue
	color = COLOR_BLUE

/obj/item/stack/cable_coil/green
	color = COLOR_LIME

/obj/item/stack/cable_coil/pink
	color = COLOR_PINK

/obj/item/stack/cable_coil/orange
	color = COLOR_ORANGE

/obj/item/stack/cable_coil/cyan
	color = COLOR_CYAN

/obj/item/stack/cable_coil/white
	color = COLOR_WHITE

/obj/item/stack/cable_coil/random/New()
	color = pick(COLOR_RED, COLOR_BLUE, COLOR_LIME, COLOR_WHITE, COLOR_PINK, COLOR_YELLOW, COLOR_CYAN)
	..()
<|MERGE_RESOLUTION|>--- conflicted
+++ resolved
@@ -1,940 +1,877 @@
-///////////////////////////////
-//CABLE STRUCTURE
-///////////////////////////////
-
-
-////////////////////////////////
-// Definitions
-////////////////////////////////
-
-/* Cable directions (d1 and d2)
-
-
->  9   1   5
->    \ | /
->  8 - 0 - 4
->    / | \
->  10  2   6
-
-If d1 = 0 and d2 = 0, there's no cable
-If d1 = 0 and d2 = dir, it's a O-X cable, getting from the center of the tile to dir (knot cable)
-If d1 = dir1 and d2 = dir2, it's a full X-X cable, getting from dir1 to dir2
-By design, d1 is the smallest direction and d2 is the highest
-*/
-
-var/list/possible_cable_coil_colours = list(
-		"Yellow" = COLOR_YELLOW,
-		"Green" = COLOR_LIME,
-		"Pink" = COLOR_PINK,
-		"Blue" = COLOR_BLUE,
-		"Orange" = COLOR_ORANGE,
-		"Cyan" = COLOR_CYAN,
-		"Red" = COLOR_RED
-	)
-
-/obj/structure/cable
-	level = 1
-	anchored =1
-	var/datum/powernet/powernet
-	name = "power cable"
-	desc = "A flexible superconducting cable for heavy-duty power transfer"
-	icon = 'icons/obj/power_cond_white.dmi'
-	icon_state = "0-1"
-	var/d1 = 0
-	var/d2 = 1
-	layer = 2.44 //Just below unary stuff, which is at 2.45 and above pipes, which are at 2.4
-	color = COLOR_RED
-	var/obj/machinery/power/breakerbox/breaker_box
-
-/obj/structure/cable/drain_power(var/drain_check, var/surge, var/amount = 0)
-
-	if(drain_check)
-		return 1
-
-	var/datum/powernet/PN = get_powernet()
-	if(!PN) return 0
-
-	return PN.draw_power(amount)
-
-/obj/structure/cable/yellow
-	color = COLOR_YELLOW
-
-/obj/structure/cable/green
-	color = COLOR_LIME
-
-/obj/structure/cable/blue
-	color = COLOR_BLUE
-
-/obj/structure/cable/pink
-	color = COLOR_PINK
-
-/obj/structure/cable/orange
-	color = COLOR_ORANGE
-
-/obj/structure/cable/cyan
-	color = COLOR_CYAN
-
-/obj/structure/cable/white
-	color = COLOR_WHITE
-
-/obj/structure/cable/New()
-	..()
-
-	// ensure d1 & d2 reflect the icon_state for entering and exiting cable
-
-	var/dash = findtext(icon_state, "-")
-
-	d1 = text2num( copytext( icon_state, 1, dash ) )
-
-	d2 = text2num( copytext( icon_state, dash+1 ) )
-
-	var/turf/T = src.loc			// hide if turf is not intact
-	if(level==1) hide(!T.is_plating())
-	cable_list += src //add it to the global cable list
-
-
-/obj/structure/cable/Destroy()					// called when a cable is deleted
-	if(powernet)
-		cut_cable_from_powernet()				// update the powernets
-	cable_list -= src							//remove it from global cable list
-	..()										// then go ahead and delete the cable
-
-///////////////////////////////////
-// General procedures
-///////////////////////////////////
-
-//If underfloor, hide the cable
-/obj/structure/cable/hide(var/i)
-	if(istype(loc, /turf))
-		invisibility = i ? 101 : 0
-	updateicon()
-
-/obj/structure/cable/hides_under_flooring()
-	return 1
-
-/obj/structure/cable/proc/updateicon()
-	icon_state = "[d1]-[d2]"
-	alpha = invisibility ? 127 : 255
-
-// returns the powernet this cable belongs to
-/obj/structure/cable/proc/get_powernet()			//TODO: remove this as it is obsolete
-	return powernet
-
-//Telekinesis has no effect on a cable
-/obj/structure/cable/attack_tk(mob/user)
-	return
-
-// Items usable on a cable :
-//   - Wirecutters : cut it duh !
-//   - Cable coil : merge cables
-//   - Multitool : get the power currently passing through the cable
-//
-/obj/structure/cable/attackby(obj/item/W, mob/user)
-
-	var/turf/T = src.loc
-	if(!T.is_plating())
-		return
-
-	if(istype(W, /obj/item/weapon/wirecutters))
-		if(d1 == 12 || d2 == 12)
-			user << "<span class='warning'>You must cut this cable from above.</span>"
-			return
-
-		if(breaker_box)
-			user << "\red This cable is connected to nearby breaker box. Use breaker box to interact with it."
-			return
-
-		if (shock(user, 50))
-			return
-
-		if(src.d1)	// 0-X cables are 1 unit, X-X cables are 2 units long
-			new/obj/item/stack/cable_coil(T, 2, color)
-		else
-			new/obj/item/stack/cable_coil(T, 1, color)
-
-		for(var/mob/O in viewers(src, null))
-			O.show_message("<span class='warning'>[user] cuts the cable.</span>", 1)
-
-		if(d1 == 11 || d2 == 11)
-			var/turf/turf = GetBelow(src)
-			if(turf)
-				for(var/obj/structure/cable/c in turf)
-					if(c.d1 == 12 || c.d2 == 12)
-						qdel(c)
-
-		investigate_log("was cut by [key_name(usr, usr.client)] in [user.loc.loc]","wires")
-
-		qdel(src)
-		return
-
-
-	else if(istype(W, /obj/item/stack/cable_coil))
-		var/obj/item/stack/cable_coil/coil = W
-		if (coil.get_amount() < 1)
-			user << "Not enough cable"
-			return
-		coil.cable_join(src, user)
-
-	else if(istype(W, /obj/item/device/multitool))
-
-		if(powernet && (powernet.avail > 0))		// is it powered?
-			user << "<span class='warning'>[powernet.avail]W in power network.</span>"
-
-		else
-			user << "<span class='warning'>The cable is not powered.</span>"
-
-		shock(user, 5, 0.2)
-
-	else
-		if (W.flags & CONDUCT)
-			shock(user, 50, 0.7)
-
-	src.add_fingerprint(user)
-
-// shock the user with probability prb
-/obj/structure/cable/proc/shock(mob/user, prb, var/siemens_coeff = 1.0)
-	if(!prob(prb))
-		return 0
-	if (electrocute_mob(user, powernet, src, siemens_coeff))
-		var/datum/effect/effect/system/spark_spread/s = new /datum/effect/effect/system/spark_spread
-		s.set_up(5, 1, src)
-		s.start()
-		if(usr.stunned)
-			return 1
-	return 0
-
-//explosion handling
-/obj/structure/cable/ex_act(severity)
-	switch(severity)
-		if(1.0)
-			qdel(src)
-		if(2.0)
-			if (prob(50))
-				new/obj/item/stack/cable_coil(src.loc, src.d1 ? 2 : 1, color)
-				qdel(src)
-
-		if(3.0)
-			if (prob(25))
-				new/obj/item/stack/cable_coil(src.loc, src.d1 ? 2 : 1, color)
-				qdel(src)
-	return
-
-obj/structure/cable/proc/cableColor(var/colorC)
-	var/color_n = "#DD0000"
-	if(colorC)
-		color_n = colorC
-	color = color_n
-
-/////////////////////////////////////////////////
-// Cable laying helpers
-////////////////////////////////////////////////
-
-//handles merging diagonally matching cables
-//for info : direction^3 is flipping horizontally, direction^12 is flipping vertically
-/obj/structure/cable/proc/mergeDiagonalsNetworks(var/direction)
-
-	//search for and merge diagonally matching cables from the first direction component (north/south)
-	var/turf/T  = get_step(src, direction&3)//go north/south
-
-	for(var/obj/structure/cable/C in T)
-
-		if(!C)
-			continue
-
-		if(src == C)
-			continue
-
-		if(C.d1 == (direction^3) || C.d2 == (direction^3)) //we've got a diagonally matching cable
-			if(!C.powernet) //if the matching cable somehow got no powernet, make him one (should not happen for cables)
-				var/datum/powernet/newPN = new()
-				newPN.add_cable(C)
-
-			if(powernet) //if we already have a powernet, then merge the two powernets
-				merge_powernets(powernet,C.powernet)
-			else
-				C.powernet.add_cable(src) //else, we simply connect to the matching cable powernet
-
-	//the same from the second direction component (east/west)
-	T  = get_step(src, direction&12)//go east/west
-
-	for(var/obj/structure/cable/C in T)
-
-		if(!C)
-			continue
-
-		if(src == C)
-			continue
-		if(C.d1 == (direction^12) || C.d2 == (direction^12)) //we've got a diagonally matching cable
-			if(!C.powernet) //if the matching cable somehow got no powernet, make him one (should not happen for cables)
-				var/datum/powernet/newPN = new()
-				newPN.add_cable(C)
-
-			if(powernet) //if we already have a powernet, then merge the two powernets
-				merge_powernets(powernet,C.powernet)
-			else
-				C.powernet.add_cable(src) //else, we simply connect to the matching cable powernet
-
-// merge with the powernets of power objects in the given direction
-/obj/structure/cable/proc/mergeConnectedNetworks(var/direction)
-
-	var/fdir = (!direction)? 0 : turn(direction, 180) //flip the direction, to match with the source position on its turf
-
-	if(!(d1 == direction || d2 == direction)) //if the cable is not pointed in this direction, do nothing
-		return
-
-	var/turf/TB  = get_step(src, direction)
-
-	for(var/obj/structure/cable/C in TB)
-
-		if(!C)
-			continue
-
-		if(src == C)
-			continue
-
-		if(C.d1 == fdir || C.d2 == fdir) //we've got a matching cable in the neighbor turf
-			if(!C.powernet) //if the matching cable somehow got no powernet, make him one (should not happen for cables)
-				var/datum/powernet/newPN = new()
-				newPN.add_cable(C)
-
-			if(powernet) //if we already have a powernet, then merge the two powernets
-				merge_powernets(powernet,C.powernet)
-			else
-				C.powernet.add_cable(src) //else, we simply connect to the matching cable powernet
-
-// merge with the powernets of power objects in the source turf
-/obj/structure/cable/proc/mergeConnectedNetworksOnTurf()
-	var/list/to_connect = list()
-
-	if(!powernet) //if we somehow have no powernet, make one (should not happen for cables)
-		var/datum/powernet/newPN = new()
-		newPN.add_cable(src)
-
-	//first let's add turf cables to our powernet
-	//then we'll connect machines on turf with a node cable is present
-	for(var/AM in loc)
-		if(istype(AM,/obj/structure/cable))
-			var/obj/structure/cable/C = AM
-			if(C.d1 == d1 || C.d2 == d1 || C.d1 == d2 || C.d2 == d2) //only connected if they have a common direction
-				if(C.powernet == powernet)	continue
-				if(C.powernet)
-					merge_powernets(powernet, C.powernet)
-				else
-					powernet.add_cable(C) //the cable was powernetless, let's just add it to our powernet
-
-		else if(istype(AM,/obj/machinery/power/apc))
-			var/obj/machinery/power/apc/N = AM
-			if(!N.terminal)	continue // APC are connected through their terminal
-
-			if(N.terminal.powernet == powernet)
-				continue
-
-			to_connect += N.terminal //we'll connect the machines after all cables are merged
-
-		else if(istype(AM,/obj/machinery/power)) //other power machines
-			var/obj/machinery/power/M = AM
-
-			if(M.powernet == powernet)
-				continue
-
-			to_connect += M //we'll connect the machines after all cables are merged
-
-	//now that cables are done, let's connect found machines
-	for(var/obj/machinery/power/PM in to_connect)
-		if(!PM.connect_to_network())
-			PM.disconnect_from_network() //if we somehow can't connect the machine to the new powernet, remove it from the old nonetheless
-
-//////////////////////////////////////////////
-// Powernets handling helpers
-//////////////////////////////////////////////
-
-//if powernetless_only = 1, will only get connections without powernet
-/obj/structure/cable/proc/get_connections(var/powernetless_only = 0)
-	. = list()	// this will be a list of all connected power objects
-	var/turf/T
-
-<<<<<<< HEAD
-	// Handle z-level connections.
-	if(d1 == 11 || d1 == 12)
-		// Connections below.
-		if(d1 == 11)
-			var/turf/turf = GetBelow(src)
-			if(turf)
-				. += power_list(turf, src, 12, 1)
-
-		// Connections above.
-		if(d1 == 12)
-			var/turf/turf = GetAbove(src)
-			if(turf)
-				. += power_list(turf, src, 11, 1)
-
-	//get matching cables from the first direction
-	else if(d1) //if not a node cable
-		T = get_step(src, d1)
-		if(T)
-			. += power_list(T, src, turn(d1, 180), powernetless_only) //get adjacents matching cables
-=======
-	// Handle up/down cables
-	if(d1 == 11 || d1 == 12 || d2 == 11 || d2 == 12)
-		var/turf/controllerlocation = locate(1, 1, z)
-		for(var/obj/effect/landmark/zcontroller/controller in controllerlocation)
-			if(controller.up && (d1 == 12 || d2 == 12))
-				T = locate(src.x, src.y, controller.up_target)
-				if(T)
-					. += power_list(T, src, 11, 1)
-			if(controller.down && (d1 == 11 || d2 == 11))
-				T = locate(src.x, src.y, controller.down_target)
-				if(T)
-					. += power_list(T, src, 12, 1)
->>>>>>> 9b449cc1
-
-	// Handle standard cables in adjacent turfs
-	for(var/cable_dir in list(d1, d2))
-		if(cable_dir == 11 || cable_dir == 12 || cable_dir == 0)
-			continue
-		var/reverse = reverse_dir[cable_dir]
-		T = get_step(src, cable_dir)
-		if(T)
-<<<<<<< HEAD
-			. += power_list(T, src, d1 ^ 12, powernetless_only) //get diagonally matching cables
-
-	. += power_list(loc, src, d1, powernetless_only) //get on turf matching cables
-
-
-	// Second direction.
-	// Handle z-level connections.
-	if(d2 == 11 || d2 == 12)
-		// Connections below.
-		if(d2 == 11)
-			var/turf/turf = GetBelow(src)
-			if(turf)
-				. += power_list(turf, src, 12, 1)
-
-		// Connections above.
-		if(d2 == 12)
-			var/turf/turf = GetAbove(src)
-			if(turf)
-				. += power_list(turf, src, 11, 1)
-
-	else
-		//do the same on the second direction (which can't be 0)
-		T = get_step(src, d2)
-		if(T)
-			. += power_list(T, src, turn(d2, 180), powernetless_only) //get adjacents matching cables
-
-		if(d2&(d2-1)) //diagonal direction, must check the 4 possibles adjacents tiles
-			T = get_step(src,d2&3) // go north/south
-			if(T)
-				. += power_list(T, src, d2 ^ 3, powernetless_only) //get diagonally matching cables
-			T = get_step(src,d2&12) // go east/west
-			if(T)
-				. += power_list(T, src, d2 ^ 12, powernetless_only) //get diagonally matching cables
-		. += power_list(loc, src, d2, powernetless_only) //get on turf matching cables
-
-	return .
-=======
-			for(var/obj/structure/cable/C in T)
-				if((C.d1 && C.d1 == reverse) || (C.d2 && C.d2 == reverse))
-					. += C
-		if(cable_dir & (cable_dir - 1)) // Diagonal, check for /\/\/\ style cables along cardinal directions
-			for(var/pair in list(NORTH|SOUTH, EAST|WEST))
-				T = get_step(src, cable_dir & pair)
-				if(T)
-					var/req_dir = cable_dir ^ pair
-					for(var/obj/structure/cable/C in T)
-						if((C.d1 && C.d1 == req_dir) || (C.d2 && C.d2 == req_dir))
-							. += C
-
-	// Handle cables on the same turf as us
-	for(var/obj/structure/cable/C in loc)
-		if(C.d1 == d1 || C.d2 == d1 || C.d1 == d2 || C.d2 == d2) // if either of C's d1 and d2 match either of ours
-			. += C
-
-	if(d1 == 0)
-		for(var/obj/machinery/power/P in loc)
-			if(P.powernet == 0) continue // exclude APCs with powernet=0
-			if(!powernetless_only || !P.powernet)
-				. += P
-
-	// if the caller asked for powernetless cables only, dump the ones with powernets
-	if(powernetless_only)
-		for(var/obj/structure/cable/C in .)
-			if(C.powernet)
-				. -= C
->>>>>>> 9b449cc1
-
-//should be called after placing a cable which extends another cable, creating a "smooth" cable that no longer terminates in the centre of a turf.
-//needed as this can, unlike other placements, disconnect cables
-/obj/structure/cable/proc/denode()
-	var/turf/T1 = loc
-	if(!T1) return
-
-	var/list/powerlist = power_list(T1,src,0,0) //find the other cables that ended in the centre of the turf, with or without a powernet
-	if(powerlist.len>0)
-		var/datum/powernet/PN = new()
-		propagate_network(powerlist[1],PN) //propagates the new powernet beginning at the source cable
-
-		if(PN.is_empty()) //can happen with machines made nodeless when smoothing cables
-			qdel(PN)
-
-// cut the cable's powernet at this cable and updates the powergrid
-/obj/structure/cable/proc/cut_cable_from_powernet()
-	var/turf/T1 = loc
-	var/list/P_list
-	if(!T1)	return
-	if(d1)
-		T1 = get_step(T1, d1)
-		P_list = power_list(T1, src, turn(d1,180),0,cable_only = 1)	// what adjacently joins on to cut cable...
-
-	P_list += power_list(loc, src, d1, 0, cable_only = 1)//... and on turf
-
-
-	if(P_list.len == 0)//if nothing in both list, then the cable was a lone cable, just delete it and its powernet
-		powernet.remove_cable(src)
-
-		for(var/obj/machinery/power/P in T1)//check if it was powering a machine
-			if(!P.connect_to_network()) //can't find a node cable on a the turf to connect to
-				P.disconnect_from_network() //remove from current network (and delete powernet)
-		return
-
-	// remove the cut cable from its turf and powernet, so that it doesn't get count in propagate_network worklist
-	loc = null
-	powernet.remove_cable(src) //remove the cut cable from its powernet
-
-	var/datum/powernet/newPN = new()// creates a new powernet...
-	propagate_network(P_list[1], newPN)//... and propagates it to the other side of the cable
-
-	// Disconnect machines connected to nodes
-	if(d1 == 0) // if we cut a node (O-X) cable
-		for(var/obj/machinery/power/P in T1)
-			if(!P.connect_to_network()) //can't find a node cable on a the turf to connect to
-				P.disconnect_from_network() //remove from current network
-
-///////////////////////////////////////////////
-// The cable coil object, used for laying cable
-///////////////////////////////////////////////
-
-////////////////////////////////
-// Definitions
-////////////////////////////////
-
-#define MAXCOIL 30
-
-/obj/item/stack/cable_coil
-	name = "cable coil"
-	icon = 'icons/obj/power.dmi'
-	icon_state = "coil"
-	amount = MAXCOIL
-	max_amount = MAXCOIL
-	color = COLOR_RED
-	desc = "A coil of power cable."
-	throwforce = 10
-	w_class = 2.0
-	throw_speed = 2
-	throw_range = 5
-	matter = list(DEFAULT_WALL_MATERIAL = 50, "glass" = 20)
-	flags = CONDUCT
-	slot_flags = SLOT_BELT
-	item_state = "coil"
-	attack_verb = list("whipped", "lashed", "disciplined", "flogged")
-	stacktype = /obj/item/stack/cable_coil
-
-/obj/item/stack/cable_coil/cyborg
-	name = "cable coil synthesizer"
-	desc = "A device that makes cable."
-	gender = NEUTER
-	matter = null
-	uses_charge = 1
-	charge_costs = list(1)
-
-/obj/item/stack/cable_coil/New(loc, length = MAXCOIL, var/param_color = null)
-	..()
-	src.amount = length
-	if (param_color) // It should be red by default, so only recolor it if parameter was specified.
-		color = param_color
-	pixel_x = rand(-2,2)
-	pixel_y = rand(-2,2)
-	update_icon()
-	update_wclass()
-
-///////////////////////////////////
-// General procedures
-///////////////////////////////////
-
-//you can use wires to heal robotics
-/obj/item/stack/cable_coil/afterattack(var/mob/M, var/mob/user)
-
-	if(ishuman(M))
-		var/mob/living/carbon/human/H = M
-		var/obj/item/organ/external/S = H.organs_by_name[user.zone_sel.selecting]
-
-		if (!S) return
-		if(!(S.status & ORGAN_ROBOT) || user.a_intent != I_HELP)
-			return ..()
-
-		if(S.burn_dam)
-			if(S.burn_dam < ROBOLIMB_SELF_REPAIR_CAP)
-				S.heal_damage(0,15,0,1)
-				user.setClickCooldown(DEFAULT_ATTACK_COOLDOWN)
-				user.visible_message("<span class='danger'>\The [user] patches some damaged wiring on \the [M]'s [S.name] with \the [src].</span>")
-			else if(S.open != 2)
-				user << "<span class='danger'>The damage is far too severe to patch over externally.</span>"
-			return 1
-		else if(S.open != 2)
-			user << "<span class='notice'>Nothing to fix!</span>"
-
-	else
-		return ..()
-
-
-/obj/item/stack/cable_coil/update_icon()
-	if (!color)
-		color = pick(COLOR_RED, COLOR_BLUE, COLOR_LIME, COLOR_ORANGE, COLOR_WHITE, COLOR_PINK, COLOR_YELLOW, COLOR_CYAN)
-	if(amount == 1)
-		icon_state = "coil1"
-		name = "cable piece"
-	else if(amount == 2)
-		icon_state = "coil2"
-		name = "cable piece"
-	else
-		icon_state = "coil"
-		name = "cable coil"
-
-/obj/item/stack/cable_coil/proc/set_cable_color(var/selected_color, var/user)
-	if(!selected_color)
-		return
-
-	var/final_color = possible_cable_coil_colours[selected_color]
-	if(!final_color)
-		final_color = possible_cable_coil_colours["Red"]
-		selected_color = "red"
-	color = final_color
-	user << "<span class='notice'>You change \the [src]'s color to [lowertext(selected_color)].</span>"
-
-/obj/item/stack/cable_coil/proc/update_wclass()
-	if(amount == 1)
-		w_class = 1.0
-	else
-		w_class = 2.0
-
-/obj/item/stack/cable_coil/examine(mob/user)
-	if(get_dist(src, user) > 1)
-		return
-
-	if(get_amount() == 1)
-		user << "A short piece of power cable."
-	else if(get_amount() == 2)
-		user << "A piece of power cable."
-	else
-		user << "A coil of power cable. There are [get_amount()] lengths of cable in the coil."
-
-
-/obj/item/stack/cable_coil/verb/make_restraint()
-	set name = "Make Cable Restraints"
-	set category = "Object"
-	var/mob/M = usr
-
-	if(ishuman(M) && !M.restrained() && !M.stat && !M.paralysis && ! M.stunned)
-		if(!istype(usr.loc,/turf)) return
-		if(src.amount <= 14)
-			usr << "\red You need at least 15 lengths to make restraints!"
-			return
-		var/obj/item/weapon/handcuffs/cable/B = new /obj/item/weapon/handcuffs/cable(usr.loc)
-		B.color = color
-		usr << "<span class='notice'>You wind some cable together to make some restraints.</span>"
-		src.use(15)
-	else
-		usr << "\blue You cannot do that."
-	..()
-
-/obj/item/stack/cable_coil/cyborg/verb/set_colour()
-	set name = "Change Colour"
-	set category = "Object"
-
-	var/selected_type = input("Pick new colour.", "Cable Colour", null, null) as null|anything in possible_cable_coil_colours
-	set_cable_color(selected_type, usr)
-
-// Items usable on a cable coil :
-//   - Wirecutters : cut them duh !
-//   - Cable coil : merge cables
-/obj/item/stack/cable_coil/proc/can_merge(var/obj/item/stack/cable_coil/C)
-	return color == C.color
-
-/obj/item/stack/cable_coil/cyborg/can_merge()
-	return 1
-
-/obj/item/stack/cable_coil/transfer_to(obj/item/stack/cable_coil/S)
-	if(!istype(S))
-		return
-	if(!can_merge(S))
-		return
-
-	..()
-
-/obj/item/stack/cable_coil/use()
-	. = ..()
-	update_icon()
-	return
-
-/obj/item/stack/cable_coil/add()
-	. = ..()
-	update_icon()
-	return
-
-///////////////////////////////////////////////
-// Cable laying procedures
-//////////////////////////////////////////////
-
-// called when cable_coil is clicked on a turf/simulated/floor
-/obj/item/stack/cable_coil/proc/turf_place(turf/simulated/floor/F, mob/user)
-	if(!isturf(user.loc))
-		return
-
-	if(get_amount() < 1) // Out of cable
-		user << "There is no cable left."
-		return
-
-	if(get_dist(F,user) > 1) // Too far
-		user << "You can't lay cable at a place that far away."
-		return
-
-	if(!F.is_plating())		// Ff floor is intact, complain
-		user << "You can't lay cable there unless the floor tiles are removed."
-		return
-
-	else
-		var/dirn
-
-		if(user.loc == F)
-			dirn = user.dir			// if laying on the tile we're on, lay in the direction we're facing
-		else
-			dirn = get_dir(F, user)
-
-		for(var/obj/structure/cable/LC in F)
-			if((LC.d1 == dirn && LC.d2 == 0 ) || ( LC.d2 == dirn && LC.d1 == 0))
-				user << "<span class='warning'>There's already a cable at that position.</span>"
-				return
-///// Z-Level Stuff
-		// check if the target is open space
-		if(istype(F, /turf/simulated/open))
-			for(var/obj/structure/cable/LC in F)
-				if((LC.d1 == dirn && LC.d2 == 11 ) || ( LC.d2 == dirn && LC.d1 == 11))
-					user << "<span class='warning'>There's already a cable at that position.</span>"
-					return
-
-			var/obj/structure/cable/C = new(F)
-			var/obj/structure/cable/D = new(GetBelow(F))
-
-			C.cableColor(color)
-
-			C.d1 = 11
-			C.d2 = dirn
-			C.add_fingerprint(user)
-			C.updateicon()
-
-			var/datum/powernet/PN = new()
-			PN.add_cable(C)
-
-			C.mergeConnectedNetworks(C.d2)
-			C.mergeConnectedNetworksOnTurf()
-
-			D.cableColor(color)
-
-			D.d1 = 12
-			D.d2 = 0
-			D.add_fingerprint(user)
-			D.updateicon()
-
-			PN.add_cable(D)
-			D.mergeConnectedNetworksOnTurf()
-
-		// do the normal stuff
-		else
-///// Z-Level Stuff
-			for(var/obj/structure/cable/LC in F)
-				if((LC.d1 == dirn && LC.d2 == 0 ) || ( LC.d2 == dirn && LC.d1 == 0))
-					user << "There's already a cable at that position."
-					return
-
-			var/obj/structure/cable/C = new(F)
-
-			C.cableColor(color)
-
-			//set up the new cable
-			C.d1 = 0 //it's a O-X node cable
-			C.d2 = dirn
-			C.add_fingerprint(user)
-			C.updateicon()
-
-			//create a new powernet with the cable, if needed it will be merged later
-			var/datum/powernet/PN = new()
-			PN.add_cable(C)
-
-			C.mergeConnectedNetworks(C.d2) //merge the powernet with adjacents powernets
-			C.mergeConnectedNetworksOnTurf() //merge the powernet with on turf powernets
-
-			if(C.d2 & (C.d2 - 1))// if the cable is layed diagonally, check the others 2 possible directions
-				C.mergeDiagonalsNetworks(C.d2)
-
-
-			use(1)
-			if (C.shock(user, 50))
-				if (prob(50)) //fail
-					new/obj/item/stack/cable_coil(C.loc, 1, C.color)
-					qdel(C)
-
-// called when cable_coil is click on an installed obj/cable
-// or click on a turf that already contains a "node" cable
-/obj/item/stack/cable_coil/proc/cable_join(obj/structure/cable/C, mob/user)
-	var/turf/U = user.loc
-	if(!isturf(U))
-		return
-
-	var/turf/T = C.loc
-
-	if(!isturf(T) || !T.is_plating())		// sanity checks, also stop use interacting with T-scanner revealed cable
-		return
-
-	if(get_dist(C, user) > 1)		// make sure it's close enough
-		user << "You can't lay cable at a place that far away."
-		return
-
-
-	if(U == T) //if clicked on the turf we're standing on, try to put a cable in the direction we're facing
-		turf_place(T,user)
-		return
-
-	var/dirn = get_dir(C, user)
-
-	// one end of the clicked cable is pointing towards us
-	if(C.d1 == dirn || C.d2 == dirn)
-		if(!U.is_plating())						// can't place a cable if the floor is complete
-			user << "You can't lay cable there unless the floor tiles are removed."
-			return
-		else
-			// cable is pointing at us, we're standing on an open tile
-			// so create a stub pointing at the clicked cable on our tile
-
-			var/fdirn = turn(dirn, 180)		// the opposite direction
-
-			for(var/obj/structure/cable/LC in U)		// check to make sure there's not a cable there already
-				if(LC.d1 == fdirn || LC.d2 == fdirn)
-					user << "There's already a cable at that position."
-					return
-
-			var/obj/structure/cable/NC = new(U)
-			NC.cableColor(color)
-
-			NC.d1 = 0
-			NC.d2 = fdirn
-			NC.add_fingerprint()
-			NC.updateicon()
-
-			//create a new powernet with the cable, if needed it will be merged later
-			var/datum/powernet/newPN = new()
-			newPN.add_cable(NC)
-
-			NC.mergeConnectedNetworks(NC.d2) //merge the powernet with adjacents powernets
-			NC.mergeConnectedNetworksOnTurf() //merge the powernet with on turf powernets
-
-			if(NC.d2 & (NC.d2 - 1))// if the cable is layed diagonally, check the others 2 possible directions
-				NC.mergeDiagonalsNetworks(NC.d2)
-
-			use(1)
-
-			if (NC.shock(user, 50))
-				if (prob(50)) //fail
-					new/obj/item/stack/cable_coil(NC.loc, 1, NC.color)
-					qdel(NC)
-
-			return
-
-	// exisiting cable doesn't point at our position, so see if it's a stub
-	else if(C.d1 == 0)
-							// if so, make it a full cable pointing from it's old direction to our dirn
-		var/nd1 = C.d2	// these will be the new directions
-		var/nd2 = dirn
-
-
-		if(nd1 > nd2)		// swap directions to match icons/states
-			nd1 = dirn
-			nd2 = C.d2
-
-
-		for(var/obj/structure/cable/LC in T)		// check to make sure there's no matching cable
-			if(LC == C)			// skip the cable we're interacting with
-				continue
-			if((LC.d1 == nd1 && LC.d2 == nd2) || (LC.d1 == nd2 && LC.d2 == nd1) )	// make sure no cable matches either direction
-				user << "There's already a cable at that position."
-				return
-
-
-		C.cableColor(color)
-
-		C.d1 = nd1
-		C.d2 = nd2
-
-		C.add_fingerprint()
-		C.updateicon()
-
-
-		C.mergeConnectedNetworks(C.d1) //merge the powernets...
-		C.mergeConnectedNetworks(C.d2) //...in the two new cable directions
-		C.mergeConnectedNetworksOnTurf()
-
-		if(C.d1 & (C.d1 - 1))// if the cable is layed diagonally, check the others 2 possible directions
-			C.mergeDiagonalsNetworks(C.d1)
-
-		if(C.d2 & (C.d2 - 1))// if the cable is layed diagonally, check the others 2 possible directions
-			C.mergeDiagonalsNetworks(C.d2)
-
-		use(1)
-
-		if (C.shock(user, 50))
-			if (prob(50)) //fail
-				new/obj/item/stack/cable_coil(C.loc, 2, C.color)
-				qdel(C)
-				return
-
-		C.denode()// this call may have disconnected some cables that terminated on the centre of the turf, if so split the powernets.
-		return
-
-//////////////////////////////
-// Misc.
-/////////////////////////////
-
-/obj/item/stack/cable_coil/cut
-	item_state = "coil2"
-
-/obj/item/stack/cable_coil/cut/New(loc)
-	..()
-	src.amount = rand(1,2)
-	pixel_x = rand(-2,2)
-	pixel_y = rand(-2,2)
-	update_icon()
-	update_wclass()
-
-/obj/item/stack/cable_coil/yellow
-	color = COLOR_YELLOW
-
-/obj/item/stack/cable_coil/blue
-	color = COLOR_BLUE
-
-/obj/item/stack/cable_coil/green
-	color = COLOR_LIME
-
-/obj/item/stack/cable_coil/pink
-	color = COLOR_PINK
-
-/obj/item/stack/cable_coil/orange
-	color = COLOR_ORANGE
-
-/obj/item/stack/cable_coil/cyan
-	color = COLOR_CYAN
-
-/obj/item/stack/cable_coil/white
-	color = COLOR_WHITE
-
-/obj/item/stack/cable_coil/random/New()
-	color = pick(COLOR_RED, COLOR_BLUE, COLOR_LIME, COLOR_WHITE, COLOR_PINK, COLOR_YELLOW, COLOR_CYAN)
-	..()
+///////////////////////////////
+//CABLE STRUCTURE
+///////////////////////////////
+
+
+////////////////////////////////
+// Definitions
+////////////////////////////////
+
+/* Cable directions (d1 and d2)
+
+
+>  9   1   5
+>    \ | /
+>  8 - 0 - 4
+>    / | \
+>  10  2   6
+
+If d1 = 0 and d2 = 0, there's no cable
+If d1 = 0 and d2 = dir, it's a O-X cable, getting from the center of the tile to dir (knot cable)
+If d1 = dir1 and d2 = dir2, it's a full X-X cable, getting from dir1 to dir2
+By design, d1 is the smallest direction and d2 is the highest
+*/
+
+var/list/possible_cable_coil_colours = list(
+		"Yellow" = COLOR_YELLOW,
+		"Green" = COLOR_LIME,
+		"Pink" = COLOR_PINK,
+		"Blue" = COLOR_BLUE,
+		"Orange" = COLOR_ORANGE,
+		"Cyan" = COLOR_CYAN,
+		"Red" = COLOR_RED
+	)
+
+/obj/structure/cable
+	level = 1
+	anchored =1
+	var/datum/powernet/powernet
+	name = "power cable"
+	desc = "A flexible superconducting cable for heavy-duty power transfer"
+	icon = 'icons/obj/power_cond_white.dmi'
+	icon_state = "0-1"
+	var/d1 = 0
+	var/d2 = 1
+	layer = 2.44 //Just below unary stuff, which is at 2.45 and above pipes, which are at 2.4
+	color = COLOR_RED
+	var/obj/machinery/power/breakerbox/breaker_box
+
+/obj/structure/cable/drain_power(var/drain_check, var/surge, var/amount = 0)
+
+	if(drain_check)
+		return 1
+
+	var/datum/powernet/PN = get_powernet()
+	if(!PN) return 0
+
+	return PN.draw_power(amount)
+
+/obj/structure/cable/yellow
+	color = COLOR_YELLOW
+
+/obj/structure/cable/green
+	color = COLOR_LIME
+
+/obj/structure/cable/blue
+	color = COLOR_BLUE
+
+/obj/structure/cable/pink
+	color = COLOR_PINK
+
+/obj/structure/cable/orange
+	color = COLOR_ORANGE
+
+/obj/structure/cable/cyan
+	color = COLOR_CYAN
+
+/obj/structure/cable/white
+	color = COLOR_WHITE
+
+/obj/structure/cable/New()
+	..()
+
+	// ensure d1 & d2 reflect the icon_state for entering and exiting cable
+
+	var/dash = findtext(icon_state, "-")
+
+	d1 = text2num( copytext( icon_state, 1, dash ) )
+
+	d2 = text2num( copytext( icon_state, dash+1 ) )
+
+	var/turf/T = src.loc			// hide if turf is not intact
+	if(level==1) hide(!T.is_plating())
+	cable_list += src //add it to the global cable list
+
+
+/obj/structure/cable/Destroy()					// called when a cable is deleted
+	if(powernet)
+		cut_cable_from_powernet()				// update the powernets
+	cable_list -= src							//remove it from global cable list
+	..()										// then go ahead and delete the cable
+
+///////////////////////////////////
+// General procedures
+///////////////////////////////////
+
+//If underfloor, hide the cable
+/obj/structure/cable/hide(var/i)
+	if(istype(loc, /turf))
+		invisibility = i ? 101 : 0
+	updateicon()
+
+/obj/structure/cable/hides_under_flooring()
+	return 1
+
+/obj/structure/cable/proc/updateicon()
+	icon_state = "[d1]-[d2]"
+	alpha = invisibility ? 127 : 255
+
+// returns the powernet this cable belongs to
+/obj/structure/cable/proc/get_powernet()			//TODO: remove this as it is obsolete
+	return powernet
+
+//Telekinesis has no effect on a cable
+/obj/structure/cable/attack_tk(mob/user)
+	return
+
+// Items usable on a cable :
+//   - Wirecutters : cut it duh !
+//   - Cable coil : merge cables
+//   - Multitool : get the power currently passing through the cable
+//
+/obj/structure/cable/attackby(obj/item/W, mob/user)
+
+	var/turf/T = src.loc
+	if(!T.is_plating())
+		return
+
+	if(istype(W, /obj/item/weapon/wirecutters))
+		if(d1 == 12 || d2 == 12)
+			user << "<span class='warning'>You must cut this cable from above.</span>"
+			return
+
+		if(breaker_box)
+			user << "\red This cable is connected to nearby breaker box. Use breaker box to interact with it."
+			return
+
+		if (shock(user, 50))
+			return
+
+		if(src.d1)	// 0-X cables are 1 unit, X-X cables are 2 units long
+			new/obj/item/stack/cable_coil(T, 2, color)
+		else
+			new/obj/item/stack/cable_coil(T, 1, color)
+
+		for(var/mob/O in viewers(src, null))
+			O.show_message("<span class='warning'>[user] cuts the cable.</span>", 1)
+
+		if(d1 == 11 || d2 == 11)
+			var/turf/turf = GetBelow(src)
+			if(turf)
+				for(var/obj/structure/cable/c in turf)
+					if(c.d1 == 12 || c.d2 == 12)
+						qdel(c)
+
+		investigate_log("was cut by [key_name(usr, usr.client)] in [user.loc.loc]","wires")
+
+		qdel(src)
+		return
+
+
+	else if(istype(W, /obj/item/stack/cable_coil))
+		var/obj/item/stack/cable_coil/coil = W
+		if (coil.get_amount() < 1)
+			user << "Not enough cable"
+			return
+		coil.cable_join(src, user)
+
+	else if(istype(W, /obj/item/device/multitool))
+
+		if(powernet && (powernet.avail > 0))		// is it powered?
+			user << "<span class='warning'>[powernet.avail]W in power network.</span>"
+
+		else
+			user << "<span class='warning'>The cable is not powered.</span>"
+
+		shock(user, 5, 0.2)
+
+	else
+		if (W.flags & CONDUCT)
+			shock(user, 50, 0.7)
+
+	src.add_fingerprint(user)
+
+// shock the user with probability prb
+/obj/structure/cable/proc/shock(mob/user, prb, var/siemens_coeff = 1.0)
+	if(!prob(prb))
+		return 0
+	if (electrocute_mob(user, powernet, src, siemens_coeff))
+		var/datum/effect/effect/system/spark_spread/s = new /datum/effect/effect/system/spark_spread
+		s.set_up(5, 1, src)
+		s.start()
+		if(usr.stunned)
+			return 1
+	return 0
+
+//explosion handling
+/obj/structure/cable/ex_act(severity)
+	switch(severity)
+		if(1.0)
+			qdel(src)
+		if(2.0)
+			if (prob(50))
+				new/obj/item/stack/cable_coil(src.loc, src.d1 ? 2 : 1, color)
+				qdel(src)
+
+		if(3.0)
+			if (prob(25))
+				new/obj/item/stack/cable_coil(src.loc, src.d1 ? 2 : 1, color)
+				qdel(src)
+	return
+
+obj/structure/cable/proc/cableColor(var/colorC)
+	var/color_n = "#DD0000"
+	if(colorC)
+		color_n = colorC
+	color = color_n
+
+/////////////////////////////////////////////////
+// Cable laying helpers
+////////////////////////////////////////////////
+
+//handles merging diagonally matching cables
+//for info : direction^3 is flipping horizontally, direction^12 is flipping vertically
+/obj/structure/cable/proc/mergeDiagonalsNetworks(var/direction)
+
+	//search for and merge diagonally matching cables from the first direction component (north/south)
+	var/turf/T  = get_step(src, direction&3)//go north/south
+
+	for(var/obj/structure/cable/C in T)
+
+		if(!C)
+			continue
+
+		if(src == C)
+			continue
+
+		if(C.d1 == (direction^3) || C.d2 == (direction^3)) //we've got a diagonally matching cable
+			if(!C.powernet) //if the matching cable somehow got no powernet, make him one (should not happen for cables)
+				var/datum/powernet/newPN = new()
+				newPN.add_cable(C)
+
+			if(powernet) //if we already have a powernet, then merge the two powernets
+				merge_powernets(powernet,C.powernet)
+			else
+				C.powernet.add_cable(src) //else, we simply connect to the matching cable powernet
+
+	//the same from the second direction component (east/west)
+	T  = get_step(src, direction&12)//go east/west
+
+	for(var/obj/structure/cable/C in T)
+
+		if(!C)
+			continue
+
+		if(src == C)
+			continue
+		if(C.d1 == (direction^12) || C.d2 == (direction^12)) //we've got a diagonally matching cable
+			if(!C.powernet) //if the matching cable somehow got no powernet, make him one (should not happen for cables)
+				var/datum/powernet/newPN = new()
+				newPN.add_cable(C)
+
+			if(powernet) //if we already have a powernet, then merge the two powernets
+				merge_powernets(powernet,C.powernet)
+			else
+				C.powernet.add_cable(src) //else, we simply connect to the matching cable powernet
+
+// merge with the powernets of power objects in the given direction
+/obj/structure/cable/proc/mergeConnectedNetworks(var/direction)
+
+	var/fdir = (!direction)? 0 : turn(direction, 180) //flip the direction, to match with the source position on its turf
+
+	if(!(d1 == direction || d2 == direction)) //if the cable is not pointed in this direction, do nothing
+		return
+
+	var/turf/TB  = get_step(src, direction)
+
+	for(var/obj/structure/cable/C in TB)
+
+		if(!C)
+			continue
+
+		if(src == C)
+			continue
+
+		if(C.d1 == fdir || C.d2 == fdir) //we've got a matching cable in the neighbor turf
+			if(!C.powernet) //if the matching cable somehow got no powernet, make him one (should not happen for cables)
+				var/datum/powernet/newPN = new()
+				newPN.add_cable(C)
+
+			if(powernet) //if we already have a powernet, then merge the two powernets
+				merge_powernets(powernet,C.powernet)
+			else
+				C.powernet.add_cable(src) //else, we simply connect to the matching cable powernet
+
+// merge with the powernets of power objects in the source turf
+/obj/structure/cable/proc/mergeConnectedNetworksOnTurf()
+	var/list/to_connect = list()
+
+	if(!powernet) //if we somehow have no powernet, make one (should not happen for cables)
+		var/datum/powernet/newPN = new()
+		newPN.add_cable(src)
+
+	//first let's add turf cables to our powernet
+	//then we'll connect machines on turf with a node cable is present
+	for(var/AM in loc)
+		if(istype(AM,/obj/structure/cable))
+			var/obj/structure/cable/C = AM
+			if(C.d1 == d1 || C.d2 == d1 || C.d1 == d2 || C.d2 == d2) //only connected if they have a common direction
+				if(C.powernet == powernet)	continue
+				if(C.powernet)
+					merge_powernets(powernet, C.powernet)
+				else
+					powernet.add_cable(C) //the cable was powernetless, let's just add it to our powernet
+
+		else if(istype(AM,/obj/machinery/power/apc))
+			var/obj/machinery/power/apc/N = AM
+			if(!N.terminal)	continue // APC are connected through their terminal
+
+			if(N.terminal.powernet == powernet)
+				continue
+
+			to_connect += N.terminal //we'll connect the machines after all cables are merged
+
+		else if(istype(AM,/obj/machinery/power)) //other power machines
+			var/obj/machinery/power/M = AM
+
+			if(M.powernet == powernet)
+				continue
+
+			to_connect += M //we'll connect the machines after all cables are merged
+
+	//now that cables are done, let's connect found machines
+	for(var/obj/machinery/power/PM in to_connect)
+		if(!PM.connect_to_network())
+			PM.disconnect_from_network() //if we somehow can't connect the machine to the new powernet, remove it from the old nonetheless
+
+//////////////////////////////////////////////
+// Powernets handling helpers
+//////////////////////////////////////////////
+
+//if powernetless_only = 1, will only get connections without powernet
+/obj/structure/cable/proc/get_connections(var/powernetless_only = 0)
+	. = list()	// this will be a list of all connected power objects
+	var/turf/T
+
+	// Handle up/down cables
+	if(d1 == 11 || d2 == 11)
+		T = GetBelow(src)
+		if(T)
+			. += power_list(T, src, 12, 1)
+
+	if(d1 == 12 || d2 == 12)
+		T = GetAbove(src)
+		if(T)
+			. += power_list(T, src, 11, 1)
+
+	// Handle standard cables in adjacent turfs
+	for(var/cable_dir in list(d1, d2))
+		if(cable_dir == 11 || cable_dir == 12 || cable_dir == 0)
+			continue
+		var/reverse = reverse_dir[cable_dir]
+		T = get_step(src, cable_dir)
+		if(T)
+			for(var/obj/structure/cable/C in T)
+				if((C.d1 && C.d1 == reverse) || (C.d2 && C.d2 == reverse))
+					. += C
+		if(cable_dir & (cable_dir - 1)) // Diagonal, check for /\/\/\ style cables along cardinal directions
+			for(var/pair in list(NORTH|SOUTH, EAST|WEST))
+				T = get_step(src, cable_dir & pair)
+				if(T)
+					var/req_dir = cable_dir ^ pair
+					for(var/obj/structure/cable/C in T)
+						if((C.d1 && C.d1 == req_dir) || (C.d2 && C.d2 == req_dir))
+							. += C
+
+	// Handle cables on the same turf as us
+	for(var/obj/structure/cable/C in loc)
+		if(C.d1 == d1 || C.d2 == d1 || C.d1 == d2 || C.d2 == d2) // if either of C's d1 and d2 match either of ours
+			. += C
+
+	if(d1 == 0)
+		for(var/obj/machinery/power/P in loc)
+			if(P.powernet == 0) continue // exclude APCs with powernet=0
+			if(!powernetless_only || !P.powernet)
+				. += P
+
+	// if the caller asked for powernetless cables only, dump the ones with powernets
+	if(powernetless_only)
+		for(var/obj/structure/cable/C in .)
+			if(C.powernet)
+				. -= C
+
+//should be called after placing a cable which extends another cable, creating a "smooth" cable that no longer terminates in the centre of a turf.
+//needed as this can, unlike other placements, disconnect cables
+/obj/structure/cable/proc/denode()
+	var/turf/T1 = loc
+	if(!T1) return
+
+	var/list/powerlist = power_list(T1,src,0,0) //find the other cables that ended in the centre of the turf, with or without a powernet
+	if(powerlist.len>0)
+		var/datum/powernet/PN = new()
+		propagate_network(powerlist[1],PN) //propagates the new powernet beginning at the source cable
+
+		if(PN.is_empty()) //can happen with machines made nodeless when smoothing cables
+			qdel(PN)
+
+// cut the cable's powernet at this cable and updates the powergrid
+/obj/structure/cable/proc/cut_cable_from_powernet()
+	var/turf/T1 = loc
+	var/list/P_list
+	if(!T1)	return
+	if(d1)
+		T1 = get_step(T1, d1)
+		P_list = power_list(T1, src, turn(d1,180),0,cable_only = 1)	// what adjacently joins on to cut cable...
+
+	P_list += power_list(loc, src, d1, 0, cable_only = 1)//... and on turf
+
+
+	if(P_list.len == 0)//if nothing in both list, then the cable was a lone cable, just delete it and its powernet
+		powernet.remove_cable(src)
+
+		for(var/obj/machinery/power/P in T1)//check if it was powering a machine
+			if(!P.connect_to_network()) //can't find a node cable on a the turf to connect to
+				P.disconnect_from_network() //remove from current network (and delete powernet)
+		return
+
+	// remove the cut cable from its turf and powernet, so that it doesn't get count in propagate_network worklist
+	loc = null
+	powernet.remove_cable(src) //remove the cut cable from its powernet
+
+	var/datum/powernet/newPN = new()// creates a new powernet...
+	propagate_network(P_list[1], newPN)//... and propagates it to the other side of the cable
+
+	// Disconnect machines connected to nodes
+	if(d1 == 0) // if we cut a node (O-X) cable
+		for(var/obj/machinery/power/P in T1)
+			if(!P.connect_to_network()) //can't find a node cable on a the turf to connect to
+				P.disconnect_from_network() //remove from current network
+
+///////////////////////////////////////////////
+// The cable coil object, used for laying cable
+///////////////////////////////////////////////
+
+////////////////////////////////
+// Definitions
+////////////////////////////////
+
+#define MAXCOIL 30
+
+/obj/item/stack/cable_coil
+	name = "cable coil"
+	icon = 'icons/obj/power.dmi'
+	icon_state = "coil"
+	amount = MAXCOIL
+	max_amount = MAXCOIL
+	color = COLOR_RED
+	desc = "A coil of power cable."
+	throwforce = 10
+	w_class = 2.0
+	throw_speed = 2
+	throw_range = 5
+	matter = list(DEFAULT_WALL_MATERIAL = 50, "glass" = 20)
+	flags = CONDUCT
+	slot_flags = SLOT_BELT
+	item_state = "coil"
+	attack_verb = list("whipped", "lashed", "disciplined", "flogged")
+	stacktype = /obj/item/stack/cable_coil
+
+/obj/item/stack/cable_coil/cyborg
+	name = "cable coil synthesizer"
+	desc = "A device that makes cable."
+	gender = NEUTER
+	matter = null
+	uses_charge = 1
+	charge_costs = list(1)
+
+/obj/item/stack/cable_coil/New(loc, length = MAXCOIL, var/param_color = null)
+	..()
+	src.amount = length
+	if (param_color) // It should be red by default, so only recolor it if parameter was specified.
+		color = param_color
+	pixel_x = rand(-2,2)
+	pixel_y = rand(-2,2)
+	update_icon()
+	update_wclass()
+
+///////////////////////////////////
+// General procedures
+///////////////////////////////////
+
+//you can use wires to heal robotics
+/obj/item/stack/cable_coil/afterattack(var/mob/M, var/mob/user)
+
+	if(ishuman(M))
+		var/mob/living/carbon/human/H = M
+		var/obj/item/organ/external/S = H.organs_by_name[user.zone_sel.selecting]
+
+		if (!S) return
+		if(!(S.status & ORGAN_ROBOT) || user.a_intent != I_HELP)
+			return ..()
+
+		if(S.burn_dam)
+			if(S.burn_dam < ROBOLIMB_SELF_REPAIR_CAP)
+				S.heal_damage(0,15,0,1)
+				user.setClickCooldown(DEFAULT_ATTACK_COOLDOWN)
+				user.visible_message("<span class='danger'>\The [user] patches some damaged wiring on \the [M]'s [S.name] with \the [src].</span>")
+			else if(S.open != 2)
+				user << "<span class='danger'>The damage is far too severe to patch over externally.</span>"
+			return 1
+		else if(S.open != 2)
+			user << "<span class='notice'>Nothing to fix!</span>"
+
+	else
+		return ..()
+
+
+/obj/item/stack/cable_coil/update_icon()
+	if (!color)
+		color = pick(COLOR_RED, COLOR_BLUE, COLOR_LIME, COLOR_ORANGE, COLOR_WHITE, COLOR_PINK, COLOR_YELLOW, COLOR_CYAN)
+	if(amount == 1)
+		icon_state = "coil1"
+		name = "cable piece"
+	else if(amount == 2)
+		icon_state = "coil2"
+		name = "cable piece"
+	else
+		icon_state = "coil"
+		name = "cable coil"
+
+/obj/item/stack/cable_coil/proc/set_cable_color(var/selected_color, var/user)
+	if(!selected_color)
+		return
+
+	var/final_color = possible_cable_coil_colours[selected_color]
+	if(!final_color)
+		final_color = possible_cable_coil_colours["Red"]
+		selected_color = "red"
+	color = final_color
+	user << "<span class='notice'>You change \the [src]'s color to [lowertext(selected_color)].</span>"
+
+/obj/item/stack/cable_coil/proc/update_wclass()
+	if(amount == 1)
+		w_class = 1.0
+	else
+		w_class = 2.0
+
+/obj/item/stack/cable_coil/examine(mob/user)
+	if(get_dist(src, user) > 1)
+		return
+
+	if(get_amount() == 1)
+		user << "A short piece of power cable."
+	else if(get_amount() == 2)
+		user << "A piece of power cable."
+	else
+		user << "A coil of power cable. There are [get_amount()] lengths of cable in the coil."
+
+
+/obj/item/stack/cable_coil/verb/make_restraint()
+	set name = "Make Cable Restraints"
+	set category = "Object"
+	var/mob/M = usr
+
+	if(ishuman(M) && !M.restrained() && !M.stat && !M.paralysis && ! M.stunned)
+		if(!istype(usr.loc,/turf)) return
+		if(src.amount <= 14)
+			usr << "\red You need at least 15 lengths to make restraints!"
+			return
+		var/obj/item/weapon/handcuffs/cable/B = new /obj/item/weapon/handcuffs/cable(usr.loc)
+		B.color = color
+		usr << "<span class='notice'>You wind some cable together to make some restraints.</span>"
+		src.use(15)
+	else
+		usr << "\blue You cannot do that."
+	..()
+
+/obj/item/stack/cable_coil/cyborg/verb/set_colour()
+	set name = "Change Colour"
+	set category = "Object"
+
+	var/selected_type = input("Pick new colour.", "Cable Colour", null, null) as null|anything in possible_cable_coil_colours
+	set_cable_color(selected_type, usr)
+
+// Items usable on a cable coil :
+//   - Wirecutters : cut them duh !
+//   - Cable coil : merge cables
+/obj/item/stack/cable_coil/proc/can_merge(var/obj/item/stack/cable_coil/C)
+	return color == C.color
+
+/obj/item/stack/cable_coil/cyborg/can_merge()
+	return 1
+
+/obj/item/stack/cable_coil/transfer_to(obj/item/stack/cable_coil/S)
+	if(!istype(S))
+		return
+	if(!can_merge(S))
+		return
+
+	..()
+
+/obj/item/stack/cable_coil/use()
+	. = ..()
+	update_icon()
+	return
+
+/obj/item/stack/cable_coil/add()
+	. = ..()
+	update_icon()
+	return
+
+///////////////////////////////////////////////
+// Cable laying procedures
+//////////////////////////////////////////////
+
+// called when cable_coil is clicked on a turf/simulated/floor
+/obj/item/stack/cable_coil/proc/turf_place(turf/simulated/floor/F, mob/user)
+	if(!isturf(user.loc))
+		return
+
+	if(get_amount() < 1) // Out of cable
+		user << "There is no cable left."
+		return
+
+	if(get_dist(F,user) > 1) // Too far
+		user << "You can't lay cable at a place that far away."
+		return
+
+	if(!F.is_plating())		// Ff floor is intact, complain
+		user << "You can't lay cable there unless the floor tiles are removed."
+		return
+
+	else
+		var/dirn
+
+		if(user.loc == F)
+			dirn = user.dir			// if laying on the tile we're on, lay in the direction we're facing
+		else
+			dirn = get_dir(F, user)
+
+		for(var/obj/structure/cable/LC in F)
+			if((LC.d1 == dirn && LC.d2 == 0 ) || ( LC.d2 == dirn && LC.d1 == 0))
+				user << "<span class='warning'>There's already a cable at that position.</span>"
+				return
+///// Z-Level Stuff
+		// check if the target is open space
+		if(istype(F, /turf/simulated/open))
+			for(var/obj/structure/cable/LC in F)
+				if((LC.d1 == dirn && LC.d2 == 11 ) || ( LC.d2 == dirn && LC.d1 == 11))
+					user << "<span class='warning'>There's already a cable at that position.</span>"
+					return
+
+			var/obj/structure/cable/C = new(F)
+			var/obj/structure/cable/D = new(GetBelow(F))
+
+			C.cableColor(color)
+
+			C.d1 = 11
+			C.d2 = dirn
+			C.add_fingerprint(user)
+			C.updateicon()
+
+			var/datum/powernet/PN = new()
+			PN.add_cable(C)
+
+			C.mergeConnectedNetworks(C.d2)
+			C.mergeConnectedNetworksOnTurf()
+
+			D.cableColor(color)
+
+			D.d1 = 12
+			D.d2 = 0
+			D.add_fingerprint(user)
+			D.updateicon()
+
+			PN.add_cable(D)
+			D.mergeConnectedNetworksOnTurf()
+
+		// do the normal stuff
+		else
+///// Z-Level Stuff
+			for(var/obj/structure/cable/LC in F)
+				if((LC.d1 == dirn && LC.d2 == 0 ) || ( LC.d2 == dirn && LC.d1 == 0))
+					user << "There's already a cable at that position."
+					return
+
+			var/obj/structure/cable/C = new(F)
+
+			C.cableColor(color)
+
+			//set up the new cable
+			C.d1 = 0 //it's a O-X node cable
+			C.d2 = dirn
+			C.add_fingerprint(user)
+			C.updateicon()
+
+			//create a new powernet with the cable, if needed it will be merged later
+			var/datum/powernet/PN = new()
+			PN.add_cable(C)
+
+			C.mergeConnectedNetworks(C.d2) //merge the powernet with adjacents powernets
+			C.mergeConnectedNetworksOnTurf() //merge the powernet with on turf powernets
+
+			if(C.d2 & (C.d2 - 1))// if the cable is layed diagonally, check the others 2 possible directions
+				C.mergeDiagonalsNetworks(C.d2)
+
+
+			use(1)
+			if (C.shock(user, 50))
+				if (prob(50)) //fail
+					new/obj/item/stack/cable_coil(C.loc, 1, C.color)
+					qdel(C)
+
+// called when cable_coil is click on an installed obj/cable
+// or click on a turf that already contains a "node" cable
+/obj/item/stack/cable_coil/proc/cable_join(obj/structure/cable/C, mob/user)
+	var/turf/U = user.loc
+	if(!isturf(U))
+		return
+
+	var/turf/T = C.loc
+
+	if(!isturf(T) || !T.is_plating())		// sanity checks, also stop use interacting with T-scanner revealed cable
+		return
+
+	if(get_dist(C, user) > 1)		// make sure it's close enough
+		user << "You can't lay cable at a place that far away."
+		return
+
+
+	if(U == T) //if clicked on the turf we're standing on, try to put a cable in the direction we're facing
+		turf_place(T,user)
+		return
+
+	var/dirn = get_dir(C, user)
+
+	// one end of the clicked cable is pointing towards us
+	if(C.d1 == dirn || C.d2 == dirn)
+		if(!U.is_plating())						// can't place a cable if the floor is complete
+			user << "You can't lay cable there unless the floor tiles are removed."
+			return
+		else
+			// cable is pointing at us, we're standing on an open tile
+			// so create a stub pointing at the clicked cable on our tile
+
+			var/fdirn = turn(dirn, 180)		// the opposite direction
+
+			for(var/obj/structure/cable/LC in U)		// check to make sure there's not a cable there already
+				if(LC.d1 == fdirn || LC.d2 == fdirn)
+					user << "There's already a cable at that position."
+					return
+
+			var/obj/structure/cable/NC = new(U)
+			NC.cableColor(color)
+
+			NC.d1 = 0
+			NC.d2 = fdirn
+			NC.add_fingerprint()
+			NC.updateicon()
+
+			//create a new powernet with the cable, if needed it will be merged later
+			var/datum/powernet/newPN = new()
+			newPN.add_cable(NC)
+
+			NC.mergeConnectedNetworks(NC.d2) //merge the powernet with adjacents powernets
+			NC.mergeConnectedNetworksOnTurf() //merge the powernet with on turf powernets
+
+			if(NC.d2 & (NC.d2 - 1))// if the cable is layed diagonally, check the others 2 possible directions
+				NC.mergeDiagonalsNetworks(NC.d2)
+
+			use(1)
+
+			if (NC.shock(user, 50))
+				if (prob(50)) //fail
+					new/obj/item/stack/cable_coil(NC.loc, 1, NC.color)
+					qdel(NC)
+
+			return
+
+	// exisiting cable doesn't point at our position, so see if it's a stub
+	else if(C.d1 == 0)
+							// if so, make it a full cable pointing from it's old direction to our dirn
+		var/nd1 = C.d2	// these will be the new directions
+		var/nd2 = dirn
+
+
+		if(nd1 > nd2)		// swap directions to match icons/states
+			nd1 = dirn
+			nd2 = C.d2
+
+
+		for(var/obj/structure/cable/LC in T)		// check to make sure there's no matching cable
+			if(LC == C)			// skip the cable we're interacting with
+				continue
+			if((LC.d1 == nd1 && LC.d2 == nd2) || (LC.d1 == nd2 && LC.d2 == nd1) )	// make sure no cable matches either direction
+				user << "There's already a cable at that position."
+				return
+
+
+		C.cableColor(color)
+
+		C.d1 = nd1
+		C.d2 = nd2
+
+		C.add_fingerprint()
+		C.updateicon()
+
+
+		C.mergeConnectedNetworks(C.d1) //merge the powernets...
+		C.mergeConnectedNetworks(C.d2) //...in the two new cable directions
+		C.mergeConnectedNetworksOnTurf()
+
+		if(C.d1 & (C.d1 - 1))// if the cable is layed diagonally, check the others 2 possible directions
+			C.mergeDiagonalsNetworks(C.d1)
+
+		if(C.d2 & (C.d2 - 1))// if the cable is layed diagonally, check the others 2 possible directions
+			C.mergeDiagonalsNetworks(C.d2)
+
+		use(1)
+
+		if (C.shock(user, 50))
+			if (prob(50)) //fail
+				new/obj/item/stack/cable_coil(C.loc, 2, C.color)
+				qdel(C)
+				return
+
+		C.denode()// this call may have disconnected some cables that terminated on the centre of the turf, if so split the powernets.
+		return
+
+//////////////////////////////
+// Misc.
+/////////////////////////////
+
+/obj/item/stack/cable_coil/cut
+	item_state = "coil2"
+
+/obj/item/stack/cable_coil/cut/New(loc)
+	..()
+	src.amount = rand(1,2)
+	pixel_x = rand(-2,2)
+	pixel_y = rand(-2,2)
+	update_icon()
+	update_wclass()
+
+/obj/item/stack/cable_coil/yellow
+	color = COLOR_YELLOW
+
+/obj/item/stack/cable_coil/blue
+	color = COLOR_BLUE
+
+/obj/item/stack/cable_coil/green
+	color = COLOR_LIME
+
+/obj/item/stack/cable_coil/pink
+	color = COLOR_PINK
+
+/obj/item/stack/cable_coil/orange
+	color = COLOR_ORANGE
+
+/obj/item/stack/cable_coil/cyan
+	color = COLOR_CYAN
+
+/obj/item/stack/cable_coil/white
+	color = COLOR_WHITE
+
+/obj/item/stack/cable_coil/random/New()
+	color = pick(COLOR_RED, COLOR_BLUE, COLOR_LIME, COLOR_WHITE, COLOR_PINK, COLOR_YELLOW, COLOR_CYAN)
+	..()