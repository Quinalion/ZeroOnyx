--- conflicted
+++ resolved
@@ -1,1389 +1,1349 @@
-//update_state
-#define UPSTATE_CELL_IN 1
-#define UPSTATE_OPENED1 2
-#define UPSTATE_OPENED2 4
-#define UPSTATE_MAINT 8
-#define UPSTATE_BROKE 16
-#define UPSTATE_BLUESCREEN 32
-#define UPSTATE_WIREEXP 64
-#define UPSTATE_ALLGOOD 128
-
-//update_overlay
-#define APC_UPOVERLAY_CHARGEING0 1
-#define APC_UPOVERLAY_CHARGEING1 2
-#define APC_UPOVERLAY_CHARGEING2 4
-#define APC_UPOVERLAY_EQUIPMENT0 8
-#define APC_UPOVERLAY_EQUIPMENT1 16
-#define APC_UPOVERLAY_EQUIPMENT2 32
-#define APC_UPOVERLAY_LIGHTING0 64
-#define APC_UPOVERLAY_LIGHTING1 128
-#define APC_UPOVERLAY_LIGHTING2 256
-#define APC_UPOVERLAY_ENVIRON0 512
-#define APC_UPOVERLAY_ENVIRON1 1024
-#define APC_UPOVERLAY_ENVIRON2 2048
-#define APC_UPOVERLAY_LOCKED 4096
-#define APC_UPOVERLAY_OPERATING 8192
-
-
-#define APC_UPDATE_ICON_COOLDOWN 100 // 10 seconds
-
-// the Area Power Controller (APC), formerly Power Distribution Unit (PDU)
-// one per area, needs wire conection to power network through a terminal
-
-// controls power to devices in that area
-// may be opened to change power cell
-// three different channels (lighting/equipment/environ) - may each be set to on, off, or auto
-
-
-//NOTE: STUFF STOLEN FROM AIRLOCK.DM thx
-
-
-/obj/machinery/power/apc/high
-	cell_type = /obj/item/weapon/cell/high
-
-/obj/machinery/power/apc/super
-	cell_type = /obj/item/weapon/cell/super
-
-/obj/machinery/power/apc/hyper
-	cell_type = /obj/item/weapon/cell/hyper
-
-/obj/machinery/power/apc
-	name = "area power controller"
-	desc = "A control terminal for the area electrical systems."
-
-	icon_state = "apc0"
-	anchored = 1
-	use_power = 0
-	req_access = list(access_engine_equip)
-	var/area/area
-	var/areastring = null
-	var/obj/item/weapon/cell/cell
-	var/start_charge = 90				// initial cell charge %
-	var/cell_type = /obj/item/weapon/cell/apc
-	var/opened = 0 //0=closed, 1=opened, 2=cover removed
-	var/shorted = 0
-	var/lighting = 3
-	var/equipment = 3
-	var/environ = 3
-	var/operating = 1
-	var/charging = 0
-	var/chargemode = 1
-	var/chargecount = 0
-	var/locked = 1
-	var/coverlocked = 1
-	var/aidisabled = 0
-	var/tdir = null
-	var/obj/machinery/power/terminal/terminal = null
-	var/lastused_light = 0
-	var/lastused_equip = 0
-	var/lastused_environ = 0
-	var/lastused_charging = 0
-	var/lastused_total = 0
-	var/main_status = 0
-	var/wiresexposed = 0
-	powernet = 0		// set so that APCs aren't found as powernet nodes //Hackish, Horrible, was like this before I changed it :(
-	var/malfhack = 0 //New var for my changes to AI malf. --NeoFite
-	var/mob/living/silicon/ai/malfai = null //See above --NeoFite
-	var/debug= 0
-	var/autoflag= 0		// 0 = off, 1= eqp and lights off, 2 = eqp off, 3 = all on.
-//	luminosity = 1
-	var/has_electronics = 0 // 0 - none, 1 - plugged in, 2 - secured by screwdriver
-	var/overload = 1 //used for the Blackout malf module
-	var/beenhit = 0 // used for counting how many times it has been hit, used for Aliens at the moment
-	var/mob/living/silicon/ai/occupier = null
-	var/longtermpower = 10
-	var/datum/wires/apc/wires = null
-	var/update_state = -1
-	var/update_overlay = -1
-	var/global/status_overlays = 0
-	var/updating_icon = 0
-	var/standard_max_charge
-	var/global/list/status_overlays_lock
-	var/global/list/status_overlays_charging
-	var/global/list/status_overlays_equipment
-	var/global/list/status_overlays_lighting
-	var/global/list/status_overlays_environ
-
-/obj/machinery/power/apc/updateDialog()
-	if (stat & (BROKEN|MAINT))
-		return
-	..()
-
-/obj/machinery/power/apc/connect_to_network()
-	//Override because the APC does not directly connect to the network; it goes through a terminal.
-	//The terminal is what the power computer looks for anyway.
-	if(!terminal)
-		make_terminal()
-	if(terminal)
-		terminal.connect_to_network()
-
-/obj/machinery/power/apc/drain_power(var/drain_check, var/surge, var/amount = 0)
-
-	if(drain_check)
-		return 1
-
-	if(!cell)
-		return 0
-
-	if(surge && !emagged)
-		flick("apc-spark", src)
-		emagged = 1
-		locked = 0
-		update_icon()
-		return 0
-
-	if(terminal && terminal.powernet)
-		terminal.powernet.trigger_warning()
-
-	return cell.drain_power(drain_check, surge, amount)
-
-/obj/machinery/power/apc/New(turf/loc, var/ndir, var/building=0)
-	..()
-	wires = new(src)
-	var/tmp/obj/item/weapon/cell/tmp_cell = new
-	standard_max_charge = tmp_cell.maxcharge
-	del(tmp_cell)
-
-	// offset 24 pixels in direction of dir
-	// this allows the APC to be embedded in a wall, yet still inside an area
-	if (building)
-		set_dir(ndir)
-	src.tdir = dir		// to fix Vars bug
-	set_dir(SOUTH)
-
-	pixel_x = (src.tdir & 3)? 0 : (src.tdir == 4 ? 24 : -24)
-	pixel_y = (src.tdir & 3)? (src.tdir ==1 ? 24 : -24) : 0
-	if (building==0)
-		init()
-	else
-		area = src.loc.loc:master
-		area.apc |= src
-		opened = 1
-		operating = 0
-		name = "[area.name] APC"
-		stat |= MAINT
-		src.update_icon()
-		spawn(5)
-			src.update()
-
-/obj/machinery/power/apc/Del()
-	if(malfai && operating)
-		if (ticker.mode.config_tag == "malfunction")
-			if (src.z in config.station_levels) //if (is_type_in_list(get_area(src), the_station_areas))
-				ticker.mode:apcs--
-	area.power_light = 0
-	area.power_equip = 0
-	area.power_environ = 0
-	area.power_change()
-	if(occupier)
-		malfvacate(1)
-	del(wires)
-	if(cell)
-		del(cell) // qdel
-	if(terminal)
-		disconnect_terminal()
-
-	..()
-
-/obj/machinery/power/apc/proc/make_terminal()
-	// create a terminal object at the same position as original turf loc
-	// wires will attach to this
-	terminal = new/obj/machinery/power/terminal(src.loc)
-	terminal.set_dir(tdir)
-	terminal.master = src
-
-/obj/machinery/power/apc/proc/init()
-	has_electronics = 2 //installed and secured
-	// is starting with a power cell installed, create it and set its charge level
-	if(cell_type)
-		src.cell = new cell_type(src)
-		cell.charge = start_charge * cell.maxcharge / 100.0 		// (convert percentage to actual value)
-
-	var/area/A = src.loc.loc
-
-	//if area isn't specified use current
-	if(isarea(A) && src.areastring == null)
-		src.area = A
-		name = "\improper [area.name] APC"
-	else
-		src.area = get_area_name(areastring)
-		name = "\improper [area.name] APC"
-	area.apc |= src
-	update_icon()
-
-	make_terminal()
-
-	spawn(5)
-		src.update()
-
-/obj/machinery/power/apc/examine(mob/user)
-	if(..(user, 1))
-		user << "A control terminal for the area electrical systems."
-		if(stat & BROKEN)
-			user << "Looks broken."
-			return
-		if(opened)
-			if(has_electronics && terminal)
-				user << "The cover is [opened==2?"removed":"open"] and the power cell is [ cell ? "installed" : "missing"]."
-			else if (!has_electronics && terminal)
-				user << "There are some wires but no any electronics."
-			else if (has_electronics && !terminal)
-				user << "Electronics installed but not wired."
-			else /* if (!has_electronics && !terminal) */
-				user << "There is no electronics nor connected wires."
-
-		else
-			if (stat & MAINT)
-				user << "The cover is closed. Something wrong with it: it doesn't work."
-			else if (malfhack)
-				user << "The cover is broken. It may be hard to force it open."
-			else
-				user << "The cover is closed."
-
-
-// update the APC icon to show the three base states
-// also add overlays for indicator lights
-/obj/machinery/power/apc/update_icon()
-	if (!status_overlays)
-		status_overlays = 1
-		status_overlays_lock = new
-		status_overlays_charging = new
-		status_overlays_equipment = new
-		status_overlays_lighting = new
-		status_overlays_environ = new
-
-		status_overlays_lock.len = 2
-		status_overlays_charging.len = 3
-		status_overlays_equipment.len = 4
-		status_overlays_lighting.len = 4
-		status_overlays_environ.len = 4
-
-		status_overlays_lock[1] = image(icon, "apcox-0")    // 0=blue 1=red
-		status_overlays_lock[2] = image(icon, "apcox-1")
-
-		status_overlays_charging[1] = image(icon, "apco3-0")
-		status_overlays_charging[2] = image(icon, "apco3-1")
-		status_overlays_charging[3] = image(icon, "apco3-2")
-
-		status_overlays_equipment[1] = image(icon, "apco0-0")
-		status_overlays_equipment[2] = image(icon, "apco0-1")
-		status_overlays_equipment[3] = image(icon, "apco0-2")
-		status_overlays_equipment[4] = image(icon, "apco0-3")
-
-		status_overlays_lighting[1] = image(icon, "apco1-0")
-		status_overlays_lighting[2] = image(icon, "apco1-1")
-		status_overlays_lighting[3] = image(icon, "apco1-2")
-		status_overlays_lighting[4] = image(icon, "apco1-3")
-
-		status_overlays_environ[1] = image(icon, "apco2-0")
-		status_overlays_environ[2] = image(icon, "apco2-1")
-		status_overlays_environ[3] = image(icon, "apco2-2")
-		status_overlays_environ[4] = image(icon, "apco2-3")
-
-	var/update = check_updates() 		//returns 0 if no need to update icons.
-						// 1 if we need to update the icon_state
-						// 2 if we need to update the overlays
-	if(!update)
-		return
-
-	if(update & 1) // Updating the icon state
-		if(update_state & UPSTATE_ALLGOOD)
-			icon_state = "apc0"
-		else if(update_state & (UPSTATE_OPENED1|UPSTATE_OPENED2))
-			var/basestate = "apc[ cell ? "2" : "1" ]"
-			if(update_state & UPSTATE_OPENED1)
-				if(update_state & (UPSTATE_MAINT|UPSTATE_BROKE))
-					icon_state = "apcmaint" //disabled APC cannot hold cell
-				else
-					icon_state = basestate
-			else if(update_state & UPSTATE_OPENED2)
-				icon_state = "[basestate]-nocover"
-		else if(update_state & UPSTATE_BROKE)
-			icon_state = "apc-b"
-		else if(update_state & UPSTATE_BLUESCREEN)
-			icon_state = "apcemag"
-		else if(update_state & UPSTATE_WIREEXP)
-			icon_state = "apcewires"
-
-	if(!(update_state & UPSTATE_ALLGOOD))
-		if(overlays.len)
-			overlays = 0
-			return
-
-	if(update & 2)
-		if(overlays.len)
-			overlays.len = 0
-		if(!(stat & (BROKEN|MAINT)) && update_state & UPSTATE_ALLGOOD)
-			overlays += status_overlays_lock[locked+1]
-			overlays += status_overlays_charging[charging+1]
-			if(operating)
-				overlays += status_overlays_equipment[equipment+1]
-				overlays += status_overlays_lighting[lighting+1]
-				overlays += status_overlays_environ[environ+1]
-
-
-/obj/machinery/power/apc/proc/check_updates()
-
-	var/last_update_state = update_state
-	var/last_update_overlay = update_overlay
-	update_state = 0
-	update_overlay = 0
-
-	if(cell)
-		update_state |= UPSTATE_CELL_IN
-	if(stat & BROKEN)
-		update_state |= UPSTATE_BROKE
-	if(stat & MAINT)
-		update_state |= UPSTATE_MAINT
-	if(opened)
-		if(opened==1)
-			update_state |= UPSTATE_OPENED1
-		if(opened==2)
-			update_state |= UPSTATE_OPENED2
-	else if(emagged || malfai)
-		update_state |= UPSTATE_BLUESCREEN
-	else if(wiresexposed)
-		update_state |= UPSTATE_WIREEXP
-	if(update_state <= 1)
-		update_state |= UPSTATE_ALLGOOD
-
-	if(operating)
-		update_overlay |= APC_UPOVERLAY_OPERATING
-
-	if(update_state & UPSTATE_ALLGOOD)
-		if(locked)
-			update_overlay |= APC_UPOVERLAY_LOCKED
-
-		if(!charging)
-			update_overlay |= APC_UPOVERLAY_CHARGEING0
-		else if(charging == 1)
-			update_overlay |= APC_UPOVERLAY_CHARGEING1
-		else if(charging == 2)
-			update_overlay |= APC_UPOVERLAY_CHARGEING2
-
-		if (!equipment)
-			update_overlay |= APC_UPOVERLAY_EQUIPMENT0
-		else if(equipment == 1)
-			update_overlay |= APC_UPOVERLAY_EQUIPMENT1
-		else if(equipment == 2)
-			update_overlay |= APC_UPOVERLAY_EQUIPMENT2
-
-		if(!lighting)
-			update_overlay |= APC_UPOVERLAY_LIGHTING0
-		else if(lighting == 1)
-			update_overlay |= APC_UPOVERLAY_LIGHTING1
-		else if(lighting == 2)
-			update_overlay |= APC_UPOVERLAY_LIGHTING2
-
-		if(!environ)
-			update_overlay |= APC_UPOVERLAY_ENVIRON0
-		else if(environ==1)
-			update_overlay |= APC_UPOVERLAY_ENVIRON1
-		else if(environ==2)
-			update_overlay |= APC_UPOVERLAY_ENVIRON2
-
-
-	var/results = 0
-	if(last_update_state == update_state && last_update_overlay == update_overlay)
-		return 0
-	if(last_update_state != update_state)
-		results += 1
-	if(last_update_overlay != update_overlay)
-		results += 2
-	return results
-
-// Used in process so it doesn't update the icon too much
-/obj/machinery/power/apc/proc/queue_icon_update()
-
-	if(!updating_icon)
-		updating_icon = 1
-		// Start the update
-		spawn(APC_UPDATE_ICON_COOLDOWN)
-			update_icon()
-			updating_icon = 0
-
-//attack with an item - open/close cover, insert cell, or (un)lock interface
-
-/obj/machinery/power/apc/attackby(obj/item/W, mob/user)
-
-	if (istype(user, /mob/living/silicon) && get_dist(src,user)>1)
-		return src.attack_hand(user)
-	src.add_fingerprint(user)
-	if (istype(W, /obj/item/weapon/crowbar) && opened)
-		if (has_electronics==1)
-			if (terminal)
-				user << "<span class='warning'>Disconnect wires first.</span>"
-				return
-			playsound(src.loc, 'sound/items/Crowbar.ogg', 50, 1)
-			user << "You are trying to remove the power control board..." //lpeters - fixed grammar issues
-			if(do_after(user, 50))
-				if (has_electronics==1)
-					has_electronics = 0
-					if ((stat & BROKEN) || malfhack)
-						user.visible_message(\
-							"<span class='warning'>[user.name] has broken the power control board inside [src.name]!</span>",\
-							"<span class='notice'>You broke the charred power control board and remove the remains.</span>",
-							"You hear a crack!")
-						//ticker.mode:apcs-- //XSI said no and I agreed. -rastaf0
-					else
-						user.visible_message(\
-							"<span class='warning'>[user.name] has removed the power control board from [src.name]!</span>",\
-							"<span class='notice'>You remove the power control board.</span>")
-						new /obj/item/weapon/module/power_control(loc)
-		else if (opened!=2) //cover isn't removed
-			opened = 0
-			update_icon()
-	else if (istype(W, /obj/item/weapon/crowbar) && !((stat & BROKEN) || malfhack) )
-		if(coverlocked && !(stat & MAINT))
-			user << "<span class='warning'>The cover is locked and cannot be opened.</span>"
-			return
-		else
-			opened = 1
-			update_icon()
-	else if	(istype(W, /obj/item/weapon/cell) && opened)	// trying to put a cell inside
-		if(cell)
-			user << "There is a power cell already installed."
-			return
-		else
-			if (stat & MAINT)
-				user << "<span class='warning'>There is no connector for your power cell.</span>"
-				return
-			user.drop_item()
-			W.loc = src
-			cell = W
-			user.visible_message(\
-				"<span class='warning'>[user.name] has inserted the power cell to [src.name]!</span>",\
-				"<span class='notice'>You insert the power cell.</span>")
-			chargecount = 0
-			update_icon()
-	else if	(istype(W, /obj/item/weapon/screwdriver))	// haxing
-		if(opened)
-			if (cell)
-				user << "<span class='warning'>Close the APC first.</span>" //Less hints more mystery!
-				return
-			else
-				if (has_electronics==1 && terminal)
-					has_electronics = 2
-					stat &= ~MAINT
-					playsound(src.loc, 'sound/items/Screwdriver.ogg', 50, 1)
-					user << "You screw the circuit electronics into place."
-				else if (has_electronics==2)
-					has_electronics = 1
-					stat |= MAINT
-					playsound(src.loc, 'sound/items/Screwdriver.ogg', 50, 1)
-					user << "You unfasten the electronics."
-				else /* has_electronics==0 */
-					user << "<span class='warning'>There is nothing to secure.</span>"
-					return
-				update_icon()
-		else if(emagged)
-			user << "The interface is broken."
-		else
-			wiresexposed = !wiresexposed
-			user << "The wires have been [wiresexposed ? "exposed" : "unexposed"]"
-			update_icon()
-
-	else if (istype(W, /obj/item/weapon/card/id)||istype(W, /obj/item/device/pda))			// trying to unlock the interface with an ID card
-		if(emagged)
-			user << "The interface is broken."
-		else if(opened)
-			user << "You must close the cover to swipe an ID card."
-		else if(wiresexposed)
-			user << "You must close the panel"
-		else if(stat & (BROKEN|MAINT))
-			user << "Nothing happens."
-		else
-			if(src.allowed(usr) && !isWireCut(APC_WIRE_IDSCAN))
-				locked = !locked
-				user << "You [ locked ? "lock" : "unlock"] the APC interface."
-				update_icon()
-			else
-				user << "<span class='warning'>Access denied.</span>"
-	else if (istype(W, /obj/item/weapon/card/emag) && !(emagged || malfhack))		// trying to unlock with an emag card
-		if(opened)
-			user << "You must close the cover to swipe an ID card."
-		else if(wiresexposed)
-			user << "You must close the panel first"
-		else if(stat & (BROKEN|MAINT))
-			user << "Nothing happens."
-		else
-			flick("apc-spark", src)
-			if (do_after(user,6))
-				if(prob(50))
-					emagged = 1
-					locked = 0
-					user << "<span class='notice'>You emag the APC interface.</span>"
-					update_icon()
-				else
-					user << "<span class='warning'>You fail to [ locked ? "unlock" : "lock"] the APC interface.</span>"
-	else if (istype(W, /obj/item/stack/cable_coil) && !terminal && opened && has_electronics!=2)
-		if (src.loc:intact)
-			user << "<span class='warning'>You must remove the floor plating in front of the APC first.</span>"
-			return
-		var/obj/item/stack/cable_coil/C = W
-		if(C.get_amount() < 10)
-			user << "<span class='warning'>You need ten lengths of cable for APC.</span>"
-			return
-		user.visible_message("<span class='warning'>[user.name] adds cables to the APC frame.</span>", \
-							"You start adding cables to the APC frame...")
-		playsound(src.loc, 'sound/items/Deconstruct.ogg', 50, 1)
-		if(do_after(user, 20))
-			if (C.amount >= 10 && !terminal && opened && has_electronics != 2)
-				var/turf/T = get_turf(src)
-				var/obj/structure/cable/N = T.get_cable_node()
-				if (prob(50) && electrocute_mob(usr, N, N))
-					var/datum/effect/effect/system/spark_spread/s = new /datum/effect/effect/system/spark_spread
-					s.set_up(5, 1, src)
-					s.start()
-					return
-				C.use(10)
-				user.visible_message(\
-					"<span class='warning'>[user.name] has added cables to the APC frame!</span>",\
-					"You add cables to the APC frame.")
-				make_terminal()
-				terminal.connect_to_network()
-	else if (istype(W, /obj/item/weapon/wirecutters) && terminal && opened && has_electronics!=2)
-		if (src.loc:intact)
-			user << "<span class='warning'>You must remove the floor plating in front of the APC first.</span>"
-			return
-		user.visible_message("<span class='warning'>[user.name] dismantles the power terminal from [src].</span>", \
-							"You begin to cut the cables...")
-		playsound(src.loc, 'sound/items/Deconstruct.ogg', 50, 1)
-		if(do_after(user, 50))
-			if(terminal && opened && has_electronics!=2)
-				if (prob(50) && electrocute_mob(usr, terminal.powernet, terminal))
-					var/datum/effect/effect/system/spark_spread/s = new /datum/effect/effect/system/spark_spread
-					s.set_up(5, 1, src)
-					s.start()
-					return
-				new /obj/item/stack/cable_coil(loc,10)
-				user << "<span class='notice'>You cut the cables and dismantle the power terminal.</span>"
-				del(terminal) // qdel
-	else if (istype(W, /obj/item/weapon/module/power_control) && opened && has_electronics==0 && !((stat & BROKEN) || malfhack))
-		user.visible_message("<span class='warning'>[user.name] inserts the power control board into [src].</span>", \
-							"You start to insert the power control board into the frame...")
-		playsound(src.loc, 'sound/items/Deconstruct.ogg', 50, 1)
-		if(do_after(user, 10))
-			if(has_electronics==0)
-				has_electronics = 1
-				user << "<span class='notice'>You place the power control board inside the frame.</span>"
-				del(W) // qdel
-	else if (istype(W, /obj/item/weapon/module/power_control) && opened && has_electronics==0 && ((stat & BROKEN) || malfhack))
-		user << "<span class='warning'>You cannot put the board inside, the frame is damaged.</span>"
-		return
-	else if (istype(W, /obj/item/weapon/weldingtool) && opened && has_electronics==0 && !terminal)
-		var/obj/item/weapon/weldingtool/WT = W
-		if (WT.get_fuel() < 3)
-			user << "<span class='warning'>You need more welding fuel to complete this task.</span>"
-			return
-		user.visible_message("<span class='warning'>[user.name] welds [src].</span>", \
-							"You start welding the APC frame...", \
-							"You hear welding.")
-		playsound(src.loc, 'sound/items/Welder.ogg', 50, 1)
-		if(do_after(user, 50))
-			if(!src || !WT.remove_fuel(3, user)) return
-			if (emagged || malfhack || (stat & BROKEN) || opened==2)
-				new /obj/item/stack/sheet/metal(loc)
-				user.visible_message(\
-					"<span class='warning'>[src] has been cut apart by [user.name] with the weldingtool.</span>",\
-					"<span class='notice'>You disassembled the broken APC frame.</span>",\
-					"You hear welding.")
-			else
-				new /obj/item/apc_frame(loc)
-				user.visible_message(\
-					"<span class='warning'>[src] has been cut from the wall by [user.name] with the weldingtool.</span>",\
-					"<span class='notice'>You cut the APC frame from the wall.</span>",\
-					"You hear welding.")
-			del(src) // qdel
-			return
-	else if (istype(W, /obj/item/apc_frame) && opened && emagged)
-		emagged = 0
-		if (opened==2)
-			opened = 1
-		user.visible_message(\
-			"<span class='warning'>[user.name] has replaced the damaged APC frontal panel with a new one.</span>",\
-			"<span class='notice'>You replace the damaged APC frontal panel with a new one.</span>")
-		del(W) // qdel
-		update_icon()
-	else if (istype(W, /obj/item/apc_frame) && opened && ((stat & BROKEN) || malfhack))
-		if (has_electronics)
-			user << "<span class='warning'>You cannot repair this APC until you remove the electronics still inside.</span>"
-			return
-		user.visible_message("<span class='warning'>[user.name] replaces the damaged APC frame with a new one.</span>",\
-							"You begin to replace the damaged APC frame...")
-		if(do_after(user, 50))
-			user.visible_message(\
-				"<span class='notice'>[user.name] has replaced the damaged APC frame with new one.</span>",\
-				"You replace the damaged APC frame with new one.")
-			del(W) // qdel
-			stat &= ~BROKEN
-			malfai = null
-			malfhack = 0
-			if (opened==2)
-				opened = 1
-			update_icon()
-	else
-		if (((stat & BROKEN) || malfhack) \
-				&& !opened \
-				&& W.force >= 5 \
-				&& W.w_class >= 3.0 \
-				&& prob(20) )
-			opened = 2
-			user.visible_message("<span class='danger'>The APC cover was knocked down with the [W.name] by [user.name]!</span>", \
-				"<span class='danger'>You knock down the APC cover with your [W.name]!</span>", \
-				"You hear bang")
-			update_icon()
-		else
-			if (istype(user, /mob/living/silicon))
-				return src.attack_hand(user)
-			if (!opened && wiresexposed && \
-				(istype(W, /obj/item/device/multitool) || \
-				istype(W, /obj/item/weapon/wirecutters) || istype(W, /obj/item/device/assembly/signaler)))
-				return src.attack_hand(user)
-			user.visible_message("<span class='danger'>The [src.name] has been hit with the [W.name] by [user.name]!</span>", \
-				"<span class='danger'>You hit the [src.name] with your [W.name]!</span>", \
-				"You hear bang")
-
-// attack with hand - remove cell (if cover open) or interact with the APC
-
-/obj/machinery/power/apc/attack_hand(mob/user)
-//	if (!can_use(user)) This already gets called in interact() and in topic()
-//		return
-	if(!user)
-		return
-	src.add_fingerprint(user)
-
-	//Human mob special interaction goes here.
-	if(istype(user,/mob/living/carbon/human))
-		var/mob/living/carbon/human/H = user
-
-		if(H.species.flags & IS_SYNTHETIC && H.a_intent == "grab")
-			if(emagged || stat & BROKEN)
-				var/datum/effect/effect/system/spark_spread/s = new /datum/effect/effect/system/spark_spread
-				s.set_up(3, 1, src)
-				s.start()
-				H << "\red The APC power currents surge eratically, damaging your chassis!"
-				H.adjustFireLoss(10,0)
-			else if(src.cell && src.cell.charge > 0)
-				if(H.nutrition < 450)
-
-					if(src.cell.charge >= 500)
-						H.nutrition += 50
-						src.cell.charge -= 500
-					else
-						H.nutrition += src.cell.charge/10
-						src.cell.charge = 0
-
-					user << "\blue You slot your fingers into the APC interface and siphon off some of the stored charge for your own use."
-					if(src.cell.charge < 0) src.cell.charge = 0
-					if(H.nutrition > 500) H.nutrition = 500
-					src.charging = 1
-
-				else
-					user << "\blue You are already fully charged."
-			else
-				user << "There is no charge to draw from that APC."
-			return
-		else if(H.species.can_shred(H))
-			user.visible_message("\red [user.name] slashes at the [src.name]!", "\blue You slash at the [src.name]!")
-			playsound(src.loc, 'sound/weapons/slash.ogg', 100, 1)
-
-			var/allcut = wires.IsAllCut()
-
-			if(beenhit >= pick(3, 4) && wiresexposed != 1)
-				wiresexposed = 1
-				src.update_icon()
-				src.visible_message("\red The [src.name]'s cover flies open, exposing the wires!")
-
-			else if(wiresexposed == 1 && allcut == 0)
-				wires.CutAll()
-				src.update_icon()
-				src.visible_message("\red The [src.name]'s wires are shredded!")
-			else
-				beenhit += 1
-			return
-
-	if(usr == user && opened && (!issilicon(user)))
-		if(cell)
-			user.put_in_hands(cell)
-			cell.add_fingerprint(user)
-			cell.updateicon()
-
-			src.cell = null
-			user.visible_message("<span class='warning'>[user.name] removes the power cell from [src.name]!</span>",\
-								 "<span class='notice'>You remove the power cell.</span>")
-			//user << "You remove the power cell."
-			charging = 0
-			src.update_icon()
-		return
-	if(stat & (BROKEN|MAINT))
-		return
-	// do APC interaction
-	src.interact(user)
-
-/obj/machinery/power/apc/attack_ghost(user as mob)
-	if(stat & (BROKEN|MAINT))
-		return
-	return ui_interact(user)
-
-/obj/machinery/power/apc/interact(mob/user)
-	if(!user)
-		return
-
-	if(wiresexposed /*&& (!istype(user, /mob/living/silicon))*/) //Commented out the typecheck to allow engiborgs to repair damaged apcs.
-		wires.Interact(user)
-
-	return ui_interact(user)
-
-
-/obj/machinery/power/apc/proc/get_malf_status(mob/user)
-	if (ticker && ticker.mode && (user.mind in ticker.mode.malf_ai) && istype(user, /mob/living/silicon/ai))
-		if (src.malfai == (user:parent ? user:parent : user))
-			if (src.occupier == user)
-				return 3 // 3 = User is shunted in this APC
-			else if (istype(user.loc, /obj/machinery/power/apc))
-				return 4 // 4 = User is shunted in another APC
-			else
-				return 2 // 2 = APC hacked by user, and user is in its core.
-		else
-			return 1 // 1 = APC not hacked.
-	else
-		return 0 // 0 = User is not a Malf AI
-
-
-/obj/machinery/power/apc/ui_interact(mob/user, ui_key = "main", var/datum/nanoui/ui = null, var/force_open = 1)
-	if(!user)
-		return
-
-	var/list/data = list(
-		"locked" = locked,
-		"isOperating" = operating,
-		"externalPower" = main_status,
-		"powerCellStatus" = cell ? cell.percent() : null,
-		"chargeMode" = chargemode,
-		"chargingStatus" = charging,
-		"totalLoad" = round(lastused_total),
-		"totalCharging" = round(lastused_charging),
-		"coverLocked" = coverlocked,
-		"siliconUser" = istype(user, /mob/living/silicon),
-		"malfStatus" = get_malf_status(user),
-
-		"powerChannels" = list(
-			list(
-				"title" = "Equipment",
-				"powerLoad" = lastused_equip,
-				"status" = equipment,
-				"topicParams" = list(
-					"auto" = list("eqp" = 3),
-					"on"   = list("eqp" = 2),
-					"off"  = list("eqp" = 1)
-				)
-			),
-			list(
-				"title" = "Lighting",
-				"powerLoad" = round(lastused_light),
-				"status" = lighting,
-				"topicParams" = list(
-					"auto" = list("lgt" = 3),
-					"on"   = list("lgt" = 2),
-					"off"  = list("lgt" = 1)
-				)
-			),
-			list(
-				"title" = "Environment",
-				"powerLoad" = round(lastused_environ),
-				"status" = environ,
-				"topicParams" = list(
-					"auto" = list("env" = 3),
-					"on"   = list("env" = 2),
-					"off"  = list("env" = 1)
-				)
-			)
-		)
-	)
-
-	// update the ui if it exists, returns null if no ui is passed/found
-	ui = nanomanager.try_update_ui(user, src, ui_key, ui, data, force_open)
-	if (!ui)
-		// the ui does not exist, so we'll create a new() one
-        // for a list of parameters and their descriptions see the code docs in \code\modules\nano\nanoui.dm
-		ui = new(user, src, ui_key, "apc.tmpl", "[area.name] - APC", 520, data["siliconUser"] ? 465 : 440)
-		// when the ui is first opened this is the data it will use
-		ui.set_initial_data(data)
-		// open the new ui window
-		ui.open()
-		// auto update every Master Controller tick
-		ui.set_auto_update(1)
-
-/obj/machinery/power/apc/proc/report()
-	return "[area.name] : [equipment]/[lighting]/[environ] ([lastused_equip+lastused_light+lastused_environ]) : [cell? cell.percent() : "N/C"] ([charging])"
-
-/obj/machinery/power/apc/proc/update()
-	if(operating && !shorted)
-		area.power_light = (lighting > 1)
-		area.power_equip = (equipment > 1)
-		area.power_environ = (environ > 1)
-//		if (area.name == "AI Chamber")
-//			spawn(10)
-//				world << " [area.name] [area.power_equip]"
-	else
-		area.power_light = 0
-		area.power_equip = 0
-		area.power_environ = 0
-//		if (area.name == "AI Chamber")
-//			world << "[area.power_equip]"
-	area.power_change()
-
-/obj/machinery/power/apc/proc/isWireCut(var/wireIndex)
-	return wires.IsIndexCut(wireIndex)
-
-
-/obj/machinery/power/apc/proc/can_use(mob/user as mob, var/loud = 0) //used by attack_hand() and Topic()
-	if (user.stat)
-		user << "<span class='warning'>You must be conscious to use [src]!</span>"
-		return 0
-	if(!user.client)
-		return 0
-	if(inoperable())
-		return 0
-	if(!user.IsAdvancedToolUser())
-		return 0
-	if(user.restrained())
-		user << "<span class='warning'>You must have free hands to use [src].</span>"
-		return 0
-	if(user.lying)
-		user << "<span class='warning'>You must stand to use [src]!</span>"
-		return 0
-	autoflag = 5
-	if (istype(user, /mob/living/silicon))
-		var/mob/living/silicon/ai/AI = user
-		var/mob/living/silicon/robot/robot = user
-		if (                                                             \
-			src.aidisabled ||                                            \
-			malfhack && istype(malfai) &&                                \
-			(                                                            \
-				(istype(AI) && (malfai!=AI && malfai != AI.parent)) ||   \
-				(istype(robot) && (robot in malfai.connected_robots))    \
-			)                                                            \
-		)
-			if(!loud)
-				user << "<span class='danger'>\The [src] have AI control disabled!</span>"
-			return 0
-	else
-		if ((!in_range(src, user) || !istype(src.loc, /turf)))
-			return 0
-
-	var/mob/living/carbon/human/H = user
-	if (istype(H))
-		if(H.getBrainLoss() >= 60)
-			H.visible_message("<span class='danger'>[H] stares cluelessly at [src] and drools.</span>")
-			return 0
-		else if(prob(H.getBrainLoss()))
-			user << "<span class='danger'>You momentarily forget how to use [src].</span>"
-			return 0
-	return 1
-
-/obj/machinery/power/apc/Topic(href, href_list, var/nowindow = 0)
-	if(..())
-		return 1
-
-	if(!can_use(usr, 1))
-		return 1
-
-	if(!istype(usr, /mob/living/silicon) && locked)
-		// Shouldn't happen, this is here to prevent href exploits
-		usr << "You must unlock the panel to use this!"
-		return 1
-
-	if (href_list["lock"])
-		coverlocked = !coverlocked
-
-	else if (href_list["breaker"])
-		toggle_breaker()
-
-	else if (href_list["cmode"])
-		chargemode = !chargemode
-		if(!chargemode)
-			charging = 0
-			update_icon()
-
-	else if (href_list["eqp"])
-		var/val = text2num(href_list["eqp"])
-		equipment = setsubsystem(val)
-		update_icon()
-		update()
-
-	else if (href_list["lgt"])
-		var/val = text2num(href_list["lgt"])
-		lighting = setsubsystem(val)
-		update_icon()
-		update()
-
-	else if (href_list["env"])
-		var/val = text2num(href_list["env"])
-		environ = setsubsystem(val)
-		update_icon()
-		update()
-
-	else if (href_list["overload"])
-		if(istype(usr, /mob/living/silicon))
-			src.overload_lighting()
-
-	else if (href_list["malfhack"])
-		var/mob/living/silicon/ai/malfai = usr
-		if(get_malf_status(malfai)==1)
-			if (malfai.malfhacking)
-				malfai << "You are already hacking an APC."
-				return 1
-			malfai << "Beginning override of APC systems. This takes some time, and you cannot perform other actions during the process."
-			malfai.malfhack = src
-			malfai.malfhacking = 1
-			sleep(600)
-			if(src)
-				if (!src.aidisabled)
-					malfai.malfhack = null
-					malfai.malfhacking = 0
-					locked = 1
-					if (ticker.mode.config_tag == "malfunction")
-						if (src.z in config.station_levels) //if (is_type_in_list(get_area(src), the_station_areas))
-							ticker.mode:apcs++
-					if(usr:parent)
-						src.malfai = usr:parent
-					else
-						src.malfai = usr
-					malfai << "Hack complete. The APC is now under your exclusive control."
-					update_icon()
-
-	else if (href_list["occupyapc"])
-		if(get_malf_status(usr))
-			malfoccupy(usr)
-
-	else if (href_list["deoccupyapc"])
-		if(get_malf_status(usr))
-			malfvacate()
-
-	else if (href_list["toggleaccess"])
-		if(istype(usr, /mob/living/silicon))
-			if(emagged || (stat & (BROKEN|MAINT)))
-				usr << "The APC does not respond to the command."
-			else
-				locked = !locked
-				update_icon()
-
-	return 0
-
-/obj/machinery/power/apc/proc/toggle_breaker()
-	operating = !operating
-
-	if(malfai)
-		if (ticker.mode.config_tag == "malfunction")
-			if (src.z in config.station_levels) //if (is_type_in_list(get_area(src), the_station_areas))
-				operating ? ticker.mode:apcs++ : ticker.mode:apcs--
-
-	src.update()
-	update_icon()
-
-/obj/machinery/power/apc/proc/malfoccupy(var/mob/living/silicon/ai/malf)
-	return
-
-	if(!istype(malf))
-		return
-	if(istype(malf.loc, /obj/machinery/power/apc)) // Already in an APC
-		malf << "<span class='warning'>You must evacuate your current apc first.</span>"
-		return
-	/*if(!malf.can_shunt)
-		malf << "<span class='warning'>You cannot shunt.</span>"
-		return*/
-	if(isNotStationLevel(src.z))
-		return
-	src.occupier = new /mob/living/silicon/ai(src,malf.laws,null,1)
-	src.occupier.adjustOxyLoss(malf.getOxyLoss())
-	if(!findtext(src.occupier.name,"APC Copy"))
-		src.occupier.name = "[malf.name] APC Copy"
-	if(malf.parent)
-		src.occupier.parent = malf.parent
-	else
-		src.occupier.parent = malf
-	malf.mind.transfer_to(src.occupier)
-	src.occupier.eyeobj.name = "[src.occupier.name] (AI Eye)"
-	if(malf.parent)
-		del(malf) // qdel
-	// src.occupier.verbs += /mob/living/silicon/ai/proc/corereturn
-	src.occupier.verbs += /datum/game_mode/malfunction/proc/takeover
-	src.occupier.cancel_camera()
-	if (seclevel2num(get_security_level()) == SEC_LEVEL_DELTA)
-		for(var/obj/item/weapon/pinpointer/point in world)
-			point.the_disk = src //the pinpointer will detect the shunted AI
-
-
-/obj/machinery/power/apc/proc/malfvacate(var/forced)
-	if(!src.occupier)
-		return
-	if(src.occupier.parent && src.occupier.parent.stat != 2)
-		src.occupier.mind.transfer_to(src.occupier.parent)
-		src.occupier.parent.adjustOxyLoss(src.occupier.getOxyLoss())
-		src.occupier.parent.cancel_camera()
-		del(src.occupier) // qdel
-		if (seclevel2num(get_security_level()) == SEC_LEVEL_DELTA)
-			for(var/obj/item/weapon/pinpointer/point in world)
-				for(var/datum/mind/AI_mind in ticker.mode.malf_ai)
-					var/mob/living/silicon/ai/A = AI_mind.current // the current mob the mind owns
-					if(A.stat != DEAD)
-						point.the_disk = A //The pinpointer tracks the AI back into its core.
-
-	else
-		src.occupier << "<span class='danger'>Primary core damaged, unable to return core processes.</span>"
-		if(forced)
-			src.occupier.loc = src.loc
-			src.occupier.death()
-			src.occupier.gib()
-			for(var/obj/item/weapon/pinpointer/point in world)
-				point.the_disk = null //the pinpointer will go back to pointing at the nuke disc.
-
-
-/obj/machinery/power/apc/proc/ion_act()
-	//intended to be exactly the same as an AI malf attack
-	if(!src.malfhack && src.z in config.station_levels)
-		if(prob(3))
-			src.locked = 1
-			if (src.cell.charge > 0)
-//				world << "\red blew APC in [src.loc.loc]"
-				src.cell.charge = 0
-				cell.corrupt()
-				src.malfhack = 1
-				update_icon()
-				var/datum/effect/effect/system/smoke_spread/smoke = new /datum/effect/effect/system/smoke_spread()
-				smoke.set_up(3, 0, src.loc)
-				smoke.attach(src)
-				smoke.start()
-				var/datum/effect/effect/system/spark_spread/s = new /datum/effect/effect/system/spark_spread
-				s.set_up(3, 1, src)
-				s.start()
-				visible_message("<span class='danger'>The [src.name] suddenly lets out a blast of smoke and some sparks!</span>", \
-								"<span class='danger'>You hear sizzling electronics.</span>")
-
-
-/obj/machinery/power/apc/surplus()
-	if(terminal)
-		return terminal.surplus()
-	else
-		return 0
-
-/obj/machinery/power/apc/proc/last_surplus()
-	if(terminal && terminal.powernet)
-		return terminal.powernet.last_surplus()
-	else
-		return 0
-
-//Returns 1 if the APC should attempt to charge
-/obj/machinery/power/apc/proc/attempt_charging()
-	return (chargemode && charging == 1 && operating)
-
-
-/obj/machinery/power/apc/draw_power(var/amount)
-	if(terminal && terminal.powernet)
-		return terminal.powernet.draw_power(amount)
-	return 0
-
-/obj/machinery/power/apc/avail()
-	if(terminal)
-		return terminal.avail()
-	else
-		return 0
-
-/obj/machinery/power/apc/process()
-
-	if(stat & (BROKEN|MAINT))
-		return
-	if(!area.requires_power)
-		return
-
-	lastused_light = area.usage(LIGHT)
-	lastused_equip = area.usage(EQUIP)
-	lastused_environ = area.usage(ENVIRON)
-	area.clear_usage()
-
-	lastused_total = lastused_light + lastused_equip + lastused_environ
-
-	//store states to update icon if any change
-	var/last_lt = lighting
-	var/last_eq = equipment
-	var/last_en = environ
-	var/last_ch = charging
-
-	var/excess = surplus()
-
-	if(!src.avail())
-		main_status = 0
-	else if(excess < 0)
-		main_status = 1
-	else
-		main_status = 2
-
-	if(debug)
-		log_debug("Status: [main_status] - Excess: [excess] - Last Equip: [lastused_equip] - Last Light: [lastused_light] - Longterm: [longtermpower]")
-
-	if(cell && !shorted)
-		// draw power from cell as before to power the area
-		var/cellused = min(cell.charge, CELLRATE * lastused_total)	// clamp deduction to a max, amount left in cell
-		cell.use(cellused)
-
-		if(excess > lastused_total)		// if power excess recharge the cell
-										// by the same amount just used
-			var/draw = draw_power(cellused/CELLRATE) // draw the power needed to charge this cell
-			cell.give(draw * CELLRATE)
-		else		// no excess, and not enough per-apc
-			if( (cell.charge/CELLRATE + excess) >= lastused_total)		// can we draw enough from cell+grid to cover last usage?
-				var/draw = draw_power(excess)
-				cell.charge = min(cell.maxcharge, cell.charge + CELLRATE * draw)	//recharge with what we can
-				charging = 0
-			else	// not enough power available to run the last tick!
-				charging = 0
-				chargecount = 0
-				// This turns everything off in the case that there is still a charge left on the battery, just not enough to run the room.
-				equipment = autoset(equipment, 0)
-				lighting = autoset(lighting, 0)
-				environ = autoset(environ, 0)
-				autoflag = 0
-
-
-		// Set channels depending on how much charge we have left
-<<<<<<< HEAD
-
-		// Allow the APC to operate as normal if the cell can charge
-		if(charging && longtermpower < 10)
-			longtermpower += 1
-		else if(longtermpower > -10)
-			longtermpower -= 2
-
-		if((cell.percent() > 30) || longtermpower > 0)              // Put most likely at the top so we don't check it last, effeciency 101
-			if(autoflag != 3)
-				equipment = autoset(equipment, 1)
-				lighting = autoset(lighting, 1)
-				environ = autoset(environ, 1)
-				autoflag = 3
-				power_alarm.clearAlarm(loc, src)
-		else if((cell.percent() <= 30) && (cell.percent() > 15) && longtermpower < 0)                       // <30%, turn off equipment
-			if(autoflag != 2)
-				equipment = autoset(equipment, 2)
-				lighting = autoset(lighting, 1)
-				environ = autoset(environ, 1)
-				power_alarm.triggerAlarm(loc, src)
-				autoflag = 2
-		else if(cell.percent() <= 15)        // <15%, turn off lighting & equipment
-			if((autoflag > 1 && longtermpower < 0) || (autoflag > 1 && longtermpower >= 0))
-				equipment = autoset(equipment, 2)
-				lighting = autoset(lighting, 2)
-				environ = autoset(environ, 1)
-				power_alarm.triggerAlarm(loc, src)
-				autoflag = 1
-		else                                   // zero charge, turn all off
-			if(autoflag != 0)
-				equipment = autoset(equipment, 0)
-				lighting = autoset(lighting, 0)
-				environ = autoset(environ, 0)
-				power_alarm.triggerAlarm(loc, src)
-				autoflag = 0
-=======
-		update_channels()
->>>>>>> 0dca5841
-
-		// now trickle-charge the cell
-		lastused_charging = 0 // Clear the variable for new use.
-		if(src.attempt_charging())
-			if(excess > 0)		// check to make sure we have enough to charge
-				// Max charge is capped to % per second constant
-				var/ch = min(excess*CELLRATE, cell.maxcharge*CHARGELEVEL)
-
-				ch = draw_power(ch/CELLRATE) // Removes the power we're taking from the grid
-				cell.give(ch*CELLRATE) // actually recharge the cell
-				lastused_charging = ch
-				lastused_total += ch // Sensors need this to stop reporting APC charging as "Other" load
-			else
-				charging = 0		// stop charging
-				chargecount = 0
-
-		// show cell as fully charged if so
-		if(cell.charge >= cell.maxcharge)
-			cell.charge = cell.maxcharge
-			charging = 2
-
-		if(chargemode)
-			if(!charging)
-				if(excess > cell.maxcharge*CHARGELEVEL)
-					chargecount++
-				else
-					chargecount = 0
-
-				if(chargecount >= 10)
-
-					chargecount = 0
-					charging = 1
-
-		else // chargemode off
-			charging = 0
-			chargecount = 0
-
-	else // no cell, switch everything off
-		charging = 0
-		chargecount = 0
-		equipment = autoset(equipment, 0)
-		lighting = autoset(lighting, 0)
-		environ = autoset(environ, 0)
-		power_alarm.triggerAlarm(loc, src)
-		autoflag = 0
-
-	// update icon & area power if anything changed
-	if(last_lt != lighting || last_eq != equipment || last_en != environ)
-		queue_icon_update()
-		update()
-	else if (last_ch != charging)
-		queue_icon_update()
-
-/obj/machinery/power/apc/proc/update_channels()
-	// Allow the APC to operate as normal if the cell can charge
-	if(charging && longtermpower < 10)
-		longtermpower += 1
-	else if(longtermpower > -10)
-		longtermpower -= 2
-
-	if((cell.percent() > 30) || longtermpower > 0)              // Put most likely at the top so we don't check it last, effeciency 101
-		if(autoflag != 3)
-			equipment = autoset(equipment, 1)
-			lighting = autoset(lighting, 1)
-			environ = autoset(environ, 1)
-			autoflag = 3
-			area.poweralert(1, src)
-			if(cell.charge >= 4000)
-				area.poweralert(1, src)
-	else if((cell.percent() <= 30) && (cell.percent() > 15) && longtermpower < 0)                       // <30%, turn off equipment
-		if(autoflag != 2)
-			equipment = autoset(equipment, 2)
-			lighting = autoset(lighting, 1)
-			environ = autoset(environ, 1)
-			area.poweralert(0, src)
-			autoflag = 2
-	else if(cell.percent() <= 15)        // <15%, turn off lighting & equipment
-		if((autoflag > 1 && longtermpower < 0) || (autoflag > 1 && longtermpower >= 0))
-			equipment = autoset(equipment, 2)
-			lighting = autoset(lighting, 2)
-			environ = autoset(environ, 1)
-			area.poweralert(0, src)
-			autoflag = 1
-	else                                   // zero charge, turn all off
-		if(autoflag != 0)
-			equipment = autoset(equipment, 0)
-			lighting = autoset(lighting, 0)
-			environ = autoset(environ, 0)
-			area.poweralert(0, src)
-			autoflag = 0
-
-// val 0=off, 1=off(auto) 2=on 3=on(auto)
-// on 0=off, 1=on, 2=autooff
-
-obj/machinery/power/apc/proc/autoset(var/val, var/on)
-	if(on==0)
-		if(val==2)			// if on, return off
-			return 0
-		else if(val==3)		// if auto-on, return auto-off
-			return 1
-
-	else if(on==1)
-		if(val==1)			// if auto-off, return auto-on
-			return 3
-
-	else if(on==2)
-		if(val==3)			// if auto-on, return auto-off
-			return 1
-
-	return val
-
-
-// damage and destruction acts
-/obj/machinery/power/apc/emp_act(severity)
-	if(cell)
-		cell.emp_act(severity)
-	if(occupier)
-		occupier.emp_act(severity)
-
-	lighting = 0
-	equipment = 0
-	environ = 0
-	update()
-
-	spawn(600)
-		update_channels()
-		update()
-	..()
-
-/obj/machinery/power/apc/ex_act(severity)
-
-	switch(severity)
-		if(1.0)
-			//set_broken() //now Del() do what we need
-			if (cell)
-				cell.ex_act(1.0) // more lags woohoo
-			del(src) // qdel
-			return
-		if(2.0)
-			if (prob(50))
-				set_broken()
-				if (cell && prob(50))
-					cell.ex_act(2.0)
-		if(3.0)
-			if (prob(25))
-				set_broken()
-				if (cell && prob(25))
-					cell.ex_act(3.0)
-	return
-
-/obj/machinery/power/apc/blob_act()
-	if (prob(75))
-		set_broken()
-		if (cell && prob(5))
-			cell.blob_act()
-
-/obj/machinery/power/apc/disconnect_terminal()
-	if(terminal)
-		terminal.master = null
-		terminal = null
-
-/obj/machinery/power/apc/proc/set_broken()
-	if(malfai && operating)
-		if (ticker.mode.config_tag == "malfunction")
-			if (src.z in config.station_levels) //if (is_type_in_list(get_area(src), the_station_areas))
-				ticker.mode:apcs--
-	// Aesthetically much better!
-	src.visible_message("<span class='notice'>[src]'s screen flickers with warnings briefly!</span>")
-	spawn(rand(2,5))
-		src.visible_message("<span class='notice'>[src]'s screen suddenly explodes in rain of sparks and small debris!</span>")
-		stat |= BROKEN
-		operating = 0
-		update_icon()
-		update()
-		if(occupier)
-			malfvacate(1)
-
-// overload all the lights in this APC area
-
-/obj/machinery/power/apc/proc/overload_lighting()
-	if(/* !get_connection() || */ !operating || shorted)
-		return
-	if( cell && cell.charge>=20)
-		cell.use(20);
-		spawn(0)
-			for(var/area/A in area.related)
-				for(var/obj/machinery/light/L in A)
-					L.on = 1
-					L.broken()
-					sleep(1)
-
-/obj/machinery/power/apc/proc/setsubsystem(val)
-	if(cell && cell.charge > 0)
-		return (val==1) ? 0 : val
-	else if(val == 3)
-		return 1
-	else
-		return 0
-
-#undef APC_UPDATE_ICON_COOLDOWN
+//update_state
+#define UPSTATE_CELL_IN 1
+#define UPSTATE_OPENED1 2
+#define UPSTATE_OPENED2 4
+#define UPSTATE_MAINT 8
+#define UPSTATE_BROKE 16
+#define UPSTATE_BLUESCREEN 32
+#define UPSTATE_WIREEXP 64
+#define UPSTATE_ALLGOOD 128
+
+//update_overlay
+#define APC_UPOVERLAY_CHARGEING0 1
+#define APC_UPOVERLAY_CHARGEING1 2
+#define APC_UPOVERLAY_CHARGEING2 4
+#define APC_UPOVERLAY_EQUIPMENT0 8
+#define APC_UPOVERLAY_EQUIPMENT1 16
+#define APC_UPOVERLAY_EQUIPMENT2 32
+#define APC_UPOVERLAY_LIGHTING0 64
+#define APC_UPOVERLAY_LIGHTING1 128
+#define APC_UPOVERLAY_LIGHTING2 256
+#define APC_UPOVERLAY_ENVIRON0 512
+#define APC_UPOVERLAY_ENVIRON1 1024
+#define APC_UPOVERLAY_ENVIRON2 2048
+#define APC_UPOVERLAY_LOCKED 4096
+#define APC_UPOVERLAY_OPERATING 8192
+
+
+#define APC_UPDATE_ICON_COOLDOWN 100 // 10 seconds
+
+// the Area Power Controller (APC), formerly Power Distribution Unit (PDU)
+// one per area, needs wire conection to power network through a terminal
+
+// controls power to devices in that area
+// may be opened to change power cell
+// three different channels (lighting/equipment/environ) - may each be set to on, off, or auto
+
+
+//NOTE: STUFF STOLEN FROM AIRLOCK.DM thx
+
+
+/obj/machinery/power/apc/high
+	cell_type = /obj/item/weapon/cell/high
+
+/obj/machinery/power/apc/super
+	cell_type = /obj/item/weapon/cell/super
+
+/obj/machinery/power/apc/hyper
+	cell_type = /obj/item/weapon/cell/hyper
+
+/obj/machinery/power/apc
+	name = "area power controller"
+	desc = "A control terminal for the area electrical systems."
+
+	icon_state = "apc0"
+	anchored = 1
+	use_power = 0
+	req_access = list(access_engine_equip)
+	var/area/area
+	var/areastring = null
+	var/obj/item/weapon/cell/cell
+	var/start_charge = 90				// initial cell charge %
+	var/cell_type = /obj/item/weapon/cell/apc
+	var/opened = 0 //0=closed, 1=opened, 2=cover removed
+	var/shorted = 0
+	var/lighting = 3
+	var/equipment = 3
+	var/environ = 3
+	var/operating = 1
+	var/charging = 0
+	var/chargemode = 1
+	var/chargecount = 0
+	var/locked = 1
+	var/coverlocked = 1
+	var/aidisabled = 0
+	var/tdir = null
+	var/obj/machinery/power/terminal/terminal = null
+	var/lastused_light = 0
+	var/lastused_equip = 0
+	var/lastused_environ = 0
+	var/lastused_charging = 0
+	var/lastused_total = 0
+	var/main_status = 0
+	var/wiresexposed = 0
+	powernet = 0		// set so that APCs aren't found as powernet nodes //Hackish, Horrible, was like this before I changed it :(
+	var/malfhack = 0 //New var for my changes to AI malf. --NeoFite
+	var/mob/living/silicon/ai/malfai = null //See above --NeoFite
+	var/debug= 0
+	var/autoflag= 0		// 0 = off, 1= eqp and lights off, 2 = eqp off, 3 = all on.
+//	luminosity = 1
+	var/has_electronics = 0 // 0 - none, 1 - plugged in, 2 - secured by screwdriver
+	var/overload = 1 //used for the Blackout malf module
+	var/beenhit = 0 // used for counting how many times it has been hit, used for Aliens at the moment
+	var/mob/living/silicon/ai/occupier = null
+	var/longtermpower = 10
+	var/datum/wires/apc/wires = null
+	var/update_state = -1
+	var/update_overlay = -1
+	var/global/status_overlays = 0
+	var/updating_icon = 0
+	var/standard_max_charge
+	var/global/list/status_overlays_lock
+	var/global/list/status_overlays_charging
+	var/global/list/status_overlays_equipment
+	var/global/list/status_overlays_lighting
+	var/global/list/status_overlays_environ
+
+/obj/machinery/power/apc/updateDialog()
+	if (stat & (BROKEN|MAINT))
+		return
+	..()
+
+/obj/machinery/power/apc/connect_to_network()
+	//Override because the APC does not directly connect to the network; it goes through a terminal.
+	//The terminal is what the power computer looks for anyway.
+	if(!terminal)
+		make_terminal()
+	if(terminal)
+		terminal.connect_to_network()
+
+/obj/machinery/power/apc/drain_power(var/drain_check, var/surge, var/amount = 0)
+
+	if(drain_check)
+		return 1
+
+	if(!cell)
+		return 0
+
+	if(surge && !emagged)
+		flick("apc-spark", src)
+		emagged = 1
+		locked = 0
+		update_icon()
+		return 0
+
+	if(terminal && terminal.powernet)
+		terminal.powernet.trigger_warning()
+
+	return cell.drain_power(drain_check, surge, amount)
+
+/obj/machinery/power/apc/New(turf/loc, var/ndir, var/building=0)
+	..()
+	wires = new(src)
+	var/tmp/obj/item/weapon/cell/tmp_cell = new
+	standard_max_charge = tmp_cell.maxcharge
+	del(tmp_cell)
+
+	// offset 24 pixels in direction of dir
+	// this allows the APC to be embedded in a wall, yet still inside an area
+	if (building)
+		set_dir(ndir)
+	src.tdir = dir		// to fix Vars bug
+	set_dir(SOUTH)
+
+	pixel_x = (src.tdir & 3)? 0 : (src.tdir == 4 ? 24 : -24)
+	pixel_y = (src.tdir & 3)? (src.tdir ==1 ? 24 : -24) : 0
+	if (building==0)
+		init()
+	else
+		area = src.loc.loc:master
+		area.apc |= src
+		opened = 1
+		operating = 0
+		name = "[area.name] APC"
+		stat |= MAINT
+		src.update_icon()
+		spawn(5)
+			src.update()
+
+/obj/machinery/power/apc/Del()
+	if(malfai && operating)
+		if (ticker.mode.config_tag == "malfunction")
+			if (src.z in config.station_levels) //if (is_type_in_list(get_area(src), the_station_areas))
+				ticker.mode:apcs--
+	area.power_light = 0
+	area.power_equip = 0
+	area.power_environ = 0
+	area.power_change()
+	if(occupier)
+		malfvacate(1)
+	del(wires)
+	if(cell)
+		del(cell) // qdel
+	if(terminal)
+		disconnect_terminal()
+
+	..()
+
+/obj/machinery/power/apc/proc/make_terminal()
+	// create a terminal object at the same position as original turf loc
+	// wires will attach to this
+	terminal = new/obj/machinery/power/terminal(src.loc)
+	terminal.set_dir(tdir)
+	terminal.master = src
+
+/obj/machinery/power/apc/proc/init()
+	has_electronics = 2 //installed and secured
+	// is starting with a power cell installed, create it and set its charge level
+	if(cell_type)
+		src.cell = new cell_type(src)
+		cell.charge = start_charge * cell.maxcharge / 100.0 		// (convert percentage to actual value)
+
+	var/area/A = src.loc.loc
+
+	//if area isn't specified use current
+	if(isarea(A) && src.areastring == null)
+		src.area = A
+		name = "\improper [area.name] APC"
+	else
+		src.area = get_area_name(areastring)
+		name = "\improper [area.name] APC"
+	area.apc |= src
+	update_icon()
+
+	make_terminal()
+
+	spawn(5)
+		src.update()
+
+/obj/machinery/power/apc/examine(mob/user)
+	if(..(user, 1))
+		user << "A control terminal for the area electrical systems."
+		if(stat & BROKEN)
+			user << "Looks broken."
+			return
+		if(opened)
+			if(has_electronics && terminal)
+				user << "The cover is [opened==2?"removed":"open"] and the power cell is [ cell ? "installed" : "missing"]."
+			else if (!has_electronics && terminal)
+				user << "There are some wires but no any electronics."
+			else if (has_electronics && !terminal)
+				user << "Electronics installed but not wired."
+			else /* if (!has_electronics && !terminal) */
+				user << "There is no electronics nor connected wires."
+
+		else
+			if (stat & MAINT)
+				user << "The cover is closed. Something wrong with it: it doesn't work."
+			else if (malfhack)
+				user << "The cover is broken. It may be hard to force it open."
+			else
+				user << "The cover is closed."
+
+
+// update the APC icon to show the three base states
+// also add overlays for indicator lights
+/obj/machinery/power/apc/update_icon()
+	if (!status_overlays)
+		status_overlays = 1
+		status_overlays_lock = new
+		status_overlays_charging = new
+		status_overlays_equipment = new
+		status_overlays_lighting = new
+		status_overlays_environ = new
+
+		status_overlays_lock.len = 2
+		status_overlays_charging.len = 3
+		status_overlays_equipment.len = 4
+		status_overlays_lighting.len = 4
+		status_overlays_environ.len = 4
+
+		status_overlays_lock[1] = image(icon, "apcox-0")    // 0=blue 1=red
+		status_overlays_lock[2] = image(icon, "apcox-1")
+
+		status_overlays_charging[1] = image(icon, "apco3-0")
+		status_overlays_charging[2] = image(icon, "apco3-1")
+		status_overlays_charging[3] = image(icon, "apco3-2")
+
+		status_overlays_equipment[1] = image(icon, "apco0-0")
+		status_overlays_equipment[2] = image(icon, "apco0-1")
+		status_overlays_equipment[3] = image(icon, "apco0-2")
+		status_overlays_equipment[4] = image(icon, "apco0-3")
+
+		status_overlays_lighting[1] = image(icon, "apco1-0")
+		status_overlays_lighting[2] = image(icon, "apco1-1")
+		status_overlays_lighting[3] = image(icon, "apco1-2")
+		status_overlays_lighting[4] = image(icon, "apco1-3")
+
+		status_overlays_environ[1] = image(icon, "apco2-0")
+		status_overlays_environ[2] = image(icon, "apco2-1")
+		status_overlays_environ[3] = image(icon, "apco2-2")
+		status_overlays_environ[4] = image(icon, "apco2-3")
+
+	var/update = check_updates() 		//returns 0 if no need to update icons.
+						// 1 if we need to update the icon_state
+						// 2 if we need to update the overlays
+	if(!update)
+		return
+
+	if(update & 1) // Updating the icon state
+		if(update_state & UPSTATE_ALLGOOD)
+			icon_state = "apc0"
+		else if(update_state & (UPSTATE_OPENED1|UPSTATE_OPENED2))
+			var/basestate = "apc[ cell ? "2" : "1" ]"
+			if(update_state & UPSTATE_OPENED1)
+				if(update_state & (UPSTATE_MAINT|UPSTATE_BROKE))
+					icon_state = "apcmaint" //disabled APC cannot hold cell
+				else
+					icon_state = basestate
+			else if(update_state & UPSTATE_OPENED2)
+				icon_state = "[basestate]-nocover"
+		else if(update_state & UPSTATE_BROKE)
+			icon_state = "apc-b"
+		else if(update_state & UPSTATE_BLUESCREEN)
+			icon_state = "apcemag"
+		else if(update_state & UPSTATE_WIREEXP)
+			icon_state = "apcewires"
+
+	if(!(update_state & UPSTATE_ALLGOOD))
+		if(overlays.len)
+			overlays = 0
+			return
+
+	if(update & 2)
+		if(overlays.len)
+			overlays.len = 0
+		if(!(stat & (BROKEN|MAINT)) && update_state & UPSTATE_ALLGOOD)
+			overlays += status_overlays_lock[locked+1]
+			overlays += status_overlays_charging[charging+1]
+			if(operating)
+				overlays += status_overlays_equipment[equipment+1]
+				overlays += status_overlays_lighting[lighting+1]
+				overlays += status_overlays_environ[environ+1]
+
+
+/obj/machinery/power/apc/proc/check_updates()
+
+	var/last_update_state = update_state
+	var/last_update_overlay = update_overlay
+	update_state = 0
+	update_overlay = 0
+
+	if(cell)
+		update_state |= UPSTATE_CELL_IN
+	if(stat & BROKEN)
+		update_state |= UPSTATE_BROKE
+	if(stat & MAINT)
+		update_state |= UPSTATE_MAINT
+	if(opened)
+		if(opened==1)
+			update_state |= UPSTATE_OPENED1
+		if(opened==2)
+			update_state |= UPSTATE_OPENED2
+	else if(emagged || malfai)
+		update_state |= UPSTATE_BLUESCREEN
+	else if(wiresexposed)
+		update_state |= UPSTATE_WIREEXP
+	if(update_state <= 1)
+		update_state |= UPSTATE_ALLGOOD
+
+	if(operating)
+		update_overlay |= APC_UPOVERLAY_OPERATING
+
+	if(update_state & UPSTATE_ALLGOOD)
+		if(locked)
+			update_overlay |= APC_UPOVERLAY_LOCKED
+
+		if(!charging)
+			update_overlay |= APC_UPOVERLAY_CHARGEING0
+		else if(charging == 1)
+			update_overlay |= APC_UPOVERLAY_CHARGEING1
+		else if(charging == 2)
+			update_overlay |= APC_UPOVERLAY_CHARGEING2
+
+		if (!equipment)
+			update_overlay |= APC_UPOVERLAY_EQUIPMENT0
+		else if(equipment == 1)
+			update_overlay |= APC_UPOVERLAY_EQUIPMENT1
+		else if(equipment == 2)
+			update_overlay |= APC_UPOVERLAY_EQUIPMENT2
+
+		if(!lighting)
+			update_overlay |= APC_UPOVERLAY_LIGHTING0
+		else if(lighting == 1)
+			update_overlay |= APC_UPOVERLAY_LIGHTING1
+		else if(lighting == 2)
+			update_overlay |= APC_UPOVERLAY_LIGHTING2
+
+		if(!environ)
+			update_overlay |= APC_UPOVERLAY_ENVIRON0
+		else if(environ==1)
+			update_overlay |= APC_UPOVERLAY_ENVIRON1
+		else if(environ==2)
+			update_overlay |= APC_UPOVERLAY_ENVIRON2
+
+
+	var/results = 0
+	if(last_update_state == update_state && last_update_overlay == update_overlay)
+		return 0
+	if(last_update_state != update_state)
+		results += 1
+	if(last_update_overlay != update_overlay)
+		results += 2
+	return results
+
+// Used in process so it doesn't update the icon too much
+/obj/machinery/power/apc/proc/queue_icon_update()
+
+	if(!updating_icon)
+		updating_icon = 1
+		// Start the update
+		spawn(APC_UPDATE_ICON_COOLDOWN)
+			update_icon()
+			updating_icon = 0
+
+//attack with an item - open/close cover, insert cell, or (un)lock interface
+
+/obj/machinery/power/apc/attackby(obj/item/W, mob/user)
+
+	if (istype(user, /mob/living/silicon) && get_dist(src,user)>1)
+		return src.attack_hand(user)
+	src.add_fingerprint(user)
+	if (istype(W, /obj/item/weapon/crowbar) && opened)
+		if (has_electronics==1)
+			if (terminal)
+				user << "<span class='warning'>Disconnect wires first.</span>"
+				return
+			playsound(src.loc, 'sound/items/Crowbar.ogg', 50, 1)
+			user << "You are trying to remove the power control board..." //lpeters - fixed grammar issues
+			if(do_after(user, 50))
+				if (has_electronics==1)
+					has_electronics = 0
+					if ((stat & BROKEN) || malfhack)
+						user.visible_message(\
+							"<span class='warning'>[user.name] has broken the power control board inside [src.name]!</span>",\
+							"<span class='notice'>You broke the charred power control board and remove the remains.</span>",
+							"You hear a crack!")
+						//ticker.mode:apcs-- //XSI said no and I agreed. -rastaf0
+					else
+						user.visible_message(\
+							"<span class='warning'>[user.name] has removed the power control board from [src.name]!</span>",\
+							"<span class='notice'>You remove the power control board.</span>")
+						new /obj/item/weapon/module/power_control(loc)
+		else if (opened!=2) //cover isn't removed
+			opened = 0
+			update_icon()
+	else if (istype(W, /obj/item/weapon/crowbar) && !((stat & BROKEN) || malfhack) )
+		if(coverlocked && !(stat & MAINT))
+			user << "<span class='warning'>The cover is locked and cannot be opened.</span>"
+			return
+		else
+			opened = 1
+			update_icon()
+	else if	(istype(W, /obj/item/weapon/cell) && opened)	// trying to put a cell inside
+		if(cell)
+			user << "There is a power cell already installed."
+			return
+		else
+			if (stat & MAINT)
+				user << "<span class='warning'>There is no connector for your power cell.</span>"
+				return
+			user.drop_item()
+			W.loc = src
+			cell = W
+			user.visible_message(\
+				"<span class='warning'>[user.name] has inserted the power cell to [src.name]!</span>",\
+				"<span class='notice'>You insert the power cell.</span>")
+			chargecount = 0
+			update_icon()
+	else if	(istype(W, /obj/item/weapon/screwdriver))	// haxing
+		if(opened)
+			if (cell)
+				user << "<span class='warning'>Close the APC first.</span>" //Less hints more mystery!
+				return
+			else
+				if (has_electronics==1 && terminal)
+					has_electronics = 2
+					stat &= ~MAINT
+					playsound(src.loc, 'sound/items/Screwdriver.ogg', 50, 1)
+					user << "You screw the circuit electronics into place."
+				else if (has_electronics==2)
+					has_electronics = 1
+					stat |= MAINT
+					playsound(src.loc, 'sound/items/Screwdriver.ogg', 50, 1)
+					user << "You unfasten the electronics."
+				else /* has_electronics==0 */
+					user << "<span class='warning'>There is nothing to secure.</span>"
+					return
+				update_icon()
+		else if(emagged)
+			user << "The interface is broken."
+		else
+			wiresexposed = !wiresexposed
+			user << "The wires have been [wiresexposed ? "exposed" : "unexposed"]"
+			update_icon()
+
+	else if (istype(W, /obj/item/weapon/card/id)||istype(W, /obj/item/device/pda))			// trying to unlock the interface with an ID card
+		if(emagged)
+			user << "The interface is broken."
+		else if(opened)
+			user << "You must close the cover to swipe an ID card."
+		else if(wiresexposed)
+			user << "You must close the panel"
+		else if(stat & (BROKEN|MAINT))
+			user << "Nothing happens."
+		else
+			if(src.allowed(usr) && !isWireCut(APC_WIRE_IDSCAN))
+				locked = !locked
+				user << "You [ locked ? "lock" : "unlock"] the APC interface."
+				update_icon()
+			else
+				user << "<span class='warning'>Access denied.</span>"
+	else if (istype(W, /obj/item/weapon/card/emag) && !(emagged || malfhack))		// trying to unlock with an emag card
+		if(opened)
+			user << "You must close the cover to swipe an ID card."
+		else if(wiresexposed)
+			user << "You must close the panel first"
+		else if(stat & (BROKEN|MAINT))
+			user << "Nothing happens."
+		else
+			flick("apc-spark", src)
+			if (do_after(user,6))
+				if(prob(50))
+					emagged = 1
+					locked = 0
+					user << "<span class='notice'>You emag the APC interface.</span>"
+					update_icon()
+				else
+					user << "<span class='warning'>You fail to [ locked ? "unlock" : "lock"] the APC interface.</span>"
+	else if (istype(W, /obj/item/stack/cable_coil) && !terminal && opened && has_electronics!=2)
+		if (src.loc:intact)
+			user << "<span class='warning'>You must remove the floor plating in front of the APC first.</span>"
+			return
+		var/obj/item/stack/cable_coil/C = W
+		if(C.get_amount() < 10)
+			user << "<span class='warning'>You need ten lengths of cable for APC.</span>"
+			return
+		user.visible_message("<span class='warning'>[user.name] adds cables to the APC frame.</span>", \
+							"You start adding cables to the APC frame...")
+		playsound(src.loc, 'sound/items/Deconstruct.ogg', 50, 1)
+		if(do_after(user, 20))
+			if (C.amount >= 10 && !terminal && opened && has_electronics != 2)
+				var/turf/T = get_turf(src)
+				var/obj/structure/cable/N = T.get_cable_node()
+				if (prob(50) && electrocute_mob(usr, N, N))
+					var/datum/effect/effect/system/spark_spread/s = new /datum/effect/effect/system/spark_spread
+					s.set_up(5, 1, src)
+					s.start()
+					return
+				C.use(10)
+				user.visible_message(\
+					"<span class='warning'>[user.name] has added cables to the APC frame!</span>",\
+					"You add cables to the APC frame.")
+				make_terminal()
+				terminal.connect_to_network()
+	else if (istype(W, /obj/item/weapon/wirecutters) && terminal && opened && has_electronics!=2)
+		if (src.loc:intact)
+			user << "<span class='warning'>You must remove the floor plating in front of the APC first.</span>"
+			return
+		user.visible_message("<span class='warning'>[user.name] dismantles the power terminal from [src].</span>", \
+							"You begin to cut the cables...")
+		playsound(src.loc, 'sound/items/Deconstruct.ogg', 50, 1)
+		if(do_after(user, 50))
+			if(terminal && opened && has_electronics!=2)
+				if (prob(50) && electrocute_mob(usr, terminal.powernet, terminal))
+					var/datum/effect/effect/system/spark_spread/s = new /datum/effect/effect/system/spark_spread
+					s.set_up(5, 1, src)
+					s.start()
+					return
+				new /obj/item/stack/cable_coil(loc,10)
+				user << "<span class='notice'>You cut the cables and dismantle the power terminal.</span>"
+				del(terminal) // qdel
+	else if (istype(W, /obj/item/weapon/module/power_control) && opened && has_electronics==0 && !((stat & BROKEN) || malfhack))
+		user.visible_message("<span class='warning'>[user.name] inserts the power control board into [src].</span>", \
+							"You start to insert the power control board into the frame...")
+		playsound(src.loc, 'sound/items/Deconstruct.ogg', 50, 1)
+		if(do_after(user, 10))
+			if(has_electronics==0)
+				has_electronics = 1
+				user << "<span class='notice'>You place the power control board inside the frame.</span>"
+				del(W) // qdel
+	else if (istype(W, /obj/item/weapon/module/power_control) && opened && has_electronics==0 && ((stat & BROKEN) || malfhack))
+		user << "<span class='warning'>You cannot put the board inside, the frame is damaged.</span>"
+		return
+	else if (istype(W, /obj/item/weapon/weldingtool) && opened && has_electronics==0 && !terminal)
+		var/obj/item/weapon/weldingtool/WT = W
+		if (WT.get_fuel() < 3)
+			user << "<span class='warning'>You need more welding fuel to complete this task.</span>"
+			return
+		user.visible_message("<span class='warning'>[user.name] welds [src].</span>", \
+							"You start welding the APC frame...", \
+							"You hear welding.")
+		playsound(src.loc, 'sound/items/Welder.ogg', 50, 1)
+		if(do_after(user, 50))
+			if(!src || !WT.remove_fuel(3, user)) return
+			if (emagged || malfhack || (stat & BROKEN) || opened==2)
+				new /obj/item/stack/sheet/metal(loc)
+				user.visible_message(\
+					"<span class='warning'>[src] has been cut apart by [user.name] with the weldingtool.</span>",\
+					"<span class='notice'>You disassembled the broken APC frame.</span>",\
+					"You hear welding.")
+			else
+				new /obj/item/apc_frame(loc)
+				user.visible_message(\
+					"<span class='warning'>[src] has been cut from the wall by [user.name] with the weldingtool.</span>",\
+					"<span class='notice'>You cut the APC frame from the wall.</span>",\
+					"You hear welding.")
+			del(src) // qdel
+			return
+	else if (istype(W, /obj/item/apc_frame) && opened && emagged)
+		emagged = 0
+		if (opened==2)
+			opened = 1
+		user.visible_message(\
+			"<span class='warning'>[user.name] has replaced the damaged APC frontal panel with a new one.</span>",\
+			"<span class='notice'>You replace the damaged APC frontal panel with a new one.</span>")
+		del(W) // qdel
+		update_icon()
+	else if (istype(W, /obj/item/apc_frame) && opened && ((stat & BROKEN) || malfhack))
+		if (has_electronics)
+			user << "<span class='warning'>You cannot repair this APC until you remove the electronics still inside.</span>"
+			return
+		user.visible_message("<span class='warning'>[user.name] replaces the damaged APC frame with a new one.</span>",\
+							"You begin to replace the damaged APC frame...")
+		if(do_after(user, 50))
+			user.visible_message(\
+				"<span class='notice'>[user.name] has replaced the damaged APC frame with new one.</span>",\
+				"You replace the damaged APC frame with new one.")
+			del(W) // qdel
+			stat &= ~BROKEN
+			malfai = null
+			malfhack = 0
+			if (opened==2)
+				opened = 1
+			update_icon()
+	else
+		if (((stat & BROKEN) || malfhack) \
+				&& !opened \
+				&& W.force >= 5 \
+				&& W.w_class >= 3.0 \
+				&& prob(20) )
+			opened = 2
+			user.visible_message("<span class='danger'>The APC cover was knocked down with the [W.name] by [user.name]!</span>", \
+				"<span class='danger'>You knock down the APC cover with your [W.name]!</span>", \
+				"You hear bang")
+			update_icon()
+		else
+			if (istype(user, /mob/living/silicon))
+				return src.attack_hand(user)
+			if (!opened && wiresexposed && \
+				(istype(W, /obj/item/device/multitool) || \
+				istype(W, /obj/item/weapon/wirecutters) || istype(W, /obj/item/device/assembly/signaler)))
+				return src.attack_hand(user)
+			user.visible_message("<span class='danger'>The [src.name] has been hit with the [W.name] by [user.name]!</span>", \
+				"<span class='danger'>You hit the [src.name] with your [W.name]!</span>", \
+				"You hear bang")
+
+// attack with hand - remove cell (if cover open) or interact with the APC
+
+/obj/machinery/power/apc/attack_hand(mob/user)
+//	if (!can_use(user)) This already gets called in interact() and in topic()
+//		return
+	if(!user)
+		return
+	src.add_fingerprint(user)
+
+	//Human mob special interaction goes here.
+	if(istype(user,/mob/living/carbon/human))
+		var/mob/living/carbon/human/H = user
+
+		if(H.species.flags & IS_SYNTHETIC && H.a_intent == "grab")
+			if(emagged || stat & BROKEN)
+				var/datum/effect/effect/system/spark_spread/s = new /datum/effect/effect/system/spark_spread
+				s.set_up(3, 1, src)
+				s.start()
+				H << "\red The APC power currents surge eratically, damaging your chassis!"
+				H.adjustFireLoss(10,0)
+			else if(src.cell && src.cell.charge > 0)
+				if(H.nutrition < 450)
+
+					if(src.cell.charge >= 500)
+						H.nutrition += 50
+						src.cell.charge -= 500
+					else
+						H.nutrition += src.cell.charge/10
+						src.cell.charge = 0
+
+					user << "\blue You slot your fingers into the APC interface and siphon off some of the stored charge for your own use."
+					if(src.cell.charge < 0) src.cell.charge = 0
+					if(H.nutrition > 500) H.nutrition = 500
+					src.charging = 1
+
+				else
+					user << "\blue You are already fully charged."
+			else
+				user << "There is no charge to draw from that APC."
+			return
+		else if(H.species.can_shred(H))
+			user.visible_message("\red [user.name] slashes at the [src.name]!", "\blue You slash at the [src.name]!")
+			playsound(src.loc, 'sound/weapons/slash.ogg', 100, 1)
+
+			var/allcut = wires.IsAllCut()
+
+			if(beenhit >= pick(3, 4) && wiresexposed != 1)
+				wiresexposed = 1
+				src.update_icon()
+				src.visible_message("\red The [src.name]'s cover flies open, exposing the wires!")
+
+			else if(wiresexposed == 1 && allcut == 0)
+				wires.CutAll()
+				src.update_icon()
+				src.visible_message("\red The [src.name]'s wires are shredded!")
+			else
+				beenhit += 1
+			return
+
+	if(usr == user && opened && (!issilicon(user)))
+		if(cell)
+			user.put_in_hands(cell)
+			cell.add_fingerprint(user)
+			cell.updateicon()
+
+			src.cell = null
+			user.visible_message("<span class='warning'>[user.name] removes the power cell from [src.name]!</span>",\
+								 "<span class='notice'>You remove the power cell.</span>")
+			//user << "You remove the power cell."
+			charging = 0
+			src.update_icon()
+		return
+	if(stat & (BROKEN|MAINT))
+		return
+	// do APC interaction
+	src.interact(user)
+
+/obj/machinery/power/apc/attack_ghost(user as mob)
+	if(stat & (BROKEN|MAINT))
+		return
+	return ui_interact(user)
+
+/obj/machinery/power/apc/interact(mob/user)
+	if(!user)
+		return
+
+	if(wiresexposed /*&& (!istype(user, /mob/living/silicon))*/) //Commented out the typecheck to allow engiborgs to repair damaged apcs.
+		wires.Interact(user)
+
+	return ui_interact(user)
+
+
+/obj/machinery/power/apc/proc/get_malf_status(mob/user)
+	if (ticker && ticker.mode && (user.mind in ticker.mode.malf_ai) && istype(user, /mob/living/silicon/ai))
+		if (src.malfai == (user:parent ? user:parent : user))
+			if (src.occupier == user)
+				return 3 // 3 = User is shunted in this APC
+			else if (istype(user.loc, /obj/machinery/power/apc))
+				return 4 // 4 = User is shunted in another APC
+			else
+				return 2 // 2 = APC hacked by user, and user is in its core.
+		else
+			return 1 // 1 = APC not hacked.
+	else
+		return 0 // 0 = User is not a Malf AI
+
+
+/obj/machinery/power/apc/ui_interact(mob/user, ui_key = "main", var/datum/nanoui/ui = null, var/force_open = 1)
+	if(!user)
+		return
+
+	var/list/data = list(
+		"locked" = locked,
+		"isOperating" = operating,
+		"externalPower" = main_status,
+		"powerCellStatus" = cell ? cell.percent() : null,
+		"chargeMode" = chargemode,
+		"chargingStatus" = charging,
+		"totalLoad" = round(lastused_total),
+		"totalCharging" = round(lastused_charging),
+		"coverLocked" = coverlocked,
+		"siliconUser" = istype(user, /mob/living/silicon),
+		"malfStatus" = get_malf_status(user),
+
+		"powerChannels" = list(
+			list(
+				"title" = "Equipment",
+				"powerLoad" = lastused_equip,
+				"status" = equipment,
+				"topicParams" = list(
+					"auto" = list("eqp" = 3),
+					"on"   = list("eqp" = 2),
+					"off"  = list("eqp" = 1)
+				)
+			),
+			list(
+				"title" = "Lighting",
+				"powerLoad" = round(lastused_light),
+				"status" = lighting,
+				"topicParams" = list(
+					"auto" = list("lgt" = 3),
+					"on"   = list("lgt" = 2),
+					"off"  = list("lgt" = 1)
+				)
+			),
+			list(
+				"title" = "Environment",
+				"powerLoad" = round(lastused_environ),
+				"status" = environ,
+				"topicParams" = list(
+					"auto" = list("env" = 3),
+					"on"   = list("env" = 2),
+					"off"  = list("env" = 1)
+				)
+			)
+		)
+	)
+
+	// update the ui if it exists, returns null if no ui is passed/found
+	ui = nanomanager.try_update_ui(user, src, ui_key, ui, data, force_open)
+	if (!ui)
+		// the ui does not exist, so we'll create a new() one
+        // for a list of parameters and their descriptions see the code docs in \code\modules\nano\nanoui.dm
+		ui = new(user, src, ui_key, "apc.tmpl", "[area.name] - APC", 520, data["siliconUser"] ? 465 : 440)
+		// when the ui is first opened this is the data it will use
+		ui.set_initial_data(data)
+		// open the new ui window
+		ui.open()
+		// auto update every Master Controller tick
+		ui.set_auto_update(1)
+
+/obj/machinery/power/apc/proc/report()
+	return "[area.name] : [equipment]/[lighting]/[environ] ([lastused_equip+lastused_light+lastused_environ]) : [cell? cell.percent() : "N/C"] ([charging])"
+
+/obj/machinery/power/apc/proc/update()
+	if(operating && !shorted)
+		area.power_light = (lighting > 1)
+		area.power_equip = (equipment > 1)
+		area.power_environ = (environ > 1)
+//		if (area.name == "AI Chamber")
+//			spawn(10)
+//				world << " [area.name] [area.power_equip]"
+	else
+		area.power_light = 0
+		area.power_equip = 0
+		area.power_environ = 0
+//		if (area.name == "AI Chamber")
+//			world << "[area.power_equip]"
+	area.power_change()
+
+/obj/machinery/power/apc/proc/isWireCut(var/wireIndex)
+	return wires.IsIndexCut(wireIndex)
+
+
+/obj/machinery/power/apc/proc/can_use(mob/user as mob, var/loud = 0) //used by attack_hand() and Topic()
+	if (user.stat)
+		user << "<span class='warning'>You must be conscious to use [src]!</span>"
+		return 0
+	if(!user.client)
+		return 0
+	if(inoperable())
+		return 0
+	if(!user.IsAdvancedToolUser())
+		return 0
+	if(user.restrained())
+		user << "<span class='warning'>You must have free hands to use [src].</span>"
+		return 0
+	if(user.lying)
+		user << "<span class='warning'>You must stand to use [src]!</span>"
+		return 0
+	autoflag = 5
+	if (istype(user, /mob/living/silicon))
+		var/mob/living/silicon/ai/AI = user
+		var/mob/living/silicon/robot/robot = user
+		if (                                                             \
+			src.aidisabled ||                                            \
+			malfhack && istype(malfai) &&                                \
+			(                                                            \
+				(istype(AI) && (malfai!=AI && malfai != AI.parent)) ||   \
+				(istype(robot) && (robot in malfai.connected_robots))    \
+			)                                                            \
+		)
+			if(!loud)
+				user << "<span class='danger'>\The [src] have AI control disabled!</span>"
+			return 0
+	else
+		if ((!in_range(src, user) || !istype(src.loc, /turf)))
+			return 0
+
+	var/mob/living/carbon/human/H = user
+	if (istype(H))
+		if(H.getBrainLoss() >= 60)
+			H.visible_message("<span class='danger'>[H] stares cluelessly at [src] and drools.</span>")
+			return 0
+		else if(prob(H.getBrainLoss()))
+			user << "<span class='danger'>You momentarily forget how to use [src].</span>"
+			return 0
+	return 1
+
+/obj/machinery/power/apc/Topic(href, href_list, var/nowindow = 0)
+	if(..())
+		return 1
+
+	if(!can_use(usr, 1))
+		return 1
+
+	if(!istype(usr, /mob/living/silicon) && locked)
+		// Shouldn't happen, this is here to prevent href exploits
+		usr << "You must unlock the panel to use this!"
+		return 1
+
+	if (href_list["lock"])
+		coverlocked = !coverlocked
+
+	else if (href_list["breaker"])
+		toggle_breaker()
+
+	else if (href_list["cmode"])
+		chargemode = !chargemode
+		if(!chargemode)
+			charging = 0
+			update_icon()
+
+	else if (href_list["eqp"])
+		var/val = text2num(href_list["eqp"])
+		equipment = setsubsystem(val)
+		update_icon()
+		update()
+
+	else if (href_list["lgt"])
+		var/val = text2num(href_list["lgt"])
+		lighting = setsubsystem(val)
+		update_icon()
+		update()
+
+	else if (href_list["env"])
+		var/val = text2num(href_list["env"])
+		environ = setsubsystem(val)
+		update_icon()
+		update()
+
+	else if (href_list["overload"])
+		if(istype(usr, /mob/living/silicon))
+			src.overload_lighting()
+
+	else if (href_list["malfhack"])
+		var/mob/living/silicon/ai/malfai = usr
+		if(get_malf_status(malfai)==1)
+			if (malfai.malfhacking)
+				malfai << "You are already hacking an APC."
+				return 1
+			malfai << "Beginning override of APC systems. This takes some time, and you cannot perform other actions during the process."
+			malfai.malfhack = src
+			malfai.malfhacking = 1
+			sleep(600)
+			if(src)
+				if (!src.aidisabled)
+					malfai.malfhack = null
+					malfai.malfhacking = 0
+					locked = 1
+					if (ticker.mode.config_tag == "malfunction")
+						if (src.z in config.station_levels) //if (is_type_in_list(get_area(src), the_station_areas))
+							ticker.mode:apcs++
+					if(usr:parent)
+						src.malfai = usr:parent
+					else
+						src.malfai = usr
+					malfai << "Hack complete. The APC is now under your exclusive control."
+					update_icon()
+
+	else if (href_list["occupyapc"])
+		if(get_malf_status(usr))
+			malfoccupy(usr)
+
+	else if (href_list["deoccupyapc"])
+		if(get_malf_status(usr))
+			malfvacate()
+
+	else if (href_list["toggleaccess"])
+		if(istype(usr, /mob/living/silicon))
+			if(emagged || (stat & (BROKEN|MAINT)))
+				usr << "The APC does not respond to the command."
+			else
+				locked = !locked
+				update_icon()
+
+	return 0
+
+/obj/machinery/power/apc/proc/toggle_breaker()
+	operating = !operating
+
+	if(malfai)
+		if (ticker.mode.config_tag == "malfunction")
+			if (src.z in config.station_levels) //if (is_type_in_list(get_area(src), the_station_areas))
+				operating ? ticker.mode:apcs++ : ticker.mode:apcs--
+
+	src.update()
+	update_icon()
+
+/obj/machinery/power/apc/proc/malfoccupy(var/mob/living/silicon/ai/malf)
+	return
+
+	if(!istype(malf))
+		return
+	if(istype(malf.loc, /obj/machinery/power/apc)) // Already in an APC
+		malf << "<span class='warning'>You must evacuate your current apc first.</span>"
+		return
+	/*if(!malf.can_shunt)
+		malf << "<span class='warning'>You cannot shunt.</span>"
+		return*/
+	if(isNotStationLevel(src.z))
+		return
+	src.occupier = new /mob/living/silicon/ai(src,malf.laws,null,1)
+	src.occupier.adjustOxyLoss(malf.getOxyLoss())
+	if(!findtext(src.occupier.name,"APC Copy"))
+		src.occupier.name = "[malf.name] APC Copy"
+	if(malf.parent)
+		src.occupier.parent = malf.parent
+	else
+		src.occupier.parent = malf
+	malf.mind.transfer_to(src.occupier)
+	src.occupier.eyeobj.name = "[src.occupier.name] (AI Eye)"
+	if(malf.parent)
+		del(malf) // qdel
+	// src.occupier.verbs += /mob/living/silicon/ai/proc/corereturn
+	src.occupier.verbs += /datum/game_mode/malfunction/proc/takeover
+	src.occupier.cancel_camera()
+	if (seclevel2num(get_security_level()) == SEC_LEVEL_DELTA)
+		for(var/obj/item/weapon/pinpointer/point in world)
+			point.the_disk = src //the pinpointer will detect the shunted AI
+
+
+/obj/machinery/power/apc/proc/malfvacate(var/forced)
+	if(!src.occupier)
+		return
+	if(src.occupier.parent && src.occupier.parent.stat != 2)
+		src.occupier.mind.transfer_to(src.occupier.parent)
+		src.occupier.parent.adjustOxyLoss(src.occupier.getOxyLoss())
+		src.occupier.parent.cancel_camera()
+		del(src.occupier) // qdel
+		if (seclevel2num(get_security_level()) == SEC_LEVEL_DELTA)
+			for(var/obj/item/weapon/pinpointer/point in world)
+				for(var/datum/mind/AI_mind in ticker.mode.malf_ai)
+					var/mob/living/silicon/ai/A = AI_mind.current // the current mob the mind owns
+					if(A.stat != DEAD)
+						point.the_disk = A //The pinpointer tracks the AI back into its core.
+
+	else
+		src.occupier << "<span class='danger'>Primary core damaged, unable to return core processes.</span>"
+		if(forced)
+			src.occupier.loc = src.loc
+			src.occupier.death()
+			src.occupier.gib()
+			for(var/obj/item/weapon/pinpointer/point in world)
+				point.the_disk = null //the pinpointer will go back to pointing at the nuke disc.
+
+
+/obj/machinery/power/apc/proc/ion_act()
+	//intended to be exactly the same as an AI malf attack
+	if(!src.malfhack && src.z in config.station_levels)
+		if(prob(3))
+			src.locked = 1
+			if (src.cell.charge > 0)
+//				world << "\red blew APC in [src.loc.loc]"
+				src.cell.charge = 0
+				cell.corrupt()
+				src.malfhack = 1
+				update_icon()
+				var/datum/effect/effect/system/smoke_spread/smoke = new /datum/effect/effect/system/smoke_spread()
+				smoke.set_up(3, 0, src.loc)
+				smoke.attach(src)
+				smoke.start()
+				var/datum/effect/effect/system/spark_spread/s = new /datum/effect/effect/system/spark_spread
+				s.set_up(3, 1, src)
+				s.start()
+				visible_message("<span class='danger'>The [src.name] suddenly lets out a blast of smoke and some sparks!</span>", \
+								"<span class='danger'>You hear sizzling electronics.</span>")
+
+
+/obj/machinery/power/apc/surplus()
+	if(terminal)
+		return terminal.surplus()
+	else
+		return 0
+
+/obj/machinery/power/apc/proc/last_surplus()
+	if(terminal && terminal.powernet)
+		return terminal.powernet.last_surplus()
+	else
+		return 0
+
+//Returns 1 if the APC should attempt to charge
+/obj/machinery/power/apc/proc/attempt_charging()
+	return (chargemode && charging == 1 && operating)
+
+
+/obj/machinery/power/apc/draw_power(var/amount)
+	if(terminal && terminal.powernet)
+		return terminal.powernet.draw_power(amount)
+	return 0
+
+/obj/machinery/power/apc/avail()
+	if(terminal)
+		return terminal.avail()
+	else
+		return 0
+
+/obj/machinery/power/apc/process()
+
+	if(stat & (BROKEN|MAINT))
+		return
+	if(!area.requires_power)
+		return
+
+	lastused_light = area.usage(LIGHT)
+	lastused_equip = area.usage(EQUIP)
+	lastused_environ = area.usage(ENVIRON)
+	area.clear_usage()
+
+	lastused_total = lastused_light + lastused_equip + lastused_environ
+
+	//store states to update icon if any change
+	var/last_lt = lighting
+	var/last_eq = equipment
+	var/last_en = environ
+	var/last_ch = charging
+
+	var/excess = surplus()
+
+	if(!src.avail())
+		main_status = 0
+	else if(excess < 0)
+		main_status = 1
+	else
+		main_status = 2
+
+	if(debug)
+		log_debug("Status: [main_status] - Excess: [excess] - Last Equip: [lastused_equip] - Last Light: [lastused_light] - Longterm: [longtermpower]")
+
+	if(cell && !shorted)
+		// draw power from cell as before to power the area
+		var/cellused = min(cell.charge, CELLRATE * lastused_total)	// clamp deduction to a max, amount left in cell
+		cell.use(cellused)
+
+		if(excess > lastused_total)		// if power excess recharge the cell
+										// by the same amount just used
+			var/draw = draw_power(cellused/CELLRATE) // draw the power needed to charge this cell
+			cell.give(draw * CELLRATE)
+		else		// no excess, and not enough per-apc
+			if( (cell.charge/CELLRATE + excess) >= lastused_total)		// can we draw enough from cell+grid to cover last usage?
+				var/draw = draw_power(excess)
+				cell.charge = min(cell.maxcharge, cell.charge + CELLRATE * draw)	//recharge with what we can
+				charging = 0
+			else	// not enough power available to run the last tick!
+				charging = 0
+				chargecount = 0
+				// This turns everything off in the case that there is still a charge left on the battery, just not enough to run the room.
+				equipment = autoset(equipment, 0)
+				lighting = autoset(lighting, 0)
+				environ = autoset(environ, 0)
+				autoflag = 0
+
+
+		// Set channels depending on how much charge we have left
+		update_channels()
+
+		// now trickle-charge the cell
+		lastused_charging = 0 // Clear the variable for new use.
+		if(src.attempt_charging())
+			if(excess > 0)		// check to make sure we have enough to charge
+				// Max charge is capped to % per second constant
+				var/ch = min(excess*CELLRATE, cell.maxcharge*CHARGELEVEL)
+
+				ch = draw_power(ch/CELLRATE) // Removes the power we're taking from the grid
+				cell.give(ch*CELLRATE) // actually recharge the cell
+				lastused_charging = ch
+				lastused_total += ch // Sensors need this to stop reporting APC charging as "Other" load
+			else
+				charging = 0		// stop charging
+				chargecount = 0
+
+		// show cell as fully charged if so
+		if(cell.charge >= cell.maxcharge)
+			cell.charge = cell.maxcharge
+			charging = 2
+
+		if(chargemode)
+			if(!charging)
+				if(excess > cell.maxcharge*CHARGELEVEL)
+					chargecount++
+				else
+					chargecount = 0
+
+				if(chargecount >= 10)
+
+					chargecount = 0
+					charging = 1
+
+		else // chargemode off
+			charging = 0
+			chargecount = 0
+
+	else // no cell, switch everything off
+		charging = 0
+		chargecount = 0
+		equipment = autoset(equipment, 0)
+		lighting = autoset(lighting, 0)
+		environ = autoset(environ, 0)
+		power_alarm.triggerAlarm(loc, src)
+		autoflag = 0
+
+	// update icon & area power if anything changed
+	if(last_lt != lighting || last_eq != equipment || last_en != environ)
+		queue_icon_update()
+		update()
+	else if (last_ch != charging)
+		queue_icon_update()
+
+/obj/machinery/power/apc/proc/update_channels()
+	// Allow the APC to operate as normal if the cell can charge
+	if(charging && longtermpower < 10)
+		longtermpower += 1
+	else if(longtermpower > -10)
+		longtermpower -= 2
+
+	if((cell.percent() > 30) || longtermpower > 0)              // Put most likely at the top so we don't check it last, effeciency 101
+		if(autoflag != 3)
+			equipment = autoset(equipment, 1)
+			lighting = autoset(lighting, 1)
+			environ = autoset(environ, 1)
+			autoflag = 3
+			power_alarm.clearAlarm(loc, src)
+	else if((cell.percent() <= 30) && (cell.percent() > 15) && longtermpower < 0)                       // <30%, turn off equipment
+		if(autoflag != 2)
+			equipment = autoset(equipment, 2)
+			lighting = autoset(lighting, 1)
+			environ = autoset(environ, 1)
+			power_alarm.triggerAlarm(loc, src)
+			autoflag = 2
+	else if(cell.percent() <= 15)        // <15%, turn off lighting & equipment
+		if((autoflag > 1 && longtermpower < 0) || (autoflag > 1 && longtermpower >= 0))
+			equipment = autoset(equipment, 2)
+			lighting = autoset(lighting, 2)
+			environ = autoset(environ, 1)
+			power_alarm.triggerAlarm(loc, src)
+			autoflag = 1
+	else                                   // zero charge, turn all off
+		if(autoflag != 0)
+			equipment = autoset(equipment, 0)
+			lighting = autoset(lighting, 0)
+			environ = autoset(environ, 0)
+			power_alarm.triggerAlarm(loc, src)
+			autoflag = 0
+
+// val 0=off, 1=off(auto) 2=on 3=on(auto)
+// on 0=off, 1=on, 2=autooff
+
+obj/machinery/power/apc/proc/autoset(var/val, var/on)
+	if(on==0)
+		if(val==2)			// if on, return off
+			return 0
+		else if(val==3)		// if auto-on, return auto-off
+			return 1
+
+	else if(on==1)
+		if(val==1)			// if auto-off, return auto-on
+			return 3
+
+	else if(on==2)
+		if(val==3)			// if auto-on, return auto-off
+			return 1
+
+	return val
+
+
+// damage and destruction acts
+/obj/machinery/power/apc/emp_act(severity)
+	if(cell)
+		cell.emp_act(severity)
+	if(occupier)
+		occupier.emp_act(severity)
+
+	lighting = 0
+	equipment = 0
+	environ = 0
+	update()
+
+	spawn(600)
+		update_channels()
+		update()
+	..()
+
+/obj/machinery/power/apc/ex_act(severity)
+
+	switch(severity)
+		if(1.0)
+			//set_broken() //now Del() do what we need
+			if (cell)
+				cell.ex_act(1.0) // more lags woohoo
+			del(src) // qdel
+			return
+		if(2.0)
+			if (prob(50))
+				set_broken()
+				if (cell && prob(50))
+					cell.ex_act(2.0)
+		if(3.0)
+			if (prob(25))
+				set_broken()
+				if (cell && prob(25))
+					cell.ex_act(3.0)
+	return
+
+/obj/machinery/power/apc/blob_act()
+	if (prob(75))
+		set_broken()
+		if (cell && prob(5))
+			cell.blob_act()
+
+/obj/machinery/power/apc/disconnect_terminal()
+	if(terminal)
+		terminal.master = null
+		terminal = null
+
+/obj/machinery/power/apc/proc/set_broken()
+	if(malfai && operating)
+		if (ticker.mode.config_tag == "malfunction")
+			if (src.z in config.station_levels) //if (is_type_in_list(get_area(src), the_station_areas))
+				ticker.mode:apcs--
+	// Aesthetically much better!
+	src.visible_message("<span class='notice'>[src]'s screen flickers with warnings briefly!</span>")
+	spawn(rand(2,5))
+		src.visible_message("<span class='notice'>[src]'s screen suddenly explodes in rain of sparks and small debris!</span>")
+		stat |= BROKEN
+		operating = 0
+		update_icon()
+		update()
+		if(occupier)
+			malfvacate(1)
+
+// overload all the lights in this APC area
+
+/obj/machinery/power/apc/proc/overload_lighting()
+	if(/* !get_connection() || */ !operating || shorted)
+		return
+	if( cell && cell.charge>=20)
+		cell.use(20);
+		spawn(0)
+			for(var/area/A in area.related)
+				for(var/obj/machinery/light/L in A)
+					L.on = 1
+					L.broken()
+					sleep(1)
+
+/obj/machinery/power/apc/proc/setsubsystem(val)
+	if(cell && cell.charge > 0)
+		return (val==1) ? 0 : val
+	else if(val == 3)
+		return 1
+	else
+		return 0
+
+#undef APC_UPDATE_ICON_COOLDOWN