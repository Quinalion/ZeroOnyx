<<<<<<< HEAD
//This file was auto-corrected by findeclaration.exe on 29/05/2012 15:03:05
=======
//This file was auto-corrected by findeclaration.exe on 25.5.2012 20:42:32
>>>>>>> 44fb70ff

/obj/item/projectile/hivebotbullet
	damage = 5
	damage_type = BRUTE

/obj/effect/critter/hivebot
	name = "Hivebot"
	desc = "A small robot"
	icon = 'icons/mob/hivebot.dmi'
	icon_state = "basic"
	health = 10
	max_health = 10
	aggressive = 1
	wanderer = 1
	opensdoors = 1
	atkcarbon = 1
	atksilicon = 0
	atkcritter = 1
	atksame = 0
	atkmech = 1
	firevuln = 0.5
	brutevuln = 1
	seekrange = 8
	armor = 5
	melee_damage_lower = 2
	melee_damage_upper = 3
	angertext = "leaps at"
	attacktext = "claws"
	var/ranged = 0
	var/rapid = 0
	proc
		Shoot(var/target, var/start, var/user, var/bullet = 0)
		OpenFire(var/thing)//bluh ill rename this later or somethin


	Die()
		if (!src.alive) return
		src.alive = 0
		walk_to(src,0)
		src.visible_message("<b>[src]</b> blows apart!")
		var/turf/Ts = get_turf(src)
		new /obj/effect/decal/cleanable/robot_debris(Ts)
		var/datum/effect/effect/system/spark_spread/s = new /datum/effect/effect/system/spark_spread
		s.set_up(3, 1, src)
		s.start()
		del(src)

	seek_target()
		src.anchored = 0
		var/T = null
		for(var/mob/living/C in view(src.seekrange,src))//TODO: mess with this
			if (src.target)
				src.task = "chasing"
				break
			if((C.name == src.oldtarget_name) && (world.time < src.last_found + 100)) continue
			if(istype(C, /mob/living/carbon/) && !src.atkcarbon) continue
			if(istype(C, /mob/living/silicon/) && !src.atksilicon) continue
			if(C.health < 0) continue
			if(istype(C, /mob/living/carbon/) && src.atkcarbon)
				if(C:mind)
					if(C:mind:special_role == "H.I.V.E")
						continue
				src.attack = 1
			if(istype(C, /mob/living/silicon/) && src.atksilicon)
				if(C:mind)
					if(C:mind:special_role == "H.I.V.E")
						continue
				src.attack = 1
			if(src.attack)
				T = C
				break

		if(!src.attack)
			for(var/obj/effect/critter/C in view(src.seekrange,src))
				if(istype(C, /obj/effect/critter) && !src.atkcritter) continue
				if(C.health <= 0) continue
				if(istype(C, /obj/effect/critter) && src.atkcritter)
					if((istype(C, /obj/effect/critter/hivebot) && !src.atksame) || (C == src))	continue
					T = C
					break

			for(var/obj/mecha/M in view(src.seekrange,src))
				if(istype(M, /obj/mecha) && !src.atkmech) continue
				if(M.health <= 0) continue
				if(istype(M, /obj/mecha) && src.atkmech) src.attack = 1
				if(src.attack)
					T = M
					break

		if(src.attack)
			src.target = T
			src.oldtarget_name = T:name
			if(src.ranged)
				OpenFire(T)
				return
			src.task = "chasing"
		return


	OpenFire(var/thing)
		src.target = thing
		src.oldtarget_name = thing:name
		for(var/mob/O in viewers(src, null))
			O.show_message("\red <b>[src]</b> fires at [src.target]!", 1)

		var/tturf = get_turf(target)
		if(rapid)
			spawn(1)
				Shoot(tturf, src.loc, src)
			spawn(4)
				Shoot(tturf, src.loc, src)
			spawn(6)
				Shoot(tturf, src.loc, src)
		else
			Shoot(tturf, src.loc, src)

		src.attack = 0
		sleep(12)
		seek_target()
		src.task = "thinking"
		return


	Shoot(var/target, var/start, var/user, var/bullet = 0)
		if(target == start)
			return

		var/obj/item/projectile/hivebotbullet/A = new /obj/item/projectile/hivebotbullet(user:loc)
		playsound(user, 'sound/weapons/Gunshot.ogg', 100, 1)

		if(!A)	return

		if (!istype(target, /turf))
			del(A)
			return
		A.current = target
		A.yo = target:y - start:y
		A.xo = target:x - start:x
		spawn( 0 )
			A.process()
		return



/obj/effect/critter/hivebot/range
	name = "Hivebot"
	desc = "A smallish robot, this one is armed!"
	ranged = 1

/obj/effect/critter/hivebot/rapid
	ranged = 1
	rapid = 1

/obj/effect/critter/hivebot/strong
	name = "Strong Hivebot"
	desc = "A robot, this one is armed and looks tough!"
	health = 50
	armor = 10
	ranged = 1

/obj/effect/critter/hivebot/borg
	health = 20
	atksilicon = 1
	ranged = 1
	rapid = 1



/obj/effect/critter/hivebot/tele//this still needs work
	name = "Beacon"
	desc = "Some odd beacon thing"
	icon = 'icons/mob/hivebot.dmi'
	icon_state = "def_radar-off"
	health = 100
	max_health = 100
	aggressive = 0
	wanderer = 0
	opensdoors = 0
	atkcarbon = 0
	atksilicon = 0
	atkcritter = 0
	atksame = 0
	atkmech = 0
	firevuln = 0.5
	brutevuln = 1
	seekrange = 2
	armor = 10

	var/bot_type = "norm"
	var/bot_amt = 10
	var/spawn_delay = 600
	var/turn_on = 0
	var/auto_spawn = 1
	proc
		warpbots()


	New()
		..()
		var/datum/effect/effect/system/harmless_smoke_spread/smoke = new /datum/effect/effect/system/harmless_smoke_spread()
		smoke.set_up(5, 0, src.loc)
		smoke.start()
		for(var/mob/O in viewers(src, null))
			O.show_message("\red <B>The [src] warps in!</B>", 1)
		playsound(src.loc, 'sound/effects/EMPulse.ogg', 25, 1)
		if(auto_spawn)
			spawn(spawn_delay)
				turn_on = 1
				auto_spawn = 0


	warpbots()
		icon_state = "def_radar"
		for(var/mob/O in viewers(src, null))
			O.show_message("\red The [src] turns on!", 1)
		while(bot_amt > 0)
			bot_amt--
			switch(bot_type)
				if("norm")
					new /obj/effect/critter/hivebot(get_turf(src))
				if("range")
					new /obj/effect/critter/hivebot/range(get_turf(src))
				if("rapid")
					new /obj/effect/critter/hivebot/rapid(get_turf(src))
		spawn(100)
			del(src)
		return


	process()
		if((health < (max_health/2)) && (!turn_on))
			if(prob(2))//Might be a bit low, will mess with it likely
				turn_on = 1
		if(turn_on == 1)
			warpbots()
			turn_on = 2
		..()

/obj/effect/critter/hivebot/tele/massive
	bot_type = "norm"
	bot_amt = 30
	auto_spawn = 0

/obj/effect/critter/hivebot/tele/ranged
	bot_type = "range"

/obj/effect/critter/hivebot/tele/rapid
	bot_type = "rapid"
	spawn_delay = 800
<|MERGE_RESOLUTION|>--- conflicted
+++ resolved
@@ -1,254 +1,250 @@
-<<<<<<< HEAD
-//This file was auto-corrected by findeclaration.exe on 29/05/2012 15:03:05
-=======
-//This file was auto-corrected by findeclaration.exe on 25.5.2012 20:42:32
->>>>>>> 44fb70ff
-
-/obj/item/projectile/hivebotbullet
-	damage = 5
-	damage_type = BRUTE
-
-/obj/effect/critter/hivebot
-	name = "Hivebot"
-	desc = "A small robot"
-	icon = 'icons/mob/hivebot.dmi'
-	icon_state = "basic"
-	health = 10
-	max_health = 10
-	aggressive = 1
-	wanderer = 1
-	opensdoors = 1
-	atkcarbon = 1
-	atksilicon = 0
-	atkcritter = 1
-	atksame = 0
-	atkmech = 1
-	firevuln = 0.5
-	brutevuln = 1
-	seekrange = 8
-	armor = 5
-	melee_damage_lower = 2
-	melee_damage_upper = 3
-	angertext = "leaps at"
-	attacktext = "claws"
-	var/ranged = 0
-	var/rapid = 0
-	proc
-		Shoot(var/target, var/start, var/user, var/bullet = 0)
-		OpenFire(var/thing)//bluh ill rename this later or somethin
-
-
-	Die()
-		if (!src.alive) return
-		src.alive = 0
-		walk_to(src,0)
-		src.visible_message("<b>[src]</b> blows apart!")
-		var/turf/Ts = get_turf(src)
-		new /obj/effect/decal/cleanable/robot_debris(Ts)
-		var/datum/effect/effect/system/spark_spread/s = new /datum/effect/effect/system/spark_spread
-		s.set_up(3, 1, src)
-		s.start()
-		del(src)
-
-	seek_target()
-		src.anchored = 0
-		var/T = null
-		for(var/mob/living/C in view(src.seekrange,src))//TODO: mess with this
-			if (src.target)
-				src.task = "chasing"
-				break
-			if((C.name == src.oldtarget_name) && (world.time < src.last_found + 100)) continue
-			if(istype(C, /mob/living/carbon/) && !src.atkcarbon) continue
-			if(istype(C, /mob/living/silicon/) && !src.atksilicon) continue
-			if(C.health < 0) continue
-			if(istype(C, /mob/living/carbon/) && src.atkcarbon)
-				if(C:mind)
-					if(C:mind:special_role == "H.I.V.E")
-						continue
-				src.attack = 1
-			if(istype(C, /mob/living/silicon/) && src.atksilicon)
-				if(C:mind)
-					if(C:mind:special_role == "H.I.V.E")
-						continue
-				src.attack = 1
-			if(src.attack)
-				T = C
-				break
-
-		if(!src.attack)
-			for(var/obj/effect/critter/C in view(src.seekrange,src))
-				if(istype(C, /obj/effect/critter) && !src.atkcritter) continue
-				if(C.health <= 0) continue
-				if(istype(C, /obj/effect/critter) && src.atkcritter)
-					if((istype(C, /obj/effect/critter/hivebot) && !src.atksame) || (C == src))	continue
-					T = C
-					break
-
-			for(var/obj/mecha/M in view(src.seekrange,src))
-				if(istype(M, /obj/mecha) && !src.atkmech) continue
-				if(M.health <= 0) continue
-				if(istype(M, /obj/mecha) && src.atkmech) src.attack = 1
-				if(src.attack)
-					T = M
-					break
-
-		if(src.attack)
-			src.target = T
-			src.oldtarget_name = T:name
-			if(src.ranged)
-				OpenFire(T)
-				return
-			src.task = "chasing"
-		return
-
-
-	OpenFire(var/thing)
-		src.target = thing
-		src.oldtarget_name = thing:name
-		for(var/mob/O in viewers(src, null))
-			O.show_message("\red <b>[src]</b> fires at [src.target]!", 1)
-
-		var/tturf = get_turf(target)
-		if(rapid)
-			spawn(1)
-				Shoot(tturf, src.loc, src)
-			spawn(4)
-				Shoot(tturf, src.loc, src)
-			spawn(6)
-				Shoot(tturf, src.loc, src)
-		else
-			Shoot(tturf, src.loc, src)
-
-		src.attack = 0
-		sleep(12)
-		seek_target()
-		src.task = "thinking"
-		return
-
-
-	Shoot(var/target, var/start, var/user, var/bullet = 0)
-		if(target == start)
-			return
-
-		var/obj/item/projectile/hivebotbullet/A = new /obj/item/projectile/hivebotbullet(user:loc)
-		playsound(user, 'sound/weapons/Gunshot.ogg', 100, 1)
-
-		if(!A)	return
-
-		if (!istype(target, /turf))
-			del(A)
-			return
-		A.current = target
-		A.yo = target:y - start:y
-		A.xo = target:x - start:x
-		spawn( 0 )
-			A.process()
-		return
-
-
-
-/obj/effect/critter/hivebot/range
-	name = "Hivebot"
-	desc = "A smallish robot, this one is armed!"
-	ranged = 1
-
-/obj/effect/critter/hivebot/rapid
-	ranged = 1
-	rapid = 1
-
-/obj/effect/critter/hivebot/strong
-	name = "Strong Hivebot"
-	desc = "A robot, this one is armed and looks tough!"
-	health = 50
-	armor = 10
-	ranged = 1
-
-/obj/effect/critter/hivebot/borg
-	health = 20
-	atksilicon = 1
-	ranged = 1
-	rapid = 1
-
-
-
-/obj/effect/critter/hivebot/tele//this still needs work
-	name = "Beacon"
-	desc = "Some odd beacon thing"
-	icon = 'icons/mob/hivebot.dmi'
-	icon_state = "def_radar-off"
-	health = 100
-	max_health = 100
-	aggressive = 0
-	wanderer = 0
-	opensdoors = 0
-	atkcarbon = 0
-	atksilicon = 0
-	atkcritter = 0
-	atksame = 0
-	atkmech = 0
-	firevuln = 0.5
-	brutevuln = 1
-	seekrange = 2
-	armor = 10
-
-	var/bot_type = "norm"
-	var/bot_amt = 10
-	var/spawn_delay = 600
-	var/turn_on = 0
-	var/auto_spawn = 1
-	proc
-		warpbots()
-
-
-	New()
-		..()
-		var/datum/effect/effect/system/harmless_smoke_spread/smoke = new /datum/effect/effect/system/harmless_smoke_spread()
-		smoke.set_up(5, 0, src.loc)
-		smoke.start()
-		for(var/mob/O in viewers(src, null))
-			O.show_message("\red <B>The [src] warps in!</B>", 1)
-		playsound(src.loc, 'sound/effects/EMPulse.ogg', 25, 1)
-		if(auto_spawn)
-			spawn(spawn_delay)
-				turn_on = 1
-				auto_spawn = 0
-
-
-	warpbots()
-		icon_state = "def_radar"
-		for(var/mob/O in viewers(src, null))
-			O.show_message("\red The [src] turns on!", 1)
-		while(bot_amt > 0)
-			bot_amt--
-			switch(bot_type)
-				if("norm")
-					new /obj/effect/critter/hivebot(get_turf(src))
-				if("range")
-					new /obj/effect/critter/hivebot/range(get_turf(src))
-				if("rapid")
-					new /obj/effect/critter/hivebot/rapid(get_turf(src))
-		spawn(100)
-			del(src)
-		return
-
-
-	process()
-		if((health < (max_health/2)) && (!turn_on))
-			if(prob(2))//Might be a bit low, will mess with it likely
-				turn_on = 1
-		if(turn_on == 1)
-			warpbots()
-			turn_on = 2
-		..()
-
-/obj/effect/critter/hivebot/tele/massive
-	bot_type = "norm"
-	bot_amt = 30
-	auto_spawn = 0
-
-/obj/effect/critter/hivebot/tele/ranged
-	bot_type = "range"
-
-/obj/effect/critter/hivebot/tele/rapid
-	bot_type = "rapid"
-	spawn_delay = 800
+//This file was auto-corrected by findeclaration.exe on 25.5.2012 20:42:32
+
+/obj/item/projectile/hivebotbullet
+	damage = 5
+	damage_type = BRUTE
+
+/obj/effect/critter/hivebot
+	name = "Hivebot"
+	desc = "A small robot"
+	icon = 'icons/mob/hivebot.dmi'
+	icon_state = "basic"
+	health = 10
+	max_health = 10
+	aggressive = 1
+	wanderer = 1
+	opensdoors = 1
+	atkcarbon = 1
+	atksilicon = 0
+	atkcritter = 1
+	atksame = 0
+	atkmech = 1
+	firevuln = 0.5
+	brutevuln = 1
+	seekrange = 8
+	armor = 5
+	melee_damage_lower = 2
+	melee_damage_upper = 3
+	angertext = "leaps at"
+	attacktext = "claws"
+	var/ranged = 0
+	var/rapid = 0
+	proc
+		Shoot(var/target, var/start, var/user, var/bullet = 0)
+		OpenFire(var/thing)//bluh ill rename this later or somethin
+
+
+	Die()
+		if (!src.alive) return
+		src.alive = 0
+		walk_to(src,0)
+		src.visible_message("<b>[src]</b> blows apart!")
+		var/turf/Ts = get_turf(src)
+		new /obj/effect/decal/cleanable/robot_debris(Ts)
+		var/datum/effect/effect/system/spark_spread/s = new /datum/effect/effect/system/spark_spread
+		s.set_up(3, 1, src)
+		s.start()
+		del(src)
+
+	seek_target()
+		src.anchored = 0
+		var/T = null
+		for(var/mob/living/C in view(src.seekrange,src))//TODO: mess with this
+			if (src.target)
+				src.task = "chasing"
+				break
+			if((C.name == src.oldtarget_name) && (world.time < src.last_found + 100)) continue
+			if(istype(C, /mob/living/carbon/) && !src.atkcarbon) continue
+			if(istype(C, /mob/living/silicon/) && !src.atksilicon) continue
+			if(C.health < 0) continue
+			if(istype(C, /mob/living/carbon/) && src.atkcarbon)
+				if(C:mind)
+					if(C:mind:special_role == "H.I.V.E")
+						continue
+				src.attack = 1
+			if(istype(C, /mob/living/silicon/) && src.atksilicon)
+				if(C:mind)
+					if(C:mind:special_role == "H.I.V.E")
+						continue
+				src.attack = 1
+			if(src.attack)
+				T = C
+				break
+
+		if(!src.attack)
+			for(var/obj/effect/critter/C in view(src.seekrange,src))
+				if(istype(C, /obj/effect/critter) && !src.atkcritter) continue
+				if(C.health <= 0) continue
+				if(istype(C, /obj/effect/critter) && src.atkcritter)
+					if((istype(C, /obj/effect/critter/hivebot) && !src.atksame) || (C == src))	continue
+					T = C
+					break
+
+			for(var/obj/mecha/M in view(src.seekrange,src))
+				if(istype(M, /obj/mecha) && !src.atkmech) continue
+				if(M.health <= 0) continue
+				if(istype(M, /obj/mecha) && src.atkmech) src.attack = 1
+				if(src.attack)
+					T = M
+					break
+
+		if(src.attack)
+			src.target = T
+			src.oldtarget_name = T:name
+			if(src.ranged)
+				OpenFire(T)
+				return
+			src.task = "chasing"
+		return
+
+
+	OpenFire(var/thing)
+		src.target = thing
+		src.oldtarget_name = thing:name
+		for(var/mob/O in viewers(src, null))
+			O.show_message("\red <b>[src]</b> fires at [src.target]!", 1)
+
+		var/tturf = get_turf(target)
+		if(rapid)
+			spawn(1)
+				Shoot(tturf, src.loc, src)
+			spawn(4)
+				Shoot(tturf, src.loc, src)
+			spawn(6)
+				Shoot(tturf, src.loc, src)
+		else
+			Shoot(tturf, src.loc, src)
+
+		src.attack = 0
+		sleep(12)
+		seek_target()
+		src.task = "thinking"
+		return
+
+
+	Shoot(var/target, var/start, var/user, var/bullet = 0)
+		if(target == start)
+			return
+
+		var/obj/item/projectile/hivebotbullet/A = new /obj/item/projectile/hivebotbullet(user:loc)
+		playsound(user, 'sound/weapons/Gunshot.ogg', 100, 1)
+
+		if(!A)	return
+
+		if (!istype(target, /turf))
+			del(A)
+			return
+		A.current = target
+		A.yo = target:y - start:y
+		A.xo = target:x - start:x
+		spawn( 0 )
+			A.process()
+		return
+
+
+
+/obj/effect/critter/hivebot/range
+	name = "Hivebot"
+	desc = "A smallish robot, this one is armed!"
+	ranged = 1
+
+/obj/effect/critter/hivebot/rapid
+	ranged = 1
+	rapid = 1
+
+/obj/effect/critter/hivebot/strong
+	name = "Strong Hivebot"
+	desc = "A robot, this one is armed and looks tough!"
+	health = 50
+	armor = 10
+	ranged = 1
+
+/obj/effect/critter/hivebot/borg
+	health = 20
+	atksilicon = 1
+	ranged = 1
+	rapid = 1
+
+
+
+/obj/effect/critter/hivebot/tele//this still needs work
+	name = "Beacon"
+	desc = "Some odd beacon thing"
+	icon = 'icons/mob/hivebot.dmi'
+	icon_state = "def_radar-off"
+	health = 100
+	max_health = 100
+	aggressive = 0
+	wanderer = 0
+	opensdoors = 0
+	atkcarbon = 0
+	atksilicon = 0
+	atkcritter = 0
+	atksame = 0
+	atkmech = 0
+	firevuln = 0.5
+	brutevuln = 1
+	seekrange = 2
+	armor = 10
+
+	var/bot_type = "norm"
+	var/bot_amt = 10
+	var/spawn_delay = 600
+	var/turn_on = 0
+	var/auto_spawn = 1
+	proc
+		warpbots()
+
+
+	New()
+		..()
+		var/datum/effect/effect/system/harmless_smoke_spread/smoke = new /datum/effect/effect/system/harmless_smoke_spread()
+		smoke.set_up(5, 0, src.loc)
+		smoke.start()
+		for(var/mob/O in viewers(src, null))
+			O.show_message("\red <B>The [src] warps in!</B>", 1)
+		playsound(src.loc, 'sound/effects/EMPulse.ogg', 25, 1)
+		if(auto_spawn)
+			spawn(spawn_delay)
+				turn_on = 1
+				auto_spawn = 0
+
+
+	warpbots()
+		icon_state = "def_radar"
+		for(var/mob/O in viewers(src, null))
+			O.show_message("\red The [src] turns on!", 1)
+		while(bot_amt > 0)
+			bot_amt--
+			switch(bot_type)
+				if("norm")
+					new /obj/effect/critter/hivebot(get_turf(src))
+				if("range")
+					new /obj/effect/critter/hivebot/range(get_turf(src))
+				if("rapid")
+					new /obj/effect/critter/hivebot/rapid(get_turf(src))
+		spawn(100)
+			del(src)
+		return
+
+
+	process()
+		if((health < (max_health/2)) && (!turn_on))
+			if(prob(2))//Might be a bit low, will mess with it likely
+				turn_on = 1
+		if(turn_on == 1)
+			warpbots()
+			turn_on = 2
+		..()
+
+/obj/effect/critter/hivebot/tele/massive
+	bot_type = "norm"
+	bot_amt = 30
+	auto_spawn = 0
+
+/obj/effect/critter/hivebot/tele/ranged
+	bot_type = "range"
+
+/obj/effect/critter/hivebot/tele/rapid
+	bot_type = "rapid"
+	spawn_delay = 800