--- conflicted
+++ resolved
@@ -1,335 +1,241 @@
-/obj/effect/critter
-
-	New(loc)
-		spawn(0) process()//I really dont like this much but it seems to work well
-		..(loc)
-
-
-	process()
-		set background = 1
-		if (!src.alive)	return
-<<<<<<< HEAD
-
-		// use a loop to avoid weird benchmarking phenomenons caused by
-		// recursion
-		while(1)
-			switch(task)
-				if("thinking")
-					src.attack = 0
-=======
-		switch(task)
-			if("thinking")
-				src.attack = 0
-				src.target = null
-				sleep(thinkspeed)
-				walk_to(src,0)
-				if (src.aggressive) seek_target()
-				if (src.wanderer && !src.target) src.task = "wandering"
-			if("chasing")
-				if (src.frustration >= max_frustration)
->>>>>>> 44fb70ff
-					src.target = null
-					sleep(thinkspeed)
-					walk_to(src,0)
-<<<<<<< HEAD
-					if (src.aggressive) seek_target()
-					if (src.wanderer && !src.target) src.task = "wandering"
-				if("chasing")
-					if (src.frustration >= max_frustration)
-						src.target = null
-						src.last_found = world.time
-						src.frustration = 0
-						src.task = "thinking"
-						walk_to(src,0)
-					if (target)
-						if (get_dist(src, src.target) <= 1)
-							var/mob/living/carbon/M = src.target
-							ChaseAttack()
-							src.task = "attacking"
-							if(chasestate)
-								icon_state = chasestate
-							src.anchored = 1
-							src.target_lastloc = M.loc
-						else
-							var/turf/olddist = get_dist(src, src.target)
-							walk_to(src, src.target,1,chasespeed)
-							if ((get_dist(src, src.target)) >= (olddist))
-								src.frustration++
-							else
-								src.frustration = 0
-							sleep(5)
-					else src.task = "thinking"
-				if("attacking")
-					// see if he got away
-					if ((get_dist(src, src.target) > 1) || ((src.target:loc != src.target_lastloc)))
-						src.anchored = 0
-						src.task = "chasing"
-						if(chasestate)
-							icon_state = chasestate
-					else
-						if (get_dist(src, src.target) <= 1)
-							var/mob/living/carbon/M = src.target
-							if(!src.attacking)	RunAttack()
-							if(!src.aggressive)
-								src.task = "thinking"
-								src.target = null
-								src.anchored = 0
-								src.last_found = world.time
-								src.frustration = 0
-								src.attacking = 0
-							else
-								if(M!=null)
-									if(ismob(src.target))
-										if(M.health < config.health_threshold_crit)
-											src.task = "thinking"
-											src.target = null
-											src.anchored = 0
-											src.last_found = world.time
-											src.frustration = 0
-											src.attacking = 0
-						else
-=======
-				if (target)
-					if (get_dist(src, src.target) <= 1)
-						var/mob/living/carbon/M = src.target
-						ChaseAttack()
-						src.task = "attacking"
-						if(chasestate)
-							icon_state = chasestate
-						src.anchored = 1
-						src.target_lastloc = M.loc
-					else
-						var/turf/olddist = get_dist(src, src.target)
-						walk_to(src, src.target,1,chasespeed)
-						if ((get_dist(src, src.target)) >= (olddist))
-							src.frustration++
-						else
-							src.frustration = 0
-						sleep(5)
-				else src.task = "thinking"
-			if("attacking")
-				// see if he got away
-				if ((get_dist(src, src.target) > 1) || ((src.target:loc != src.target_lastloc)))
-					src.anchored = 0
-					src.task = "chasing"
-					if(chasestate)
-						icon_state = chasestate
-				else
-					if (get_dist(src, src.target) <= 1)
-						var/mob/living/carbon/M = src.target
-						if(!src.attacking)	RunAttack()
-						if(!src.aggressive)
-							src.task = "thinking"
-							src.target = null
->>>>>>> 44fb70ff
-							src.anchored = 0
-							src.attacking = 0
-<<<<<<< HEAD
-							src.task = "chasing"
-							if(chasestate)
-								icon_state = chasestate
-				if("wandering")
-					if(chasestate)
-						icon_state = initial(icon_state)
-					patrol_step()
-					sleep(wanderspeed)
-			sleep(8)
-=======
-						else
-							if(M!=null)
-								if(ismob(src.target))
-									if(M.health < 0)
-										src.task = "thinking"
-										src.target = null
-										src.anchored = 0
-										src.last_found = world.time
-										src.frustration = 0
-										src.attacking = 0
-					else
-						src.anchored = 0
-						src.attacking = 0
-						src.task = "chasing"
-						if(chasestate)
-							icon_state = chasestate
-			if("wandering")
-				if(chasestate)
-					icon_state = initial(icon_state)
-				patrol_step()
-				sleep(wanderspeed)
-		spawn(8)
-			process()
-		return
->>>>>>> 44fb70ff
-
-
-	proc/patrol_step()
-		var/moveto = locate(src.x + rand(-1,1),src.y + rand(-1, 1),src.z)
-		if (istype(moveto, /turf/simulated/floor) || istype(moveto, /turf/simulated/shuttle/floor) || istype(moveto, /turf/unsimulated/floor)) step_towards(src, moveto)
-		if(src.aggressive) seek_target()
-		steps += 1
-		if (steps == rand(5,20)) src.task = "thinking"
-
-
-	Bump(M as mob|obj)//TODO: Add access levels here
-		spawn(0)
-			if((istype(M, /obj/machinery/door)))
-				if(src.opensdoors)
-					M:open()
-					src.frustration = 0
-			else src.frustration ++
-			if((istype(M, /mob/living/)) && (!src.anchored))
-				src.loc = M:loc
-				src.frustration = 0
-			return
-		return
-
-
-	Bumped(M as mob|obj)
-		spawn(0)
-			var/turf/T = get_turf(src)
-			M:loc = T
-
-
-<<<<<<< HEAD
-	seek_target()
-		if(!prob(aggression)) return // make them attack depending on aggression levels
-
-=======
-	proc/seek_target()
->>>>>>> 44fb70ff
-		src.anchored = 0
-		var/T = null
-		for(var/mob/living/C in view(src.seekrange,src))//TODO: mess with this
-			if (src.target)
-				src.task = "chasing"
-				break
-
-			// Ignore syndicates and traitors if specified
-			if(!atksynd && C.mind)
-				var/datum/mind/synd_mind = C.mind
-				if( synd_mind.special_role == "Syndicate" || synd_mind.special_role == "traitor" )
-					continue
-			if((C.name == src.oldtarget_name) && (world.time < src.last_found + 100)) continue
-			if(istype(C, /mob/living/carbon/) && !src.atkcarbon) continue
-			if(istype(C, /mob/living/silicon/) && !src.atksilicon) continue
-			if(atkreq)
-				if(src.allowed(C)) continue
-<<<<<<< HEAD
-			if(C.health < config.health_threshold_crit) continue
-=======
-			if(C.health < 0) continue
->>>>>>> 44fb70ff
-			if(istype(C, /mob/living/carbon/) && src.atkcarbon)	src.attack = 1
-			if(istype(C, /mob/living/silicon/) && src.atksilicon)	src.attack = 1
-			if(atkreq)
-				if(!src.allowed(C)) src.attack = 1
-			if(src.attack)
-				T = C
-				break
-
-		if(!src.attack)
-			for(var/obj/effect/critter/C in view(src.seekrange,src))
-				if(!src.atkcritter) continue
-<<<<<<< HEAD
-				if(C.health <= config.health_threshold_crit) continue
-=======
-				if(C.health <= 0) continue
->>>>>>> 44fb70ff
-				if(src.atkcritter)
-					if((istype(C, src.type) && !src.atksame) || (C == src))	continue
-					src.attack = 1
-				if(src.attack)
-					T = C
-					break
-
-			if(!src.attack)
-				for(var/obj/mecha/C in view(src.seekrange,src))
-					if(!C.occupant) continue
-
-					if(atkreq && C.occupant)
-						if(src.allowed(C.occupant)) continue
-
-					if(!atksynd && C.occupant)
-						if(C.occupant.mind)
-							var/datum/mind/synd_mind = C.occupant.mind
-							if( synd_mind.special_role == "Syndicate" || synd_mind.special_role == "traitor" )
-								continue
-
-					if(!src.atkmech) continue
-<<<<<<< HEAD
-					if(C.health <= config.health_threshold_crit) continue
-=======
-					if(C.health <= 0) continue
->>>>>>> 44fb70ff
-					if(src.atkmech)	src.attack = 1
-					if(src.attack)
-						T = C
-						break
-
-		if(src.attack)
-			src.target = T
-			src.oldtarget_name = T:name
-			src.task = "chasing"
-		return
-
-
-	proc/ChaseAttack()
-		for(var/mob/O in viewers(src, null))
-			O.show_message("\red <B>[src]</B> [src.angertext] at [src.target]!", 1)
-		return
-
-
-	proc/RunAttack()
-		src.attacking = 1
-		if(ismob(src.target))
-
-			for(var/mob/O in viewers(src, null))
-				O.show_message("\red <B>[src]</B> [src.attacktext] [src.target]!", 1)
-
-			var/damage = rand(melee_damage_lower, melee_damage_upper)
-
-			if(ishuman(target))
-				var/mob/living/carbon/human/H = target
-				var/dam_zone = pick("chest", "l_hand", "r_hand", "l_leg", "r_leg")
-				var/datum/organ/external/affecting = H.get_organ(ran_zone(dam_zone))
-				H.apply_damage(damage, BRUTE, affecting, H.run_armor_check(affecting, "melee"))
-			else if(isliving(target))
-				var/mob/living/L = target
-				L.adjustBruteLoss(damage)
-
-			if(attack_sound)
-				playsound(loc, attack_sound, 50, 1, -1)
-
-			AfterAttack(target)
-
-
-		if(isobj(src.target))
-			if(istype(target, /obj/mecha))
-				//src.target:take_damage(rand(melee_damage_lower,melee_damage_upper))
-				src.target:attack_critter(src)
-			else
-				src.target:TakeDamage(rand(melee_damage_lower,melee_damage_upper))
-		spawn(attack_speed)
-			src.attacking = 0
-		return
-
-
-
-/*TODO: Figure out how to handle special things like this dont really want to give it to every critter
-/obj/effect/critter/proc/CritterTeleport(var/telerange, var/dospark, var/dosmoke)
-	if (!src.alive) return
-	var/list/randomturfs = new/list()
-	for(var/turf/T in orange(src, telerange))
-		if(istype(T, /turf/space) || T.density) continue
-		randomturfs.Add(T)
-	src.loc = pick(randomturfs)
-	if (dospark)
-		var/datum/effect/system/spark_spread/s = new /datum/effect/system/spark_spread
-		s.set_up(5, 1, src)
-		s.start()
-	if (dosmoke)
-		var/datum/effect/system/harmless_smoke_spread/smoke = new /datum/effect/system/harmless_smoke_spread()
-		smoke.set_up(10, 0, src.loc)
-		smoke.start()
-	src.task = "thinking"
+
+/obj/effect/critter
+
+	New(loc)
+		spawn(0) process()//I really dont like this much but it seems to work well
+		..(loc)
+
+
+	process()
+		set background = 1
+		if (!src.alive)	return
+		switch(task)
+			if("thinking")
+				src.attack = 0
+				src.target = null
+				sleep(thinkspeed)
+				walk_to(src,0)
+				if (src.aggressive) seek_target()
+				if (src.wanderer && !src.target) src.task = "wandering"
+			if("chasing")
+				if (src.frustration >= max_frustration)
+					src.target = null
+					src.last_found = world.time
+					src.frustration = 0
+					src.task = "thinking"
+					walk_to(src,0)
+				if (target)
+					if (get_dist(src, src.target) <= 1)
+						var/mob/living/carbon/M = src.target
+						ChaseAttack()
+						src.task = "attacking"
+						if(chasestate)
+							icon_state = chasestate
+						src.anchored = 1
+						src.target_lastloc = M.loc
+					else
+						var/turf/olddist = get_dist(src, src.target)
+						walk_to(src, src.target,1,chasespeed)
+						if ((get_dist(src, src.target)) >= (olddist))
+							src.frustration++
+						else
+							src.frustration = 0
+						sleep(5)
+				else src.task = "thinking"
+			if("attacking")
+				// see if he got away
+				if ((get_dist(src, src.target) > 1) || ((src.target:loc != src.target_lastloc)))
+					src.anchored = 0
+					src.task = "chasing"
+					if(chasestate)
+						icon_state = chasestate
+				else
+					if (get_dist(src, src.target) <= 1)
+						var/mob/living/carbon/M = src.target
+						if(!src.attacking)	RunAttack()
+						if(!src.aggressive)
+							src.task = "thinking"
+							src.target = null
+							src.anchored = 0
+							src.last_found = world.time
+							src.frustration = 0
+							src.attacking = 0
+						else
+							if(M!=null)
+								if(ismob(src.target))
+									if(M.health < 0)
+										src.task = "thinking"
+										src.target = null
+										src.anchored = 0
+										src.last_found = world.time
+										src.frustration = 0
+										src.attacking = 0
+					else
+						src.anchored = 0
+						src.attacking = 0
+						src.task = "chasing"
+						if(chasestate)
+							icon_state = chasestate
+			if("wandering")
+				if(chasestate)
+					icon_state = initial(icon_state)
+				patrol_step()
+				sleep(wanderspeed)
+		spawn(8)
+			process()
+		return
+
+
+	proc/patrol_step()
+		var/moveto = locate(src.x + rand(-1,1),src.y + rand(-1, 1),src.z)
+		if (istype(moveto, /turf/simulated/floor) || istype(moveto, /turf/simulated/shuttle/floor) || istype(moveto, /turf/unsimulated/floor)) step_towards(src, moveto)
+		if(src.aggressive) seek_target()
+		steps += 1
+		if (steps == rand(5,20)) src.task = "thinking"
+
+
+	Bump(M as mob|obj)//TODO: Add access levels here
+		spawn(0)
+			if((istype(M, /obj/machinery/door)))
+				if(src.opensdoors)
+					M:open()
+					src.frustration = 0
+			else src.frustration ++
+			if((istype(M, /mob/living/)) && (!src.anchored))
+				src.loc = M:loc
+				src.frustration = 0
+			return
+		return
+
+
+	Bumped(M as mob|obj)
+		spawn(0)
+			var/turf/T = get_turf(src)
+			M:loc = T
+
+
+	proc/seek_target()
+		src.anchored = 0
+		var/T = null
+		for(var/mob/living/C in view(src.seekrange,src))//TODO: mess with this
+			if (src.target)
+				src.task = "chasing"
+				break
+
+			// Ignore syndicates and traitors if specified
+			if(!atksynd && C.mind)
+				var/datum/mind/synd_mind = C.mind
+				if( synd_mind.special_role == "Syndicate" || synd_mind.special_role == "traitor" )
+					continue
+			if((C.name == src.oldtarget_name) && (world.time < src.last_found + 100)) continue
+			if(istype(C, /mob/living/carbon/) && !src.atkcarbon) continue
+			if(istype(C, /mob/living/silicon/) && !src.atksilicon) continue
+			if(atkreq)
+				if(src.allowed(C)) continue
+			if(C.health < 0) continue
+			if(istype(C, /mob/living/carbon/) && src.atkcarbon)	src.attack = 1
+			if(istype(C, /mob/living/silicon/) && src.atksilicon)	src.attack = 1
+			if(atkreq)
+				if(!src.allowed(C)) src.attack = 1
+			if(src.attack)
+				T = C
+				break
+
+		if(!src.attack)
+			for(var/obj/effect/critter/C in view(src.seekrange,src))
+				if(!src.atkcritter) continue
+				if(C.health <= 0) continue
+				if(src.atkcritter)
+					if((istype(C, src.type) && !src.atksame) || (C == src))	continue
+					src.attack = 1
+				if(src.attack)
+					T = C
+					break
+
+			if(!src.attack)
+				for(var/obj/mecha/C in view(src.seekrange,src))
+					if(!C.occupant) continue
+
+					if(atkreq && C.occupant)
+						if(src.allowed(C.occupant)) continue
+
+					if(!atksynd && C.occupant)
+						if(C.occupant.mind)
+							var/datum/mind/synd_mind = C.occupant.mind
+							if( synd_mind.special_role == "Syndicate" || synd_mind.special_role == "traitor" )
+								continue
+
+					if(!src.atkmech) continue
+					if(C.health <= 0) continue
+					if(src.atkmech)	src.attack = 1
+					if(src.attack)
+						T = C
+						break
+
+		if(src.attack)
+			src.target = T
+			src.oldtarget_name = T:name
+			src.task = "chasing"
+		return
+
+
+	proc/ChaseAttack()
+		for(var/mob/O in viewers(src, null))
+			O.show_message("\red <B>[src]</B> [src.angertext] at [src.target]!", 1)
+		return
+
+
+	proc/RunAttack()
+		src.attacking = 1
+		if(ismob(src.target))
+
+			for(var/mob/O in viewers(src, null))
+				O.show_message("\red <B>[src]</B> [src.attacktext] [src.target]!", 1)
+
+			var/damage = rand(melee_damage_lower, melee_damage_upper)
+
+			if(ishuman(target))
+				var/mob/living/carbon/human/H = target
+				var/dam_zone = pick("chest", "l_hand", "r_hand", "l_leg", "r_leg")
+				var/datum/organ/external/affecting = H.get_organ(ran_zone(dam_zone))
+				H.apply_damage(damage, BRUTE, affecting, H.run_armor_check(affecting, "melee"))
+			else if(isliving(target))
+				var/mob/living/L = target
+				L.adjustBruteLoss(damage)
+
+			if(attack_sound)
+				playsound(loc, attack_sound, 50, 1, -1)
+
+			AfterAttack(target)
+
+
+		if(isobj(src.target))
+			if(istype(target, /obj/mecha))
+				//src.target:take_damage(rand(melee_damage_lower,melee_damage_upper))
+				src.target:attack_critter(src)
+			else
+				src.target:TakeDamage(rand(melee_damage_lower,melee_damage_upper))
+		spawn(attack_speed)
+			src.attacking = 0
+		return
+
+
+
+/*TODO: Figure out how to handle special things like this dont really want to give it to every critter
+/obj/effect/critter/proc/CritterTeleport(var/telerange, var/dospark, var/dosmoke)
+	if (!src.alive) return
+	var/list/randomturfs = new/list()
+	for(var/turf/T in orange(src, telerange))
+		if(istype(T, /turf/space) || T.density) continue
+		randomturfs.Add(T)
+	src.loc = pick(randomturfs)
+	if (dospark)
+		var/datum/effect/system/spark_spread/s = new /datum/effect/system/spark_spread
+		s.set_up(5, 1, src)
+		s.start()
+	if (dosmoke)
+		var/datum/effect/system/harmless_smoke_spread/smoke = new /datum/effect/system/harmless_smoke_spread()
+		smoke.set_up(10, 0, src.loc)
+		smoke.start()
+	src.task = "thinking"
 */