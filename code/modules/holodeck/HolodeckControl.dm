--- conflicted
+++ resolved
@@ -126,7 +126,6 @@
 	src.updateUsrDialog()
 	return
 
-<<<<<<< HEAD
 /obj/machinery/computer/HolodeckControl/emag_act(var/remaining_charges, var/mob/user as mob)
 	playsound(src.loc, 'sound/effects/sparks4.ogg', 75, 1)
 	last_to_emag = user //emag again to change the owner
@@ -138,24 +137,9 @@
 		user << "Warning.  Automatic shutoff and derezing protocols have been corrupted.  Please call Nanotrasen maintenance and do not use the simulator."
 		log_game("[key_name(usr)] emagged the Holodeck Control Computer")
 		return 1
-	src.updateUsrDialog()
-	return
-=======
-/obj/machinery/computer/HolodeckControl/attackby(var/obj/item/weapon/D as obj, var/mob/user as mob)
-	if(istype(D, /obj/item/weapon/card/emag))
-		playsound(src.loc, 'sound/effects/sparks4.ogg', 75, 1)
-		last_to_emag = user //emag again to change the owner
-		if (!emagged)
-			emagged = 1
-			safety_disabled = 1
-			update_projections()
-			user << "<span class='notice'>You vastly increase projector power and override the safety and security protocols.</span>"
-			user << "Warning.  Automatic shutoff and derezing protocols have been corrupted.  Please call Nanotrasen maintenance and do not use the simulator."
-			log_game("[key_name(usr)] emagged the Holodeck Control Computer")
 		src.updateUsrDialog()
 	else
 		..()
->>>>>>> debe69aa
 
 /obj/machinery/computer/HolodeckControl/proc/update_projections()
 	if (safety_disabled)
