//////////////////////Scrying orb//////////////////////

/obj/item/weapon/scrying
	name = "scrying orb"
	desc = "An incandescent orb of otherworldly energy, staring into it gives you vision beyond mortal means."
	icon = 'icons/obj/projectiles.dmi'
	icon_state = "bluespace"
	throw_speed = 3
	throw_range = 7
	throwforce = 10
	damtype = BURN
	force = 10
	hitsound = 'sound/items/welder2.ogg'

/obj/item/weapon/scrying/attack_self(mob/user as mob)
	if((user.mind && !wizards.is_antagonist(user.mind)))
		user << "<span class='warning'>You stare into the orb and see nothing but your own reflection.</span>"
		return

	user << "<span class='info'>You can see... everything!</span>"
	visible_message("<span class='danger'>[user] stares into [src], their eyes glazing over.</span>")
<<<<<<< HEAD
	announce_ghost_joinleave(user.ghostize(1), 1, "You feel that they used a powerful artifact to [pick("invade","disturb","disrupt","infest","taint","spoil","blight")] this place with their presence.")
=======
	
	user.teleop = user.ghostize(1)
	announce_ghost_joinleave(user.teleop, 1, "You feel that they used a powerful artifact to [pick("invade","disturb","disrupt","infest","taint","spoil","blight")] this place with their presence.")
>>>>>>> c3d6fd07
	return
<|MERGE_RESOLUTION|>--- conflicted
+++ resolved
@@ -1,29 +1,25 @@
-//////////////////////Scrying orb//////////////////////
-
-/obj/item/weapon/scrying
-	name = "scrying orb"
-	desc = "An incandescent orb of otherworldly energy, staring into it gives you vision beyond mortal means."
-	icon = 'icons/obj/projectiles.dmi'
-	icon_state = "bluespace"
-	throw_speed = 3
-	throw_range = 7
-	throwforce = 10
-	damtype = BURN
-	force = 10
-	hitsound = 'sound/items/welder2.ogg'
-
-/obj/item/weapon/scrying/attack_self(mob/user as mob)
-	if((user.mind && !wizards.is_antagonist(user.mind)))
-		user << "<span class='warning'>You stare into the orb and see nothing but your own reflection.</span>"
-		return
-
-	user << "<span class='info'>You can see... everything!</span>"
-	visible_message("<span class='danger'>[user] stares into [src], their eyes glazing over.</span>")
-<<<<<<< HEAD
-	announce_ghost_joinleave(user.ghostize(1), 1, "You feel that they used a powerful artifact to [pick("invade","disturb","disrupt","infest","taint","spoil","blight")] this place with their presence.")
-=======
-	
-	user.teleop = user.ghostize(1)
-	announce_ghost_joinleave(user.teleop, 1, "You feel that they used a powerful artifact to [pick("invade","disturb","disrupt","infest","taint","spoil","blight")] this place with their presence.")
->>>>>>> c3d6fd07
-	return
+//////////////////////Scrying orb//////////////////////
+
+/obj/item/weapon/scrying
+	name = "scrying orb"
+	desc = "An incandescent orb of otherworldly energy, staring into it gives you vision beyond mortal means."
+	icon = 'icons/obj/projectiles.dmi'
+	icon_state = "bluespace"
+	throw_speed = 3
+	throw_range = 7
+	throwforce = 10
+	damtype = BURN
+	force = 10
+	hitsound = 'sound/items/welder2.ogg'
+
+/obj/item/weapon/scrying/attack_self(mob/user as mob)
+	if((user.mind && !wizards.is_antagonist(user.mind)))
+		user << "<span class='warning'>You stare into the orb and see nothing but your own reflection.</span>"
+		return
+
+	user << "<span class='info'>You can see... everything!</span>"
+	visible_message("<span class='danger'>[user] stares into [src], their eyes glazing over.</span>")
+	
+	user.teleop = user.ghostize(1)
+	announce_ghost_joinleave(user.teleop, 1, "You feel that they used a powerful artifact to [pick("invade","disturb","disrupt","infest","taint","spoil","blight")] this place with their presence.")
+	return