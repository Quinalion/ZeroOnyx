--- conflicted
+++ resolved
@@ -160,14 +160,6 @@
 		playsound(user, 'sound/machines/lockreset.ogg', 50, 1)
 		set_locked(0)
 	else
-<<<<<<< HEAD
-		return ..()
-	
-/obj/structure/closet/crate/secure/loot/emag_act(var/remaining_charges, var/mob/user)	
-	if (locked)
-		user << "<span class='notice'>The crate unlocks!</span>"
-		locked = 0
-=======
 		visible_message("<span class='warning'>A red light on \the [src]'s control panel flashes briefly.</span>")
 		attempts--
 		if (attempts == 0)
@@ -175,6 +167,11 @@
 			var/turf/T = get_turf(src.loc)
 			explosion(T, 0, 0, 1, 2)
 			del(src)
+	
+/obj/structure/closet/crate/secure/loot/emag_act(var/remaining_charges, var/mob/user)	
+	if (locked)
+		user << "<span class='notice'>The crate unlocks!</span>"
+		locked = 0
 
 /obj/structure/closet/crate/secure/loot/proc/check_input(var/input)
 	if(length(input) != codelen)
@@ -187,7 +184,6 @@
 		lastattempt += guesschar
 		if(guesschar != code[i])
 			. = 0
->>>>>>> c20efa9a
 
 /obj/structure/closet/crate/secure/loot/attackby(obj/item/weapon/W as obj, mob/user as mob)
 	if(locked)
