--- conflicted
+++ resolved
@@ -1,10 +1,9 @@
-<<<<<<< HEAD
 /**********************Mint**************************/
 
 
 /obj/machinery/mineral/mint
 	name = "Coin press"
-	icon = 'stationobjs.dmi'
+	icon = 'icons/obj/stationobjs.dmi'
 	icon_state = "coinpress0"
 	density = 1
 	anchored = 1.0
@@ -267,274 +266,4 @@
 			processing = 0;
 			coinsToProduce = temp_coins
 	src.updateUsrDialog()
-=======
-/**********************Mint**************************/
-
-
-/obj/machinery/mineral/mint
-	name = "Coin press"
-	icon = 'icons/obj/stationobjs.dmi'
-	icon_state = "coinpress0"
-	density = 1
-	anchored = 1.0
-	var/obj/machinery/mineral/input = null
-	var/obj/machinery/mineral/output = null
-	var/amt_silver = 0 //amount of silver
-	var/amt_gold = 0   //amount of gold
-	var/amt_diamond = 0
-	var/amt_iron = 0
-	var/amt_plasma = 0
-	var/amt_uranium = 0
-	var/amt_clown = 0
-	var/amt_adamantine = 0
-	var/amt_mythril = 0
-	var/newCoins = 0   //how many coins the machine made in it's last load
-	var/processing = 0
-	var/chosen = "metal" //which material will be used to make coins
-	var/coinsToProduce = 10
-
-
-/obj/machinery/mineral/mint/New()
-	..()
-	spawn( 5 )
-		for (var/dir in cardinal)
-			src.input = locate(/obj/machinery/mineral/input, get_step(src, dir))
-			if(src.input) break
-		for (var/dir in cardinal)
-			src.output = locate(/obj/machinery/mineral/output, get_step(src, dir))
-			if(src.output) break
-		processing_objects.Add(src)
-		return
-	return
-
-
-/obj/machinery/mineral/mint/process()
-	if ( src.input)
-		var/obj/item/stack/sheet/O
-		O = locate(/obj/item/stack/sheet, input.loc)
-		if(O)
-			if (istype(O,/obj/item/stack/sheet/gold))
-				amt_gold += 100 * O.amount
-				del(O)
-			if (istype(O,/obj/item/stack/sheet/silver))
-				amt_silver += 100 * O.amount
-				del(O)
-			if (istype(O,/obj/item/stack/sheet/diamond))
-				amt_diamond += 100 * O.amount
-				del(O)
-			if (istype(O,/obj/item/stack/sheet/plasma))
-				amt_plasma += 100 * O.amount
-				del(O)
-			if (istype(O,/obj/item/stack/sheet/uranium))
-				amt_uranium += 100 * O.amount
-				del(O)
-			if (istype(O,/obj/item/stack/sheet/metal))
-				amt_iron += 100 * O.amount
-				del(O)
-			if (istype(O,/obj/item/stack/sheet/clown))
-				amt_clown += 100 * O.amount
-				del(O)
-			if (istype(O,/obj/item/stack/sheet/adamantine))
-				amt_adamantine += 100 * O.amount
-				del(O) //Commented out for now. -Durandan
-
-
-/obj/machinery/mineral/mint/attack_hand(user as mob) //TODO: Adamantine coins! -Durandan
-
-	var/dat = "<b>Coin Press</b><br>"
-
-	if (!input)
-		dat += text("input connection status: ")
-		dat += text("<b><font color='red'>NOT CONNECTED</font></b><br>")
-	if (!output)
-		dat += text("<br>output connection status: ")
-		dat += text("<b><font color='red'>NOT CONNECTED</font></b><br>")
-
-	dat += text("<br><font color='#ffcc00'><b>Gold inserted: </b>[amt_gold]</font> ")
-	if (chosen == "gold")
-		dat += text("chosen")
-	else
-		dat += text("<A href='?src=\ref[src];choose=gold'>Choose</A>")
-	dat += text("<br><font color='#888888'><b>Silver inserted: </b>[amt_silver]</font> ")
-	if (chosen == "silver")
-		dat += text("chosen")
-	else
-		dat += text("<A href='?src=\ref[src];choose=silver'>Choose</A>")
-	dat += text("<br><font color='#555555'><b>Iron inserted: </b>[amt_iron]</font> ")
-	if (chosen == "metal")
-		dat += text("chosen")
-	else
-		dat += text("<A href='?src=\ref[src];choose=metal'>Choose</A>")
-	dat += text("<br><font color='#8888FF'><b>Diamond inserted: </b>[amt_diamond]</font> ")
-	if (chosen == "diamond")
-		dat += text("chosen")
-	else
-		dat += text("<A href='?src=\ref[src];choose=diamond'>Choose</A>")
-	dat += text("<br><font color='#FF8800'><b>Plasma inserted: </b>[amt_plasma]</font> ")
-	if (chosen == "plasma")
-		dat += text("chosen")
-	else
-		dat += text("<A href='?src=\ref[src];choose=plasma'>Choose</A>")
-	dat += text("<br><font color='#008800'><b>uranium inserted: </b>[amt_uranium]</font> ")
-	if (chosen == "uranium")
-		dat += text("chosen")
-	else
-		dat += text("<A href='?src=\ref[src];choose=uranium'>Choose</A>")
-	if(amt_clown > 0)
-		dat += text("<br><font color='#AAAA00'><b>Bananium inserted: </b>[amt_clown]</font> ")
-		if (chosen == "clown")
-			dat += text("chosen")
-		else
-			dat += text("<A href='?src=\ref[src];choose=clown'>Choose</A>")
-	dat += text("<br><font color='#888888'><b>Adamantine inserted: </b>[amt_adamantine]</font> ")//I don't even know these color codes, so fuck it.
-	if (chosen == "adamantine")
-		dat += text("chosen")
-	else
-		dat += text("<A href='?src=\ref[src];choose=adamantine'>Choose</A>")
-
-	dat += text("<br><br>Will produce [coinsToProduce] [chosen] coins if enough materials are available.<br>")
-	//dat += text("The dial which controls the number of conins to produce seems to be stuck. A technician has already been dispatched to fix this.")
-	dat += text("<A href='?src=\ref[src];chooseAmt=-10'>-10</A> ")
-	dat += text("<A href='?src=\ref[src];chooseAmt=-5'>-5</A> ")
-	dat += text("<A href='?src=\ref[src];chooseAmt=-1'>-1</A> ")
-	dat += text("<A href='?src=\ref[src];chooseAmt=1'>+1</A> ")
-	dat += text("<A href='?src=\ref[src];chooseAmt=5'>+5</A> ")
-	dat += text("<A href='?src=\ref[src];chooseAmt=10'>+10</A> ")
-
-	dat += text("<br><br>In total this machine produced <font color='green'><b>[newCoins]</b></font> coins.")
-	dat += text("<br><A href='?src=\ref[src];makeCoins=[1]'>Make coins</A>")
-	user << browse("[dat]", "window=mint")
-
-/obj/machinery/mineral/mint/Topic(href, href_list)
-	if(..())
-		return
-	usr.machine = src
-	src.add_fingerprint(usr)
-	if(processing==1)
-		usr << "\blue The machine is processing."
-		return
-	if(href_list["choose"])
-		chosen = href_list["choose"]
-	if(href_list["chooseAmt"])
-		coinsToProduce = between(0, coinsToProduce + text2num(href_list["chooseAmt"]), 1000)
-	if(href_list["makeCoins"])
-		var/temp_coins = coinsToProduce
-		if (src.output)
-			processing = 1;
-			icon_state = "coinpress1"
-			var/obj/item/weapon/moneybag/M
-			switch(chosen)
-				if("metal")
-					while(amt_iron > 0 && coinsToProduce > 0)
-						if (locate(/obj/item/weapon/moneybag,output.loc))
-							M = locate(/obj/item/weapon/moneybag,output.loc)
-						else
-							M = new/obj/item/weapon/moneybag(output.loc)
-						new/obj/item/weapon/coin/iron(M)
-						amt_iron -= 20
-						coinsToProduce--
-						newCoins++
-						src.updateUsrDialog()
-						sleep(5);
-				if("gold")
-					while(amt_gold > 0 && coinsToProduce > 0)
-						if (locate(/obj/item/weapon/moneybag,output.loc))
-							M = locate(/obj/item/weapon/moneybag,output.loc)
-						else
-							M = new/obj/item/weapon/moneybag(output.loc)
-						new /obj/item/weapon/coin/gold(M)
-						amt_gold -= 20
-						coinsToProduce--
-						newCoins++
-						src.updateUsrDialog()
-						sleep(5);
-				if("silver")
-					while(amt_silver > 0 && coinsToProduce > 0)
-						if (locate(/obj/item/weapon/moneybag,output.loc))
-							M = locate(/obj/item/weapon/moneybag,output.loc)
-						else
-							M = new/obj/item/weapon/moneybag(output.loc)
-						new /obj/item/weapon/coin/silver(M)
-						amt_silver -= 20
-						coinsToProduce--
-						newCoins++
-						src.updateUsrDialog()
-						sleep(5);
-				if("diamond")
-					while(amt_diamond > 0 && coinsToProduce > 0)
-						if (locate(/obj/item/weapon/moneybag,output.loc))
-							M = locate(/obj/item/weapon/moneybag,output.loc)
-						else
-							M = new/obj/item/weapon/moneybag(output.loc)
-						new /obj/item/weapon/coin/diamond(M)
-						amt_diamond -= 20
-						coinsToProduce--
-						newCoins++
-						src.updateUsrDialog()
-						sleep(5);
-				if("plasma")
-					while(amt_plasma > 0 && coinsToProduce > 0)
-						if (locate(/obj/item/weapon/moneybag,output.loc))
-							M = locate(/obj/item/weapon/moneybag,output.loc)
-						else
-							M = new/obj/item/weapon/moneybag(output.loc)
-						new /obj/item/weapon/coin/plasma(M)
-						amt_plasma -= 20
-						coinsToProduce--
-						newCoins++
-						src.updateUsrDialog()
-						sleep(5);
-				if("uranium")
-					while(amt_uranium > 0 && coinsToProduce > 0)
-						if (locate(/obj/item/weapon/moneybag,output.loc))
-							M = locate(/obj/item/weapon/moneybag,output.loc)
-						else
-							M = new/obj/item/weapon/moneybag(output.loc)
-						new /obj/item/weapon/coin/uranium(M)
-						amt_uranium -= 20
-						coinsToProduce--
-						newCoins++
-						src.updateUsrDialog()
-						sleep(5)
-				if("clown")
-					while(amt_clown > 0 && coinsToProduce > 0)
-						if (locate(/obj/item/weapon/moneybag,output.loc))
-							M = locate(/obj/item/weapon/moneybag,output.loc)
-						else
-							M = new/obj/item/weapon/moneybag(output.loc)
-						new /obj/item/weapon/coin/clown(M)
-						amt_clown -= 20
-						coinsToProduce--
-						newCoins++
-						src.updateUsrDialog()
-						sleep(5);
-				if("adamantine")
-					while(amt_adamantine > 0 && coinsToProduce > 0)
-						if (locate(/obj/item/weapon/moneybag,output.loc))
-							M = locate(/obj/item/weapon/moneybag,output.loc)
-						else
-							M = new/obj/item/weapon/moneybag(output.loc)
-						new /obj/item/weapon/coin/adamantine(M)
-						amt_adamantine -= 20
-						coinsToProduce--
-						newCoins++
-						src.updateUsrDialog()
-						sleep(5);
-				if("mythril")
-					while(amt_adamantine > 0 && coinsToProduce > 0)
-						if (locate(/obj/item/weapon/moneybag,output.loc))
-							M = locate(/obj/item/weapon/moneybag,output.loc)
-						else
-							M = new/obj/item/weapon/moneybag(output.loc)
-						new /obj/item/weapon/coin/mythril(M)
-						amt_mythril -= 20
-						coinsToProduce--
-						newCoins++
-						src.updateUsrDialog()
-						sleep(5);
-			icon_state = "coinpress0"
-			processing = 0;
-			coinsToProduce = temp_coins
-	src.updateUsrDialog()
->>>>>>> 44fb70ff
 	return