/*
 * Defines the helmets, gloves and shoes for rigs.
 */

/obj/item/clothing/head/helmet/space/rig
	name = "helmet"
	flags = HEADCOVERSEYES | BLOCKHAIR | HEADCOVERSMOUTH | THICKMATERIAL
	flags_inv = 		 HIDEEARS|HIDEEYES|HIDEFACE
	body_parts_covered = HEAD|FACE|EYES
	heat_protection =    HEAD|FACE|EYES
	cold_protection =    HEAD|FACE|EYES
	brightness_on = 4
	sprite_sheets = list("Tajara" = 'icons/mob/species/tajaran/helmet.dmi',"Skrell" = 'icons/mob/species/skrell/helmet.dmi',"Unathi" = 'icons/mob/species/unathi/helmet.dmi')
	species_restricted = null

/obj/item/clothing/gloves/rig
	name = "gauntlets"
	flags = THICKMATERIAL
	body_parts_covered = HANDS
	heat_protection =    HANDS
	cold_protection =    HANDS
	species_restricted = null
	gender = PLURAL

/obj/item/clothing/shoes/magboots/rig
	name = "boots"
	cold_protection = FEET
	heat_protection = FEET
	species_restricted = null
	gender = PLURAL
	icon_base = null

/obj/item/clothing/suit/space/rig
	name = "chestpiece"
	allowed = list(/obj/item/device/flashlight,/obj/item/weapon/tank,/obj/item/device/suit_cooling_unit)
	body_parts_covered = UPPER_TORSO|LOWER_TORSO|LEGS|ARMS
	heat_protection =    UPPER_TORSO|LOWER_TORSO|LEGS|ARMS
	cold_protection =    UPPER_TORSO|LOWER_TORSO|LEGS|ARMS
	flags_inv =          HIDEJUMPSUIT|HIDETAIL
	flags =              STOPPRESSUREDAMAGE | THICKMATERIAL | AIRTIGHT
	slowdown = 0
<<<<<<< HEAD
	//With 0.05 resiliance, will reach 10 breach damage after 18 laser carbine blasts. Completely immune to smg hits.
	breach_threshold = 28
	resilience = 0.05
=======
	//With 0.2 resiliance, will reach 10 breach damage after 9 laser carbine blasts. Completely immune to smg hits.
	breach_threshold = 28
	resilience = 0.1
>>>>>>> 7f01af6b
	can_breach = 1
	sprite_sheets = list("Tajara" = 'icons/mob/species/tajaran/suit.dmi',"Unathi" = 'icons/mob/species/unathi/suit.dmi')
	supporting_limbs = list()

//TODO: move this to modules
/obj/item/clothing/head/helmet/space/rig/proc/prevent_track()
	return 0

/obj/item/clothing/gloves/rig/Touch(var/atom/A, var/proximity)

	if(!A || !proximity)
		return 0

	var/mob/living/carbon/human/H = loc
	if(!istype(H) || !H.back)
		return 0

	var/obj/item/weapon/rig/suit = H.back
	if(!suit || !istype(suit) || !suit.installed_modules.len)
		return 0

	for(var/obj/item/rig_module/module in suit.installed_modules)
		if(module.active && module.activates_on_touch)
			if(module.engage(A))
				return 1

	return 0<|MERGE_RESOLUTION|>--- conflicted
+++ resolved
@@ -39,15 +39,9 @@
 	flags_inv =          HIDEJUMPSUIT|HIDETAIL
 	flags =              STOPPRESSUREDAMAGE | THICKMATERIAL | AIRTIGHT
 	slowdown = 0
-<<<<<<< HEAD
-	//With 0.05 resiliance, will reach 10 breach damage after 18 laser carbine blasts. Completely immune to smg hits.
+	//will reach 10 breach damage after 18 laser carbine blasts, or 7 revolver hits. Completely immune to smg hits.
 	breach_threshold = 28
 	resilience = 0.05
-=======
-	//With 0.2 resiliance, will reach 10 breach damage after 9 laser carbine blasts. Completely immune to smg hits.
-	breach_threshold = 28
-	resilience = 0.1
->>>>>>> 7f01af6b
 	can_breach = 1
 	sprite_sheets = list("Tajara" = 'icons/mob/species/tajaran/suit.dmi',"Unathi" = 'icons/mob/species/unathi/suit.dmi')
 	supporting_limbs = list()
