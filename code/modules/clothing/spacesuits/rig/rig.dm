--- conflicted
+++ resolved
@@ -1,905 +1,901 @@
-#define ONLY_DEPLOY 1
-#define ONLY_RETRACT 2
-#define SEAL_DELAY 30
-
-/*
- * Defines the behavior of hardsuits/rigs/power armour.
- */
-
-/obj/item/weapon/rig
-
-	name = "hardsuit control module"
-	icon = 'icons/obj/rig_modules.dmi'
-	desc = "A back-mounted hardsuit deployment and control mechanism."
-	slot_flags = SLOT_BACK
-	req_one_access = list()
-	req_access = list()
-	w_class = 4
-
-	// These values are passed on to all component pieces.
-	armor = list(melee = 40, bullet = 5, laser = 20,energy = 5, bomb = 35, bio = 100, rad = 20)
-	min_cold_protection_temperature = SPACE_SUIT_MIN_COLD_PROTECTION_TEMPERATURE
-	max_heat_protection_temperature = SPACE_SUIT_MAX_HEAT_PROTECTION_TEMPERATURE
-	siemens_coefficient = 0.2
-	permeability_coefficient = 0.1
-	unacidable = 1
-
-	var/interface_path = "hardsuit.tmpl"
-	var/ai_interface_path = "hardsuit.tmpl"
-	var/interface_title = "Hardsuit Controller"
-	var/wearer_move_delay //Used for AI moving.
-	var/ai_controlled_move_delay = 10
-
-	// Keeps track of what this rig should spawn with.
-	var/suit_type = "hardsuit"
-	var/list/initial_modules
-	var/chest_type = /obj/item/clothing/suit/space/rig
-	var/helm_type =  /obj/item/clothing/head/helmet/space/rig
-	var/boot_type =  /obj/item/clothing/shoes/magboots/rig
-	var/glove_type = /obj/item/clothing/gloves/rig
-	var/cell_type =  /obj/item/weapon/cell/high
-	var/air_type =   /obj/item/weapon/tank/oxygen
-
-	//Component/device holders.
-	var/obj/item/weapon/tank/air_supply                       // Air tank, if any.
-	var/obj/item/clothing/shoes/boots = null                  // Deployable boots, if any.
-	var/obj/item/clothing/suit/space/rig/chest                // Deployable chestpiece, if any.
-	var/obj/item/clothing/head/helmet/space/rig/helmet = null // Deployable helmet, if any.
-	var/obj/item/clothing/gloves/rig/gloves = null            // Deployable gauntlets, if any.
-	var/obj/item/weapon/cell/cell                             // Power supply, if any.
-	var/obj/item/rig_module/selected_module = null            // Primary system (used with middle-click)
-	var/obj/item/rig_module/vision/visor                      // Kinda shitty to have a var for a module, but saves time.
-	var/obj/item/rig_module/voice/speech                      // As above.
-	var/mob/living/carbon/human/wearer                        // The person currently wearing the rig.
-	var/image/mob_icon                                        // Holder for on-mob icon.
-	var/list/installed_modules = list()                       // Power consumption/use bookkeeping.
-
-	// Rig status vars.
-	var/open = 0                                              // Access panel status.
-	var/locked = 1                                            // Lock status.
-	var/subverted = 0
-	var/interface_locked = 0
-	var/control_overridden = 0
-	var/ai_override_enabled = 0
-	var/security_check_enabled = 1
-	var/malfunctioning = 0
-	var/malfunction_delay = 0
-	var/electrified = 0
-	var/locked_down = 0
-
-	var/seal_delay = SEAL_DELAY
-	var/sealing                                               // Keeps track of seal status independantly of canremove.
-	var/offline = 1                                           // Should we be applying suit maluses?
-	var/offline_slowdown = 3                                  // If the suit is deployed and unpowered, it sets slowdown to this.
-	var/vision_restriction
-	var/offline_vision_restriction = 1                        // 0 - none, 1 - welder vision, 2 - blind. Maybe move this to helmets.
-	var/airtight = 1 //If set, will adjust AIRTIGHT and STOPPRESSUREDAMAGE flags on components. Otherwise it should leave them untouched.
-
-	var/emp_protection = 0
-
-	// Wiring! How exciting.
-	var/datum/wires/rig/wires
-	var/datum/effect/effect/system/spark_spread/spark_system
-
-/obj/item/weapon/rig/examine()
-	usr << "This is \icon[src][src.name]."
-	usr << "[src.desc]"
-	if(wearer)
-		for(var/obj/item/piece in list(helmet,gloves,chest,boots))
-			if(!piece || piece.loc != wearer)
-				continue
-			usr << "\icon[piece] \The [piece] [piece.gender == PLURAL ? "are" : "is"] deployed."
-
-	if(src.loc == usr)
-		usr << "The maintenance panel is [open ? "open" : "closed"]."
-		usr << "Hardsuit systems are [offline ? "<font color='red'>offline</font>" : "<font color='green'>online</font>"]."
-
-/obj/item/weapon/rig/New()
-	..()
-
-	item_state = icon_state
-	wires = new(src)
-
-	if((!req_access || !req_access.len) && (!req_one_access || !req_one_access.len))
-		locked = 0
-
-	spark_system = new()
-	spark_system.set_up(5, 0, src)
-	spark_system.attach(src)
-
-	processing_objects |= src
-
-	if(initial_modules && initial_modules.len)
-		for(var/path in initial_modules)
-			var/obj/item/rig_module/module = new path(src)
-			installed_modules += module
-			module.installed(src)
-
-	// Create and initialize our various segments.
-	if(cell_type)
-		cell = new cell_type(src)
-	if(air_type)
-		air_supply = new air_type(src)
-	if(glove_type)
-		gloves = new glove_type(src)
-		verbs |= /obj/item/weapon/rig/proc/toggle_gauntlets
-	if(helm_type)
-		helmet = new helm_type(src)
-		verbs |= /obj/item/weapon/rig/proc/toggle_helmet
-	if(boot_type)
-		boots = new boot_type(src)
-		verbs |= /obj/item/weapon/rig/proc/toggle_boots
-	if(chest_type)
-		chest = new chest_type(src)
-		if(allowed)
-			chest.allowed = allowed
-		chest.slowdown = offline_slowdown
-		verbs |= /obj/item/weapon/rig/proc/toggle_chest
-
-	for(var/obj/item/piece in list(gloves,helmet,boots,chest))
-		if(!istype(piece))
-			continue
-		piece.canremove = 0
-		piece.name = "[suit_type] [initial(piece.name)]"
-		piece.desc = "It seems to be part of a [src.name]."
-		piece.icon_state = "[initial(icon_state)]"
-		piece.min_cold_protection_temperature = min_cold_protection_temperature
-		piece.max_heat_protection_temperature = max_heat_protection_temperature
-		if(piece.siemens_coefficient > siemens_coefficient) //So that insulated gloves keep their insulation.
-			piece.siemens_coefficient = siemens_coefficient
-		piece.permeability_coefficient = permeability_coefficient
-		piece.unacidable = unacidable
-		if(islist(armor)) piece.armor = armor.Copy()
-
-	update_icon(1)
-
-/obj/item/weapon/rig/Destroy()
-	for(var/obj/item/piece in list(gloves,boots,helmet,chest))
-		var/mob/living/M = piece.loc
-		if(istype(M))
-			M.drop_from_inventory(piece)
-		qdel(piece)
-	processing_objects -= src
-	..()
-
-/obj/item/weapon/rig/proc/suit_is_deployed()
-	if(!istype(wearer) || src.loc != wearer || wearer.back != src)
-		return 0
-	if(helm_type && !(helmet && wearer.head == helmet))
-		return 0
-	if(glove_type && !(gloves && wearer.gloves == gloves))
-		return 0
-	if(boot_type && !(boots && wearer.shoes == boots))
-		return 0
-	if(chest_type && !(chest && wearer.wear_suit == chest))
-		return 0
-	return 1
-
-/obj/item/weapon/rig/proc/reset()
-	offline = 2
-	canremove = 1
-	for(var/obj/item/piece in list(helmet,boots,gloves,chest))
-		if(!piece) continue
-		piece.icon_state = "[initial(icon_state)]"
-		if(airtight)
-			piece.item_flags &= ~(STOPPRESSUREDAMAGE|AIRTIGHT)
-	update_icon(1)
-
-/obj/item/weapon/rig/proc/toggle_seals(var/mob/living/carbon/human/M,var/instant)
-
-	if(sealing) return
-
-	if(!check_power_cost(M))
-		return 0
-
-	deploy(M,instant)
-
-	var/seal_target = !canremove
-	var/failed_to_seal
-
-	canremove = 0 // No removing the suit while unsealing.
-	sealing = 1
-
-	if(!seal_target && !suit_is_deployed())
-		M.visible_message("<span class='danger'>[M]'s suit flashes an error light.</span>","<span class='danger'>Your suit flashes an error light. It can't function properly without being fully deployed.</span>")
-		failed_to_seal = 1
-
-	if(!failed_to_seal)
-
-		if(!instant)
-			M.visible_message("<font color='blue'>[M]'s suit emits a quiet hum as it begins to adjust its seals.</font>","<font color='blue'>With a quiet hum, the suit begins running checks and adjusting components.</font>")
-			if(seal_delay && !do_after(M,seal_delay))
-				if(M) M << "<span class='warning'>You must remain still while the suit is adjusting the components.</span>"
-				failed_to_seal = 1
-
-		if(!M)
-			failed_to_seal = 1
-		else
-			for(var/list/piece_data in list(list(M.shoes,boots,"boots",boot_type),list(M.gloves,gloves,"gloves",glove_type),list(M.head,helmet,"helmet",helm_type),list(M.wear_suit,chest,"chest",chest_type)))
-
-				var/obj/item/piece = piece_data[1]
-				var/obj/item/compare_piece = piece_data[2]
-				var/msg_type = piece_data[3]
-				var/piece_type = piece_data[4]
-
-				if(!piece || !piece_type)
-					continue
-
-				if(!istype(M) || !istype(piece) || !istype(compare_piece) || !msg_type)
-					if(M) M << "<span class='warning'>You must remain still while the suit is adjusting the components.</span>"
-					failed_to_seal = 1
-					break
-
-				if(!failed_to_seal && M.back == src && piece == compare_piece)
-
-					if(seal_delay && !instant && !do_after(M,seal_delay,needhand=0))
-						failed_to_seal = 1
-
-					piece.icon_state = "[initial(icon_state)][!seal_target ? "_sealed" : ""]"
-					switch(msg_type)
-						if("boots")
-							M << "<font color='blue'>\The [piece] [!seal_target ? "seal around your feet" : "relax their grip on your legs"].</font>"
-							M.update_inv_shoes()
-						if("gloves")
-							M << "<font color='blue'>\The [piece] [!seal_target ? "tighten around your fingers and wrists" : "become loose around your fingers"].</font>"
-							M.update_inv_gloves()
-						if("chest")
-							M << "<font color='blue'>\The [piece] [!seal_target ? "cinches tight again your chest" : "releases your chest"].</font>"
-							M.update_inv_wear_suit()
-						if("helmet")
-							M << "<font color='blue'>\The [piece] hisses [!seal_target ? "closed" : "open"].</font>"
-							M.update_inv_head()
-							if(helmet)
-								helmet.update_light(wearer)
-
-					//sealed pieces become airtight, protecting against diseases
-					if (!seal_target)
-						piece.armor["bio"] = 100
-					else
-						piece.armor["bio"] = src.armor["bio"]
-
-				else
-					failed_to_seal = 1
-
-		if((M && !(istype(M) && M.back == src) && !istype(M,/mob/living/silicon)) || (!seal_target && !suit_is_deployed()))
-			failed_to_seal = 1
-
-	sealing = null
-
-	if(failed_to_seal)
-		for(var/obj/item/piece in list(helmet,boots,gloves,chest))
-			if(!piece) continue
-			piece.icon_state = "[initial(icon_state)][!seal_target ? "" : "_sealed"]"
-		canremove = !seal_target
-		if(airtight)
-			update_component_sealed()
-		update_icon(1)
-		return 0
-
-	// Success!
-	canremove = seal_target
-	M << "<font color='blue'><b>Your entire suit [canremove ? "loosens as the components relax" : "tightens around you as the components lock into place"].</b></font>"
-
-	if(canremove)
-		for(var/obj/item/rig_module/module in installed_modules)
-			module.deactivate()
-	if(airtight)
-		update_component_sealed()
-	update_icon(1)
-
-/obj/item/weapon/rig/proc/update_component_sealed()
-	for(var/obj/item/piece in list(helmet,boots,gloves,chest))
-		if(canremove)
-			piece.item_flags &= ~(STOPPRESSUREDAMAGE|AIRTIGHT)
-		else
-			piece.item_flags |=  (STOPPRESSUREDAMAGE|AIRTIGHT)
-	update_icon(1)
-
-/obj/item/weapon/rig/process()
-
-	// If we've lost any parts, grab them back.
-	var/mob/living/M
-	for(var/obj/item/piece in list(gloves,boots,helmet,chest))
-		if(piece.loc != src && !(wearer && piece.loc == wearer))
-			if(istype(piece.loc, /mob/living))
-				M = piece.loc
-				M.drop_from_inventory(piece)
-			piece.forceMove(src)
-
-	if(!istype(wearer) || loc != wearer || wearer.back != src || canremove || !cell || cell.charge <= 0)
-		if(!cell || cell.charge <= 0)
-			if(electrified > 0)
-				electrified = 0
-			if(!offline)
-				if(istype(wearer))
-					if(!canremove)
-						if (offline_slowdown < 3)
-							wearer << "<span class='danger'>Your suit beeps stridently, and suddenly goes dead.</span>"
-						else
-							wearer << "<span class='danger'>Your suit beeps stridently, and suddenly you're wearing a leaden mass of metal and plastic composites instead of a powered suit.</span>"
-					if(offline_vision_restriction == 1)
-						wearer << "<span class='danger'>The suit optics flicker and die, leaving you with restricted vision.</span>"
-					else if(offline_vision_restriction == 2)
-						wearer << "<span class='danger'>The suit optics drop out completely, drowning you in darkness.</span>"
-		if(!offline)
-			offline = 1
-	else
-		if(offline)
-			offline = 0
-			if(istype(wearer) && !wearer.wearing_rig)
-				wearer.wearing_rig = src
-			chest.slowdown = initial(slowdown)
-
-	if(offline)
-		if(offline == 1)
-			for(var/obj/item/rig_module/module in installed_modules)
-				module.deactivate()
-			offline = 2
-			chest.slowdown = offline_slowdown
-		return
-
-	if(cell && cell.charge > 0 && electrified > 0)
-		electrified--
-
-	if(malfunction_delay > 0)
-		malfunction_delay--
-	else if(malfunctioning)
-		malfunctioning--
-		malfunction()
-
-	for(var/obj/item/rig_module/module in installed_modules)
-		cell.use(module.process()*10)
-
-/obj/item/weapon/rig/proc/check_power_cost(var/mob/living/user, var/cost, var/use_unconcious, var/obj/item/rig_module/mod, var/user_is_ai)
-
-	if(!istype(user))
-		return 0
-
-	var/fail_msg
-
-	if(!user_is_ai)
-		var/mob/living/carbon/human/H = user
-		if(istype(H) && H.back != src)
-			fail_msg = "<span class='warning'>You must be wearing \the [src] to do this.</span>"
-		else if(user.incorporeal_move)
-			fail_msg = "<span class='warning'>You must be solid to do this.</span>"
-	if(sealing)
-		fail_msg = "<span class='warning'>The hardsuit is in the process of adjusting seals and cannot be activated.</span>"
-	else if(!fail_msg && ((use_unconcious && user.stat > 1) || (!use_unconcious && user.stat)))
-		fail_msg = "<span class='warning'>You are in no fit state to do that.</span>"
-	else if(!cell)
-		fail_msg = "<span class='warning'>There is no cell installed in the suit.</span>"
-	else if(cost && cell.charge < cost * 10) //TODO: Cellrate?
-		fail_msg = "<span class='warning'>Not enough stored power.</span>"
-
-	if(fail_msg)
-		user << "[fail_msg]"
-		return 0
-
-	// This is largely for cancelling stealth and whatever.
-	if(mod && mod.disruptive)
-		for(var/obj/item/rig_module/module in (installed_modules - mod))
-			if(module.active && module.disruptable)
-				module.deactivate()
-
-	cell.use(cost*10)
-	return 1
-
-/obj/item/weapon/rig/ui_interact(mob/user, ui_key = "main", var/datum/nanoui/ui = null, var/force_open = 1, var/nano_state = inventory_state)
-	if(!user)
-		return
-
-	var/list/data = list()
-
-	if(selected_module)
-		data["primarysystem"] = "[selected_module.interface_name]"
-
-	if(src.loc != user)
-		data["ai"] = 1
-
-	data["seals"] =     "[src.canremove]"
-	data["sealing"] =   "[src.sealing]"
-	data["helmet"] =    (helmet ? "[helmet.name]" : "None.")
-	data["gauntlets"] = (gloves ? "[gloves.name]" : "None.")
-	data["boots"] =     (boots ?  "[boots.name]" :  "None.")
-	data["chest"] =     (chest ?  "[chest.name]" :  "None.")
-
-	data["charge"] =       cell ? round(cell.charge,1) : 0
-	data["maxcharge"] =    cell ? cell.maxcharge : 0
-	data["chargestatus"] = cell ? Floor((cell.charge/cell.maxcharge)*50) : 0
-
-	data["emagged"] =       subverted
-	data["coverlock"] =     locked
-	data["interfacelock"] = interface_locked
-	data["aicontrol"] =     control_overridden
-	data["aioverride"] =    ai_override_enabled
-	data["securitycheck"] = security_check_enabled
-	data["malf"] =          malfunction_delay
-
-
-	var/list/module_list = list()
-	var/i = 1
-	for(var/obj/item/rig_module/module in installed_modules)
-		var/list/module_data = list(
-			"index" =             i,
-			"name" =              "[module.interface_name]",
-			"desc" =              "[module.interface_desc]",
-			"can_use" =           "[module.usable]",
-			"can_select" =        "[module.selectable]",
-			"can_toggle" =        "[module.toggleable]",
-			"is_active" =         "[module.active]",
-			"engagecost" =        module.use_power_cost*10,
-			"activecost" =        module.active_power_cost*10,
-			"passivecost" =       module.passive_power_cost*10,
-			"engagestring" =      module.engage_string,
-			"activatestring" =    module.activate_string,
-			"deactivatestring" =  module.deactivate_string,
-			"damage" =            module.damage
-			)
-
-		if(module.charges && module.charges.len)
-
-			module_data["charges"] = list()
-			var/datum/rig_charge/selected = module.charges[module.charge_selected]
-			module_data["chargetype"] = selected ? "[selected.display_name]" : "none"
-
-			for(var/chargetype in module.charges)
-				var/datum/rig_charge/charge = module.charges[chargetype]
-				module_data["charges"] += list(list("caption" = "[chargetype] ([charge.charges])", "index" = "[chargetype]"))
-
-		module_list += list(module_data)
-		i++
-
-	if(module_list.len)
-		data["modules"] = module_list
-
-	ui = nanomanager.try_update_ui(user, src, ui_key, ui, data, force_open)
-	if (!ui)
-		ui = new(user, src, ui_key, ((src.loc != user) ? ai_interface_path : interface_path), interface_title, 480, 550, state = nano_state)
-		ui.set_initial_data(data)
-		ui.open()
-		ui.set_auto_update(1)
-
-/obj/item/weapon/rig/update_icon(var/update_mob_icon)
-
-	//TODO: Maybe consider a cache for this (use mob_icon as blank canvas, use suit icon overlay).
-	overlays.Cut()
-	if(!mob_icon || update_mob_icon)
-		var/species_icon = 'icons/mob/rig_back.dmi'
-		// Since setting mob_icon will override the species checks in
-		// update_inv_wear_suit(), handle species checks here.
-		if(wearer && sprite_sheets && sprite_sheets[wearer.species.get_bodytype()])
-			species_icon =  sprite_sheets[wearer.species.get_bodytype()]
-		mob_icon = image("icon" = species_icon, "icon_state" = "[icon_state]")
-
-	if(installed_modules.len)
-		for(var/obj/item/rig_module/module in installed_modules)
-			if(module.suit_overlay)
-				chest.overlays += image("icon" = 'icons/mob/rig_modules.dmi', "icon_state" = "[module.suit_overlay]", "dir" = SOUTH)
-
-	if(wearer)
-		wearer.update_inv_shoes()
-		wearer.update_inv_gloves()
-		wearer.update_inv_head()
-		wearer.update_inv_wear_suit()
-		wearer.update_inv_back()
-	return
-
-/obj/item/weapon/rig/proc/check_suit_access(var/mob/living/carbon/human/user)
-
-	if(!security_check_enabled)
-		return 1
-
-	if(istype(user))
-		if(malfunction_check(user))
-			return 0
-		if(user.back != src)
-			return 0
-		else if(!src.allowed(user))
-			user << "<span class='danger'>Unauthorized user. Access denied.</span>"
-			return 0
-
-	else if(!ai_override_enabled)
-		user << "<span class='danger'>Synthetic access disabled. Please consult hardware provider.</span>"
-		return 0
-
-	return 1
-
-//TODO: Fix Topic vulnerabilities for malfunction and AI override.
-/obj/item/weapon/rig/Topic(href,href_list)
-	if(!check_suit_access(usr))
-		return 0
-
-	if(href_list["toggle_piece"])
-		if(ishuman(usr) && (usr.stat || usr.stunned || usr.lying))
-			return 0
-		toggle_piece(href_list["toggle_piece"], usr)
-	else if(href_list["toggle_seals"])
-		toggle_seals(usr)
-	else if(href_list["interact_module"])
-
-		var/module_index = text2num(href_list["interact_module"])
-
-		if(module_index > 0 && module_index <= installed_modules.len)
-			var/obj/item/rig_module/module = installed_modules[module_index]
-			switch(href_list["module_mode"])
-				if("activate")
-					module.activate()
-				if("deactivate")
-					module.deactivate()
-				if("engage")
-					module.engage()
-				if("select")
-					selected_module = module
-				if("select_charge_type")
-					module.charge_selected = href_list["charge_type"]
-	else if(href_list["toggle_ai_control"])
-		ai_override_enabled = !ai_override_enabled
-		notify_ai("Synthetic suit control has been [ai_override_enabled ? "enabled" : "disabled"].")
-	else if(href_list["toggle_suit_lock"])
-		locked = !locked
-
-	usr.set_machine(src)
-	src.add_fingerprint(usr)
-	return 0
-
-/obj/item/weapon/rig/proc/notify_ai(var/message)
-	for(var/obj/item/rig_module/ai_container/module in installed_modules)
-		if(module.integrated_ai && module.integrated_ai.client && !module.integrated_ai.stat)
-			module.integrated_ai << "[message]"
-			. = 1
-
-/obj/item/weapon/rig/equipped(mob/living/carbon/human/M)
-	..()
-
-	if(seal_delay > 0 && istype(M) && M.back == src)
-		M.visible_message("<font color='blue'>[M] starts putting on \the [src]...</font>", "<font color='blue'>You start putting on \the [src]...</font>")
-		if(!do_after(M,seal_delay))
-			if(M && M.back == src)
-				M.back = null
-				M.drop_from_inventory(src)
-			src.forceMove(get_turf(src))
-			return
-
-	if(istype(M) && M.back == src)
-		M.visible_message("<font color='blue'><b>[M] struggles into \the [src].</b></font>", "<font color='blue'><b>You struggle into \the [src].</b></font>")
-		wearer = M
-		wearer.wearing_rig = src
-		update_icon()
-
-/obj/item/weapon/rig/proc/toggle_piece(var/piece, var/mob/living/carbon/human/H, var/deploy_mode)
-
-	if(sealing || !cell || !cell.charge)
-		return
-
-	if(!istype(wearer) || !wearer.back == src)
-		return
-
-	if(usr == wearer && (usr.stat||usr.paralysis||usr.stunned)) // If the usr isn't wearing the suit it's probably an AI.
-		return
-
-	var/obj/item/check_slot
-	var/equip_to
-	var/obj/item/use_obj
-
-	if(!H)
-		return
-
-	switch(piece)
-		if("helmet")
-			equip_to = slot_head
-			use_obj = helmet
-			check_slot = H.head
-		if("gauntlets")
-			equip_to = slot_gloves
-			use_obj = gloves
-			check_slot = H.gloves
-		if("boots")
-			equip_to = slot_shoes
-			use_obj = boots
-			check_slot = H.shoes
-		if("chest")
-			equip_to = slot_wear_suit
-			use_obj = chest
-			check_slot = H.wear_suit
-
-	if(use_obj)
-		if(check_slot == use_obj && deploy_mode != ONLY_DEPLOY)
-
-			var/mob/living/carbon/human/holder
-
-			if(use_obj)
-				holder = use_obj.loc
-				if(istype(holder))
-					if(use_obj && check_slot == use_obj)
-						H << "<font color='blue'><b>Your [use_obj.name] [use_obj.gender == PLURAL ? "retract" : "retracts"] swiftly.</b></font>"
-						use_obj.canremove = 1
-						holder.drop_from_inventory(use_obj)
-						use_obj.forceMove(get_turf(src))
-						use_obj.dropped()
-						use_obj.canremove = 0
-						use_obj.forceMove(src)
-
-		else if (deploy_mode != ONLY_RETRACT)
-			if(check_slot && check_slot == use_obj)
-				return
-			use_obj.forceMove(H)
-			if(!H.equip_to_slot_if_possible(use_obj, equip_to, 0, 1))
-				use_obj.forceMove(src)
-				if(check_slot)
-					H << "<span class='danger'>You are unable to deploy \the [piece] as \the [check_slot] [check_slot.gender == PLURAL ? "are" : "is"] in the way.</span>"
-			else
-<<<<<<< HEAD
-				H << "<span class='notice'>Your [use_obj.name] [use_obj.gender == PLURAL ? "deploy" : "deploys"] swiftly.</span>"
-=======
-				use_obj.forceMove(H)
-				if(!H.equip_to_slot_if_possible(use_obj, equip_to, 0))
-					use_obj.forceMove(src)
-				else
-					H << "<font color='blue'><b>Your [use_obj.name] [use_obj.gender == PLURAL ? "deploy" : "deploys"] swiftly.</b></span>"
->>>>>>> d9b31d25
-
-	if(piece == "helmet" && helmet)
-		helmet.update_light(H)
-
-/obj/item/weapon/rig/proc/deploy(mob/M,var/sealed)
-
-	var/mob/living/carbon/human/H = M
-
-	if(!H || !istype(H)) return
-
-	if(H.back != src)
-		return
-
-	if(sealed)
-		if(H.head)
-			var/obj/item/garbage = H.head
-			H.drop_from_inventory(garbage)
-			H.head = null
-			qdel(garbage)
-
-		if(H.gloves)
-			var/obj/item/garbage = H.gloves
-			H.drop_from_inventory(garbage)
-			H.gloves = null
-			qdel(garbage)
-
-		if(H.shoes)
-			var/obj/item/garbage = H.shoes
-			H.drop_from_inventory(garbage)
-			H.shoes = null
-			qdel(garbage)
-
-		if(H.wear_suit)
-			var/obj/item/garbage = H.wear_suit
-			H.drop_from_inventory(garbage)
-			H.wear_suit = null
-			qdel(garbage)
-
-	for(var/piece in list("helmet","gauntlets","chest","boots"))
-		toggle_piece(piece, H, ONLY_DEPLOY)
-
-/obj/item/weapon/rig/dropped(var/mob/user)
-	..()
-	for(var/piece in list("helmet","gauntlets","chest","boots"))
-		toggle_piece(piece, user, ONLY_RETRACT)
-	wearer.wearing_rig = null
-	wearer = null
-
-//Todo
-/obj/item/weapon/rig/proc/malfunction()
-	return 0
-
-/obj/item/weapon/rig/emp_act(severity_class)
-	//set malfunctioning
-	if(emp_protection < 30) //for ninjas, really.
-		malfunctioning += 10
-		if(malfunction_delay <= 0)
-			malfunction_delay = max(malfunction_delay, round(30/severity_class))
-
-	//drain some charge
-	if(cell) cell.emp_act(severity_class + 15)
-
-	//possibly damage some modules
-	take_hit((100/severity_class), "electrical pulse", 1)
-
-/obj/item/weapon/rig/proc/shock(mob/user)
-	if (electrocute_mob(user, cell, src)) //electrocute_mob() handles removing charge from the cell, no need to do that here.
-		spark_system.start()
-		if(user.stunned)
-			return 1
-	return 0
-
-/obj/item/weapon/rig/proc/take_hit(damage, source, is_emp=0)
-
-	if(!installed_modules.len)
-		return
-
-	var/chance
-	if(!is_emp)
-		chance = 2*max(0, damage - (chest? chest.breach_threshold : 0))
-	else
-		//Want this to be roughly independant of the number of modules, meaning that X emp hits will disable Y% of the suit's modules on average.
-		//that way people designing hardsuits don't have to worry (as much) about how adding that extra module will affect emp resiliance by 'soaking' hits for other modules
-		chance = 2*max(0, damage - emp_protection)*min(installed_modules.len/15, 1)
-
-	if(!prob(chance))
-		return
-
-	//deal addition damage to already damaged module first.
-	//This way the chances of a module being disabled aren't so remote.
-	var/list/valid_modules = list()
-	var/list/damaged_modules = list()
-	for(var/obj/item/rig_module/module in installed_modules)
-		if(module.damage < 2)
-			valid_modules |= module
-			if(module.damage > 0)
-				damaged_modules |= module
-
-	var/obj/item/rig_module/dam_module = null
-	if(damaged_modules.len)
-		dam_module = pick(damaged_modules)
-	else if(valid_modules.len)
-		dam_module = pick(valid_modules)
-
-	if(!dam_module) return
-
-	dam_module.damage++
-
-	if(!source)
-		source = "hit"
-
-	if(wearer)
-		if(dam_module.damage >= 2)
-			wearer << "<span class='danger'>The [source] has disabled your [dam_module.interface_name]!</span>"
-		else
-			wearer << "<span class='warning'>The [source] has damaged your [dam_module.interface_name]!</span>"
-	dam_module.deactivate()
-
-/obj/item/weapon/rig/proc/malfunction_check(var/mob/living/carbon/human/user)
-	if(malfunction_delay)
-		if(offline)
-			user << "<span class='danger'>The suit is completely unresponsive.</span>"
-		else
-			user << "<span class='danger'>ERROR: Hardware fault. Rebooting interface...</span>"
-		return 1
-	return 0
-
-/obj/item/weapon/rig/proc/ai_can_move_suit(var/mob/user, var/check_user_module = 0, var/check_for_ai = 0)
-
-	if(check_for_ai)
-		if(!(locate(/obj/item/rig_module/ai_container) in contents))
-			return 0
-		var/found_ai
-		for(var/obj/item/rig_module/ai_container/module in contents)
-			if(module.damage >= 2)
-				continue
-			if(module.integrated_ai && module.integrated_ai.client && !module.integrated_ai.stat)
-				found_ai = 1
-				break
-		if(!found_ai)
-			return 0
-
-	if(check_user_module)
-		if(!user || !user.loc || !user.loc.loc)
-			return 0
-		var/obj/item/rig_module/ai_container/module = user.loc.loc
-		if(!istype(module) || module.damage >= 2)
-			user << "<span class='warning'>Your host module is unable to interface with the suit.</span>"
-			return 0
-
-	if(offline || !cell || !cell.charge || locked_down)
-		if(user) user << "<span class='warning'>Your host rig is unpowered and unresponsive.</span>"
-		return 0
-	if(!wearer || wearer.back != src)
-		if(user) user << "<span class='warning'>Your host rig is not being worn.</span>"
-		return 0
-	if(!wearer.stat && !control_overridden && !ai_override_enabled)
-		if(user) user << "<span class='warning'>You are locked out of the suit servo controller.</span>"
-		return 0
-	return 1
-
-/obj/item/weapon/rig/proc/force_rest(var/mob/user)
-	if(!ai_can_move_suit(user, check_user_module = 1))
-		return
-	wearer.lay_down()
-	user << "<span class='notice'>\The [wearer] is now [wearer.resting ? "resting" : "getting up"].</span>"
-
-/obj/item/weapon/rig/proc/forced_move(var/direction, var/mob/user)
-
-	// Why is all this shit in client/Move()? Who knows?
-	if(world.time < wearer_move_delay)
-		return
-
-	if(!wearer || !wearer.loc || !ai_can_move_suit(user, check_user_module = 1))
-		return
-
-	//This is sota the goto stop mobs from moving var
-	if(wearer.transforming || !wearer.canmove)
-		return
-
-	if(locate(/obj/effect/stop/, wearer.loc))
-		for(var/obj/effect/stop/S in wearer.loc)
-			if(S.victim == wearer)
-				return
-
-	if(!wearer.lastarea)
-		wearer.lastarea = get_area(wearer.loc)
-
-	if((istype(wearer.loc, /turf/space)) || (wearer.lastarea.has_gravity == 0))
-		if(!wearer.Process_Spacemove(0))
-			return 0
-
-	if(malfunctioning)
-		direction = pick(cardinal)
-
-	// Inside an object, tell it we moved.
-	if(isobj(wearer.loc) || ismob(wearer.loc))
-		var/atom/O = wearer.loc
-		return O.relaymove(wearer, direction)
-
-	if(isturf(wearer.loc))
-		if(wearer.restrained())//Why being pulled while cuffed prevents you from moving
-			for(var/mob/M in range(wearer, 1))
-				if(M.pulling == wearer)
-					if(!M.restrained() && M.stat == 0 && M.canmove && wearer.Adjacent(M))
-						user << "<span class='notice'>Your host is restrained! They can't move!</span>"
-						return 0
-					else
-						M.stop_pulling()
-
-	if(wearer.pinned.len)
-		src << "<span class='notice'>Your host is pinned to a wall by [wearer.pinned[1]]</span>!"
-		return 0
-
-	// AIs are a bit slower than regular and ignore move intent.
-	wearer.last_move_intent = world.time + ai_controlled_move_delay
-	wearer_move_delay = world.time + ai_controlled_move_delay
-
-	var/tickcomp = 0
-	if(config.Tickcomp)
-		tickcomp = ((1/(world.tick_lag))*1.3) - 1.3
-		wearer_move_delay += tickcomp
-
-	if(istype(wearer.buckled, /obj/vehicle))
-		//manually set move_delay for vehicles so we don't inherit any mob movement penalties
-		//specific vehicle move delays are set in code\modules\vehicles\vehicle.dm
-		wearer_move_delay = world.time + tickcomp
-		return wearer.buckled.relaymove(wearer, direction)
-
-	if(istype(wearer.machine, /obj/machinery))
-		if(wearer.machine.relaymove(wearer, direction))
-			return
-
-	if(wearer.pulledby || wearer.buckled) // Wheelchair driving!
-		if(istype(wearer.loc, /turf/space))
-			return // No wheelchair driving in space
-		if(istype(wearer.pulledby, /obj/structure/bed/chair/wheelchair))
-			return wearer.pulledby.relaymove(wearer, direction)
-		else if(istype(wearer.buckled, /obj/structure/bed/chair/wheelchair))
-			if(ishuman(wearer.buckled))
-				var/obj/item/organ/external/l_hand = wearer.get_organ("l_hand")
-				var/obj/item/organ/external/r_hand = wearer.get_organ("r_hand")
-				if((!l_hand || (l_hand.status & ORGAN_DESTROYED)) && (!r_hand || (r_hand.status & ORGAN_DESTROYED)))
-					return // No hands to drive your chair? Tough luck!
-			wearer_move_delay += 2
-			return wearer.buckled.relaymove(wearer,direction)
-
-	cell.use(200) //Arbitrary, TODO
-	wearer.Move(get_step(get_turf(wearer),direction),direction)
-
-// This returns the rig if you are contained inside one, but not if you are wearing it
-/atom/proc/get_rig()
-	if(loc)
-		return loc.get_rig()
-	return null
-
-/obj/item/weapon/rig/get_rig()
-	return src
-
-/mob/living/carbon/human/get_rig()
-	return back
-
-#undef ONLY_DEPLOY
-#undef ONLY_RETRACT
-#undef SEAL_DELAY
+#define ONLY_DEPLOY 1
+#define ONLY_RETRACT 2
+#define SEAL_DELAY 30
+
+/*
+ * Defines the behavior of hardsuits/rigs/power armour.
+ */
+
+/obj/item/weapon/rig
+
+	name = "hardsuit control module"
+	icon = 'icons/obj/rig_modules.dmi'
+	desc = "A back-mounted hardsuit deployment and control mechanism."
+	slot_flags = SLOT_BACK
+	req_one_access = list()
+	req_access = list()
+	w_class = 4
+
+	// These values are passed on to all component pieces.
+	armor = list(melee = 40, bullet = 5, laser = 20,energy = 5, bomb = 35, bio = 100, rad = 20)
+	min_cold_protection_temperature = SPACE_SUIT_MIN_COLD_PROTECTION_TEMPERATURE
+	max_heat_protection_temperature = SPACE_SUIT_MAX_HEAT_PROTECTION_TEMPERATURE
+	siemens_coefficient = 0.2
+	permeability_coefficient = 0.1
+	unacidable = 1
+
+	var/interface_path = "hardsuit.tmpl"
+	var/ai_interface_path = "hardsuit.tmpl"
+	var/interface_title = "Hardsuit Controller"
+	var/wearer_move_delay //Used for AI moving.
+	var/ai_controlled_move_delay = 10
+
+	// Keeps track of what this rig should spawn with.
+	var/suit_type = "hardsuit"
+	var/list/initial_modules
+	var/chest_type = /obj/item/clothing/suit/space/rig
+	var/helm_type =  /obj/item/clothing/head/helmet/space/rig
+	var/boot_type =  /obj/item/clothing/shoes/magboots/rig
+	var/glove_type = /obj/item/clothing/gloves/rig
+	var/cell_type =  /obj/item/weapon/cell/high
+	var/air_type =   /obj/item/weapon/tank/oxygen
+
+	//Component/device holders.
+	var/obj/item/weapon/tank/air_supply                       // Air tank, if any.
+	var/obj/item/clothing/shoes/boots = null                  // Deployable boots, if any.
+	var/obj/item/clothing/suit/space/rig/chest                // Deployable chestpiece, if any.
+	var/obj/item/clothing/head/helmet/space/rig/helmet = null // Deployable helmet, if any.
+	var/obj/item/clothing/gloves/rig/gloves = null            // Deployable gauntlets, if any.
+	var/obj/item/weapon/cell/cell                             // Power supply, if any.
+	var/obj/item/rig_module/selected_module = null            // Primary system (used with middle-click)
+	var/obj/item/rig_module/vision/visor                      // Kinda shitty to have a var for a module, but saves time.
+	var/obj/item/rig_module/voice/speech                      // As above.
+	var/mob/living/carbon/human/wearer                        // The person currently wearing the rig.
+	var/image/mob_icon                                        // Holder for on-mob icon.
+	var/list/installed_modules = list()                       // Power consumption/use bookkeeping.
+
+	// Rig status vars.
+	var/open = 0                                              // Access panel status.
+	var/locked = 1                                            // Lock status.
+	var/subverted = 0
+	var/interface_locked = 0
+	var/control_overridden = 0
+	var/ai_override_enabled = 0
+	var/security_check_enabled = 1
+	var/malfunctioning = 0
+	var/malfunction_delay = 0
+	var/electrified = 0
+	var/locked_down = 0
+
+	var/seal_delay = SEAL_DELAY
+	var/sealing                                               // Keeps track of seal status independantly of canremove.
+	var/offline = 1                                           // Should we be applying suit maluses?
+	var/offline_slowdown = 3                                  // If the suit is deployed and unpowered, it sets slowdown to this.
+	var/vision_restriction
+	var/offline_vision_restriction = 1                        // 0 - none, 1 - welder vision, 2 - blind. Maybe move this to helmets.
+	var/airtight = 1 //If set, will adjust AIRTIGHT and STOPPRESSUREDAMAGE flags on components. Otherwise it should leave them untouched.
+
+	var/emp_protection = 0
+
+	// Wiring! How exciting.
+	var/datum/wires/rig/wires
+	var/datum/effect/effect/system/spark_spread/spark_system
+
+/obj/item/weapon/rig/examine()
+	usr << "This is \icon[src][src.name]."
+	usr << "[src.desc]"
+	if(wearer)
+		for(var/obj/item/piece in list(helmet,gloves,chest,boots))
+			if(!piece || piece.loc != wearer)
+				continue
+			usr << "\icon[piece] \The [piece] [piece.gender == PLURAL ? "are" : "is"] deployed."
+
+	if(src.loc == usr)
+		usr << "The maintenance panel is [open ? "open" : "closed"]."
+		usr << "Hardsuit systems are [offline ? "<font color='red'>offline</font>" : "<font color='green'>online</font>"]."
+
+/obj/item/weapon/rig/New()
+	..()
+
+	item_state = icon_state
+	wires = new(src)
+
+	if((!req_access || !req_access.len) && (!req_one_access || !req_one_access.len))
+		locked = 0
+
+	spark_system = new()
+	spark_system.set_up(5, 0, src)
+	spark_system.attach(src)
+
+	processing_objects |= src
+
+	if(initial_modules && initial_modules.len)
+		for(var/path in initial_modules)
+			var/obj/item/rig_module/module = new path(src)
+			installed_modules += module
+			module.installed(src)
+
+	// Create and initialize our various segments.
+	if(cell_type)
+		cell = new cell_type(src)
+	if(air_type)
+		air_supply = new air_type(src)
+	if(glove_type)
+		gloves = new glove_type(src)
+		verbs |= /obj/item/weapon/rig/proc/toggle_gauntlets
+	if(helm_type)
+		helmet = new helm_type(src)
+		verbs |= /obj/item/weapon/rig/proc/toggle_helmet
+	if(boot_type)
+		boots = new boot_type(src)
+		verbs |= /obj/item/weapon/rig/proc/toggle_boots
+	if(chest_type)
+		chest = new chest_type(src)
+		if(allowed)
+			chest.allowed = allowed
+		chest.slowdown = offline_slowdown
+		verbs |= /obj/item/weapon/rig/proc/toggle_chest
+
+	for(var/obj/item/piece in list(gloves,helmet,boots,chest))
+		if(!istype(piece))
+			continue
+		piece.canremove = 0
+		piece.name = "[suit_type] [initial(piece.name)]"
+		piece.desc = "It seems to be part of a [src.name]."
+		piece.icon_state = "[initial(icon_state)]"
+		piece.min_cold_protection_temperature = min_cold_protection_temperature
+		piece.max_heat_protection_temperature = max_heat_protection_temperature
+		if(piece.siemens_coefficient > siemens_coefficient) //So that insulated gloves keep their insulation.
+			piece.siemens_coefficient = siemens_coefficient
+		piece.permeability_coefficient = permeability_coefficient
+		piece.unacidable = unacidable
+		if(islist(armor)) piece.armor = armor.Copy()
+
+	update_icon(1)
+
+/obj/item/weapon/rig/Destroy()
+	for(var/obj/item/piece in list(gloves,boots,helmet,chest))
+		var/mob/living/M = piece.loc
+		if(istype(M))
+			M.drop_from_inventory(piece)
+		qdel(piece)
+	processing_objects -= src
+	..()
+
+/obj/item/weapon/rig/proc/suit_is_deployed()
+	if(!istype(wearer) || src.loc != wearer || wearer.back != src)
+		return 0
+	if(helm_type && !(helmet && wearer.head == helmet))
+		return 0
+	if(glove_type && !(gloves && wearer.gloves == gloves))
+		return 0
+	if(boot_type && !(boots && wearer.shoes == boots))
+		return 0
+	if(chest_type && !(chest && wearer.wear_suit == chest))
+		return 0
+	return 1
+
+/obj/item/weapon/rig/proc/reset()
+	offline = 2
+	canremove = 1
+	for(var/obj/item/piece in list(helmet,boots,gloves,chest))
+		if(!piece) continue
+		piece.icon_state = "[initial(icon_state)]"
+		if(airtight)
+			piece.item_flags &= ~(STOPPRESSUREDAMAGE|AIRTIGHT)
+	update_icon(1)
+
+/obj/item/weapon/rig/proc/toggle_seals(var/mob/living/carbon/human/M,var/instant)
+
+	if(sealing) return
+
+	if(!check_power_cost(M))
+		return 0
+
+	deploy(M,instant)
+
+	var/seal_target = !canremove
+	var/failed_to_seal
+
+	canremove = 0 // No removing the suit while unsealing.
+	sealing = 1
+
+	if(!seal_target && !suit_is_deployed())
+		M.visible_message("<span class='danger'>[M]'s suit flashes an error light.</span>","<span class='danger'>Your suit flashes an error light. It can't function properly without being fully deployed.</span>")
+		failed_to_seal = 1
+
+	if(!failed_to_seal)
+
+		if(!instant)
+			M.visible_message("<font color='blue'>[M]'s suit emits a quiet hum as it begins to adjust its seals.</font>","<font color='blue'>With a quiet hum, the suit begins running checks and adjusting components.</font>")
+			if(seal_delay && !do_after(M,seal_delay))
+				if(M) M << "<span class='warning'>You must remain still while the suit is adjusting the components.</span>"
+				failed_to_seal = 1
+
+		if(!M)
+			failed_to_seal = 1
+		else
+			for(var/list/piece_data in list(list(M.shoes,boots,"boots",boot_type),list(M.gloves,gloves,"gloves",glove_type),list(M.head,helmet,"helmet",helm_type),list(M.wear_suit,chest,"chest",chest_type)))
+
+				var/obj/item/piece = piece_data[1]
+				var/obj/item/compare_piece = piece_data[2]
+				var/msg_type = piece_data[3]
+				var/piece_type = piece_data[4]
+
+				if(!piece || !piece_type)
+					continue
+
+				if(!istype(M) || !istype(piece) || !istype(compare_piece) || !msg_type)
+					if(M) M << "<span class='warning'>You must remain still while the suit is adjusting the components.</span>"
+					failed_to_seal = 1
+					break
+
+				if(!failed_to_seal && M.back == src && piece == compare_piece)
+
+					if(seal_delay && !instant && !do_after(M,seal_delay,needhand=0))
+						failed_to_seal = 1
+
+					piece.icon_state = "[initial(icon_state)][!seal_target ? "_sealed" : ""]"
+					switch(msg_type)
+						if("boots")
+							M << "<font color='blue'>\The [piece] [!seal_target ? "seal around your feet" : "relax their grip on your legs"].</font>"
+							M.update_inv_shoes()
+						if("gloves")
+							M << "<font color='blue'>\The [piece] [!seal_target ? "tighten around your fingers and wrists" : "become loose around your fingers"].</font>"
+							M.update_inv_gloves()
+						if("chest")
+							M << "<font color='blue'>\The [piece] [!seal_target ? "cinches tight again your chest" : "releases your chest"].</font>"
+							M.update_inv_wear_suit()
+						if("helmet")
+							M << "<font color='blue'>\The [piece] hisses [!seal_target ? "closed" : "open"].</font>"
+							M.update_inv_head()
+							if(helmet)
+								helmet.update_light(wearer)
+
+					//sealed pieces become airtight, protecting against diseases
+					if (!seal_target)
+						piece.armor["bio"] = 100
+					else
+						piece.armor["bio"] = src.armor["bio"]
+
+				else
+					failed_to_seal = 1
+
+		if((M && !(istype(M) && M.back == src) && !istype(M,/mob/living/silicon)) || (!seal_target && !suit_is_deployed()))
+			failed_to_seal = 1
+
+	sealing = null
+
+	if(failed_to_seal)
+		for(var/obj/item/piece in list(helmet,boots,gloves,chest))
+			if(!piece) continue
+			piece.icon_state = "[initial(icon_state)][!seal_target ? "" : "_sealed"]"
+		canremove = !seal_target
+		if(airtight)
+			update_component_sealed()
+		update_icon(1)
+		return 0
+
+	// Success!
+	canremove = seal_target
+	M << "<font color='blue'><b>Your entire suit [canremove ? "loosens as the components relax" : "tightens around you as the components lock into place"].</b></font>"
+
+	if(canremove)
+		for(var/obj/item/rig_module/module in installed_modules)
+			module.deactivate()
+	if(airtight)
+		update_component_sealed()
+	update_icon(1)
+
+/obj/item/weapon/rig/proc/update_component_sealed()
+	for(var/obj/item/piece in list(helmet,boots,gloves,chest))
+		if(canremove)
+			piece.item_flags &= ~(STOPPRESSUREDAMAGE|AIRTIGHT)
+		else
+			piece.item_flags |=  (STOPPRESSUREDAMAGE|AIRTIGHT)
+	update_icon(1)
+
+/obj/item/weapon/rig/process()
+
+	// If we've lost any parts, grab them back.
+	var/mob/living/M
+	for(var/obj/item/piece in list(gloves,boots,helmet,chest))
+		if(piece.loc != src && !(wearer && piece.loc == wearer))
+			if(istype(piece.loc, /mob/living))
+				M = piece.loc
+				M.drop_from_inventory(piece)
+			piece.forceMove(src)
+
+	if(!istype(wearer) || loc != wearer || wearer.back != src || canremove || !cell || cell.charge <= 0)
+		if(!cell || cell.charge <= 0)
+			if(electrified > 0)
+				electrified = 0
+			if(!offline)
+				if(istype(wearer))
+					if(!canremove)
+						if (offline_slowdown < 3)
+							wearer << "<span class='danger'>Your suit beeps stridently, and suddenly goes dead.</span>"
+						else
+							wearer << "<span class='danger'>Your suit beeps stridently, and suddenly you're wearing a leaden mass of metal and plastic composites instead of a powered suit.</span>"
+					if(offline_vision_restriction == 1)
+						wearer << "<span class='danger'>The suit optics flicker and die, leaving you with restricted vision.</span>"
+					else if(offline_vision_restriction == 2)
+						wearer << "<span class='danger'>The suit optics drop out completely, drowning you in darkness.</span>"
+		if(!offline)
+			offline = 1
+	else
+		if(offline)
+			offline = 0
+			if(istype(wearer) && !wearer.wearing_rig)
+				wearer.wearing_rig = src
+			chest.slowdown = initial(slowdown)
+
+	if(offline)
+		if(offline == 1)
+			for(var/obj/item/rig_module/module in installed_modules)
+				module.deactivate()
+			offline = 2
+			chest.slowdown = offline_slowdown
+		return
+
+	if(cell && cell.charge > 0 && electrified > 0)
+		electrified--
+
+	if(malfunction_delay > 0)
+		malfunction_delay--
+	else if(malfunctioning)
+		malfunctioning--
+		malfunction()
+
+	for(var/obj/item/rig_module/module in installed_modules)
+		cell.use(module.process()*10)
+
+/obj/item/weapon/rig/proc/check_power_cost(var/mob/living/user, var/cost, var/use_unconcious, var/obj/item/rig_module/mod, var/user_is_ai)
+
+	if(!istype(user))
+		return 0
+
+	var/fail_msg
+
+	if(!user_is_ai)
+		var/mob/living/carbon/human/H = user
+		if(istype(H) && H.back != src)
+			fail_msg = "<span class='warning'>You must be wearing \the [src] to do this.</span>"
+		else if(user.incorporeal_move)
+			fail_msg = "<span class='warning'>You must be solid to do this.</span>"
+	if(sealing)
+		fail_msg = "<span class='warning'>The hardsuit is in the process of adjusting seals and cannot be activated.</span>"
+	else if(!fail_msg && ((use_unconcious && user.stat > 1) || (!use_unconcious && user.stat)))
+		fail_msg = "<span class='warning'>You are in no fit state to do that.</span>"
+	else if(!cell)
+		fail_msg = "<span class='warning'>There is no cell installed in the suit.</span>"
+	else if(cost && cell.charge < cost * 10) //TODO: Cellrate?
+		fail_msg = "<span class='warning'>Not enough stored power.</span>"
+
+	if(fail_msg)
+		user << "[fail_msg]"
+		return 0
+
+	// This is largely for cancelling stealth and whatever.
+	if(mod && mod.disruptive)
+		for(var/obj/item/rig_module/module in (installed_modules - mod))
+			if(module.active && module.disruptable)
+				module.deactivate()
+
+	cell.use(cost*10)
+	return 1
+
+/obj/item/weapon/rig/ui_interact(mob/user, ui_key = "main", var/datum/nanoui/ui = null, var/force_open = 1, var/nano_state = inventory_state)
+	if(!user)
+		return
+
+	var/list/data = list()
+
+	if(selected_module)
+		data["primarysystem"] = "[selected_module.interface_name]"
+
+	if(src.loc != user)
+		data["ai"] = 1
+
+	data["seals"] =     "[src.canremove]"
+	data["sealing"] =   "[src.sealing]"
+	data["helmet"] =    (helmet ? "[helmet.name]" : "None.")
+	data["gauntlets"] = (gloves ? "[gloves.name]" : "None.")
+	data["boots"] =     (boots ?  "[boots.name]" :  "None.")
+	data["chest"] =     (chest ?  "[chest.name]" :  "None.")
+
+	data["charge"] =       cell ? round(cell.charge,1) : 0
+	data["maxcharge"] =    cell ? cell.maxcharge : 0
+	data["chargestatus"] = cell ? Floor((cell.charge/cell.maxcharge)*50) : 0
+
+	data["emagged"] =       subverted
+	data["coverlock"] =     locked
+	data["interfacelock"] = interface_locked
+	data["aicontrol"] =     control_overridden
+	data["aioverride"] =    ai_override_enabled
+	data["securitycheck"] = security_check_enabled
+	data["malf"] =          malfunction_delay
+
+
+	var/list/module_list = list()
+	var/i = 1
+	for(var/obj/item/rig_module/module in installed_modules)
+		var/list/module_data = list(
+			"index" =             i,
+			"name" =              "[module.interface_name]",
+			"desc" =              "[module.interface_desc]",
+			"can_use" =           "[module.usable]",
+			"can_select" =        "[module.selectable]",
+			"can_toggle" =        "[module.toggleable]",
+			"is_active" =         "[module.active]",
+			"engagecost" =        module.use_power_cost*10,
+			"activecost" =        module.active_power_cost*10,
+			"passivecost" =       module.passive_power_cost*10,
+			"engagestring" =      module.engage_string,
+			"activatestring" =    module.activate_string,
+			"deactivatestring" =  module.deactivate_string,
+			"damage" =            module.damage
+			)
+
+		if(module.charges && module.charges.len)
+
+			module_data["charges"] = list()
+			var/datum/rig_charge/selected = module.charges[module.charge_selected]
+			module_data["chargetype"] = selected ? "[selected.display_name]" : "none"
+
+			for(var/chargetype in module.charges)
+				var/datum/rig_charge/charge = module.charges[chargetype]
+				module_data["charges"] += list(list("caption" = "[chargetype] ([charge.charges])", "index" = "[chargetype]"))
+
+		module_list += list(module_data)
+		i++
+
+	if(module_list.len)
+		data["modules"] = module_list
+
+	ui = nanomanager.try_update_ui(user, src, ui_key, ui, data, force_open)
+	if (!ui)
+		ui = new(user, src, ui_key, ((src.loc != user) ? ai_interface_path : interface_path), interface_title, 480, 550, state = nano_state)
+		ui.set_initial_data(data)
+		ui.open()
+		ui.set_auto_update(1)
+
+/obj/item/weapon/rig/update_icon(var/update_mob_icon)
+
+	//TODO: Maybe consider a cache for this (use mob_icon as blank canvas, use suit icon overlay).
+	overlays.Cut()
+	if(!mob_icon || update_mob_icon)
+		var/species_icon = 'icons/mob/rig_back.dmi'
+		// Since setting mob_icon will override the species checks in
+		// update_inv_wear_suit(), handle species checks here.
+		if(wearer && sprite_sheets && sprite_sheets[wearer.species.get_bodytype()])
+			species_icon =  sprite_sheets[wearer.species.get_bodytype()]
+		mob_icon = image("icon" = species_icon, "icon_state" = "[icon_state]")
+
+	if(installed_modules.len)
+		for(var/obj/item/rig_module/module in installed_modules)
+			if(module.suit_overlay)
+				chest.overlays += image("icon" = 'icons/mob/rig_modules.dmi', "icon_state" = "[module.suit_overlay]", "dir" = SOUTH)
+
+	if(wearer)
+		wearer.update_inv_shoes()
+		wearer.update_inv_gloves()
+		wearer.update_inv_head()
+		wearer.update_inv_wear_suit()
+		wearer.update_inv_back()
+	return
+
+/obj/item/weapon/rig/proc/check_suit_access(var/mob/living/carbon/human/user)
+
+	if(!security_check_enabled)
+		return 1
+
+	if(istype(user))
+		if(malfunction_check(user))
+			return 0
+		if(user.back != src)
+			return 0
+		else if(!src.allowed(user))
+			user << "<span class='danger'>Unauthorized user. Access denied.</span>"
+			return 0
+
+	else if(!ai_override_enabled)
+		user << "<span class='danger'>Synthetic access disabled. Please consult hardware provider.</span>"
+		return 0
+
+	return 1
+
+//TODO: Fix Topic vulnerabilities for malfunction and AI override.
+/obj/item/weapon/rig/Topic(href,href_list)
+	if(!check_suit_access(usr))
+		return 0
+
+	if(href_list["toggle_piece"])
+		if(ishuman(usr) && (usr.stat || usr.stunned || usr.lying))
+			return 0
+		toggle_piece(href_list["toggle_piece"], usr)
+	else if(href_list["toggle_seals"])
+		toggle_seals(usr)
+	else if(href_list["interact_module"])
+
+		var/module_index = text2num(href_list["interact_module"])
+
+		if(module_index > 0 && module_index <= installed_modules.len)
+			var/obj/item/rig_module/module = installed_modules[module_index]
+			switch(href_list["module_mode"])
+				if("activate")
+					module.activate()
+				if("deactivate")
+					module.deactivate()
+				if("engage")
+					module.engage()
+				if("select")
+					selected_module = module
+				if("select_charge_type")
+					module.charge_selected = href_list["charge_type"]
+	else if(href_list["toggle_ai_control"])
+		ai_override_enabled = !ai_override_enabled
+		notify_ai("Synthetic suit control has been [ai_override_enabled ? "enabled" : "disabled"].")
+	else if(href_list["toggle_suit_lock"])
+		locked = !locked
+
+	usr.set_machine(src)
+	src.add_fingerprint(usr)
+	return 0
+
+/obj/item/weapon/rig/proc/notify_ai(var/message)
+	for(var/obj/item/rig_module/ai_container/module in installed_modules)
+		if(module.integrated_ai && module.integrated_ai.client && !module.integrated_ai.stat)
+			module.integrated_ai << "[message]"
+			. = 1
+
+/obj/item/weapon/rig/equipped(mob/living/carbon/human/M)
+	..()
+
+	if(seal_delay > 0 && istype(M) && M.back == src)
+		M.visible_message("<font color='blue'>[M] starts putting on \the [src]...</font>", "<font color='blue'>You start putting on \the [src]...</font>")
+		if(!do_after(M,seal_delay))
+			if(M && M.back == src)
+				M.back = null
+				M.drop_from_inventory(src)
+			src.forceMove(get_turf(src))
+			return
+
+	if(istype(M) && M.back == src)
+		M.visible_message("<font color='blue'><b>[M] struggles into \the [src].</b></font>", "<font color='blue'><b>You struggle into \the [src].</b></font>")
+		wearer = M
+		wearer.wearing_rig = src
+		update_icon()
+
+/obj/item/weapon/rig/proc/toggle_piece(var/piece, var/mob/living/carbon/human/H, var/deploy_mode)
+
+	if(sealing || !cell || !cell.charge)
+		return
+
+	if(!istype(wearer) || !wearer.back == src)
+		return
+
+	if(usr == wearer && (usr.stat||usr.paralysis||usr.stunned)) // If the usr isn't wearing the suit it's probably an AI.
+		return
+
+	var/obj/item/check_slot
+	var/equip_to
+	var/obj/item/use_obj
+
+	if(!H)
+		return
+
+	switch(piece)
+		if("helmet")
+			equip_to = slot_head
+			use_obj = helmet
+			check_slot = H.head
+		if("gauntlets")
+			equip_to = slot_gloves
+			use_obj = gloves
+			check_slot = H.gloves
+		if("boots")
+			equip_to = slot_shoes
+			use_obj = boots
+			check_slot = H.shoes
+		if("chest")
+			equip_to = slot_wear_suit
+			use_obj = chest
+			check_slot = H.wear_suit
+
+	if(use_obj)
+		if(check_slot == use_obj && deploy_mode != ONLY_DEPLOY)
+
+			var/mob/living/carbon/human/holder
+
+			if(use_obj)
+				holder = use_obj.loc
+				if(istype(holder))
+					if(use_obj && check_slot == use_obj)
+						H << "<font color='blue'><b>Your [use_obj.name] [use_obj.gender == PLURAL ? "retract" : "retracts"] swiftly.</b></font>"
+						use_obj.canremove = 1
+						holder.drop_from_inventory(use_obj)
+						use_obj.forceMove(get_turf(src))
+						use_obj.dropped()
+						use_obj.canremove = 0
+						use_obj.forceMove(src)
+
+		else if (deploy_mode != ONLY_RETRACT)
+			if(check_slot && check_slot == use_obj)
+				return
+			use_obj.forceMove(H)
+			if(!H.equip_to_slot_if_possible(use_obj, equip_to, 0, 1))
+				use_obj.forceMove(src)
+				if(check_slot)
+					H << "<span class='danger'>You are unable to deploy \the [piece] as \the [check_slot] [check_slot.gender == PLURAL ? "are" : "is"] in the way.</span>"
+			else
+				use_obj.forceMove(H)
+				if(!H.equip_to_slot_if_possible(use_obj, equip_to, 0))
+					use_obj.forceMove(src)
+				else
+					H << "<font color='blue'><b>Your [use_obj.name] [use_obj.gender == PLURAL ? "deploy" : "deploys"] swiftly.</b></span>"
+
+	if(piece == "helmet" && helmet)
+		helmet.update_light(H)
+
+/obj/item/weapon/rig/proc/deploy(mob/M,var/sealed)
+
+	var/mob/living/carbon/human/H = M
+
+	if(!H || !istype(H)) return
+
+	if(H.back != src)
+		return
+
+	if(sealed)
+		if(H.head)
+			var/obj/item/garbage = H.head
+			H.drop_from_inventory(garbage)
+			H.head = null
+			qdel(garbage)
+
+		if(H.gloves)
+			var/obj/item/garbage = H.gloves
+			H.drop_from_inventory(garbage)
+			H.gloves = null
+			qdel(garbage)
+
+		if(H.shoes)
+			var/obj/item/garbage = H.shoes
+			H.drop_from_inventory(garbage)
+			H.shoes = null
+			qdel(garbage)
+
+		if(H.wear_suit)
+			var/obj/item/garbage = H.wear_suit
+			H.drop_from_inventory(garbage)
+			H.wear_suit = null
+			qdel(garbage)
+
+	for(var/piece in list("helmet","gauntlets","chest","boots"))
+		toggle_piece(piece, H, ONLY_DEPLOY)
+
+/obj/item/weapon/rig/dropped(var/mob/user)
+	..()
+	for(var/piece in list("helmet","gauntlets","chest","boots"))
+		toggle_piece(piece, user, ONLY_RETRACT)
+	wearer.wearing_rig = null
+	wearer = null
+
+//Todo
+/obj/item/weapon/rig/proc/malfunction()
+	return 0
+
+/obj/item/weapon/rig/emp_act(severity_class)
+	//set malfunctioning
+	if(emp_protection < 30) //for ninjas, really.
+		malfunctioning += 10
+		if(malfunction_delay <= 0)
+			malfunction_delay = max(malfunction_delay, round(30/severity_class))
+
+	//drain some charge
+	if(cell) cell.emp_act(severity_class + 15)
+
+	//possibly damage some modules
+	take_hit((100/severity_class), "electrical pulse", 1)
+
+/obj/item/weapon/rig/proc/shock(mob/user)
+	if (electrocute_mob(user, cell, src)) //electrocute_mob() handles removing charge from the cell, no need to do that here.
+		spark_system.start()
+		if(user.stunned)
+			return 1
+	return 0
+
+/obj/item/weapon/rig/proc/take_hit(damage, source, is_emp=0)
+
+	if(!installed_modules.len)
+		return
+
+	var/chance
+	if(!is_emp)
+		chance = 2*max(0, damage - (chest? chest.breach_threshold : 0))
+	else
+		//Want this to be roughly independant of the number of modules, meaning that X emp hits will disable Y% of the suit's modules on average.
+		//that way people designing hardsuits don't have to worry (as much) about how adding that extra module will affect emp resiliance by 'soaking' hits for other modules
+		chance = 2*max(0, damage - emp_protection)*min(installed_modules.len/15, 1)
+
+	if(!prob(chance))
+		return
+
+	//deal addition damage to already damaged module first.
+	//This way the chances of a module being disabled aren't so remote.
+	var/list/valid_modules = list()
+	var/list/damaged_modules = list()
+	for(var/obj/item/rig_module/module in installed_modules)
+		if(module.damage < 2)
+			valid_modules |= module
+			if(module.damage > 0)
+				damaged_modules |= module
+
+	var/obj/item/rig_module/dam_module = null
+	if(damaged_modules.len)
+		dam_module = pick(damaged_modules)
+	else if(valid_modules.len)
+		dam_module = pick(valid_modules)
+
+	if(!dam_module) return
+
+	dam_module.damage++
+
+	if(!source)
+		source = "hit"
+
+	if(wearer)
+		if(dam_module.damage >= 2)
+			wearer << "<span class='danger'>The [source] has disabled your [dam_module.interface_name]!</span>"
+		else
+			wearer << "<span class='warning'>The [source] has damaged your [dam_module.interface_name]!</span>"
+	dam_module.deactivate()
+
+/obj/item/weapon/rig/proc/malfunction_check(var/mob/living/carbon/human/user)
+	if(malfunction_delay)
+		if(offline)
+			user << "<span class='danger'>The suit is completely unresponsive.</span>"
+		else
+			user << "<span class='danger'>ERROR: Hardware fault. Rebooting interface...</span>"
+		return 1
+	return 0
+
+/obj/item/weapon/rig/proc/ai_can_move_suit(var/mob/user, var/check_user_module = 0, var/check_for_ai = 0)
+
+	if(check_for_ai)
+		if(!(locate(/obj/item/rig_module/ai_container) in contents))
+			return 0
+		var/found_ai
+		for(var/obj/item/rig_module/ai_container/module in contents)
+			if(module.damage >= 2)
+				continue
+			if(module.integrated_ai && module.integrated_ai.client && !module.integrated_ai.stat)
+				found_ai = 1
+				break
+		if(!found_ai)
+			return 0
+
+	if(check_user_module)
+		if(!user || !user.loc || !user.loc.loc)
+			return 0
+		var/obj/item/rig_module/ai_container/module = user.loc.loc
+		if(!istype(module) || module.damage >= 2)
+			user << "<span class='warning'>Your host module is unable to interface with the suit.</span>"
+			return 0
+
+	if(offline || !cell || !cell.charge || locked_down)
+		if(user) user << "<span class='warning'>Your host rig is unpowered and unresponsive.</span>"
+		return 0
+	if(!wearer || wearer.back != src)
+		if(user) user << "<span class='warning'>Your host rig is not being worn.</span>"
+		return 0
+	if(!wearer.stat && !control_overridden && !ai_override_enabled)
+		if(user) user << "<span class='warning'>You are locked out of the suit servo controller.</span>"
+		return 0
+	return 1
+
+/obj/item/weapon/rig/proc/force_rest(var/mob/user)
+	if(!ai_can_move_suit(user, check_user_module = 1))
+		return
+	wearer.lay_down()
+	user << "<span class='notice'>\The [wearer] is now [wearer.resting ? "resting" : "getting up"].</span>"
+
+/obj/item/weapon/rig/proc/forced_move(var/direction, var/mob/user)
+
+	// Why is all this shit in client/Move()? Who knows?
+	if(world.time < wearer_move_delay)
+		return
+
+	if(!wearer || !wearer.loc || !ai_can_move_suit(user, check_user_module = 1))
+		return
+
+	//This is sota the goto stop mobs from moving var
+	if(wearer.transforming || !wearer.canmove)
+		return
+
+	if(locate(/obj/effect/stop/, wearer.loc))
+		for(var/obj/effect/stop/S in wearer.loc)
+			if(S.victim == wearer)
+				return
+
+	if(!wearer.lastarea)
+		wearer.lastarea = get_area(wearer.loc)
+
+	if((istype(wearer.loc, /turf/space)) || (wearer.lastarea.has_gravity == 0))
+		if(!wearer.Process_Spacemove(0))
+			return 0
+
+	if(malfunctioning)
+		direction = pick(cardinal)
+
+	// Inside an object, tell it we moved.
+	if(isobj(wearer.loc) || ismob(wearer.loc))
+		var/atom/O = wearer.loc
+		return O.relaymove(wearer, direction)
+
+	if(isturf(wearer.loc))
+		if(wearer.restrained())//Why being pulled while cuffed prevents you from moving
+			for(var/mob/M in range(wearer, 1))
+				if(M.pulling == wearer)
+					if(!M.restrained() && M.stat == 0 && M.canmove && wearer.Adjacent(M))
+						user << "<span class='notice'>Your host is restrained! They can't move!</span>"
+						return 0
+					else
+						M.stop_pulling()
+
+	if(wearer.pinned.len)
+		src << "<span class='notice'>Your host is pinned to a wall by [wearer.pinned[1]]</span>!"
+		return 0
+
+	// AIs are a bit slower than regular and ignore move intent.
+	wearer.last_move_intent = world.time + ai_controlled_move_delay
+	wearer_move_delay = world.time + ai_controlled_move_delay
+
+	var/tickcomp = 0
+	if(config.Tickcomp)
+		tickcomp = ((1/(world.tick_lag))*1.3) - 1.3
+		wearer_move_delay += tickcomp
+
+	if(istype(wearer.buckled, /obj/vehicle))
+		//manually set move_delay for vehicles so we don't inherit any mob movement penalties
+		//specific vehicle move delays are set in code\modules\vehicles\vehicle.dm
+		wearer_move_delay = world.time + tickcomp
+		return wearer.buckled.relaymove(wearer, direction)
+
+	if(istype(wearer.machine, /obj/machinery))
+		if(wearer.machine.relaymove(wearer, direction))
+			return
+
+	if(wearer.pulledby || wearer.buckled) // Wheelchair driving!
+		if(istype(wearer.loc, /turf/space))
+			return // No wheelchair driving in space
+		if(istype(wearer.pulledby, /obj/structure/bed/chair/wheelchair))
+			return wearer.pulledby.relaymove(wearer, direction)
+		else if(istype(wearer.buckled, /obj/structure/bed/chair/wheelchair))
+			if(ishuman(wearer.buckled))
+				var/obj/item/organ/external/l_hand = wearer.get_organ("l_hand")
+				var/obj/item/organ/external/r_hand = wearer.get_organ("r_hand")
+				if((!l_hand || (l_hand.status & ORGAN_DESTROYED)) && (!r_hand || (r_hand.status & ORGAN_DESTROYED)))
+					return // No hands to drive your chair? Tough luck!
+			wearer_move_delay += 2
+			return wearer.buckled.relaymove(wearer,direction)
+
+	cell.use(200) //Arbitrary, TODO
+	wearer.Move(get_step(get_turf(wearer),direction),direction)
+
+// This returns the rig if you are contained inside one, but not if you are wearing it
+/atom/proc/get_rig()
+	if(loc)
+		return loc.get_rig()
+	return null
+
+/obj/item/weapon/rig/get_rig()
+	return src
+
+/mob/living/carbon/human/get_rig()
+	return back
+
+#undef ONLY_DEPLOY
+#undef ONLY_RETRACT
+#undef SEAL_DELAY