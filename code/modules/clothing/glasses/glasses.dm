--- conflicted
+++ resolved
@@ -1,158 +1,152 @@
-/obj/item/clothing/glasses/blindfold
-	name = "blindfold"
-	desc = "Covers the eyes, preventing sight."
-	icon_state = "blindfold"
-	item_state = "blindfold"
-	vision_flags = BLIND
-
-/obj/item/clothing/glasses/meson
-	name = "optical meson scanners"
-	desc = "Used for seeing walls, floors, and stuff through anything."
-	icon_state = "meson"
-	item_state = "glasses"
-	origin_tech = "magnets=2;engineering=2"
-	vision_flags = SEE_TURFS
-
-	prescription
-		prescription = 1
-
-/obj/item/clothing/glasses/science
-	name = "science goggles"
-	desc = "Used for !!SCIENCE!!"
-	icon_state = "purple"
-	item_state = "glasses"
-
-/obj/item/clothing/glasses/night
-	name = "night vision goggles"
-	desc = "You can totally see in the dark now!"
-	icon_state = "night"
-	item_state = "glasses"
-	origin_tech = "magnets=2"
-	vision_flags = SEE_TURFS
-	darkness_view = 3
-
-/obj/item/clothing/glasses/eyepatch
-	name = "eyepatch"
-	desc = "Yarr."
-	icon_state = "eyepatch"
-	item_state = "eyepatch"
-
-/obj/item/clothing/glasses/monocle
-	name = "monocle"
-	desc = "Such a dapper eyepiece!"
-	icon_state = "monocle"
-	item_state = "headset" // lol
-
-/obj/item/clothing/glasses/material
-	name = "optical material scanners"
-	desc = "Very confusing glasses."
-	icon_state = "material"
-	item_state = "glasses"
-	origin_tech = "magnets=3;engineering=3"
-	vision_flags = SEE_OBJS
-
-/obj/item/clothing/glasses/regular
-	name = "prescription glasses"
-	desc = "Made by Nerd. Co."
-	icon_state = "glasses"
-	item_state = "glasses"
-	prescription = 1
-
-/obj/item/clothing/glasses/regular/hipster
-	name = "prescription glasses"
-	desc = "Made by Uncool. Co."
-	icon_state = "hipster_glasses"
-	item_state = "hipster_glasses"
-
-/obj/item/clothing/glasses/regular/hipster
-	name = "Prescription Glasses"
-	desc = "Made by Uncool. Co."
-	icon_state = "hipster_glasses"
-	item_state = "hipster_glasses"
-
-/obj/item/clothing/glasses/gglasses
-	name = "green glasses"
-	desc = "Forest green glasses, like the kind you'd wear when hatching a nasty scheme."
-	icon_state = "gglasses"
-	item_state = "gglasses"
-
-/obj/item/clothing/glasses/sunglasses
-	desc = "Strangely ancient technology used to help provide rudimentary eye cover. Enhanced shielding blocks many flashes."
-	name = "sunglasses"
-	icon_state = "sun"
-	item_state = "sunglasses"
-	darkness_view = -1
-
-<<<<<<< HEAD
-	prescription
-		prescription = 1
-
-=======
->>>>>>> 44fb70ff
-/obj/item/clothing/glasses/sunglasses/big
-	desc = "Strangely ancient technology used to help provide rudimentary eye cover. Larger than average enhanced shielding blocks many flashes."
-	icon_state = "bigsunglasses"
-	item_state = "bigsunglasses"
-<<<<<<< HEAD
-	protective_temperature = 1400
-=======
->>>>>>> 44fb70ff
-
-/obj/item/clothing/glasses/sunglasses/sechud
-	name = "HUDSunglasses"
-	desc = "Sunglasses with a HUD."
-	icon_state = "sunhud"
-	var/obj/item/clothing/glasses/hud/security/hud = null
-
-	New()
-		..()
-		src.hud = new/obj/item/clothing/glasses/hud/security(src)
-		return
-
-/obj/item/clothing/glasses/thermal
-	name = "sunglasses"
-	desc = "Strangely ancient technology used to help provide rudimentary eye cover. Enhanced shielding blocks many flashes. Has an odd tint."
-	//icon_state = "thermal"
-	//item_state = "glasses"
-	icon_state = "sun"
-	item_state = "sunglasses"
-	origin_tech = "magnets=3;syndicate=4"
-	vision_flags = SEE_MOBS
-	invisa_view = 2
-
-	emp_act(severity)
-		if(istype(src.loc, /mob/living/carbon/human))
-			var/mob/living/carbon/human/M = src.loc
-			M << "\red The Optical Thermal Scanner overloads and blinds you!"
-			if(M.glasses == src)
-				M.eye_blind = 3
-				M.eye_blurry = 5
-				M.disabilities |= NEARSIGHTED
-				spawn(100)
-					M.disabilities &= ~NEARSIGHTED
-		..()
-
-/obj/item/clothing/glasses/thermal/syndi	//These are now a traitor item, concealed as mesons.	-Pete
-	name = "Optical Meson Scanner"
-	desc = "Used for seeing walls, floors, and stuff through anything."
-	icon_state = "meson"
-	origin_tech = "magnets=3;syndicate=4"
-
-/obj/item/clothing/glasses/thermal/monocle
-	name = "thermoncle"
-	desc = "A monocle outfitted with thermals."
-	icon_state = "thermoncle"
-	item_state = "glasses"
-	flags = null //doesn't protect eyes because it's a monocle, duh
-
-/obj/item/clothing/glasses/thermal/eyepatch
-	name = "optical thermal eyepatch"
-	desc = "An eyepatch with built-in thermal optics."
-	icon_state = "eyepatch"
-	item_state = "eyepatch"
-
-/obj/item/clothing/glasses/thermal/jensen
-	name = "optical thermal implants"
-	desc = "A set of implantable lenses designed to augment your vision."
-	icon_state = "thermalimplants"
+/obj/item/clothing/glasses
+	name = "glasses"
+	icon = 'glasses.dmi'
+	//w_class = 2.0
+	//flags = GLASSESCOVERSEYES
+	//slot_flags = SLOT_EYES
+	//var/vision_flags = 0
+	//var/darkness_view = 0//Base human is 2
+	//var/invisa_view = 0
+	var/prescription = 0
+
+/obj/item/clothing/glasses/blindfold
+	name = "blindfold"
+	desc = "Covers the eyes, preventing sight."
+	icon_state = "blindfold"
+	item_state = "blindfold"
+	vision_flags = BLIND
+
+/obj/item/clothing/glasses/meson
+	name = "Optical Meson Scanner"
+	desc = "Used for seeing walls, floors, and stuff through anything."
+	icon_state = "meson"
+	item_state = "glasses"
+	origin_tech = "magnets=2;engineering=2"
+	vision_flags = SEE_TURFS
+
+/obj/item/clothing/glasses/meson/prescription
+	prescription = 1
+
+/obj/item/clothing/glasses/science
+	name = "Science Goggles"
+	desc = "nothing"
+	icon_state = "purple"
+	item_state = "glasses"
+
+/obj/item/clothing/glasses/night
+	name = "Night Vision Goggles"
+	desc = "You can totally see in the dark now!."
+	icon_state = "night"
+	item_state = "glasses"
+	origin_tech = "magnets=2"
+	vision_flags = SEE_TURFS
+	darkness_view = 3
+
+/obj/item/clothing/glasses/eyepatch
+	name = "eyepatch"
+	desc = "Yarr."
+	icon_state = "eyepatch"
+	item_state = "eyepatch"
+
+/obj/item/clothing/glasses/monocle
+	name = "monocle"
+	desc = "Such a dapper eyepiece!"
+	icon_state = "monocle"
+	item_state = "headset" // lol
+
+/obj/item/clothing/glasses/material
+	name = "Optical Material Scanner"
+	desc = "Very confusing glasses."
+	icon_state = "material"
+	item_state = "glasses"
+	origin_tech = "magnets=3;engineering=3"
+	vision_flags = SEE_OBJS
+
+/obj/item/clothing/glasses/regular
+	name = "Prescription Glasses"
+	desc = "Made by Nerd. Co."
+	icon_state = "glasses"
+	item_state = "glasses"
+
+/obj/item/clothing/glasses/regular/hipster
+	name = "Prescription Glasses"
+	desc = "Made by Uncool. Co."
+	icon_state = "hipster_glasses"
+	item_state = "hipster_glasses"
+
+/obj/item/clothing/glasses/gglasses
+	name = "Green Glasses"
+	desc = "Forest green glasses, like the kind you'd wear when hatching a nasty scheme."
+	icon_state = "gglasses"
+	item_state = "gglasses"
+
+/obj/item/clothing/glasses/sunglasses
+	desc = "Strangely ancient technology used to help provide rudimentary eye cover. Enhanced shielding blocks many flashes."
+	name = "sunglasses"
+	icon_state = "sun"
+	item_state = "sunglasses"
+	darkness_view = -1
+
+/obj/item/clothing/glasses/sunglasses/prescription
+	prescription = 1
+
+/obj/item/clothing/glasses/sunglasses/big
+	desc = "Strangely ancient technology used to help provide rudimentary eye cover. Larger than average enhanced shielding blocks many flashes."
+	icon_state = "bigsunglasses"
+	item_state = "bigsunglasses"
+
+/obj/item/clothing/glasses/sunglasses/sechud
+	name = "HUDSunglasses"
+	desc = "Sunglasses with a HUD."
+	icon_state = "sunhud"
+	var/obj/item/clothing/glasses/hud/security/hud = null
+
+	New()
+		..()
+		src.hud = new/obj/item/clothing/glasses/hud/security(src)
+		return
+
+/obj/item/clothing/glasses/thermal
+	name = "Optical Thermal Scanner"
+	desc = "Thermals in the shape of glasses."
+	icon_state = "thermal"
+	item_state = "glasses"
+	origin_tech = "magnets=3"
+	vision_flags = SEE_MOBS
+	invisa_view = 2
+
+	emp_act(severity)
+		if(istype(src.loc, /mob/living/carbon/human))
+			var/mob/living/carbon/human/M = src.loc
+			M << "\red The Optical Thermal Scanner overloads and blinds you!"
+			if(M.glasses == src)
+				M.eye_blind = 3
+				M.eye_blurry = 5
+				M.disabilities |= NEARSIGHTED
+				spawn(100)
+					M.disabilities &= ~NEARSIGHTED
+		..()
+
+/obj/item/clothing/glasses/thermal/syndi	//These are now a traitor item, concealed as mesons.	-Pete
+	name = "Optical Meson Scanner"
+	desc = "Used for seeing walls, floors, and stuff through anything."
+	icon_state = "meson"
+	origin_tech = "magnets=3;syndicate=4"
+
+/obj/item/clothing/glasses/thermal/monocle
+	name = "Thermoncle"
+	desc = "A monocle thermal."
+	icon_state = "thermoncle"
+	flags = null //doesn't protect eyes because it's a monocle, duh
+
+/obj/item/clothing/glasses/thermal/eyepatch
+	name = "Optical Thermal Eyepatch"
+	desc = "An eyepatch with built-in thermal optics"
+	icon_state = "eyepatch"
+	item_state = "eyepatch"
+
+/obj/item/clothing/glasses/thermal/jensen
+	name = "Optical Thermal Implants"
+	desc = "A set of implantable lenses designed to augment your vision"
+	icon_state = "thermalimplants"
 	item_state = "syringe_kit"