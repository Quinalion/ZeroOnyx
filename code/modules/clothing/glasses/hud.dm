<<<<<<< HEAD
//This file was auto-corrected by findeclaration.exe on 29/05/2012 15:03:05
=======
//This file was auto-corrected by findeclaration.exe on 25.5.2012 20:42:32
>>>>>>> 44fb70ff

/obj/item/clothing/glasses/hud
	name = "HUD"
	desc = "A heads-up display that provides important info in (almost) real time."
	flags = null //doesn't protect eyes because it's a monocle, duh
	origin_tech = "magnets=3;biotech=2"
	var/list/icon/current = list() //the current hud icons

	proc
		process_hud(var/mob/M)	return



/obj/item/clothing/glasses/hud/health
	name = "Health Scanner HUD"
	desc = "A heads-up display that scans the humans in view and provides accurate data about their health status."
	icon_state = "healthhud"
	proc
		RoundHealth(health)


	RoundHealth(health)
		switch(health)
			if(100 to INFINITY)
				return "health100"
			if(90 to 100)
				return "health90"
			if(80 to 90)
				return "health80"
			if(70 to 80)
				return "health70"
			if(60 to 70)
				return "health60"
			if(50 to 60)
				return "health50"
			if(40 to 50)
				return "health40"
			if(30 to 40)
				return "health30"
			if(20 to 30)
				return "health20"
			if(10 to 20)
				return "health10"
			if(0 to 10)
				return "health1"
			if(-50 to 0)
				return "health-50"
			if(-99 to -50)
				return "health-99"
			else
				return "health-100"
		return "0"


	process_hud(var/mob/M)
		if(!M)	return
		if(!M.client)	return
		var/client/C = M.client
<<<<<<< HEAD
=======
		var/icon/tempHud = 'icons/mob/hud.dmi'
>>>>>>> 44fb70ff
		for(var/mob/living/carbon/human/patient in view(M))
			var/foundVirus = 0
			for(var/datum/disease/D in patient.viruses)
				if(!D.hidden[SCANNER])
					foundVirus++
<<<<<<< HEAD

			// jesus fuck, no, don't display vira by just looking at them
			/*if(patient.virus2)
				foundVirus++*/
			patient.health_img.icon_state = "hud[RoundHealth(patient.health)]"
			C.images += patient.health_img
			if(patient.stat == 2)
				patient.med_img.icon_state = "huddead"
			else if(patient.alien_egg_flag)
				patient.med_img.icon_state = "hudxeno"
=======
			if(!C) continue
			C.images += image(tempHud,patient,"hud[RoundHealth(patient.health)]")
			if(patient.stat == 2)
				C.images += image(tempHud,patient,"huddead")
			else if(patient.status_flags & XENO_HOST)
				C.images += image(tempHud,patient,"hudxeno")
>>>>>>> 44fb70ff
			else if(foundVirus)
				patient.med_img.icon_state = "hudill"
			else
				patient.med_img.icon_state = "hudhealthy"
			C.images += patient.med_img


/obj/item/clothing/glasses/hud/security
	name = "Security HUD"
	desc = "A heads-up display that scans the humans in view and provides accurate data about their ID status and security records."
	icon_state = "securityhud"

/obj/item/clothing/glasses/hud/security/jensenshades
	name = "Augmented shades"
	desc = "Polarized bioneural eyewear, designed to augment your vision."
	icon_state = "jensenshades"
	item_state = "jensenshades"
<<<<<<< HEAD
	protective_temperature = 1500
=======
>>>>>>> 44fb70ff
	vision_flags = SEE_MOBS
	invisa_view = 2

/obj/item/clothing/glasses/hud/security/process_hud(var/mob/M)
	if(!M)	return
	if(!M.client)	return
	var/client/C = M.client
<<<<<<< HEAD
=======
	var/icon/tempHud = 'icons/mob/hud.dmi'
>>>>>>> 44fb70ff
	for(var/mob/living/carbon/human/perp in view(M))
		if(!C) continue
		var/perpname = "wot"
		if(perp.wear_id)
<<<<<<< HEAD
			perp.sec_img.icon_state = "hud[ckey(perp:wear_id:GetJobName())]"
			C.images += perp.sec_img
=======
			C.images += image(tempHud,perp,"hud[ckey(perp:wear_id:GetJobName())]")
>>>>>>> 44fb70ff
			if(istype(perp.wear_id,/obj/item/weapon/card/id))
				perpname = perp.wear_id:registered_name
			else if(istype(perp.wear_id,/obj/item/device/pda))
				var/obj/item/device/pda/tempPda = perp.wear_id
				perpname = tempPda.owner
<<<<<<< HEAD
			for (var/datum/data/record/E in data_core.general)
				if (E.fields["name"] == perpname)
					for (var/datum/data/record/R in data_core.security)
						if ((R.fields["id"] == E.fields["id"]) && (R.fields["criminal"] == "*Arrest*"))
							perp.sec2_img.icon_state = "hudwanted"
							C.images += perp.sec2_img
							break
						else if((R.fields["id"] == E.fields["id"]) && (R.fields["criminal"] == "Incarcerated"))
							perp.sec2_img.icon_state = "hudprisoner"
							C.images += perp.sec2_img
							break
		else
			perp.sec_img.icon_state = "hudunknown"
			C.images += perp.sec_img

		for(var/named in perp.organs)
			var/datum/organ/external/E = perp.organs[named]
			for(var/obj/item/weapon/implant/I in E.implant)
				if(I.implanted)
					if(istype(I,/obj/item/weapon/implant/tracking))
						perp.imp_img.icon_state = "hud_imp_tracking"
						C.images += perp.imp_img
					if(istype(I,/obj/item/weapon/implant/loyalty))
						perp.imp_img.icon_state = "hud_imp_loyal"
						C.images += perp.imp_img



=======
		else
			perpname = perp.name
			C.images += image(tempHud,perp,"hudunknown")

		for (var/datum/data/record/E in data_core.general)
			if (E.fields["name"] == perpname)
				for (var/datum/data/record/R in data_core.security)
					if ((R.fields["id"] == E.fields["id"]) && (R.fields["criminal"] == "*Arrest*"))
						C.images += image(tempHud,perp,"hudwanted")
						break
					else if((R.fields["id"] == E.fields["id"]) && (R.fields["criminal"] == "Incarcerated"))
						C.images += image(tempHud,perp,"hudprisoner")
						break
		for(var/obj/item/weapon/implant/I in perp)
			if(I.implanted)
				if(istype(I,/obj/item/weapon/implant/tracking))
					C.images += image(tempHud,perp,"hud_imp_tracking")
				if(istype(I,/obj/item/weapon/implant/loyalty))
					C.images += image(tempHud,perp,"hud_imp_loyal")

>>>>>>> 44fb70ff
<|MERGE_RESOLUTION|>--- conflicted
+++ resolved
@@ -1,189 +1,114 @@
-<<<<<<< HEAD
-//This file was auto-corrected by findeclaration.exe on 29/05/2012 15:03:05
-=======
-//This file was auto-corrected by findeclaration.exe on 25.5.2012 20:42:32
->>>>>>> 44fb70ff
-
-/obj/item/clothing/glasses/hud
-	name = "HUD"
-	desc = "A heads-up display that provides important info in (almost) real time."
-	flags = null //doesn't protect eyes because it's a monocle, duh
-	origin_tech = "magnets=3;biotech=2"
-	var/list/icon/current = list() //the current hud icons
-
-	proc
-		process_hud(var/mob/M)	return
-
-
-
-/obj/item/clothing/glasses/hud/health
-	name = "Health Scanner HUD"
-	desc = "A heads-up display that scans the humans in view and provides accurate data about their health status."
-	icon_state = "healthhud"
-	proc
-		RoundHealth(health)
-
-
-	RoundHealth(health)
-		switch(health)
-			if(100 to INFINITY)
-				return "health100"
-			if(90 to 100)
-				return "health90"
-			if(80 to 90)
-				return "health80"
-			if(70 to 80)
-				return "health70"
-			if(60 to 70)
-				return "health60"
-			if(50 to 60)
-				return "health50"
-			if(40 to 50)
-				return "health40"
-			if(30 to 40)
-				return "health30"
-			if(20 to 30)
-				return "health20"
-			if(10 to 20)
-				return "health10"
-			if(0 to 10)
-				return "health1"
-			if(-50 to 0)
-				return "health-50"
-			if(-99 to -50)
-				return "health-99"
-			else
-				return "health-100"
-		return "0"
-
-
-	process_hud(var/mob/M)
-		if(!M)	return
-		if(!M.client)	return
-		var/client/C = M.client
-<<<<<<< HEAD
-=======
-		var/icon/tempHud = 'icons/mob/hud.dmi'
->>>>>>> 44fb70ff
-		for(var/mob/living/carbon/human/patient in view(M))
-			var/foundVirus = 0
-			for(var/datum/disease/D in patient.viruses)
-				if(!D.hidden[SCANNER])
-					foundVirus++
-<<<<<<< HEAD
-
-			// jesus fuck, no, don't display vira by just looking at them
-			/*if(patient.virus2)
-				foundVirus++*/
-			patient.health_img.icon_state = "hud[RoundHealth(patient.health)]"
-			C.images += patient.health_img
-			if(patient.stat == 2)
-				patient.med_img.icon_state = "huddead"
-			else if(patient.alien_egg_flag)
-				patient.med_img.icon_state = "hudxeno"
-=======
-			if(!C) continue
-			C.images += image(tempHud,patient,"hud[RoundHealth(patient.health)]")
-			if(patient.stat == 2)
-				C.images += image(tempHud,patient,"huddead")
-			else if(patient.status_flags & XENO_HOST)
-				C.images += image(tempHud,patient,"hudxeno")
->>>>>>> 44fb70ff
-			else if(foundVirus)
-				patient.med_img.icon_state = "hudill"
-			else
-				patient.med_img.icon_state = "hudhealthy"
-			C.images += patient.med_img
-
-
-/obj/item/clothing/glasses/hud/security
-	name = "Security HUD"
-	desc = "A heads-up display that scans the humans in view and provides accurate data about their ID status and security records."
-	icon_state = "securityhud"
-
-/obj/item/clothing/glasses/hud/security/jensenshades
-	name = "Augmented shades"
-	desc = "Polarized bioneural eyewear, designed to augment your vision."
-	icon_state = "jensenshades"
-	item_state = "jensenshades"
-<<<<<<< HEAD
-	protective_temperature = 1500
-=======
->>>>>>> 44fb70ff
-	vision_flags = SEE_MOBS
-	invisa_view = 2
-
-/obj/item/clothing/glasses/hud/security/process_hud(var/mob/M)
-	if(!M)	return
-	if(!M.client)	return
-	var/client/C = M.client
-<<<<<<< HEAD
-=======
-	var/icon/tempHud = 'icons/mob/hud.dmi'
->>>>>>> 44fb70ff
-	for(var/mob/living/carbon/human/perp in view(M))
-		if(!C) continue
-		var/perpname = "wot"
-		if(perp.wear_id)
-<<<<<<< HEAD
-			perp.sec_img.icon_state = "hud[ckey(perp:wear_id:GetJobName())]"
-			C.images += perp.sec_img
-=======
-			C.images += image(tempHud,perp,"hud[ckey(perp:wear_id:GetJobName())]")
->>>>>>> 44fb70ff
-			if(istype(perp.wear_id,/obj/item/weapon/card/id))
-				perpname = perp.wear_id:registered_name
-			else if(istype(perp.wear_id,/obj/item/device/pda))
-				var/obj/item/device/pda/tempPda = perp.wear_id
-				perpname = tempPda.owner
-<<<<<<< HEAD
-			for (var/datum/data/record/E in data_core.general)
-				if (E.fields["name"] == perpname)
-					for (var/datum/data/record/R in data_core.security)
-						if ((R.fields["id"] == E.fields["id"]) && (R.fields["criminal"] == "*Arrest*"))
-							perp.sec2_img.icon_state = "hudwanted"
-							C.images += perp.sec2_img
-							break
-						else if((R.fields["id"] == E.fields["id"]) && (R.fields["criminal"] == "Incarcerated"))
-							perp.sec2_img.icon_state = "hudprisoner"
-							C.images += perp.sec2_img
-							break
-		else
-			perp.sec_img.icon_state = "hudunknown"
-			C.images += perp.sec_img
-
-		for(var/named in perp.organs)
-			var/datum/organ/external/E = perp.organs[named]
-			for(var/obj/item/weapon/implant/I in E.implant)
-				if(I.implanted)
-					if(istype(I,/obj/item/weapon/implant/tracking))
-						perp.imp_img.icon_state = "hud_imp_tracking"
-						C.images += perp.imp_img
-					if(istype(I,/obj/item/weapon/implant/loyalty))
-						perp.imp_img.icon_state = "hud_imp_loyal"
-						C.images += perp.imp_img
-
-
-
-=======
-		else
-			perpname = perp.name
-			C.images += image(tempHud,perp,"hudunknown")
-
-		for (var/datum/data/record/E in data_core.general)
-			if (E.fields["name"] == perpname)
-				for (var/datum/data/record/R in data_core.security)
-					if ((R.fields["id"] == E.fields["id"]) && (R.fields["criminal"] == "*Arrest*"))
-						C.images += image(tempHud,perp,"hudwanted")
-						break
-					else if((R.fields["id"] == E.fields["id"]) && (R.fields["criminal"] == "Incarcerated"))
-						C.images += image(tempHud,perp,"hudprisoner")
-						break
-		for(var/obj/item/weapon/implant/I in perp)
-			if(I.implanted)
-				if(istype(I,/obj/item/weapon/implant/tracking))
-					C.images += image(tempHud,perp,"hud_imp_tracking")
-				if(istype(I,/obj/item/weapon/implant/loyalty))
-					C.images += image(tempHud,perp,"hud_imp_loyal")
-
->>>>>>> 44fb70ff
+//This file was auto-corrected by findeclaration.exe on 25.5.2012 20:42:32
+
+/obj/item/clothing/glasses/hud
+	name = "HUD"
+	desc = "A heads-up display that provides important info in (almost) real time."
+	flags = null //doesn't protect eyes because it's a monocle, duh
+	origin_tech = "magnets=3;biotech=2"
+	var/list/icon/current = list() //the current hud icons
+
+	proc
+		process_hud(var/mob/M)	return
+
+
+
+/obj/item/clothing/glasses/hud/health
+	name = "Health Scanner HUD"
+	desc = "A heads-up display that scans the humans in view and provides accurate data about their health status."
+	icon_state = "healthhud"
+	proc
+		RoundHealth(health)
+
+
+	RoundHealth(health)
+		switch(health)
+			if(100 to INFINITY)
+				return "health100"
+			if(70 to 100)
+				return "health80"
+			if(50 to 70)
+				return "health60"
+			if(30 to 50)
+				return "health40"
+			if(18 to 30)
+				return "health25"
+			if(5 to 18)
+				return "health10"
+			if(1 to 5)
+				return "health1"
+			if(-99 to 0)
+				return "health0"
+			else
+				return "health-100"
+		return "0"
+
+
+	process_hud(var/mob/M)
+		if(!M)	return
+		if(!M.client)	return
+		var/client/C = M.client
+		var/icon/tempHud = 'icons/mob/hud.dmi'
+		for(var/mob/living/carbon/human/patient in view(M))
+			var/foundVirus = 0
+			for(var/datum/disease/D in patient.viruses)
+				if(!D.hidden[SCANNER])
+					foundVirus++
+			if(!C) continue
+			C.images += image(tempHud,patient,"hud[RoundHealth(patient.health)]")
+			if(patient.stat == 2)
+				C.images += image(tempHud,patient,"huddead")
+			else if(patient.status_flags & XENO_HOST)
+				C.images += image(tempHud,patient,"hudxeno")
+			else if(foundVirus)
+				C.images += image(tempHud,patient,"hudill")
+			else
+				C.images += image(tempHud,patient,"hudhealthy")
+
+
+/obj/item/clothing/glasses/hud/security
+	name = "Security HUD"
+	desc = "A heads-up display that scans the humans in view and provides accurate data about their ID status and security records."
+	icon_state = "securityhud"
+
+/obj/item/clothing/glasses/hud/security/jensenshades
+	name = "Augmented shades"
+	desc = "Polarized bioneural eyewear, designed to augment your vision."
+	icon_state = "jensenshades"
+	item_state = "jensenshades"
+	vision_flags = SEE_MOBS
+	invisa_view = 2
+
+/obj/item/clothing/glasses/hud/security/process_hud(var/mob/M)
+	if(!M)	return
+	if(!M.client)	return
+	var/client/C = M.client
+	var/icon/tempHud = 'icons/mob/hud.dmi'
+	for(var/mob/living/carbon/human/perp in view(M))
+		if(!C) continue
+		var/perpname = "wot"
+		if(perp.wear_id)
+			C.images += image(tempHud,perp,"hud[ckey(perp:wear_id:GetJobName())]")
+			if(istype(perp.wear_id,/obj/item/weapon/card/id))
+				perpname = perp.wear_id:registered_name
+			else if(istype(perp.wear_id,/obj/item/device/pda))
+				var/obj/item/device/pda/tempPda = perp.wear_id
+				perpname = tempPda.owner
+		else
+			perpname = perp.name
+			C.images += image(tempHud,perp,"hudunknown")
+
+		for (var/datum/data/record/E in data_core.general)
+			if (E.fields["name"] == perpname)
+				for (var/datum/data/record/R in data_core.security)
+					if ((R.fields["id"] == E.fields["id"]) && (R.fields["criminal"] == "*Arrest*"))
+						C.images += image(tempHud,perp,"hudwanted")
+						break
+					else if((R.fields["id"] == E.fields["id"]) && (R.fields["criminal"] == "Incarcerated"))
+						C.images += image(tempHud,perp,"hudprisoner")
+						break
+		for(var/obj/item/weapon/implant/I in perp)
+			if(I.implanted)
+				if(istype(I,/obj/item/weapon/implant/tracking))
+					C.images += image(tempHud,perp,"hud_imp_tracking")
+				if(istype(I,/obj/item/weapon/implant/loyalty))
+					C.images += image(tempHud,perp,"hud_imp_loyal")