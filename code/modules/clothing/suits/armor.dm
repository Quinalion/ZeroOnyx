--- conflicted
+++ resolved
@@ -1,240 +1,168 @@
-
-/obj/item/clothing/suit/armor
-<<<<<<< HEAD
-	allowed = list(/obj/item/weapon/gun/energy,/obj/item/weapon/pepperspray,/obj/item/weapon/gun/projectile,/obj/item/ammo_magazine,/obj/item/ammo_casing,/obj/item/weapon/melee/baton,/obj/item/weapon/handcuffs,/obj/item/taperoll/police)
-	body_parts_covered = UPPER_TORSO|LOWER_TORSO
-	flags = FPRINT | TABLEPASS
-	flags_inv = HIDEJUMPSUIT
-=======
-	allowed = list(/obj/item/weapon/gun/energy,/obj/item/weapon/reagent_containers/spray/pepper,/obj/item/weapon/gun/projectile,/obj/item/ammo_magazine,/obj/item/ammo_casing,/obj/item/weapon/melee/baton,/obj/item/weapon/handcuffs)
-	body_parts_covered = UPPER_TORSO|LOWER_TORSO
-	flags = FPRINT | TABLEPASS
-
-	cold_protection = UPPER_TORSO|LOWER_TORSO
-	min_cold_protection_temperature = ARMOR_MIN_COLD_PROTECITON_TEMPERATURE
-	heat_protection = UPPER_TORSO|LOWER_TORSO
-	max_heat_protection_temperature = ARMOR_MAX_HEAT_PROTECITON_TEMPERATURE
->>>>>>> 44fb70ff
-
-
-/obj/item/clothing/suit/armor/vest
-	name = "armor"
-	desc = "An armored vest that protects against some damage."
-	icon_state = "armor"
-	item_state = "armor"
-	flags = FPRINT | TABLEPASS
-	armor = list(melee = 50, bullet = 15, laser = 50, energy = 10, bomb = 25, bio = 0, rad = 0)
-
-/obj/item/clothing/suit/armor/vest/warden
-	name = "warden's jacket"
-	desc = "An armoured jacket with silver rank pips and livery."
-	icon_state = "warden_jacket"
-	item_state = "armor"
-
-/obj/item/clothing/suit/armor/vest/warden
-	name = "Warden's jacket"
-	desc = "An armoured jacket with silver rank pips and livery."
-	icon_state = "warden_jacket"
-	item_state = "armor"
-
-
-/obj/item/clothing/suit/armor/riot
-	name = "riot suit"
-	desc = "A suit of armor with heavy padding to protect against melee attacks. Looks like it might impair movement."
-	icon_state = "riot"
-	item_state = "swat_suit"
-	body_parts_covered = UPPER_TORSO|LOWER_TORSO|LEGS|FEET|ARMS|HANDS
-	slowdown = 1
-	armor = list(melee = 80, bullet = 10, laser = 10, energy = 10, bomb = 0, bio = 0, rad = 0)
-<<<<<<< HEAD
-	flags_inv = HIDEGLOVES|HIDESHOES|HIDEJUMPSUIT
-=======
-	flags_inv = HIDEJUMPSUIT
->>>>>>> 44fb70ff
-
-
-/obj/item/clothing/suit/armor/bulletproof
-	name = "bulletproof vest"
-	desc = "A vest that excels in protecting the wearer against high-velocity solid projectiles."
-	icon_state = "bulletproof"
-	item_state = "armor"
-	armor = list(melee = 10, bullet = 80, laser = 10, energy = 10, bomb = 0, bio = 0, rad = 0)
-
-
-/obj/item/clothing/suit/armor/laserproof
-	name = "ablative armour vest"
-	desc = "A vest that excels in protecting the wearer against energy projectiles."
-	icon_state = "armor_reflec"
-	item_state = "armor_reflec"
-	armor = list(melee = 10, bullet = 10, laser = 80, energy = 50, bomb = 0, bio = 0, rad = 0)
-
-/obj/item/clothing/suit/storage/gearharness
-	name = "gear harness"
-	desc = "A simple security harness, used for storing small objects."
-	icon_state = "gearharness"
-	item_state = "gearharness"
-	body_parts_covered = UPPER_TORSO|LOWER_TORSO
-	flags = FPRINT | TABLEPASS
-	allowed = list(/obj/item/weapon/gun/energy,/obj/item/weapon/pepperspray,/obj/item/weapon/gun/projectile,/obj/item/ammo_magazine,/obj/item/ammo_casing,/obj/item/weapon/melee/baton,/obj/item/weapon/handcuffs,/obj/item/taperoll/police)
-	flags_inv = 0
-
-/obj/item/clothing/suit/armor/reactive
-	name = "reactive teleport armour"
-	desc = "Someone separated our Research Director from their own head!"
-	var/active = 0.0
-	icon_state = "reactiveoff"
-	item_state = "reactiveoff"
-	slowdown = 1
-	flags = FPRINT | TABLEPASS
-	armor = list(melee = 0, bullet = 0, laser = 0, energy = 0, bomb = 0, bio = 0, rad = 0)
-
-<<<<<<< HEAD
-/obj/item/clothing/suit/storage/armourrigvest
-	name = "armoured rig vest"
-	desc = "An important looking armoured vest, outfitted with pockets."
-	icon_state = "armourrigvest"
-	item_state = "armourrigvest"
-	body_parts_covered = UPPER_TORSO|LOWER_TORSO
-	flags = FPRINT | TABLEPASS
-	allowed = list(/obj/item/weapon/gun/energy,/obj/item/weapon/pepperspray,/obj/item/weapon/gun/projectile,/obj/item/ammo_magazine,/obj/item/ammo_casing,/obj/item/weapon/melee/baton,/obj/item/weapon/handcuffs,/obj/item/taperoll/police)
-	armor = list(melee = 50, bullet = 15, laser = 50, energy = 10, bomb = 25, bio = 0, rad = 0)
-
-/obj/item/clothing/suit/armor/reactive/IsShield()
-	if(active)
-		return 1
-	return 0
-
-
-/obj/item/clothing/suit/armor/reactive/attack_self(mob/user as mob)
-	src.active = !( src.active )
-	if (src.active)
-		user << "\blue The reactive armor is now active."
-		src.icon_state = "reactive"
-		src.item_state = "reactive"
-	else
-		user << "\blue The reactive armor is now inactive."
-		src.icon_state = "reactiveoff"
-		src.item_state = "reactiveoff"
-		src.add_fingerprint(user)
-	return
-
-/obj/item/clothing/suit/armor/reactive/emp_act(severity)
-	active = 0
-	src.icon_state = "reactiveoff"
-	src.item_state = "reactiveoff"
-	..()
-=======
-/obj/item/clothing/suit/armor/swat
-	name = "swat suit"
-	desc = "A heavily armored suit that protects against moderate damage. Used in special operations."
-	icon_state = "deathsquad"
-	item_state = "swat_suit"
-	gas_transfer_coefficient = 0.01
-	permeability_coefficient = 0.01
-	flags = FPRINT | TABLEPASS
-	body_parts_covered = UPPER_TORSO|LOWER_TORSO|LEGS|FEET|ARMS|HANDS
-	allowed = list(/obj/item/weapon/gun,/obj/item/ammo_magazine,/obj/item/ammo_casing,/obj/item/weapon/melee/baton,/obj/item/weapon/handcuffs,/obj/item/weapon/tank/emergency_oxygen)
-	slowdown = 1
-	armor = list(melee = 80, bullet = 60, laser = 50,energy = 25, bomb = 50, bio = 0, rad = 0)
-	flags_inv = HIDEGLOVES|HIDESHOES|HIDEJUMPSUIT
-	cold_protection = UPPER_TORSO | LOWER_TORSO | LEGS | FEET | ARMS | HANDS
-	min_cold_protection_temperature = SPACE_SUIT_MIN_COLD_PROTECITON_TEMPERATURE
-
-
-/obj/item/clothing/suit/armor/swat/officer
-	name = "officer jacket"
-	desc = "An armored jacket used in special operations."
-	icon_state = "detective"
-	item_state = "det_suit"
-	flags_inv = 0
-
-
-/obj/item/clothing/suit/armor/det_suit
-	name = "armor"
-	desc = "An armored vest with a detective's badge on it."
-	icon_state = "detective-armor"
-	item_state = "armor"
-	flags = FPRINT | TABLEPASS | ONESIZEFITSALL
-	body_parts_covered = UPPER_TORSO|LOWER_TORSO
-	armor = list(melee = 50, bullet = 15, laser = 50, energy = 10, bomb = 25, bio = 0, rad = 0)
-
->>>>>>> 44fb70ff
-
-//Reactive armor
-//When the wearer gets hit, this armor will teleport the user a short distance away (to safety or to more danger, no one knows. That's the fun of it!)
-/obj/item/clothing/suit/armor/reactive
-	name = "Reactive Teleport Armor"
-	desc = "Someone seperated our Research Director from his own head!"
-	var/active = 0.0
-	icon_state = "reactiveoff"
-	item_state = "reactiveoff"
-	slowdown = 1
-	flags = FPRINT | TABLEPASS | ONESIZEFITSALL
-	armor = list(melee = 0, bullet = 0, laser = 0, energy = 0, bomb = 0, bio = 0, rad = 0)
-
-/obj/item/clothing/suit/armor/reactive/IsShield()
-	if(active)
-		return 1
-	return 0
-
-/obj/item/clothing/suit/armor/reactive/attack_self(mob/user as mob)
-	src.active = !( src.active )
-	if (src.active)
-		user << "\blue The reactive armor is now active."
-		src.icon_state = "reactive"
-		src.item_state = "reactive"
-	else
-		user << "\blue The reactive armor is now inactive."
-		src.icon_state = "reactiveoff"
-		src.item_state = "reactiveoff"
-		src.add_fingerprint(user)
-	return
-
-/obj/item/clothing/suit/armor/reactive/emp_act(severity)
-	active = 0
-	src.icon_state = "reactiveoff"
-	src.item_state = "reactiveoff"
-	..()
-
-
-//All of the armor below is mostly unused
-
-
-/obj/item/clothing/suit/armor/centcomm
-	name = "Cent. Com. armor"
-	desc = "A suit that protects against some damage."
-	icon_state = "centcom"
-	item_state = "centcom"
-	w_class = 4//bulky item
-	body_parts_covered = UPPER_TORSO|LOWER_TORSO|LEGS|FEET|ARMS|HANDS
-	allowed = list(/obj/item/weapon/gun/energy,/obj/item/weapon/melee/baton,/obj/item/weapon/handcuffs,/obj/item/weapon/tank/emergency_oxygen)
-	flags_inv = HIDEGLOVES|HIDESHOES|HIDEJUMPSUIT
-	cold_protection = UPPER_TORSO | LOWER_TORSO | LEGS | FEET | ARMS | HANDS
-	min_cold_protection_temperature = SPACE_SUIT_MIN_COLD_PROTECITON_TEMPERATURE
-
-/obj/item/clothing/suit/armor/heavy
-	name = "heavy armor"
-	desc = "A heavily armored suit that protects against moderate damage."
-	icon_state = "heavy"
-	item_state = "swat_suit"
-	w_class = 4//bulky item
-	gas_transfer_coefficient = 0.90
-	body_parts_covered = UPPER_TORSO|LOWER_TORSO|LEGS|FEET|ARMS|HANDS
-	slowdown = 3
-	flags_inv = HIDEGLOVES|HIDESHOES|HIDEJUMPSUIT
-
-/obj/item/clothing/suit/armor/tdome
-	body_parts_covered = UPPER_TORSO|LOWER_TORSO|LEGS|FEET|ARMS|HANDS
-	flags_inv = HIDEGLOVES|HIDESHOES|HIDEJUMPSUIT
-
-/obj/item/clothing/suit/armor/tdome/red
-	name = "Thunderdome suit (red)"
-	desc = "Reddish armor."
-	icon_state = "tdred"
-	item_state = "tdred"
-
-/obj/item/clothing/suit/armor/tdome/green
-	name = "Thunderdome suit (green)"
-	desc = "Pukish armor."
-	icon_state = "tdgreen"
+
+/obj/item/clothing/suit/armor
+	allowed = list(/obj/item/weapon/gun/energy,/obj/item/weapon/reagent_containers/spray/pepper,/obj/item/weapon/gun/projectile,/obj/item/ammo_magazine,/obj/item/ammo_casing,/obj/item/weapon/melee/baton,/obj/item/weapon/handcuffs)
+	body_parts_covered = UPPER_TORSO|LOWER_TORSO
+	flags = FPRINT | TABLEPASS
+
+	cold_protection = UPPER_TORSO|LOWER_TORSO
+	min_cold_protection_temperature = ARMOR_MIN_COLD_PROTECITON_TEMPERATURE
+	heat_protection = UPPER_TORSO|LOWER_TORSO
+	max_heat_protection_temperature = ARMOR_MAX_HEAT_PROTECITON_TEMPERATURE
+
+
+/obj/item/clothing/suit/armor/vest
+	name = "armor"
+	desc = "An armored vest that protects against some damage."
+	icon_state = "armor"
+	item_state = "armor"
+	flags = FPRINT | TABLEPASS | ONESIZEFITSALL
+	armor = list(melee = 50, bullet = 15, laser = 50, energy = 10, bomb = 25, bio = 0, rad = 0)
+
+
+/obj/item/clothing/suit/armor/vest/warden
+	name = "Warden's jacket"
+	desc = "An armoured jacket with silver rank pips and livery."
+	icon_state = "warden_jacket"
+	item_state = "armor"
+
+
+/obj/item/clothing/suit/armor/riot
+	name = "Riot Suit"
+	desc = "A suit of armor with heavy padding to protect against melee attacks. Looks like it might impair movement."
+	icon_state = "riot"
+	item_state = "swat_suit"
+	body_parts_covered = UPPER_TORSO|LOWER_TORSO|LEGS|FEET|ARMS|HANDS
+	slowdown = 1
+	armor = list(melee = 80, bullet = 10, laser = 10, energy = 10, bomb = 0, bio = 0, rad = 0)
+	flags_inv = HIDEJUMPSUIT
+
+
+/obj/item/clothing/suit/armor/bulletproof
+	name = "Bulletproof Vest"
+	desc = "A vest that excels in protecting the wearer against high-velocity solid projectiles."
+	icon_state = "bulletproof"
+	item_state = "armor"
+	armor = list(melee = 10, bullet = 80, laser = 10, energy = 10, bomb = 0, bio = 0, rad = 0)
+
+
+/obj/item/clothing/suit/armor/laserproof
+	name = "Ablative Armor Vest"
+	desc = "A vest that excels in protecting the wearer against energy projectiles."
+	icon_state = "armor_reflec"
+	item_state = "armor_reflec"
+	armor = list(melee = 10, bullet = 10, laser = 80, energy = 50, bomb = 0, bio = 0, rad = 0)
+
+
+/obj/item/clothing/suit/armor/swat
+	name = "swat suit"
+	desc = "A heavily armored suit that protects against moderate damage. Used in special operations."
+	icon_state = "deathsquad"
+	item_state = "swat_suit"
+	gas_transfer_coefficient = 0.01
+	permeability_coefficient = 0.01
+	flags = FPRINT | TABLEPASS
+	body_parts_covered = UPPER_TORSO|LOWER_TORSO|LEGS|FEET|ARMS|HANDS
+	allowed = list(/obj/item/weapon/gun,/obj/item/ammo_magazine,/obj/item/ammo_casing,/obj/item/weapon/melee/baton,/obj/item/weapon/handcuffs,/obj/item/weapon/tank/emergency_oxygen)
+	slowdown = 1
+	armor = list(melee = 80, bullet = 60, laser = 50,energy = 25, bomb = 50, bio = 0, rad = 0)
+	flags_inv = HIDEGLOVES|HIDESHOES|HIDEJUMPSUIT
+	cold_protection = UPPER_TORSO | LOWER_TORSO | LEGS | FEET | ARMS | HANDS
+	min_cold_protection_temperature = SPACE_SUIT_MIN_COLD_PROTECITON_TEMPERATURE
+
+
+/obj/item/clothing/suit/armor/swat/officer
+	name = "officer jacket"
+	desc = "An armored jacket used in special operations."
+	icon_state = "detective"
+	item_state = "det_suit"
+	flags_inv = 0
+
+
+/obj/item/clothing/suit/armor/det_suit
+	name = "armor"
+	desc = "An armored vest with a detective's badge on it."
+	icon_state = "detective-armor"
+	item_state = "armor"
+	flags = FPRINT | TABLEPASS | ONESIZEFITSALL
+	body_parts_covered = UPPER_TORSO|LOWER_TORSO
+	armor = list(melee = 50, bullet = 15, laser = 50, energy = 10, bomb = 25, bio = 0, rad = 0)
+
+
+//Reactive armor
+//When the wearer gets hit, this armor will teleport the user a short distance away (to safety or to more danger, no one knows. That's the fun of it!)
+/obj/item/clothing/suit/armor/reactive
+	name = "Reactive Teleport Armor"
+	desc = "Someone seperated our Research Director from his own head!"
+	var/active = 0.0
+	icon_state = "reactiveoff"
+	item_state = "reactiveoff"
+	slowdown = 1
+	flags = FPRINT | TABLEPASS | ONESIZEFITSALL
+	armor = list(melee = 0, bullet = 0, laser = 0, energy = 0, bomb = 0, bio = 0, rad = 0)
+
+/obj/item/clothing/suit/armor/reactive/IsShield()
+	if(active)
+		return 1
+	return 0
+
+/obj/item/clothing/suit/armor/reactive/attack_self(mob/user as mob)
+	src.active = !( src.active )
+	if (src.active)
+		user << "\blue The reactive armor is now active."
+		src.icon_state = "reactive"
+		src.item_state = "reactive"
+	else
+		user << "\blue The reactive armor is now inactive."
+		src.icon_state = "reactiveoff"
+		src.item_state = "reactiveoff"
+		src.add_fingerprint(user)
+	return
+
+/obj/item/clothing/suit/armor/reactive/emp_act(severity)
+	active = 0
+	src.icon_state = "reactiveoff"
+	src.item_state = "reactiveoff"
+	..()
+
+
+//All of the armor below is mostly unused
+
+
+/obj/item/clothing/suit/armor/centcomm
+	name = "Cent. Com. armor"
+	desc = "A suit that protects against some damage."
+	icon_state = "centcom"
+	item_state = "centcom"
+	w_class = 4//bulky item
+	body_parts_covered = UPPER_TORSO|LOWER_TORSO|LEGS|FEET|ARMS|HANDS
+	allowed = list(/obj/item/weapon/gun/energy,/obj/item/weapon/melee/baton,/obj/item/weapon/handcuffs,/obj/item/weapon/tank/emergency_oxygen)
+	flags_inv = HIDEGLOVES|HIDESHOES|HIDEJUMPSUIT
+	cold_protection = UPPER_TORSO | LOWER_TORSO | LEGS | FEET | ARMS | HANDS
+	min_cold_protection_temperature = SPACE_SUIT_MIN_COLD_PROTECITON_TEMPERATURE
+
+/obj/item/clothing/suit/armor/heavy
+	name = "heavy armor"
+	desc = "A heavily armored suit that protects against moderate damage."
+	icon_state = "heavy"
+	item_state = "swat_suit"
+	w_class = 4//bulky item
+	gas_transfer_coefficient = 0.90
+	body_parts_covered = UPPER_TORSO|LOWER_TORSO|LEGS|FEET|ARMS|HANDS
+	slowdown = 3
+	flags_inv = HIDEGLOVES|HIDESHOES|HIDEJUMPSUIT
+
+/obj/item/clothing/suit/armor/tdome
+	body_parts_covered = UPPER_TORSO|LOWER_TORSO|LEGS|FEET|ARMS|HANDS
+	flags_inv = HIDEGLOVES|HIDESHOES|HIDEJUMPSUIT
+
+/obj/item/clothing/suit/armor/tdome/red
+	name = "Thunderdome suit (red)"
+	desc = "Reddish armor."
+	icon_state = "tdred"
+	item_state = "tdred"
+
+/obj/item/clothing/suit/armor/tdome/green
+	name = "Thunderdome suit (green)"
+	desc = "Pukish armor."
+	icon_state = "tdgreen"
 	item_state = "tdgreen"