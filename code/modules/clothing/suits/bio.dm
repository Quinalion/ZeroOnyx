//Biosuit complete with shoes (in the item sprite)
/obj/item/clothing/head/bio_hood
	name = "bio hood"
	icon_state = "bio"
	desc = "A hood that protects the head and face from biological comtaminants."
	permeability_coefficient = 0.01
<<<<<<< HEAD
	flags = FPRINT|TABLEPASS|HEADSPACE|HEADCOVERSEYES|HEADCOVERSMOUTH|BLOCKHAIR
	armor = list(melee = 0, bullet = 0, laser = 0,energy = 0, bomb = 0, bio = 100, rad = 10)
=======
	flags = FPRINT|TABLEPASS|HEADCOVERSEYES|HEADCOVERSMOUTH|BLOCKHAIR
	armor = list(melee = 0, bullet = 0, laser = 0,energy = 0, bomb = 0, bio = 100, rad = 20)
>>>>>>> 44fb70ff
	flags_inv = HIDEMASK|HIDEEARS|HIDEEYES

/obj/item/clothing/suit/bio_suit
	name = "bio suit"
	desc = "A suit that protects against biological contaminants."
	icon_state = "bio"
	item_state = "bio_suit"
	w_class = 4//bulky item
	gas_transfer_coefficient = 0.01
	permeability_coefficient = 0.01
	flags = FPRINT | TABLEPASS
	body_parts_covered = UPPER_TORSO|LOWER_TORSO|LEGS|FEET|ARMS|HANDS
	slowdown = 1.0
	allowed = list(/obj/item/weapon/tank/emergency_oxygen,/obj/item/weapon/pen,/obj/item/device/flashlight/pen)
	armor = list(melee = 0, bullet = 0, laser = 0,energy = 0, bomb = 0, bio = 100, rad = 20)
	flags_inv = HIDEGLOVES|HIDESHOES|HIDEJUMPSUIT


//Standard biosuit, orange stripe
/obj/item/clothing/head/bio_hood/general
	icon_state = "bio_general"

/obj/item/clothing/suit/bio_suit/general
	icon_state = "bio_general"


//Virology biosuit, green stripe
/obj/item/clothing/head/bio_hood/virology
	icon_state = "bio_virology"

/obj/item/clothing/suit/bio_suit/virology
	icon_state = "bio_virology"


//Security biosuit, grey with red stripe across the chest
/obj/item/clothing/head/bio_hood/security
	icon_state = "bio_security"

/obj/item/clothing/suit/bio_suit/security
	icon_state = "bio_security"


//Janitor's biosuit, grey with purple arms
/obj/item/clothing/head/bio_hood/janitor
	icon_state = "bio_janitor"

/obj/item/clothing/suit/bio_suit/janitor
	icon_state = "bio_janitor"


//Scientist's biosuit, white with a pink-ish hue
/obj/item/clothing/head/bio_hood/scientist
	icon_state = "bio_scientist"

/obj/item/clothing/suit/bio_suit/scientist
	icon_state = "bio_scientist"


//CMO's biosuit, blue stripe
/obj/item/clothing/suit/bio_suit/cmo
	icon_state = "bio_cmo"

/obj/item/clothing/head/bio_hood/cmo
	icon_state = "bio_cmo"


//Plague Dr mask can be found in clothing/masks/gasmask.dm
/obj/item/clothing/suit/bio_suit/plaguedoctorsuit
	name = "plague doctor suit"
	desc = "It protected doctors from the Black Death, back then. You bet your arse it's gonna help you against viruses."
	icon_state = "plaguedoctor"
	item_state = "bio_suit"


/obj/item/clothing/head/bio_hood/hazmat_white
	icon_state = "hazmat_white"
	item_state = "hazhat_white"

/obj/item/clothing/suit/bio_suit/hazmat_white
	icon_state = "hazmat_white"
	item_state = "hazsuit_white"


/obj/item/clothing/head/bio_hood/hazmat_janitor
	icon_state = "hazmat_janitor"
	item_state = "hazhat_janitor"

/obj/item/clothing/suit/bio_suit/hazmat_janitor
	icon_state = "hazmat_janitor"
	item_state = "hazsuit_janitor"


/obj/item/clothing/head/bio_hood/hazmat_green
	icon_state = "hazmat_green"
	item_state = "hazhat_green"

/obj/item/clothing/suit/bio_suit/hazmat_green
	icon_state = "hazmat_green"
	item_state = "hazsuit_green"


/obj/item/clothing/head/bio_hood/hazmat_yellow
	icon_state = "hazmat_yellow"
	item_state = "hazhat_yellow"

/obj/item/clothing/suit/bio_suit/hazmat_yellow
	icon_state = "hazmat_yellow"
	item_state = "hazsuit_yellow"


/obj/item/clothing/head/bio_hood/hazmat_orange
	icon_state = "hazmat_orange"
	item_state = "hazhat_orange"

/obj/item/clothing/suit/bio_suit/hazmat_orange
	icon_state = "hazmat_orange"
	item_state = "hazsuit_orange"


/obj/item/clothing/head/bio_hood/hazmat_firered
	icon_state = "hazmat_firered"
	item_state = "hazhat_firered"

/obj/item/clothing/suit/bio_suit/hazmat_firered
	icon_state = "hazmat_firered"
	item_state = "hazsuit_firered"<|MERGE_RESOLUTION|>--- conflicted
+++ resolved
@@ -1,139 +1,80 @@
-//Biosuit complete with shoes (in the item sprite)
-/obj/item/clothing/head/bio_hood
-	name = "bio hood"
-	icon_state = "bio"
-	desc = "A hood that protects the head and face from biological comtaminants."
-	permeability_coefficient = 0.01
-<<<<<<< HEAD
-	flags = FPRINT|TABLEPASS|HEADSPACE|HEADCOVERSEYES|HEADCOVERSMOUTH|BLOCKHAIR
-	armor = list(melee = 0, bullet = 0, laser = 0,energy = 0, bomb = 0, bio = 100, rad = 10)
-=======
-	flags = FPRINT|TABLEPASS|HEADCOVERSEYES|HEADCOVERSMOUTH|BLOCKHAIR
-	armor = list(melee = 0, bullet = 0, laser = 0,energy = 0, bomb = 0, bio = 100, rad = 20)
->>>>>>> 44fb70ff
-	flags_inv = HIDEMASK|HIDEEARS|HIDEEYES
-
-/obj/item/clothing/suit/bio_suit
-	name = "bio suit"
-	desc = "A suit that protects against biological contaminants."
-	icon_state = "bio"
-	item_state = "bio_suit"
-	w_class = 4//bulky item
-	gas_transfer_coefficient = 0.01
-	permeability_coefficient = 0.01
-	flags = FPRINT | TABLEPASS
-	body_parts_covered = UPPER_TORSO|LOWER_TORSO|LEGS|FEET|ARMS|HANDS
-	slowdown = 1.0
-	allowed = list(/obj/item/weapon/tank/emergency_oxygen,/obj/item/weapon/pen,/obj/item/device/flashlight/pen)
-	armor = list(melee = 0, bullet = 0, laser = 0,energy = 0, bomb = 0, bio = 100, rad = 20)
-	flags_inv = HIDEGLOVES|HIDESHOES|HIDEJUMPSUIT
-
-
-//Standard biosuit, orange stripe
-/obj/item/clothing/head/bio_hood/general
-	icon_state = "bio_general"
-
-/obj/item/clothing/suit/bio_suit/general
-	icon_state = "bio_general"
-
-
-//Virology biosuit, green stripe
-/obj/item/clothing/head/bio_hood/virology
-	icon_state = "bio_virology"
-
-/obj/item/clothing/suit/bio_suit/virology
-	icon_state = "bio_virology"
-
-
-//Security biosuit, grey with red stripe across the chest
-/obj/item/clothing/head/bio_hood/security
-	icon_state = "bio_security"
-
-/obj/item/clothing/suit/bio_suit/security
-	icon_state = "bio_security"
-
-
-//Janitor's biosuit, grey with purple arms
-/obj/item/clothing/head/bio_hood/janitor
-	icon_state = "bio_janitor"
-
-/obj/item/clothing/suit/bio_suit/janitor
-	icon_state = "bio_janitor"
-
-
-//Scientist's biosuit, white with a pink-ish hue
-/obj/item/clothing/head/bio_hood/scientist
-	icon_state = "bio_scientist"
-
-/obj/item/clothing/suit/bio_suit/scientist
-	icon_state = "bio_scientist"
-
-
-//CMO's biosuit, blue stripe
-/obj/item/clothing/suit/bio_suit/cmo
-	icon_state = "bio_cmo"
-
-/obj/item/clothing/head/bio_hood/cmo
-	icon_state = "bio_cmo"
-
-
-//Plague Dr mask can be found in clothing/masks/gasmask.dm
-/obj/item/clothing/suit/bio_suit/plaguedoctorsuit
-	name = "plague doctor suit"
-	desc = "It protected doctors from the Black Death, back then. You bet your arse it's gonna help you against viruses."
-	icon_state = "plaguedoctor"
-	item_state = "bio_suit"
-
-
-/obj/item/clothing/head/bio_hood/hazmat_white
-	icon_state = "hazmat_white"
-	item_state = "hazhat_white"
-
-/obj/item/clothing/suit/bio_suit/hazmat_white
-	icon_state = "hazmat_white"
-	item_state = "hazsuit_white"
-
-
-/obj/item/clothing/head/bio_hood/hazmat_janitor
-	icon_state = "hazmat_janitor"
-	item_state = "hazhat_janitor"
-
-/obj/item/clothing/suit/bio_suit/hazmat_janitor
-	icon_state = "hazmat_janitor"
-	item_state = "hazsuit_janitor"
-
-
-/obj/item/clothing/head/bio_hood/hazmat_green
-	icon_state = "hazmat_green"
-	item_state = "hazhat_green"
-
-/obj/item/clothing/suit/bio_suit/hazmat_green
-	icon_state = "hazmat_green"
-	item_state = "hazsuit_green"
-
-
-/obj/item/clothing/head/bio_hood/hazmat_yellow
-	icon_state = "hazmat_yellow"
-	item_state = "hazhat_yellow"
-
-/obj/item/clothing/suit/bio_suit/hazmat_yellow
-	icon_state = "hazmat_yellow"
-	item_state = "hazsuit_yellow"
-
-
-/obj/item/clothing/head/bio_hood/hazmat_orange
-	icon_state = "hazmat_orange"
-	item_state = "hazhat_orange"
-
-/obj/item/clothing/suit/bio_suit/hazmat_orange
-	icon_state = "hazmat_orange"
-	item_state = "hazsuit_orange"
-
-
-/obj/item/clothing/head/bio_hood/hazmat_firered
-	icon_state = "hazmat_firered"
-	item_state = "hazhat_firered"
-
-/obj/item/clothing/suit/bio_suit/hazmat_firered
-	icon_state = "hazmat_firered"
-	item_state = "hazsuit_firered"+//Biosuit complete with shoes (in the item sprite)
+/obj/item/clothing/head/bio_hood
+	name = "bio hood"
+	icon_state = "bio"
+	desc = "A hood that protects the head and face from biological comtaminants."
+	permeability_coefficient = 0.01
+	flags = FPRINT|TABLEPASS|HEADCOVERSEYES|HEADCOVERSMOUTH|BLOCKHAIR
+	armor = list(melee = 0, bullet = 0, laser = 0,energy = 0, bomb = 0, bio = 100, rad = 20)
+	flags_inv = HIDEMASK|HIDEEARS|HIDEEYES
+
+/obj/item/clothing/suit/bio_suit
+	name = "bio suit"
+	desc = "A suit that protects against biological contamination."
+	icon_state = "bio"
+	item_state = "bio_suit"
+	w_class = 4//bulky item
+	gas_transfer_coefficient = 0.01
+	permeability_coefficient = 0.01
+	flags = FPRINT | TABLEPASS
+	body_parts_covered = UPPER_TORSO|LOWER_TORSO|LEGS|FEET|ARMS|HANDS
+	slowdown = 1.0
+	allowed = list(/obj/item/weapon/tank/emergency_oxygen,/obj/item/weapon/pen,/obj/item/device/flashlight/pen)
+	armor = list(melee = 0, bullet = 0, laser = 0,energy = 0, bomb = 0, bio = 100, rad = 20)
+	flags_inv = HIDEGLOVES|HIDESHOES|HIDEJUMPSUIT
+
+
+//Standard biosuit, orange stripe
+/obj/item/clothing/head/bio_hood/general
+	icon_state = "bio_general"
+
+/obj/item/clothing/suit/bio_suit/general
+	icon_state = "bio_general"
+
+
+//Virology biosuit, green stripe
+/obj/item/clothing/head/bio_hood/virology
+	icon_state = "bio_virology"
+
+/obj/item/clothing/suit/bio_suit/virology
+	icon_state = "bio_virology"
+
+
+//Security biosuit, grey with red stripe across the chest
+/obj/item/clothing/head/bio_hood/security
+	icon_state = "bio_security"
+
+/obj/item/clothing/suit/bio_suit/security
+	icon_state = "bio_security"
+
+
+//Janitor's biosuit, grey with purple arms
+/obj/item/clothing/head/bio_hood/janitor
+	icon_state = "bio_janitor"
+
+/obj/item/clothing/suit/bio_suit/janitor
+	icon_state = "bio_janitor"
+
+
+//Scientist's biosuit, white with a pink-ish hue
+/obj/item/clothing/head/bio_hood/scientist
+	icon_state = "bio_scientist"
+
+/obj/item/clothing/suit/bio_suit/scientist
+	icon_state = "bio_scientist"
+
+
+//CMO's biosuit, blue stripe
+/obj/item/clothing/suit/bio_suit/cmo
+	icon_state = "bio_cmo"
+
+/obj/item/clothing/head/bio_hood/cmo
+	icon_state = "bio_cmo"
+
+
+//Plague Dr mask can be found in clothing/masks/gasmask.dm
+/obj/item/clothing/suit/bio_suit/plaguedoctorsuit
+	name = "Plague doctor suit"
+	desc = "It protected doctors from the Black Death, back then. You bet your arse it's gonna help you against viruses."
+	icon_state = "plaguedoctor"
+	item_state = "bio_suit"