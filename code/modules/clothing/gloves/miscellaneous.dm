--- conflicted
+++ resolved
@@ -1,60 +1,53 @@
-/obj/item/clothing/gloves/captain
-	desc = "Regal blue gloves, with a nice gold trim. Swanky."
-	name = "captain's gloves"
-	icon_state = "captain"
-	item_state = "egloves"
-
-/obj/item/clothing/gloves/cyborg
-	desc = "beep boop borp"
-	name = "cyborg gloves"
-	icon_state = "black"
-	item_state = "r_hands"
-	siemens_coefficient = 1.0
-
-/obj/item/clothing/gloves/swat
-	desc = "These tactical gloves are somewhat fire and impact-resistant."
-	name = "\improper SWAT Gloves"
-	icon_state = "black"
-	item_state = "swat_gl"
-	siemens_coefficient = 0.50
-	permeability_coefficient = 0.05
-
-	cold_protection = HANDS
-	min_cold_protection_temperature = GLOVES_MIN_COLD_PROTECTION_TEMPERATURE
-	heat_protection = HANDS
-	max_heat_protection_temperature = GLOVES_MAX_HEAT_PROTECTION_TEMPERATURE
-
-/obj/item/clothing/gloves/combat //Combined effect of SWAT gloves and insulated gloves
-	desc = "These tactical gloves are somewhat fire and impact resistant."
-	name = "combat gloves"
-	icon_state = "black"
-	item_state = "swat_gl"
-	siemens_coefficient = 0
-	permeability_coefficient = 0.05
-	cold_protection = HANDS
-	min_cold_protection_temperature = GLOVES_MIN_COLD_PROTECTION_TEMPERATURE
-	heat_protection = HANDS
-	max_heat_protection_temperature = GLOVES_MAX_HEAT_PROTECTION_TEMPERATURE
-
-/obj/item/clothing/gloves/latex
-	name = "latex gloves"
-	desc = "Sterile latex gloves."
-	icon_state = "latex"
-	item_state = "lgloves"
-	siemens_coefficient = 1.0 //thin latex gloves, much more conductive than fabric gloves (basically a capacitor for AC)
-	permeability_coefficient = 0.01
-<<<<<<< HEAD
-=======
-	item_color="white"
-	germ_level = 0
-	cmo
-		item_color = "medical"		//Exists for washing machines. Is not different from latex gloves in any way.
->>>>>>> 7011adfd
-
-/obj/item/clothing/gloves/botanic_leather
-	desc = "These leather work gloves protect against thorns, barbs, prickles, spikes and other harmful objects of floral origin."
-	name = "botanist's leather gloves"
-	icon_state = "leather"
-	item_state = "ggloves"
-	permeability_coefficient = 0.05
-	siemens_coefficient = 0.50 //thick work gloves
+/obj/item/clothing/gloves/captain
+	desc = "Regal blue gloves, with a nice gold trim. Swanky."
+	name = "captain's gloves"
+	icon_state = "captain"
+	item_state = "egloves"
+
+/obj/item/clothing/gloves/cyborg
+	desc = "beep boop borp"
+	name = "cyborg gloves"
+	icon_state = "black"
+	item_state = "r_hands"
+	siemens_coefficient = 1.0
+
+/obj/item/clothing/gloves/swat
+	desc = "These tactical gloves are somewhat fire and impact-resistant."
+	name = "\improper SWAT Gloves"
+	icon_state = "black"
+	item_state = "swat_gl"
+	siemens_coefficient = 0.50
+	permeability_coefficient = 0.05
+
+	cold_protection = HANDS
+	min_cold_protection_temperature = GLOVES_MIN_COLD_PROTECTION_TEMPERATURE
+	heat_protection = HANDS
+	max_heat_protection_temperature = GLOVES_MAX_HEAT_PROTECTION_TEMPERATURE
+
+/obj/item/clothing/gloves/combat //Combined effect of SWAT gloves and insulated gloves
+	desc = "These tactical gloves are somewhat fire and impact resistant."
+	name = "combat gloves"
+	icon_state = "black"
+	item_state = "swat_gl"
+	siemens_coefficient = 0
+	permeability_coefficient = 0.05
+	cold_protection = HANDS
+	min_cold_protection_temperature = GLOVES_MIN_COLD_PROTECTION_TEMPERATURE
+	heat_protection = HANDS
+	max_heat_protection_temperature = GLOVES_MAX_HEAT_PROTECTION_TEMPERATURE
+
+/obj/item/clothing/gloves/latex
+	name = "latex gloves"
+	desc = "Sterile latex gloves."
+	icon_state = "latex"
+	item_state = "lgloves"
+	siemens_coefficient = 1.0 //thin latex gloves, much more conductive than fabric gloves (basically a capacitor for AC)
+	permeability_coefficient = 0.01
+	germ_level = 0
+/obj/item/clothing/gloves/botanic_leather
+	desc = "These leather work gloves protect against thorns, barbs, prickles, spikes and other harmful objects of floral origin."
+	name = "botanist's leather gloves"
+	icon_state = "leather"
+	item_state = "ggloves"
+	permeability_coefficient = 0.05
+	siemens_coefficient = 0.50 //thick work gloves