--- conflicted
+++ resolved
@@ -1,95 +1,46 @@
-/datum/nano_module/crew_monitor
-	name = "Crew monitor"
-
-/datum/nano_module/crew_monitor/Topic(href, href_list)
-	if(..()) return 1
-	var/turf/T = get_turf(nano_host())	// TODO: Allow setting any config.contact_levels from the interface.
-	if (!T || !(T.z in config.player_levels))
-		usr << "<span class='warning'>Unable to establish a connection</span>: You're too far away from the station!"
-		return 0
-	if(href_list["track"])
-		if(usr.isMobAI())
-			var/mob/living/silicon/ai/AI = usr
-			var/mob/living/carbon/human/H = locate(href_list["track"]) in mob_list
-			if(hassensorlevel(H, SUIT_SENSOR_TRACKING))
-				AI.ai_actual_track(H)
-		return 1
-
-<<<<<<< HEAD
-/datum/nano_module/crew_monitor/ui_interact(mob/user, ui_key = "main", var/datum/nanoui/ui = null, var/force_open = 1, var/datum/topic_state/state = default_state)
-	// TODO: Move this to a singleton instance that does the scan every X seconds (if the info is being requested), to offer some antag balance and to reduce load in the case of multiple viewers.
-	src.scan()
-
-	var/data[0]
-	var/turf/T = get_turf(nano_host())
-	var/list/crewmembers = list()
-	for(var/obj/item/clothing/under/C in src.tracked)
-
-		var/turf/pos = get_turf(C)
-
-		if((C) && (C.has_sensor) && (pos) && (T && pos.z == T.z) && (C.sensor_mode != SUIT_SENSOR_OFF))
-			if(istype(C.loc, /mob/living/carbon/human))
-
-				var/mob/living/carbon/human/H = C.loc
-				if(H.w_uniform != C)
-					continue
-
-				var/list/crewmemberData = list("dead"=0, "oxy"=-1, "tox"=-1, "fire"=-1, "brute"=-1, "area"="", "x"=-1, "y"=-1, "ref" = "\ref[H]")
-
-				crewmemberData["sensor_type"] = C.sensor_mode
-				crewmemberData["name"] = H.get_authentification_name(if_no_id="Unknown")
-				crewmemberData["rank"] = H.get_authentification_rank(if_no_id="Unknown", if_no_job="No Job")
-				crewmemberData["assignment"] = H.get_assignment(if_no_id="Unknown", if_no_job="No Job")
-
-				if(C.sensor_mode >= SUIT_SENSOR_BINARY)
-					crewmemberData["dead"] = H.stat > 1
-
-				if(C.sensor_mode >= SUIT_SENSOR_VITAL)
-					crewmemberData["oxy"] = round(H.getOxyLoss(), 1)
-					crewmemberData["tox"] = round(H.getToxLoss(), 1)
-					crewmemberData["fire"] = round(H.getFireLoss(), 1)
-					crewmemberData["brute"] = round(H.getBruteLoss(), 1)
-
-				if(C.sensor_mode >= SUIT_SENSOR_TRACKING)
-					var/area/A = get_area(H)
-					crewmemberData["area"] = sanitize(A.name)
-					crewmemberData["x"] = pos.x
-					crewmemberData["y"] = pos.y
-
-				crewmembers[++crewmembers.len] = crewmemberData
-
-	crewmembers = sortByKey(crewmembers, "name")
-=======
-/obj/nano_module/crew_monitor/ui_interact(mob/user, ui_key = "main", var/datum/nanoui/ui = null, var/force_open = 1, var/datum/topic_state/state = default_state)
-	var/data[0]
-	var/turf/T = get_turf(src)
->>>>>>> 7b1656f4
-
-	data["isAI"] = user.isMobAI()
-	data["crewmembers"] = crew_repository.health_data(T)
-
-	ui = nanomanager.try_update_ui(user, src, ui_key, ui, data, force_open)
-	if(!ui)
-		ui = new(user, src, ui_key, "crew_monitor.tmpl", "Crew Monitoring Computer", 900, 800, state = state)
-
-		// adding a template with the key "mapContent" enables the map ui functionality
-		ui.add_template("mapContent", "crew_monitor_map_content.tmpl")
-		// adding a template with the key "mapHeader" replaces the map header content
-		ui.add_template("mapHeader", "crew_monitor_map_header.tmpl")
-
-		ui.set_initial_data(data)
-		ui.open()
-
-		// should make the UI auto-update; doesn't seem to?
-		ui.set_auto_update(1)
-
-<<<<<<< HEAD
-/datum/nano_module/crew_monitor/proc/scan()
-	for(var/mob/living/carbon/human/H in mob_list)
-		if(istype(H.w_uniform, /obj/item/clothing/under))
-			var/obj/item/clothing/under/C = H.w_uniform
-			if (C.has_sensor)
-				tracked |= C
-=======
->>>>>>> 7b1656f4
-	return 1
+/datum/nano_module/crew_monitor
+	name = "Crew monitor"
+
+/datum/nano_module/crew_monitor/Topic(href, href_list)
+	if(..()) return 1
+	var/turf/T = get_turf(nano_host())	// TODO: Allow setting any config.contact_levels from the interface.
+	if (!T || !(T.z in config.player_levels))
+		usr << "<span class='warning'>Unable to establish a connection</span>: You're too far away from the station!"
+		return 0
+	if(href_list["track"])
+		if(usr.isMobAI())
+			var/mob/living/silicon/ai/AI = usr
+			var/mob/living/carbon/human/H = locate(href_list["track"]) in mob_list
+			if(hassensorlevel(H, SUIT_SENSOR_TRACKING))
+				AI.ai_actual_track(H)
+		return 1
+
+/datum/nano_module/crew_monitor/ui_interact(mob/user, ui_key = "main", var/datum/nanoui/ui = null, var/force_open = 1, var/datum/topic_state/state = default_state)
+	var/data[0]
+	var/turf/T = get_turf(nano_host())
+
+	data["isAI"] = user.isMobAI()
+	data["crewmembers"] = crew_repository.health_data(T)
+
+	ui = nanomanager.try_update_ui(user, src, ui_key, ui, data, force_open)
+	if(!ui)
+		ui = new(user, src, ui_key, "crew_monitor.tmpl", "Crew Monitoring Computer", 900, 800, state = state)
+
+		// adding a template with the key "mapContent" enables the map ui functionality
+		ui.add_template("mapContent", "crew_monitor_map_content.tmpl")
+		// adding a template with the key "mapHeader" replaces the map header content
+		ui.add_template("mapHeader", "crew_monitor_map_header.tmpl")
+
+		ui.set_initial_data(data)
+		ui.open()
+
+		// should make the UI auto-update; doesn't seem to?
+		ui.set_auto_update(1)
+
+/datum/nano_module/crew_monitor/proc/scan()
+	for(var/mob/living/carbon/human/H in mob_list)
+		if(istype(H.w_uniform, /obj/item/clothing/under))
+			var/obj/item/clothing/under/C = H.w_uniform
+			if (C.has_sensor)
+				tracked |= C
+	return 1