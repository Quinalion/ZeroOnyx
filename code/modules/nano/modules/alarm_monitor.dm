--- conflicted
+++ resolved
@@ -1,92 +1,88 @@
-/datum/nano_module/alarm_monitor
-	name = "Alarm monitor"
-	var/list_cameras = 0						// Whether or not to list camera references. A future goal would be to merge this with the enginering/security camera console. Currently really only for AI-use.
-	var/list/datum/alarm_handler/alarm_handlers // The particular list of alarm handlers this alarm monitor should present to the user.
-
-/datum/nano_module/alarm_monitor/all/New()
-	..()
-	alarm_handlers = alarm_manager.all_handlers
-
-/datum/nano_module/alarm_monitor/engineering/New()
-	..()
-	alarm_handlers = list(atmosphere_alarm, fire_alarm, power_alarm)
-
-/datum/nano_module/alarm_monitor/security/New()
-	..()
-	alarm_handlers = list(camera_alarm, motion_alarm)
-
-/datum/nano_module/alarm_monitor/proc/register(var/object, var/procName)
-	for(var/datum/alarm_handler/AH in alarm_handlers)
-		AH.register(object, procName)
-
-/datum/nano_module/alarm_monitor/proc/unregister(var/object)
-	for(var/datum/alarm_handler/AH in alarm_handlers)
-		AH.unregister(object)
-
-/datum/nano_module/alarm_monitor/proc/all_alarms()
-	var/list/all_alarms = new()
-	for(var/datum/alarm_handler/AH in alarm_handlers)
-		all_alarms += AH.alarms
-
-	return all_alarms
-
-/datum/nano_module/alarm_monitor/proc/major_alarms()
-	var/list/all_alarms = new()
-	for(var/datum/alarm_handler/AH in alarm_handlers)
-		all_alarms += AH.major_alarms()
-
-	return all_alarms
-
-/datum/nano_module/alarm_monitor/proc/minor_alarms()
-	var/list/all_alarms = new()
-	for(var/datum/alarm_handler/AH in alarm_handlers)
-		all_alarms += AH.minor_alarms()
-
-	return all_alarms
-
-<<<<<<< HEAD
-/datum/nano_module/alarm_monitor/ai/Topic(ref, href_list)
-=======
-/obj/nano_module/alarm_monitor/Topic(ref, href_list)
->>>>>>> c20efa9a
-	if(..())
-		return 1
-	if(href_list["switchTo"])
-		var/obj/machinery/camera/C = locate(href_list["switchTo"]) in cameranet.cameras
-		if(!C)
-			return
-
-		usr.switch_to_camera(C)
-		return 1
-
-/datum/nano_module/alarm_monitor/ui_interact(mob/user, ui_key = "main", var/datum/nanoui/ui = null, var/force_open = 1, var/datum/topic_state/state = default_state)
-	var/data[0]
-
-	var/categories[0]
-	for(var/datum/alarm_handler/AH in alarm_handlers)
-		categories[++categories.len] = list("category" = AH.category, "alarms" = list())
-		for(var/datum/alarm/A in AH.major_alarms())
-			var/cameras[0]
-			var/lost_sources[0]
-
-			if(user.isMobAI())
-				for(var/obj/machinery/camera/C in A.cameras())
-					cameras[++cameras.len] = C.nano_structure()
-			for(var/datum/alarm_source/AS in A.sources)
-				if(!AS.source)
-					lost_sources[++lost_sources.len] = AS.source_name
-
-			categories[categories.len]["alarms"] += list(list(
-					"name" = sanitize(A.alarm_name()),
-					"origin_lost" = A.origin == null,
-					"has_cameras" = cameras.len,
-					"cameras" = cameras,
-					"lost_sources" = lost_sources.len ? sanitize(english_list(lost_sources, nothing_text = "", and_text = ", ")) : ""))
-	data["categories"] = categories
-
-	ui = nanomanager.try_update_ui(user, src, ui_key, ui, data, force_open)
-	if (!ui)
-		ui = new(user, src, ui_key, "alarm_monitor.tmpl", "Alarm Monitoring Console", 800, 800, state = state)
-		ui.set_initial_data(data)
-		ui.open()
-		ui.set_auto_update(1)
+/datum/nano_module/alarm_monitor
+	name = "Alarm monitor"
+	var/list_cameras = 0						// Whether or not to list camera references. A future goal would be to merge this with the enginering/security camera console. Currently really only for AI-use.
+	var/list/datum/alarm_handler/alarm_handlers // The particular list of alarm handlers this alarm monitor should present to the user.
+
+/datum/nano_module/alarm_monitor/all/New()
+	..()
+	alarm_handlers = alarm_manager.all_handlers
+
+/datum/nano_module/alarm_monitor/engineering/New()
+	..()
+	alarm_handlers = list(atmosphere_alarm, fire_alarm, power_alarm)
+
+/datum/nano_module/alarm_monitor/security/New()
+	..()
+	alarm_handlers = list(camera_alarm, motion_alarm)
+
+/datum/nano_module/alarm_monitor/proc/register(var/object, var/procName)
+	for(var/datum/alarm_handler/AH in alarm_handlers)
+		AH.register(object, procName)
+
+/datum/nano_module/alarm_monitor/proc/unregister(var/object)
+	for(var/datum/alarm_handler/AH in alarm_handlers)
+		AH.unregister(object)
+
+/datum/nano_module/alarm_monitor/proc/all_alarms()
+	var/list/all_alarms = new()
+	for(var/datum/alarm_handler/AH in alarm_handlers)
+		all_alarms += AH.alarms
+
+	return all_alarms
+
+/datum/nano_module/alarm_monitor/proc/major_alarms()
+	var/list/all_alarms = new()
+	for(var/datum/alarm_handler/AH in alarm_handlers)
+		all_alarms += AH.major_alarms()
+
+	return all_alarms
+
+/datum/nano_module/alarm_monitor/proc/minor_alarms()
+	var/list/all_alarms = new()
+	for(var/datum/alarm_handler/AH in alarm_handlers)
+		all_alarms += AH.minor_alarms()
+
+	return all_alarms
+
+/datum/nano_module/alarm_monitor/Topic(ref, href_list)
+	if(..())
+		return 1
+	if(href_list["switchTo"])
+		var/obj/machinery/camera/C = locate(href_list["switchTo"]) in cameranet.cameras
+		if(!C)
+			return
+
+		usr.switch_to_camera(C)
+		return 1
+
+/datum/nano_module/alarm_monitor/ui_interact(mob/user, ui_key = "main", var/datum/nanoui/ui = null, var/force_open = 1, var/datum/topic_state/state = default_state)
+	var/data[0]
+
+	var/categories[0]
+	for(var/datum/alarm_handler/AH in alarm_handlers)
+		categories[++categories.len] = list("category" = AH.category, "alarms" = list())
+		for(var/datum/alarm/A in AH.major_alarms())
+			var/cameras[0]
+			var/lost_sources[0]
+
+			if(user.isMobAI())
+				for(var/obj/machinery/camera/C in A.cameras())
+					cameras[++cameras.len] = C.nano_structure()
+			for(var/datum/alarm_source/AS in A.sources)
+				if(!AS.source)
+					lost_sources[++lost_sources.len] = AS.source_name
+
+			categories[categories.len]["alarms"] += list(list(
+					"name" = sanitize(A.alarm_name()),
+					"origin_lost" = A.origin == null,
+					"has_cameras" = cameras.len,
+					"cameras" = cameras,
+					"lost_sources" = lost_sources.len ? sanitize(english_list(lost_sources, nothing_text = "", and_text = ", ")) : ""))
+	data["categories"] = categories
+
+	ui = nanomanager.try_update_ui(user, src, ui_key, ui, data, force_open)
+	if (!ui)
+		ui = new(user, src, ui_key, "alarm_monitor.tmpl", "Alarm Monitoring Console", 800, 800, state = state)
+		ui.set_initial_data(data)
+		ui.open()
+		ui.set_auto_update(1)