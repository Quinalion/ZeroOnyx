--- conflicted
+++ resolved
@@ -336,20 +336,11 @@
 		var/id = href_list["write"]
 		//var/t = strip_html_simple(input(usr, "What text do you wish to add to " + (id=="end" ? "the end of the paper" : "field "+id) + "?", "[name]", null),8192) as message
 
-<<<<<<< HEAD
-		var/textlimit = MAX_PAPER_MESSAGE_LEN - length(info)
-		if(textlimit <= 0)
+		if(free_space <= 0)
 			usr << "<span class='info'>There isn't enough space left on \the [src] to write anything.</span>"
 			return
 
-		var/t =  sanitize(input("Enter what you want to write:", "Write", null, null) as message, textlimit, extra = 0)
-=======
-		if(free_space <= 0)
-			usr << "<span class='info'>You're trying to find a free place on paper, but can't!</span>"
-			return
-
-		var/t =  strip_html_simple(input("Enter what you want to write:", "Write", null, null) as message, free_space)
->>>>>>> bb7cd10c
+		var/t =  strip_html_simple(input("Enter what you want to write:", "Write", null, null) as message)
 
 		if(!t)
 			return
