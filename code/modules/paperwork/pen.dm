/* Pens!
 * Contains:
 *		Pens
 *		Sleepy Pens
 *		Parapens
 */


/*
 * Pens
 */
/obj/item/weapon/pen
	desc = "It's a normal black ink pen."
	name = "pen"
	icon = 'icons/obj/bureaucracy.dmi'
	icon_state = "pen"
	item_state = "pen"
	slot_flags = SLOT_BELT | SLOT_EARS
	throwforce = 0
	w_class = 1.0
	throw_speed = 7
	throw_range = 15
	matter = list(DEFAULT_WALL_MATERIAL = 10)
	var/colour = "black"	//what colour the ink is!
	pressure_resistance = 2


/obj/item/weapon/pen/blue
	desc = "It's a normal blue ink pen."
	icon_state = "pen_blue"
	colour = "blue"

/obj/item/weapon/pen/red
	desc = "It's a normal red ink pen."
	icon_state = "pen_red"
	colour = "red"

/obj/item/weapon/pen/invisible
	desc = "It's an invisble pen marker."
	icon_state = "pen"
	colour = "white"


/obj/item/weapon/pen/attack(mob/M as mob, mob/user as mob)
	if(!ismob(M))
		return
	user << "<span class='warning'>You stab [M] with the pen.</span>"
//	M << "\red You feel a tiny prick!" //That's a whole lot of meta!
	M.attack_log += text("\[[time_stamp()]\] <font color='orange'>Has been stabbed with [name]  by [user.name] ([user.ckey])</font>")
	user.attack_log += text("\[[time_stamp()]\] <font color='red'>Used the [name] to stab [M.name] ([M.ckey])</font>")
	msg_admin_attack("[user.name] ([user.ckey]) Used the [name] to stab [M.name] ([M.ckey]) (<A HREF='?_src_=holder;adminplayerobservecoodjump=1;X=[user.x];Y=[user.y];Z=[user.z]'>JMP</a>)")
	return

/*
 * Reagent pens
 */

/obj/item/weapon/pen/reagent
	flags = OPENCONTAINER
	slot_flags = SLOT_BELT
<<<<<<< HEAD
	origin_tech = list(TECH_MATERIAL = 2, TECH_ILLEGAL = 5)

=======
>>>>>>> 27d1dfcc

/obj/item/weapon/pen/reagent/New()
	..()
	create_reagents(30)

/obj/item/weapon/pen/reagent/attack(mob/living/M as mob, mob/user as mob)

	if(!istype(M))
		return

	. = ..()

	if(M.can_inject(user,1))
		if(reagents.total_volume)
			if(M.reagents)
				var/contained_reagents = reagents.get_reagents()
				var/trans = reagents.trans_to_mob(M, 30, CHEM_BLOOD)
				admin_inject_log(user, M, src, contained_reagents, trans)

/*
 * Sleepy Pens
 */
<<<<<<< HEAD
 /obj/item/weapon/pen/paralysis
	flags = OPENCONTAINER
	slot_flags = SLOT_BELT
	origin_tech = list(TECH_MATERIAL = 2, TECH_ILLEGAL = 5)
=======
/obj/item/weapon/pen/reagent/sleepy
	desc = "It's a black ink pen with a sharp point and a carefully engraved \"Waffle Co.\""
	origin_tech = "materials=2;syndicate=5"
>>>>>>> 27d1dfcc

/obj/item/weapon/pen/reagent/sleepy/New()
	..()
	reagents.add_reagent("chloralhydrate", 22)	//Used to be 100 sleep toxin//30 Chloral seems to be fatal, reducing it to 22./N


/*
 * Parapens
 */
 /obj/item/weapon/pen/reagent/paralysis
	origin_tech = "materials=2;syndicate=5"

/obj/item/weapon/pen/reagent/paralysis/New()
	..()
	reagents.add_reagent("zombiepowder", 10)
	reagents.add_reagent("cryptobiolin", 15)

/*
 * Chameleon pen
 */
/obj/item/weapon/pen/chameleon
	var/signature = ""

/obj/item/weapon/pen/chameleon/attack_self(mob/user as mob)
	/*
	// Limit signatures to official crew members
	var/personnel_list[] = list()
	for(var/datum/data/record/t in data_core.locked) //Look in data core locked.
		personnel_list.Add(t.fields["name"])
	personnel_list.Add("Anonymous")

	var/new_signature = input("Enter new signature pattern.", "New Signature") as null|anything in personnel_list
	if(new_signature)
		signature = new_signature
	*/
	signature = sanitize(input("Enter new signature. Leave blank for 'Anonymous'", "New Signature", signature))

/obj/item/weapon/pen/proc/get_signature(var/mob/user)
	return (user && user.real_name) ? user.real_name : "Anonymous"

/obj/item/weapon/pen/chameleon/get_signature(var/mob/user)
	return signature ? signature : "Anonymous"

/obj/item/weapon/pen/chameleon/verb/set_colour()
	set name = "Change Pen Colour"
	set category = "Object"

	var/list/possible_colours = list ("Yellow", "Green", "Pink", "Blue", "Orange", "Cyan", "Red", "Invisible", "Black")
	var/selected_type = input("Pick new colour.", "Pen Colour", null, null) as null|anything in possible_colours

	if(selected_type)
		switch(selected_type)
			if("Yellow")
				colour = COLOR_YELLOW
			if("Green")
				colour = COLOR_GREEN
			if("Pink")
				colour = COLOR_PINK
			if("Blue")
				colour = COLOR_BLUE
			if("Orange")
				colour = COLOR_ORANGE
			if("Cyan")
				colour = COLOR_CYAN
			if("Red")
				colour = COLOR_RED
			if("Invisible")
				colour = COLOR_WHITE
			else
				colour = COLOR_BLACK
		usr << "<span class='info'>You select the [lowertext(selected_type)] ink container.</span>"


/*
 * Crayons
 */

/obj/item/weapon/pen/crayon
	name = "crayon"
	desc = "A colourful crayon. Please refrain from eating it or putting it in your nose."
	icon = 'icons/obj/crayons.dmi'
	icon_state = "crayonred"
	w_class = 1.0
	attack_verb = list("attacked", "coloured")
	colour = "#FF0000" //RGB
	var/shadeColour = "#220000" //RGB
	var/uses = 30 //0 for unlimited uses
	var/instant = 0
	var/colourName = "red" //for updateIcon purposes

	suicide_act(mob/user)
		viewers(user) << "\red <b>[user] is jamming the [src.name] up \his nose and into \his brain. It looks like \he's trying to commit suicide.</b>"
		return (BRUTELOSS|OXYLOSS)

	New()
		name = "[colourName] crayon"
		..()
<|MERGE_RESOLUTION|>--- conflicted
+++ resolved
@@ -1,194 +1,183 @@
-/* Pens!
- * Contains:
- *		Pens
- *		Sleepy Pens
- *		Parapens
- */
-
-
-/*
- * Pens
- */
-/obj/item/weapon/pen
-	desc = "It's a normal black ink pen."
-	name = "pen"
-	icon = 'icons/obj/bureaucracy.dmi'
-	icon_state = "pen"
-	item_state = "pen"
-	slot_flags = SLOT_BELT | SLOT_EARS
-	throwforce = 0
-	w_class = 1.0
-	throw_speed = 7
-	throw_range = 15
-	matter = list(DEFAULT_WALL_MATERIAL = 10)
-	var/colour = "black"	//what colour the ink is!
-	pressure_resistance = 2
-
-
-/obj/item/weapon/pen/blue
-	desc = "It's a normal blue ink pen."
-	icon_state = "pen_blue"
-	colour = "blue"
-
-/obj/item/weapon/pen/red
-	desc = "It's a normal red ink pen."
-	icon_state = "pen_red"
-	colour = "red"
-
-/obj/item/weapon/pen/invisible
-	desc = "It's an invisble pen marker."
-	icon_state = "pen"
-	colour = "white"
-
-
-/obj/item/weapon/pen/attack(mob/M as mob, mob/user as mob)
-	if(!ismob(M))
-		return
-	user << "<span class='warning'>You stab [M] with the pen.</span>"
-//	M << "\red You feel a tiny prick!" //That's a whole lot of meta!
-	M.attack_log += text("\[[time_stamp()]\] <font color='orange'>Has been stabbed with [name]  by [user.name] ([user.ckey])</font>")
-	user.attack_log += text("\[[time_stamp()]\] <font color='red'>Used the [name] to stab [M.name] ([M.ckey])</font>")
-	msg_admin_attack("[user.name] ([user.ckey]) Used the [name] to stab [M.name] ([M.ckey]) (<A HREF='?_src_=holder;adminplayerobservecoodjump=1;X=[user.x];Y=[user.y];Z=[user.z]'>JMP</a>)")
-	return
-
-/*
- * Reagent pens
- */
-
-/obj/item/weapon/pen/reagent
-	flags = OPENCONTAINER
-	slot_flags = SLOT_BELT
-<<<<<<< HEAD
-	origin_tech = list(TECH_MATERIAL = 2, TECH_ILLEGAL = 5)
-
-=======
->>>>>>> 27d1dfcc
-
-/obj/item/weapon/pen/reagent/New()
-	..()
-	create_reagents(30)
-
-/obj/item/weapon/pen/reagent/attack(mob/living/M as mob, mob/user as mob)
-
-	if(!istype(M))
-		return
-
-	. = ..()
-
-	if(M.can_inject(user,1))
-		if(reagents.total_volume)
-			if(M.reagents)
-				var/contained_reagents = reagents.get_reagents()
-				var/trans = reagents.trans_to_mob(M, 30, CHEM_BLOOD)
-				admin_inject_log(user, M, src, contained_reagents, trans)
-
-/*
- * Sleepy Pens
- */
-<<<<<<< HEAD
- /obj/item/weapon/pen/paralysis
-	flags = OPENCONTAINER
-	slot_flags = SLOT_BELT
-	origin_tech = list(TECH_MATERIAL = 2, TECH_ILLEGAL = 5)
-=======
-/obj/item/weapon/pen/reagent/sleepy
-	desc = "It's a black ink pen with a sharp point and a carefully engraved \"Waffle Co.\""
-	origin_tech = "materials=2;syndicate=5"
->>>>>>> 27d1dfcc
-
-/obj/item/weapon/pen/reagent/sleepy/New()
-	..()
-	reagents.add_reagent("chloralhydrate", 22)	//Used to be 100 sleep toxin//30 Chloral seems to be fatal, reducing it to 22./N
-
-
-/*
- * Parapens
- */
- /obj/item/weapon/pen/reagent/paralysis
-	origin_tech = "materials=2;syndicate=5"
-
-/obj/item/weapon/pen/reagent/paralysis/New()
-	..()
-	reagents.add_reagent("zombiepowder", 10)
-	reagents.add_reagent("cryptobiolin", 15)
-
-/*
- * Chameleon pen
- */
-/obj/item/weapon/pen/chameleon
-	var/signature = ""
-
-/obj/item/weapon/pen/chameleon/attack_self(mob/user as mob)
-	/*
-	// Limit signatures to official crew members
-	var/personnel_list[] = list()
-	for(var/datum/data/record/t in data_core.locked) //Look in data core locked.
-		personnel_list.Add(t.fields["name"])
-	personnel_list.Add("Anonymous")
-
-	var/new_signature = input("Enter new signature pattern.", "New Signature") as null|anything in personnel_list
-	if(new_signature)
-		signature = new_signature
-	*/
-	signature = sanitize(input("Enter new signature. Leave blank for 'Anonymous'", "New Signature", signature))
-
-/obj/item/weapon/pen/proc/get_signature(var/mob/user)
-	return (user && user.real_name) ? user.real_name : "Anonymous"
-
-/obj/item/weapon/pen/chameleon/get_signature(var/mob/user)
-	return signature ? signature : "Anonymous"
-
-/obj/item/weapon/pen/chameleon/verb/set_colour()
-	set name = "Change Pen Colour"
-	set category = "Object"
-
-	var/list/possible_colours = list ("Yellow", "Green", "Pink", "Blue", "Orange", "Cyan", "Red", "Invisible", "Black")
-	var/selected_type = input("Pick new colour.", "Pen Colour", null, null) as null|anything in possible_colours
-
-	if(selected_type)
-		switch(selected_type)
-			if("Yellow")
-				colour = COLOR_YELLOW
-			if("Green")
-				colour = COLOR_GREEN
-			if("Pink")
-				colour = COLOR_PINK
-			if("Blue")
-				colour = COLOR_BLUE
-			if("Orange")
-				colour = COLOR_ORANGE
-			if("Cyan")
-				colour = COLOR_CYAN
-			if("Red")
-				colour = COLOR_RED
-			if("Invisible")
-				colour = COLOR_WHITE
-			else
-				colour = COLOR_BLACK
-		usr << "<span class='info'>You select the [lowertext(selected_type)] ink container.</span>"
-
-
-/*
- * Crayons
- */
-
-/obj/item/weapon/pen/crayon
-	name = "crayon"
-	desc = "A colourful crayon. Please refrain from eating it or putting it in your nose."
-	icon = 'icons/obj/crayons.dmi'
-	icon_state = "crayonred"
-	w_class = 1.0
-	attack_verb = list("attacked", "coloured")
-	colour = "#FF0000" //RGB
-	var/shadeColour = "#220000" //RGB
-	var/uses = 30 //0 for unlimited uses
-	var/instant = 0
-	var/colourName = "red" //for updateIcon purposes
-
-	suicide_act(mob/user)
-		viewers(user) << "\red <b>[user] is jamming the [src.name] up \his nose and into \his brain. It looks like \he's trying to commit suicide.</b>"
-		return (BRUTELOSS|OXYLOSS)
-
-	New()
-		name = "[colourName] crayon"
-		..()
+/* Pens!
+ * Contains:
+ *		Pens
+ *		Sleepy Pens
+ *		Parapens
+ */
+
+
+/*
+ * Pens
+ */
+/obj/item/weapon/pen
+	desc = "It's a normal black ink pen."
+	name = "pen"
+	icon = 'icons/obj/bureaucracy.dmi'
+	icon_state = "pen"
+	item_state = "pen"
+	slot_flags = SLOT_BELT | SLOT_EARS
+	throwforce = 0
+	w_class = 1.0
+	throw_speed = 7
+	throw_range = 15
+	matter = list(DEFAULT_WALL_MATERIAL = 10)
+	var/colour = "black"	//what colour the ink is!
+	pressure_resistance = 2
+
+
+/obj/item/weapon/pen/blue
+	desc = "It's a normal blue ink pen."
+	icon_state = "pen_blue"
+	colour = "blue"
+
+/obj/item/weapon/pen/red
+	desc = "It's a normal red ink pen."
+	icon_state = "pen_red"
+	colour = "red"
+
+/obj/item/weapon/pen/invisible
+	desc = "It's an invisble pen marker."
+	icon_state = "pen"
+	colour = "white"
+
+
+/obj/item/weapon/pen/attack(mob/M as mob, mob/user as mob)
+	if(!ismob(M))
+		return
+	user << "<span class='warning'>You stab [M] with the pen.</span>"
+//	M << "\red You feel a tiny prick!" //That's a whole lot of meta!
+	M.attack_log += text("\[[time_stamp()]\] <font color='orange'>Has been stabbed with [name]  by [user.name] ([user.ckey])</font>")
+	user.attack_log += text("\[[time_stamp()]\] <font color='red'>Used the [name] to stab [M.name] ([M.ckey])</font>")
+	msg_admin_attack("[user.name] ([user.ckey]) Used the [name] to stab [M.name] ([M.ckey]) (<A HREF='?_src_=holder;adminplayerobservecoodjump=1;X=[user.x];Y=[user.y];Z=[user.z]'>JMP</a>)")
+	return
+
+/*
+ * Reagent pens
+ */
+
+/obj/item/weapon/pen/reagent
+	flags = OPENCONTAINER
+	slot_flags = SLOT_BELT
+	origin_tech = list(TECH_MATERIAL = 2, TECH_ILLEGAL = 5)
+
+/obj/item/weapon/pen/reagent/New()
+	..()
+	create_reagents(30)
+
+/obj/item/weapon/pen/reagent/attack(mob/living/M as mob, mob/user as mob)
+
+	if(!istype(M))
+		return
+
+	. = ..()
+
+	if(M.can_inject(user,1))
+		if(reagents.total_volume)
+			if(M.reagents)
+				var/contained_reagents = reagents.get_reagents()
+				var/trans = reagents.trans_to_mob(M, 30, CHEM_BLOOD)
+				admin_inject_log(user, M, src, contained_reagents, trans)
+
+/*
+ * Sleepy Pens
+ */
+/obj/item/weapon/pen/reagent/sleepy
+	desc = "It's a black ink pen with a sharp point and a carefully engraved \"Waffle Co.\""
+	origin_tech = list(TECH_MATERIAL = 2, TECH_ILLEGAL = 5)
+
+/obj/item/weapon/pen/reagent/sleepy/New()
+	..()
+	reagents.add_reagent("chloralhydrate", 22)	//Used to be 100 sleep toxin//30 Chloral seems to be fatal, reducing it to 22./N
+
+
+/*
+ * Parapens
+ */
+ /obj/item/weapon/pen/reagent/paralysis
+	origin_tech = "materials=2;syndicate=5"
+
+/obj/item/weapon/pen/reagent/paralysis/New()
+	..()
+	reagents.add_reagent("zombiepowder", 10)
+	reagents.add_reagent("cryptobiolin", 15)
+
+/*
+ * Chameleon pen
+ */
+/obj/item/weapon/pen/chameleon
+	var/signature = ""
+
+/obj/item/weapon/pen/chameleon/attack_self(mob/user as mob)
+	/*
+	// Limit signatures to official crew members
+	var/personnel_list[] = list()
+	for(var/datum/data/record/t in data_core.locked) //Look in data core locked.
+		personnel_list.Add(t.fields["name"])
+	personnel_list.Add("Anonymous")
+
+	var/new_signature = input("Enter new signature pattern.", "New Signature") as null|anything in personnel_list
+	if(new_signature)
+		signature = new_signature
+	*/
+	signature = sanitize(input("Enter new signature. Leave blank for 'Anonymous'", "New Signature", signature))
+
+/obj/item/weapon/pen/proc/get_signature(var/mob/user)
+	return (user && user.real_name) ? user.real_name : "Anonymous"
+
+/obj/item/weapon/pen/chameleon/get_signature(var/mob/user)
+	return signature ? signature : "Anonymous"
+
+/obj/item/weapon/pen/chameleon/verb/set_colour()
+	set name = "Change Pen Colour"
+	set category = "Object"
+
+	var/list/possible_colours = list ("Yellow", "Green", "Pink", "Blue", "Orange", "Cyan", "Red", "Invisible", "Black")
+	var/selected_type = input("Pick new colour.", "Pen Colour", null, null) as null|anything in possible_colours
+
+	if(selected_type)
+		switch(selected_type)
+			if("Yellow")
+				colour = COLOR_YELLOW
+			if("Green")
+				colour = COLOR_GREEN
+			if("Pink")
+				colour = COLOR_PINK
+			if("Blue")
+				colour = COLOR_BLUE
+			if("Orange")
+				colour = COLOR_ORANGE
+			if("Cyan")
+				colour = COLOR_CYAN
+			if("Red")
+				colour = COLOR_RED
+			if("Invisible")
+				colour = COLOR_WHITE
+			else
+				colour = COLOR_BLACK
+		usr << "<span class='info'>You select the [lowertext(selected_type)] ink container.</span>"
+
+
+/*
+ * Crayons
+ */
+
+/obj/item/weapon/pen/crayon
+	name = "crayon"
+	desc = "A colourful crayon. Please refrain from eating it or putting it in your nose."
+	icon = 'icons/obj/crayons.dmi'
+	icon_state = "crayonred"
+	w_class = 1.0
+	attack_verb = list("attacked", "coloured")
+	colour = "#FF0000" //RGB
+	var/shadeColour = "#220000" //RGB
+	var/uses = 30 //0 for unlimited uses
+	var/instant = 0
+	var/colourName = "red" //for updateIcon purposes
+
+	suicide_act(mob/user)
+		viewers(user) << "\red <b>[user] is jamming the [src.name] up \his nose and into \his brain. It looks like \he's trying to commit suicide.</b>"
+		return (BRUTELOSS|OXYLOSS)
+
+	New()
+		name = "[colourName] crayon"
+		..()