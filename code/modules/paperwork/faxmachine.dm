GLOBAL_LIST_EMPTY(allfaxes)
GLOBAL_LIST_EMPTY(alldepartments)

GLOBAL_LIST_EMPTY(adminfaxes)	//cache for faxes that have been sent to admins

/obj/machinery/photocopier/faxmachine
	name = "fax machine"
	icon = 'icons/obj/library.dmi'
	icon_state = "fax"
	insert_anim = "faxsend"
	req_one_access = list(access_lawyer, access_heads, access_armory, access_qm)

	use_power = 1
	idle_power_usage = 30
	active_power_usage = 200

	var/obj/item/weapon/card/id/scan = null // identification
	var/authenticated = 0
	var/sendcooldown = 0 // to avoid spamming fax messages
	var/department = "Unknown" // our department
	var/destination = null // the department we're sending to

	var/static/list/admin_departments

/obj/machinery/photocopier/faxmachine/Initialize()
	. = ..()

	if(!admin_departments)
		admin_departments = list("[GLOB.using_map.boss_name]", "Colonial Marshal Service", "[GLOB.using_map.boss_short] Supply") + GLOB.using_map.map_admin_faxes
	GLOB.allfaxes += src
	if(!destination) destination = "[GLOB.using_map.boss_name]"
	if( !(("[department]" in GLOB.alldepartments) || ("[department]" in admin_departments)))
		GLOB.alldepartments |= department

/obj/machinery/photocopier/faxmachine/attack_hand(mob/user as mob)
	user.set_machine(src)

	var/dat = "Fax Machine<BR>"

	var/scan_name
	if(scan)
		scan_name = scan.name
	else
		scan_name = "--------"

	dat += "Confirm Identity: <a href='byond://?src=\ref[src];scan=1'>[scan_name]</a><br>"

	if(authenticated)
		dat += "<a href='byond://?src=\ref[src];logout=1'>{Log Out}</a>"
	else
		dat += "<a href='byond://?src=\ref[src];auth=1'>{Log In}</a>"

	dat += "<hr>"

	if(authenticated)
		dat += "<b>Logged in to:</b> [GLOB.using_map.boss_name] Quantum Entanglement Network<br><br>"

		if(copyitem)
			dat += "<a href='byond://?src=\ref[src];remove=1'>Remove Item</a><br><br>"

			if(sendcooldown)
				dat += "<b>Transmitter arrays realigning. Please stand by.</b><br>"

			else

				dat += "<a href='byond://?src=\ref[src];send=1'>Send</a><br>"
				dat += "<b>Currently sending:</b> [copyitem.name]<br>"
				dat += "<b>Sending to:</b> <a href='byond://?src=\ref[src];dept=1'>[destination]</a><br>"

		else
			if(sendcooldown)
				dat += "Please insert paper to send via secure connection.<br><br>"
				dat += "<b>Transmitter arrays realigning. Please stand by.</b><br>"
			else
				dat += "Please insert paper to send via secure connection.<br><br>"

	else
		dat += "Proper authentication is required to use this device.<br><br>"

		if(copyitem)
			dat += "<a href ='byond://?src=\ref[src];remove=1'>Remove Item</a><br>"

	user << browse(dat, "window=copier")
	onclose(user, "copier")
	return

/obj/machinery/photocopier/faxmachine/Topic(href, href_list)
	if(href_list["send"])
		if(copyitem)
			if (destination in admin_departments)
				send_admin_fax(usr, destination)
			else
				sendfax(destination)

			if (sendcooldown)
				spawn(sendcooldown) // cooldown time
					sendcooldown = 0

	else if(href_list["remove"])
		if(copyitem)
			copyitem.loc = usr.loc
			usr.put_in_hands(copyitem)
			to_chat(usr, "<span class='notice'>You take \the [copyitem] out of \the [src].</span>")
			copyitem = null
			updateUsrDialog()

	if(href_list["scan"])
		if (scan)
			if(ishuman(usr))
				scan.loc = usr.loc
				if(!usr.get_active_hand())
					usr.put_in_hands(scan)
				scan = null
			else
				scan.loc = src.loc
				scan = null
		else
			var/obj/item/I = usr.get_active_hand()
			if (istype(I, /obj/item/weapon/card/id) && usr.unEquip(I))
				I.loc = src
				scan = I
		authenticated = 0

	if(href_list["dept"])
		var/lastdestination = destination
		destination = input(usr, "Which department?", "Choose a department", "") as null|anything in (GLOB.alldepartments + admin_departments)
		if(!destination) destination = lastdestination

	if(href_list["auth"])
		if ( (!( authenticated ) && (scan)) )
			if (check_access(scan))
				authenticated = 1

	if(href_list["logout"])
		authenticated = 0

	updateUsrDialog()

/obj/machinery/photocopier/faxmachine/proc/sendfax(var/destination)
	if(stat & (BROKEN|NOPOWER))
		return

	use_power(200)

	var/success = 0
	for(var/obj/machinery/photocopier/faxmachine/F in GLOB.allfaxes)
		if( F.department == destination )
			success = F.recievefax(copyitem)

	if (success)
		visible_message("[src] beeps, \"Message transmitted successfully.\"")
		//sendcooldown = 600
	else
		visible_message("[src] beeps, \"Error transmitting message.\"")

/obj/machinery/photocopier/faxmachine/proc/recievefax(var/obj/item/incoming)
	if(stat & (BROKEN|NOPOWER))
		return 0

	if(department == "Unknown")
		return 0	//You can't send faxes to "Unknown"

	flick("faxreceive", src)
	playsound(loc, "sound/machines/dotprinter.ogg", 50, 1)

	// give the sprite some time to flick
	sleep(20)

	if (istype(incoming, /obj/item/weapon/paper))
		copy(incoming)
	else if (istype(incoming, /obj/item/weapon/photo))
		photocopy(incoming)
	else if (istype(incoming, /obj/item/weapon/paper_bundle))
		bundlecopy(incoming)
	else
		return 0

	use_power(active_power_usage)
	return 1

/obj/machinery/photocopier/faxmachine/proc/send_admin_fax(var/mob/sender, var/destination)
	if(stat & (BROKEN|NOPOWER))
		return

	use_power(200)

	//recieved copies should not use toner since it's being used by admins only.
	var/obj/item/rcvdcopy
	if (istype(copyitem, /obj/item/weapon/paper))
		rcvdcopy = copy(copyitem, 0)
	else if (istype(copyitem, /obj/item/weapon/photo))
		rcvdcopy = photocopy(copyitem, 0)
	else if (istype(copyitem, /obj/item/weapon/paper_bundle))
		rcvdcopy = bundlecopy(copyitem, 0)
	else
		visible_message("[src] beeps, \"Error transmitting message.\"")
		return

	rcvdcopy.loc = null //hopefully this shouldn't cause trouble
	GLOB.adminfaxes += rcvdcopy

	var/mob/intercepted = check_for_interception()


	//message badmins that a fax has arrived
<<<<<<< HEAD
	if (destination == using_map.boss_name)
		message_admins(sender, "[uppertext(destination)] FAX[intercepted ? "(Intercepted by [intercepted])" : null]", rcvdcopy, destination, "#006100")
	else if (destination == "Colonial Marshal Service")
		message_admins(sender, "[uppertext(destination)] FAX[intercepted ? "(Intercepted by [intercepted])" : null]", rcvdcopy, destination, "#1F66A0")
	else if (destination == "[using_map.boss_short] Supply")
		message_admins(sender, "[uppertext(destination)] FAX[intercepted ? "(Intercepted by [intercepted])" : null]", rcvdcopy, destination, "#5F4519")
	else if (destination in using_map.map_admin_faxes)
		message_admins(sender, "[uppertext(destination)] FAX[intercepted ? "(Intercepted by [intercepted])" : null]", rcvdcopy, destination, "#510B74")
=======
	if (destination == GLOB.using_map.boss_name)
		message_admins(sender, "[uppertext(destination)] FAX", rcvdcopy, destination, "#006100")
	else if (destination == "Colonial Marshal Service")
		message_admins(sender, "[uppertext(destination)] FAX", rcvdcopy, destination, "#1F66A0")
	else if (destination == "[GLOB.using_map.boss_short] Supply")
		message_admins(sender, "[uppertext(destination)] FAX", rcvdcopy, destination, "#5F4519")
	else if (destination in GLOB.using_map.map_admin_faxes)
		message_admins(sender, "[uppertext(destination)] FAX", rcvdcopy, destination, "#510B74")
>>>>>>> 2c289498
	else
		message_admins(sender, "[uppertext(destination)] FAX[intercepted ? "(Intercepted by [intercepted])" : null]", rcvdcopy, "UNKNOWN")

	sendcooldown = 1800
	sleep(50)
	visible_message("[src] beeps, \"Message transmitted successfully.\"")


/obj/machinery/photocopier/faxmachine/proc/message_admins(var/mob/sender, var/faxname, var/obj/item/sent, var/reply_type, font_colour="#006100")
	var/msg = "<span class='notice'><b><font color='[font_colour]'>[faxname]: </font>[get_options_bar(sender, 2,1,1)]"
	msg += "(<A HREF='?_src_=holder;take_ic=\ref[sender]'>TAKE</a>) (<a href='?_src_=holder;FaxReply=\ref[sender];originfax=\ref[src];replyorigin=[reply_type]'>REPLY</a>)</b>: "
	msg += "Receiving '[sent.name]' via secure connection ... <a href='?_src_=holder;AdminFaxView=\ref[sent]'>view message</a></span>"

	for(var/client/C in GLOB.admins)
		if(check_rights((R_ADMIN|R_MOD),0,C))
			to_chat(C, msg)
			sound_to(C, 'sound/machines/dotprinter.ogg')<|MERGE_RESOLUTION|>--- conflicted
+++ resolved
@@ -203,25 +203,14 @@
 
 
 	//message badmins that a fax has arrived
-<<<<<<< HEAD
-	if (destination == using_map.boss_name)
+	if (destination == GLOB.using_map.boss_name)
 		message_admins(sender, "[uppertext(destination)] FAX[intercepted ? "(Intercepted by [intercepted])" : null]", rcvdcopy, destination, "#006100")
 	else if (destination == "Colonial Marshal Service")
 		message_admins(sender, "[uppertext(destination)] FAX[intercepted ? "(Intercepted by [intercepted])" : null]", rcvdcopy, destination, "#1F66A0")
-	else if (destination == "[using_map.boss_short] Supply")
+	else if (destination == "[GLOB.using_map.boss_short] Supply")
 		message_admins(sender, "[uppertext(destination)] FAX[intercepted ? "(Intercepted by [intercepted])" : null]", rcvdcopy, destination, "#5F4519")
-	else if (destination in using_map.map_admin_faxes)
+	else if (destination in GLOB.using_map.map_admin_faxes)
 		message_admins(sender, "[uppertext(destination)] FAX[intercepted ? "(Intercepted by [intercepted])" : null]", rcvdcopy, destination, "#510B74")
-=======
-	if (destination == GLOB.using_map.boss_name)
-		message_admins(sender, "[uppertext(destination)] FAX", rcvdcopy, destination, "#006100")
-	else if (destination == "Colonial Marshal Service")
-		message_admins(sender, "[uppertext(destination)] FAX", rcvdcopy, destination, "#1F66A0")
-	else if (destination == "[GLOB.using_map.boss_short] Supply")
-		message_admins(sender, "[uppertext(destination)] FAX", rcvdcopy, destination, "#5F4519")
-	else if (destination in GLOB.using_map.map_admin_faxes)
-		message_admins(sender, "[uppertext(destination)] FAX", rcvdcopy, destination, "#510B74")
->>>>>>> 2c289498
 	else
 		message_admins(sender, "[uppertext(destination)] FAX[intercepted ? "(Intercepted by [intercepted])" : null]", rcvdcopy, "UNKNOWN")
 
