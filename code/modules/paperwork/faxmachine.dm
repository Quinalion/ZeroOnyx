var/list/obj/machinery/photocopier/faxmachine/allfaxes = list()
var/list/admin_departments = list("[using_map.boss_name]", "Colonial Marshal Service", "[using_map.boss_short] Supply") + using_map.map_admin_faxes
var/list/alldepartments = list()

var/list/adminfaxes = list()	//cache for faxes that have been sent to admins

/obj/machinery/photocopier/faxmachine
	name = "fax machine"
	icon = 'icons/obj/library.dmi'
	icon_state = "fax"
	insert_anim = "faxsend"
	req_one_access = list(access_lawyer, access_heads, access_armory, access_qm)

	use_power = 1
	idle_power_usage = 30
	active_power_usage = 200

	var/obj/item/weapon/card/id/scan = null // identification
	var/authenticated = 0
	var/sendcooldown = 0 // to avoid spamming fax messages
	var/department = "Unknown" // our department
	var/destination = null // the department we're sending to

/obj/machinery/photocopier/faxmachine/New()
	..()
	allfaxes += src
	if(!destination) destination = "[using_map.boss_name]"
	if( !(("[department]" in alldepartments) || ("[department]" in admin_departments)) )
		alldepartments |= department

/obj/machinery/photocopier/faxmachine/attack_hand(mob/user as mob)
	user.set_machine(src)

	var/dat = "Fax Machine<BR>"

	var/scan_name
	if(scan)
		scan_name = scan.name
	else
		scan_name = "--------"

	dat += "Confirm Identity: <a href='byond://?src=\ref[src];scan=1'>[scan_name]</a><br>"

	if(authenticated)
		dat += "<a href='byond://?src=\ref[src];logout=1'>{Log Out}</a>"
	else
		dat += "<a href='byond://?src=\ref[src];auth=1'>{Log In}</a>"

	dat += "<hr>"

	if(authenticated)
		dat += "<b>Logged in to:</b> [using_map.boss_name] Quantum Entanglement Network<br><br>"

		if(copyitem)
			dat += "<a href='byond://?src=\ref[src];remove=1'>Remove Item</a><br><br>"

			if(sendcooldown)
				dat += "<b>Transmitter arrays realigning. Please stand by.</b><br>"

			else

				dat += "<a href='byond://?src=\ref[src];send=1'>Send</a><br>"
				dat += "<b>Currently sending:</b> [copyitem.name]<br>"
				dat += "<b>Sending to:</b> <a href='byond://?src=\ref[src];dept=1'>[destination]</a><br>"

		else
			if(sendcooldown)
				dat += "Please insert paper to send via secure connection.<br><br>"
				dat += "<b>Transmitter arrays realigning. Please stand by.</b><br>"
			else
				dat += "Please insert paper to send via secure connection.<br><br>"

	else
		dat += "Proper authentication is required to use this device.<br><br>"

		if(copyitem)
			dat += "<a href ='byond://?src=\ref[src];remove=1'>Remove Item</a><br>"

	user << browse(dat, "window=copier")
	onclose(user, "copier")
	return

/obj/machinery/photocopier/faxmachine/Topic(href, href_list)
	if(href_list["send"])
		if(copyitem)
			if (destination in admin_departments)
				send_admin_fax(usr, destination)
			else
				sendfax(destination)

			if (sendcooldown)
				spawn(sendcooldown) // cooldown time
					sendcooldown = 0

	else if(href_list["remove"])
		if(copyitem)
			copyitem.loc = usr.loc
			usr.put_in_hands(copyitem)
			to_chat(usr, "<span class='notice'>You take \the [copyitem] out of \the [src].</span>")
			copyitem = null
			updateUsrDialog()

	if(href_list["scan"])
		if (scan)
			if(ishuman(usr))
				scan.loc = usr.loc
				if(!usr.get_active_hand())
					usr.put_in_hands(scan)
				scan = null
			else
				scan.loc = src.loc
				scan = null
		else
			var/obj/item/I = usr.get_active_hand()
			if (istype(I, /obj/item/weapon/card/id) && usr.unEquip(I))
				I.loc = src
				scan = I
		authenticated = 0

	if(href_list["dept"])
		var/lastdestination = destination
		destination = input(usr, "Which department?", "Choose a department", "") as null|anything in (alldepartments + admin_departments)
		if(!destination) destination = lastdestination

	if(href_list["auth"])
		if ( (!( authenticated ) && (scan)) )
			if (check_access(scan))
				authenticated = 1

	if(href_list["logout"])
		authenticated = 0

	updateUsrDialog()

/obj/machinery/photocopier/faxmachine/proc/sendfax(var/destination)
	if(stat & (BROKEN|NOPOWER))
		return

	use_power(200)

	var/success = 0
	for(var/obj/machinery/photocopier/faxmachine/F in allfaxes)
		if( F.department == destination )
			success = F.recievefax(copyitem)

	if (success)
		visible_message("[src] beeps, \"Message transmitted successfully.\"")
		//sendcooldown = 600
	else
		visible_message("[src] beeps, \"Error transmitting message.\"")

/obj/machinery/photocopier/faxmachine/proc/recievefax(var/obj/item/incoming)
	if(stat & (BROKEN|NOPOWER))
		return 0

	if(department == "Unknown")
		return 0	//You can't send faxes to "Unknown"

	flick("faxreceive", src)
	playsound(loc, "sound/machines/dotprinter.ogg", 50, 1)

	// give the sprite some time to flick
	sleep(20)

	if (istype(incoming, /obj/item/weapon/paper))
		copy(incoming)
	else if (istype(incoming, /obj/item/weapon/photo))
		photocopy(incoming)
	else if (istype(incoming, /obj/item/weapon/paper_bundle))
		bundlecopy(incoming)
	else
		return 0

	use_power(active_power_usage)
	return 1

/obj/machinery/photocopier/faxmachine/proc/send_admin_fax(var/mob/sender, var/destination)
	if(stat & (BROKEN|NOPOWER))
		return

	use_power(200)

	//recieved copies should not use toner since it's being used by admins only.
	var/obj/item/rcvdcopy
	if (istype(copyitem, /obj/item/weapon/paper))
		rcvdcopy = copy(copyitem, 0)
	else if (istype(copyitem, /obj/item/weapon/photo))
		rcvdcopy = photocopy(copyitem, 0)
	else if (istype(copyitem, /obj/item/weapon/paper_bundle))
		rcvdcopy = bundlecopy(copyitem, 0)
	else
		visible_message("[src] beeps, \"Error transmitting message.\"")
		return

	rcvdcopy.loc = null //hopefully this shouldn't cause trouble
	adminfaxes += rcvdcopy

	var/mob/intercepted = check_for_interception()


	//message badmins that a fax has arrived
	if (destination == using_map.boss_name)
		message_admins(sender, "[uppertext(destination)] FAX[intercepted ? "(Intercepted by [intercepted])" : null]", rcvdcopy, destination, "#006100")
	else if (destination == "Colonial Marshal Service")
		message_admins(sender, "[uppertext(destination)] FAX[intercepted ? "(Intercepted by [intercepted])" : null]", rcvdcopy, destination, "#1F66A0")
	else if (destination == "[using_map.boss_short] Supply")
<<<<<<< HEAD
		message_admins(sender, "[uppertext(destination)] FAX[intercepted ? "(Intercepted by [intercepted])" : null]", rcvdcopy, destination, "#5F4519")
=======
		message_admins(sender, "[uppertext(destination)] FAX", rcvdcopy, destination, "#5F4519")
	else if (destination in using_map.map_admin_faxes)
		message_admins(sender, "[uppertext(destination)] FAX", rcvdcopy, destination, "#510B74")
>>>>>>> ee2cf1ad
	else
		message_admins(sender, "[uppertext(destination)] FAX[intercepted ? "(Intercepted by [intercepted])" : null]", rcvdcopy, "UNKNOWN")

	sendcooldown = 1800
	sleep(50)
	visible_message("[src] beeps, \"Message transmitted successfully.\"")


/obj/machinery/photocopier/faxmachine/proc/message_admins(var/mob/sender, var/faxname, var/obj/item/sent, var/reply_type, font_colour="#006100")
	var/msg = "<span class='notice'><b><font color='[font_colour]'>[faxname]: </font>[get_options_bar(sender, 2,1,1)]"
	msg += "(<a href='?_src_=holder;FaxReply=\ref[sender];originfax=\ref[src];replyorigin=[reply_type]'>REPLY</a>)</b>: "
	msg += "Receiving '[sent.name]' via secure connection ... <a href='?_src_=holder;AdminFaxView=\ref[sent]'>view message</a></span>"

	for(var/client/C in admins)
		if(check_rights((R_ADMIN|R_MOD),0,C))
			to_chat(C, msg)
			sound_to(C, 'sound/machines/dotprinter.ogg')<|MERGE_RESOLUTION|>--- conflicted
+++ resolved
@@ -204,13 +204,9 @@
 	else if (destination == "Colonial Marshal Service")
 		message_admins(sender, "[uppertext(destination)] FAX[intercepted ? "(Intercepted by [intercepted])" : null]", rcvdcopy, destination, "#1F66A0")
 	else if (destination == "[using_map.boss_short] Supply")
-<<<<<<< HEAD
 		message_admins(sender, "[uppertext(destination)] FAX[intercepted ? "(Intercepted by [intercepted])" : null]", rcvdcopy, destination, "#5F4519")
-=======
-		message_admins(sender, "[uppertext(destination)] FAX", rcvdcopy, destination, "#5F4519")
 	else if (destination in using_map.map_admin_faxes)
-		message_admins(sender, "[uppertext(destination)] FAX", rcvdcopy, destination, "#510B74")
->>>>>>> ee2cf1ad
+		message_admins(sender, "[uppertext(destination)] FAX[intercepted ? "(Intercepted by [intercepted])" : null]", rcvdcopy, destination, "#510B74")
 	else
 		message_admins(sender, "[uppertext(destination)] FAX[intercepted ? "(Intercepted by [intercepted])" : null]", rcvdcopy, "UNKNOWN")
 
