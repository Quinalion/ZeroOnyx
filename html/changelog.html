--- conflicted
+++ resolved
@@ -57,9 +57,6 @@
 (ie. code improvements for expandability, etc.) should not be listed here. They 
 should be listed in the changelog upon commit though. Thanks. -->
 <div class="commit sansserif">
-<<<<<<< HEAD
-
-=======
 	<h2 class="date">August 8th, 2013</h2>
 	<h3 class="author">Erthilo updated:</h3>
 	<ul class="changes bgimages16">
@@ -70,7 +67,6 @@
 </div>
 
 <div class="commit sansserif">
->>>>>>> 8c27cd49
 	<h2 class="date">2013/08/4</h2>
 	<h3 class="author">Chinsky updated:</h3>
 	<ul class="changes bgimages16">
