<!DOCTYPE HTML PUBLIC "-//W3C//DTD HTML 4.01 Transitional//EN" "http://www.w3.org/TR/html4/loose.dtd">
<html>
<head>
  <title>Baystation 12 Changelog</title>
  <link rel="stylesheet" type="text/css" href="changelog.css">
  <base target="_blank" />
  <script type='text/javascript'>
  
	function changeText(tagID, newText, linkTagID){
		var tag = document.getElementById(tagID);
		tag.innerHTML = newText;
		var linkTag = document.getElementById(linkTagID);
		linkTag.removeAttribute("href");
		linkTag.removeAttribute("onclick");
	}
	
  </script>  
<meta http-equiv="Content-Type" content="text/html; charset=utf-8">
</head>

<body>
<table align='center' width='650'><tr><td>
<table align='center' class="top">
	<tr>
		<td valign='top'>
			<div align='center'><font size='3'><b>Space Station 13</b></font></div>
			
			<p><div align='center'><font size='3'><a href="http://baystation12.net/wiki/">Wiki</a> | <a href="https://github.com/Baystation12/Baystation12/">Source code</a></font></div></p>
            <font size='2'>Code licensed under <a href="http://www.gnu.org/licenses/agpl.html">AGPLv3</a>. Content licensed under <a href="http://creativecommons.org/licenses/by-sa/3.0/">CC BY-SA 3.0</a>.<br><br>
			<font size='2'><b>Visit our IRC channel:</b> #bs12 on irc.sorcery.net</font>
			</td>
	</tr>
</table>

<br><b>Baystation 12 Credit List</b>
<table align='center' class="top">
	<tr>
		<td valign='top'>
            <font size='2'><b>Current Project Maintainers:</b> <a href='https://github.com/Baystation12?tab=members'>-Click Here-</a><br></font>
			<font size='2'><b>Currently Active GitHub contributor list:</b> <a href='https://github.com/Baystation12/Baystation12/graphs/contributors'>-Click Here-</a><br></font>
			<font size='2'><b>Code:</b> Abi79, Aryn, Cael_Aislinn, Ccomp5950, Chinsky, cib, CompactNinja, DopeGhoti, Erthilo, Hawk_v3, Head, Ispil, JoeyJo0, Lexusjjss, Melonstorm, Miniature, Mloc, NerdyBoy1104, PsiOmegaDelta, SkyMarshal, Snapshot, Spectre, Strumpetplaya, Sunfall, Tastyfish, Uristqwerty<br></font>
			<font size='2'><b>Sprites:</b> Apple_Master, Arcalane, Chinsky, CompactNinja, Deus Dactyl, Erthilo, Flashkirby, JoeyJo0, Miniature, Searif, Xenone, faux<br></font>
			<font size='2'><b>Sounds:</b> Aryn<br></font>
            <font size='2'><b>Main Testers:</b> Anyone who has submitted a bug to the issue tracker<br></font>
			<font size='2'><b>Thanks to:</b> /tg/ station, /vg/station, GoonStation devs, the original SpaceStation developers and Invisty for the title image.<br> Also a thanks to anybody who has contributed who is not listed here :( Ask to be added here on irc.</font>
			<font size='2' color='red'><b><br>Have a bug to report?</b> Visit our <a href="https://github.com/Baystation12/Baystation12/issues?labels=Bug&state=open">Issue Tracker</a>.<br></font>
		</td>
	</tr>
</table>

		<!--
		
		TO ADD AN ENTRY, ADD AND MAINTAIN YOUR OWN changelog/USERNAME.yml FILE. 
		
		*** DO NOT MODIFY THIS FILE OR YOU WILL CAUSE MERGE CONFLICTS. ***
		
		-->
		<div class="commit sansserif">
<<<<<<< HEAD
			<h2 class="date">01 June 2015</h2>
=======
			<h2 class="date">04 June 2015</h2>
			<h3 class="author">PsiOmegaDelta updated:</h3>
			<ul class="changes bgimages16">
				<li class="rscadd">AI eyes can now be found in the observer follow list.</li>
				<li class="rscadd">Synths can now review all law modules that can be found on the station from their law manager.</li>
				<li class="rscadd">Synths can state these laws if desired, however this is strongly discouraged unless subverted/malfunctioning.</li>
				<li class="bugfix">Astral projecting mobs, such as wizards or cultists, may no longer respawn as something else while their body lives.</li>
			</ul>

>>>>>>> 697a1677
			<h2 class="date">02 June 2015</h2>
			<h3 class="author">Techhead updated:</h3>
			<ul class="changes bgimages16">
				<li class="rscadd">Re-adds extended capacity emergency oxygen tanks to relevant jobs.</li>
			</ul>

			<h2 class="date">30 May 2015</h2>
			<h3 class="author">Atlantis updated:</h3>
			<ul class="changes bgimages16">
				<li class="rscadd">Malfunction Overhaul - Whole gamemode was completely reworked from scratch. Most old abilities have been removed and quite a lot of new abilities was added. AI also has to hack APCs to unlock higher tier abilities faster, instead of having access to them from the round start. Most forced things, such as, shuttle recalling were removed and are instead controlled by the AI. Code is fully modular allowing for future modifications.</li>
			</ul>
			<h3 class="author">HarpyEagle updated:</h3>
			<ul class="changes bgimages16">
				<li class="bugfix">Fixes Engineer ERT gloves not being insulated.</li>
				<li class="tweak">IV stands are no longer bullet shields. They also allow mice, drones, pAIs et al to pass though.</li>
			</ul>
			<h3 class="author">Kelenius updated:</h3>
			<ul class="changes bgimages16">
				<li class="tweak">AI now hears LOOC both around its eye and its core, and speaks in LOOC around its eye. Keep in mind that you won't hear and won't be heard if there is a wall between your eye and the target.</li>
			</ul>
			<h3 class="author">PsiOmegaDelta updated:</h3>
			<ul class="changes bgimages16">
				<li class="rscadd">You can now review the server revision date and hash by using the 'Show Server Revision' verb in the OOC category.</li>
			</ul>

			<h2 class="date">27 May 2015</h2>
			<h3 class="author">PsiOmegaDelta updated:</h3>
			<ul class="changes bgimages16">
				<li class="tweak">The inactive check process now respects client holder status and can be configured how long clients may remain inactive before being kicked.</li>
			</ul>
			<h3 class="author">Zuhayr updated:</h3>
			<ul class="changes bgimages16">
				<li class="rscadd">Unfolded pAIs can now be scooped up and worn as hats.</li>
				<li class="tweak">Scoop-up behavior is now standardized to selecting help intent and dragging their icon onto yours.</li>
			</ul>

			<h2 class="date">26 May 2015</h2>
			<h3 class="author">Atlantis updated:</h3>
			<ul class="changes bgimages16">
				<li class="rscadd">NanoUI for Robotics Control Console</li>
				<li class="rscdel">NanoUI for Supermatter Crystal - AI/Robot only, purely informational</li>
			</ul>
			<h3 class="author">Chinsky updated:</h3>
			<ul class="changes bgimages16">
				<li class="rscadd">Meat limbs now can be attached. Use limb on missing area, then hemostat to finalize it.</li>
				<li class="rscadd">Limbs from other races can be now attached. They'll cause rejection, but it can be kept at bay with spaceacilline to some point. Species special attack is carried over too, i.e. you can clawn people if you sew a cathand to yourself.</li>
				<li class="rscadd">Limbs that are left in open will rot in ~7 minutes. Use freezers or cryobags to stop it. You can still attach them, but you wish you couldn't.</li>
			</ul>
			<h3 class="author">PsiOmegaDelta updated:</h3>
			<ul class="changes bgimages16">
				<li class="tweak">Both the pulse taker and target must now remain still for the duration of the check or it will fail.</li>
			</ul>
			<h3 class="author">RavingManiac updated:</h3>
			<ul class="changes bgimages16">
				<li class="rscadd">Tape recorders now record hearable emotes and action messages (e.g. gunshots).</li>
				<li class="bugfix">You can now see actions from inside mechs and closets.</li>
			</ul>
			<h3 class="author">Techhead updated:</h3>
			<ul class="changes bgimages16">
				<li class="rscadd">Removed gaseous reagents from the chemistry system and replaced with real-world organic chemistry precursors.</li>
				<li class="rscadd">Hydrogen has been replaced with hydrazine, a highly toxic, flammable liquid.</li>
				<li class="rscadd">Oxygen has been replaced with acetone, a mildly toxic liquid. Ethanol's ink-sovlent capabilities have been copied to it.</li>
				<li class="rscadd">Chlorine has been replaced with hydrochloric acid. It is a stronger acid than sulphuric but less toxic.</li>
				<li class="tweak">Nitrogen has been replaced with ammonia. Ammonia now acts as a Dexalin-equivalent for Vox.</li>
				<li class="tweak">Flourine has also been replaced with hydrazine in its one recipe. Flourosurficant has been renamed azosurficant.</li>
				<li class="tweak">Being splashed with liquid Phoron will burn eyes and contaminate clothes like being exposed to Phoron gas.</li>
			</ul>
			<h3 class="author">Zuhayr updated:</h3>
			<ul class="changes bgimages16">
				<li class="rscadd">Added a ghost requisition system for posibrains and living plants.</li>
				<li class="rscadd">Added attack_ghost() to hydro trays and posibrains to allow ghosts to enter them.</li>
				<li class="rscadd">Prosthetic limbs are now only repairable with welders/cable coils if they have suffered below 30 combined damage.</li>
				<li class="rscadd">Surgery steps that cause no pain and have no failure wounding have been added: screwdriver for 'incision', crowbar to open, multitool to 'decouple' a prosthetic organ. Hemostat is still used to take an organ out.</li>
				<li class="rscadd">Using a welder or a cable coil as a surgical tool after opening a maintenance hatch will repair damage beyond the 30 damage cap. In other words, severe damage to robolimbs requires expert repair from someone else.</li>
				<li class="rscdel">Eye and brain surgery were removed; they predate the current organ system and are redundant.</li>
				<li class="rscadd">IPC are now simply full prosthetic bodies using a specific manufacturer (Morpheus Cyberkinetics).</li>
				<li class="rscadd">IPC can 'recharge' in a cyborg station to regain nutriment. They no longer interface with APCs.</li>
				<li class="rscadd">NO_BLOOD flag now bypasses ingested and blood reagent processing.</li>
				<li class="rscadd">NO_SCAN now bypasses mutagen reagent effects.</li>
				<li class="rscadd">Cyborg analyzers now show damage to prosthetic limbs and organs on humans.</li>
				<li class="tweak">Prosthetic EMP damage was reduced.</li>
				<li class="tweak">Several organ files were split up/moved around.</li>
			</ul>

			<h2 class="date">22 May 2015</h2>
			<h3 class="author">Ccomp5950 updated:</h3>
			<ul class="changes bgimages16">
				<li class="bugfix">Beepsky no longer kills goats.</li>
				<li class="tweak">Goats will move towards vines that are 4 spaces away now instead of 1</li>
				<li class="bugfix">Goats will eat the spawning plants for vines as well as the vines themselves.</li>
			</ul>
			<h3 class="author">Chinsky updated:</h3>
			<ul class="changes bgimages16">
				<li class="rscadd">Ghetto diagnosis. Grab patient, aim at bodypart you want to check, click on them with help intent. This will tell you about their wounds, fractures and other oddities (toxins/oxygen) for that bodypart.</li>
				<li class="rscadd">Fractures are visible on very damaged limbs. Dislocations are always visible. Surgery incisions now visible too.</li>
				<li class="rscadd">Stethoscopes actually make sense now. They care for heart/lungs status when reporting pulse and respiration now.</li>
			</ul>
			<h3 class="author">HarpyEagle updated:</h3>
			<ul class="changes bgimages16">
				<li class="rscadd">Re-implemented fuel fires. Tweaked fire behaviour overall.</li>
			</ul>
			<h3 class="author">Yoshax updated:</h3>
			<ul class="changes bgimages16">
				<li class="tweak">Bear traps now do damage when stood on, enough to break bones! Bear traps can now affect any limb of a person who is on the ground, including head! Bear traps are no longer legcuffs and instead embed in the limb they attack.</li>
				<li class="tweak">Bear traps now take several seconds to deploy and cannot be picked up when armed, they must be disarmed by clicking on them. They also cannot be moved then they are deployed.</li>
			</ul>
			<h3 class="author">Zuhayr updated:</h3>
			<ul class="changes bgimages16">
				<li class="rscadd">Massive material refactor. Walls, beds, chairs, stools, tables, ashtrays, knives, baseball bats, axes, simple doors, barricades, so on.</li>
				<li class="rscadd">Tables are now built via steel then another sheet on the resulting frame. They can then be reinforced by dragging a stack of sheets onto the table.</li>
				<li class="rscadd">Walls are built with steel for girders, then right-click the girder and select the reinforce verb while holding a stack, then click the girders with a final sheet.</li>
				<li class="rscadd">Various things can be built with various sheet types. Experiment! Just keep in mind that uranium is now radioactive and phoron is now flammable.</li>
			</ul>

			<h2 class="date">18 May 2015</h2>
			<h3 class="author">Hubblenaut updated:</h3>
			<ul class="changes bgimages16">
				<li class="rscadd">Adds a light for available backup power on airlocks.</li>
			</ul>
			<h3 class="author">Kelenius updated:</h3>
			<ul class="changes bgimages16">
				<li class="tweak">There has been a big update to the reagent system. A full-ish changelog can be found here: http://pastebin.com/imHXTRHz. In particular:</li>
				<li class="tweak">Reagents now differentiate between being ingested (food, pills, smoke), injected (syringes, IV drips), and put on the skin (sprays, beaker splashing).</li>
				<li class="tweak">Injecting food and drinks will cause bad effects.</li>
				<li class="tweak">Healing reagents, generally speaking, have stronger effects when injected.</li>
				<li class="tweak">Toxins now work slower and deal more damage. Seek medical help!</li>
				<li class="tweak">Alcohol robustness has been lowered.</li>
				<li class="tweak">Acid will no longer melt large numbers of items at once.</li>
				<li class="tweak">Synaptizine is no longer hilariously deadly.</li>
			</ul>
			<h3 class="author">Loganbacca updated:</h3>
			<ul class="changes bgimages16">
				<li class="tweak">Changed MULE destination selection to be list based.</li>
			</ul>
			<h3 class="author">PsiOmegaDelta updated:</h3>
			<ul class="changes bgimages16">
				<li class="tweak">Destroying a camera by brute force now has a chance to break the wiring within.</li>
				<li class="rscadd">Turf are now processed. This, for example, causes radioactive walls to regularly irradiate nearby mobs.</li>
				<li class="bugfix">Welders should now always update their icon and inhand states properly.</li>
			</ul>

			<h2 class="date">17 May 2015</h2>
			<h3 class="author">PsiOmegaDelta updated:</h3>
			<ul class="changes bgimages16">
				<li class="bugfix">Teleporter artifacts should no longer teleport mobs inside objects.</li>
			</ul>

			<h2 class="date">16 May 2015</h2>
			<h3 class="author">GinjaNinja32 updated:</h3>
			<ul class="changes bgimages16">
				<li class="rscadd">Rewrote tables. To construct a table, use steel to make a table frame, then plate the frame with a material such as steel, gold, wood, etc. Hold a stack in your hand and drag it to the table to reinforce it. To deconstruct a table, use a screwdriver to remove the reinforcements (if present), then a wrench to remove the plating, and a wrench again to dismantle the frame. Use a welder to repair any damage. Use a carpet tile on a table to add felt, and a crowbar to remove it.</li>
			</ul>
			<h3 class="author">HarpyEagle updated:</h3>
			<ul class="changes bgimages16">
				<li class="rscadd">Adds tail animations for tajaran and unathi. Animations are controlled using emotes.</li>
			</ul>

			<h2 class="date">14 May 2015</h2>
			<h3 class="author">PsiOmegaDelta updated:</h3>
			<ul class="changes bgimages16">
				<li class="maptweak">Should now be more evident that the brig disposal chute sends its goods to the common brig area.</li>
				<li class="bugfix">Cells now drain when using more charge than what is available.</li>
				<li class="tweak">The rig stealth module now requires as much power to run as the energy blade module.</li>
			</ul>
			<h3 class="author">Techhead updated:</h3>
			<ul class="changes bgimages16">
				<li class="rscadd">Vox will spawn with emergency nitrogen tanks in their survival boxes.</li>
				<li class="rscadd">Diona will spawn with an emergency flare instead of a survival box.</li>
				<li class="rscdel">Engineers no longer spawn with extended-capacity oxygen tanks.</li>
				<li class="bugfix">Vox spawning without backpacks will have their nitrogen tank equipped to their back.</li>
				<li class="tweak">The Bartender's spare beanbag shells have been moved into bar backroom with the shotgun.</li>
				<li class="bugfix">Portable air pumps now fill based on external/airtank pressure when pumping in.</li>
			</ul>

			<h2 class="date">12 May 2015</h2>
			<h3 class="author">Dennok updated:</h3>
			<ul class="changes bgimages16">
				<li class="imageadd">New buildmode icons made by BartNixon.</li>
			</ul>
			<h3 class="author">HarpyEagle updated:</h3>
			<ul class="changes bgimages16">
				<li class="rscadd">Masks and helmets that cover the face block feeding food, drinks, and pills.</li>
			</ul>
			<h3 class="author">MrSnapwalk updated:</h3>
			<ul class="changes bgimages16">
				<li class="imageadd">Added seven new AI core displays.</li>
				<li class="tweak">Changed the pAI sprite and added several new expressions.</li>
			</ul>
			<h3 class="author">PsiOmegaDelta updated:</h3>
			<ul class="changes bgimages16">
				<li class="rscadd">The space vine event now comes with a station announcement.</li>
			</ul>

			<h2 class="date">11 May 2015</h2>
			<h3 class="author">Mloc updated:</h3>
			<ul class="changes bgimages16">
				<li class="experiment">Rewritten lighting system.</li>
				<li class="rscadd">Better coloured lights.</li>
				<li class="rscadd">Animated transitions.</li>
			</ul>
			<h3 class="author">PsiOmegaDelta updated:</h3>
			<ul class="changes bgimages16">
				<li class="bugfix">As an observer, using antagHUD should now always restrict you from respawning without admin intervention.</li>
			</ul>
			<h3 class="author">Techhead updated:</h3>
			<ul class="changes bgimages16">
				<li class="rscadd">Voidsuits can have tanks inserted into the storage slot.</li>
				<li class="rscadd">Voidsuits display helpful information on their contents on examine.</li>
				<li class="rscadd">Magboots can be equipped over other shoes. Except other magboots.</li>
			</ul>

			<h2 class="date">10 May 2015</h2>
			<h3 class="author">GinjaNinja32 updated:</h3>
			<ul class="changes bgimages16">
				<li class="rscadd">Acting jobs on the manifest will now sort with their non-acting counterparts. All assignments beginning with the word 'acting', 'temporary', or 'interim' will do this.</li>
			</ul>
			<h3 class="author">Yoshax updated:</h3>
			<ul class="changes bgimages16">
				<li class="tweak">Removes sleepy chems from being cloned, adds a consistent period of 30 tick sleep.</li>
			</ul>

			<h2 class="date">09 May 2015</h2>
			<h3 class="author">Yoshax updated:</h3>
			<ul class="changes bgimages16">
				<li class="rscadd">Maps in the top mounted 9mm practice rounds, .45 practice rounds, and practice shotgun shells into the armory.</li>
			</ul>

			<h2 class="date">07 May 2015</h2>
			<h3 class="author">HarpyEagle updated:</h3>
			<ul class="changes bgimages16">
				<li class="rscadd">Breaking out of lockers now has sound and animation.</li>
			</ul>
			<h3 class="author">PsiOmegaDelta updated:</h3>
			<ul class="changes bgimages16">
				<li class="bugfix">The cloning computer can again successfully locate nearby cloning vats and DNA scanners at round start.</li>
				<li class="rscadd">Security equipment now treats individuals with CentCom ids with the greatest respect.</li>
				<li class="maptweak">Adds stretches of power cable around the construction outpost, ensuring one does not have to climb over machines to being laying cables.</li>
			</ul>
			<h3 class="author">RavingManiac updated:</h3>
			<ul class="changes bgimages16">
				<li class="rscadd">Muzzle-flash lighting effect for guns</li>
				<li class="rscadd">Energy guns now display shots remaining on examine</li>
			</ul>

			<h2 class="date">06 May 2015</h2>
			<h3 class="author">PsiOmegaDelta updated:</h3>
			<ul class="changes bgimages16">
				<li class="rscadd">Examining a pen or crayon now lists the available special commands in the examine tab.</li>
			</ul>

			<h2 class="date">05 May 2015</h2>
			<h3 class="author">PsiOmegaDelta updated:</h3>
			<ul class="changes bgimages16">
				<li class="tweak">Grilles no longer return too many rods when destroyed (using means other than wirecutters).</li>
			</ul>
			<h3 class="author">RavingManiac updated:</h3>
			<ul class="changes bgimages16">
				<li class="tweak">Intent menu now appears while zooming with a sniper rifle.</li>
			</ul>

			<h2 class="date">02 May 2015</h2>
			<h3 class="author">HarpyEagle updated:</h3>
			<ul class="changes bgimages16">
				<li class="bugfix">Neck-grabbing someone now stuns them properly.</li>
			</ul>
			<h3 class="author">PsiOmegaDelta updated:</h3>
			<ul class="changes bgimages16">
				<li class="tweak">The spider infestation event now makes an announcement much sooner.</li>
				<li class="rscadd">Admins can now toggle OOC/LOOC separately.</li>
				<li class="tweak">Mice are now numbered to aid admins.</li>
			</ul>
			<h3 class="author">Yoshax updated:</h3>
			<ul class="changes bgimages16">
				<li class="rscadd">Adds an option and verb to the AI to send emergency messages to Central, functions same as comms console option.</li>
				<li class="tweak">Changes comms console to only have one level of ID require, meaning all heads of staff have what was captain access, allowing them to change alert, send emergency messages and make announcements.</li>
				<li class="rscadd">Adds an emergency bluespace relay machine which is mapped into teletcomms, this machine takes emergency messages and sends them to central, if one does not exist on any Z, you cannot send any emergency messages.</li>
				<li class="rscadd">Adds an emergency bluespace relay assembly kit orderable from cargo for when the ones on telecomms are destroyed. Assembly is required.</li>
				<li class="rscadd">Adds the emergency bluespace relay circuitboard to be researchable and printable in R&D, with sufficient tech levels.</li>
			</ul>

			<h2 class="date">30 April 2015</h2>
			<h3 class="author">Yoshax updated:</h3>
			<ul class="changes bgimages16">
				<li class="rscadd">Adds more items to custom loadout, including a number of dressy suits and some other things.</li>
			</ul>

			<h2 class="date">29 April 2015</h2>
			<h3 class="author">Daranz updated:</h3>
			<ul class="changes bgimages16">
				<li class="rscadd">Paper bundles can now have papers inserted at arbitrary points. This can be done by clicking the previous/next page links with a sheet of paper in hand.</li>
			</ul>
			<h3 class="author">HarpyEagle updated:</h3>
			<ul class="changes bgimages16">
				<li class="rscadd">Added new fire modes to various guns: c20r, STS-35, WT-550, Z8, L6 SAW, and double barreled shotgun. The firing modes work the same way as the egun; click on the weapon with it in your active hand to cycle between modes. Unloading these weapons now requires that you click on them with an empty hand.</li>
			</ul>
			<h3 class="author">PsiOmegaDelta updated:</h3>
			<ul class="changes bgimages16">
				<li class="rscadd">Portable atmospheric pumps and scrubbers now use NanoUI.</li>
				<li class="rscadd">Two new events which will cause damage to APCs or cameras when triggered.</li>
			</ul>

			<h2 class="date">28 April 2015</h2>
			<h3 class="author">Jarcolr updated:</h3>
			<ul class="changes bgimages16">
				<li class="rscadd">Added 9 new bar sign designs/sprites.</li>
			</ul>
			<h3 class="author">Kelenius updated:</h3>
			<ul class="changes bgimages16">
				<li class="rscadd">Good news to the roboticists! The long waited firmware update for the bots has arrived. You can expect the following changes:</li>
				<li class="rscadd">Medbots have improved the disease detection algorithms.</li>
				<li class="rscadd">Floorbot firmware has been bugtested. In particular, they will no longer get stuck near the windows, hopelessly trying to fix the floor under the glass.</li>
				<li class="rscadd">Floorbots have also received an internal low-power metal synthesizer. They will use it to make their own tiles. Slowly.</li>
				<li class="rscadd">Following the complains from humanitarian organizations regarding securitron brutality, stength of their stunners has been toned down. They will also politely demand that you get on the floor before arresting you. Except for the taser-mounted guys, they will still tase you down.</li>
				<li class="rscadd">Other minor fixes.</li>
				<li class="rscdel">The lasertag bots are now forbidden to build and use following the incident #1526672. Please don't let it happen again.</li>
				<li class="rscadd">The farmbot design has been finished! Made from a watertank, robot arm, plant analyzer, bucket, minihoe and a proximity sensor, these small (not really) bots will be a useful companion to any gardener and/or xenobotanist.</li>
				<li class="tweak">Spider learning alert: they have learned to recognize the bots and will mercilessly attack them.</li>
				<li class="rscadd">An experimental CPU upgrade would theoretically allow any of the bots to function with the same intelligence capacity as the maintenance drones. We still have no idea what causes it to boot up. Science!</li>
				<li class="rscadd">INCOMING TRANSMISSION: Greetings to agents, pirates, operatives, and anyone who otherwise uses our equipment. Following the NT update of bot firmware, we have updated the cryptographic sequencer's hacking routines as well. The medbots you emag will not poison you anymore, the clanbots won't clean after themselves immediately, and floorbots... wear a space suit. Oh, and it works on the new farmbots, too.</li>
			</ul>
			<h3 class="author">PsiOmegaDelta updated:</h3>
			<ul class="changes bgimages16">
				<li class="rscadd">Beware. Airlocks can now crush more things than just mobs.</li>
				<li class="rscadd">AIs now have a personal atmospherics control subsystem.</li>
				<li class="rscadd">Some borg modules now have additional subsystems.</li>
				<li class="tweak">Improves borg module handling.</li>
				<li class="tweak">Secure airlocks now buzz when access is denied.</li>
				<li class="tweak">The mental health office door now requires psychiatrist access, and the related button now opens/closes the door instead of bolting.</li>
				<li class="soundadd">Restores an old soundtrack 'Thunderdome.ogg'.</li>
				<li class="rscadd">Some holodeck programs now have custom ambience tracks.</li>
			</ul>
			<h3 class="author">RavingManiac updated:</h3>
			<ul class="changes bgimages16">
				<li class="rscadd">The phoron research lab has been renovated to include a heat-exchange system, a gas mixer/filter and a waste gas disposal pump.</li>
				<li class="tweak">Candles now burn for about 30 mintutes.</li>
			</ul>
			<h3 class="author">Yoshax updated:</h3>
			<ul class="changes bgimages16">
				<li class="tweak">Adds items to the orderable antag surgical kit so its actually useful for surgery.</li>
				<li class="tweak">Adjusts custom loadout costs to be more standardised and balances. Purely cosmetic items, shoes, hats, and all things that do not provide a straight advtange (sterile mask, or pAI, protection from viruses and possible door hacking or records access, respectively), each cost 1 point, items that provide an advantage like those just mentioned, or provide armor or storage cost 2 points.</li>
				<li class="rscadd">Adds practice rounds, both .45 for Sec and Detective's guns, also 9mm top mounted for the Saber, and for the Bulldog.</li>
				<li class="rscadd">Adds the .45 and 9mm practice rounds to the armory.</li>
				<li class="rscadd">Adds all the practice rounds to the autolathe.</li>
				<li class="tweak">Adds r_walls to the back of the firing range, leaves the sides normal.</li>
				<li class="bugfix">Fixes HoS' office door to not be CMO locked.</li>
			</ul>

			<h2 class="date">24 April 2015</h2>
			<h3 class="author">Dennok updated:</h3>
			<ul class="changes bgimages16">
				<li class="bugfix">Fixes overmap ship speed calculations.</li>
				<li class="rscadd">Adds overmap ship rotation.</li>
				<li class="rscadd">Added a floorlayer.</li>
			</ul>

			<h2 class="date">23 April 2015</h2>
			<h3 class="author">Dennok updated:</h3>
			<ul class="changes bgimages16">
				<li class="rscadd">Added an automatic pipelayer.</li>
				<li class="rscadd">Added an automatic cablelayer.</li>
			</ul>
			<h3 class="author">PsiOmegaDelta updated:</h3>
			<ul class="changes bgimages16">
				<li class="bugfix">Shower curtains no longer lose their default color upon being washed.</li>
				<li class="bugfix">Emergency shutters can again be examined, and from the proper distance.</li>
				<li class="bugfix">The virus event will now only infect mobs on the station, currently controlled by player that has been active in the last 5 minutes.</li>
				<li class="bugfix">Laptops now use the proper proc for checking camera status.</li>
				<li class="rscadd">Makes it possible to eject PDA cartridges using a verb.</li>
				<li class="rscadd">Makes it possible to shake tables with one's bare hands to stop climbers.</li>
				<li class="bugfix">Added a mass driver door in disposals to prevent trash from floating out into space before proper ejection.</li>
				<li class="rscadd">Rig/Hardsuit module tab - Less informative than the NanoUI hardsuit interface but allows quicker access to the various rig modules.</li>
				<li class="rscadd">Silicons with the medical augmentation sensors enabled now also see alive/dead status if sensors are set accordingly.</li>
				<li class="rscadd">Emergency shutters opened by silicons are now treated as having been forced open by a crowbar.</li>
				<li class="rscadd">An active AI chassis can now be pushed, just as an empty chassis can be.</li>
				<li class="rscadd">The AI can now use the crew monitor console to track crew members with full sensors enabled.</li>
				<li class="rscadd">The AI now has a shortcut to track people holding up messages to cameras.</li>
				<li class="rscadd">The AI now has a shortcut to track people sending PDA messages.</li>
				<li class="rscadd">Multiple AIs can now share the same holopad.</li>
				<li class="rscadd">Admin ghosts can now transfer other ghosts into mobs by drag-clicking.</li>
				<li class="rscadd">Ghosts can now toggle seeing darkness and other ghosts separately.</li>
				<li class="rscadd">Moving while dead now auto-ghosts you.</li>
				<li class="rscadd">Two new random events: Space dust and gravitation failure.</li>
				<li class="rscadd">Upgraded wizard spell interface and new spells.</li>
				<li class="rscadd">More uplink items.</li>
				<li class="rscadd">Uplink items now have rudimentary descriptions.</li>
			</ul>
			<h3 class="author">Yoshax updated:</h3>
			<ul class="changes bgimages16">
				<li class="tweak">Adjusts fruits and other stuff to have a minmum of 10 units of juice and stuff.</li>
			</ul>

			<h2 class="date">18 April 2015</h2>
			<h3 class="author">PsiOmegaDelta updated:</h3>
			<ul class="changes bgimages16">
				<li class="rscadd">Added a changelog editing system that should cause fewer conflicts and more accurate timestamps.</li>
			</ul>

			<h2 class="date">07 April 2015</h2>
			<h3 class="author">RavingManiac updated:</h3>
			<ul class="changes bgimages16">
				<li class="tweak">You can now pay vending machines and EFTPOS scanners without removing your ID from your PDA or wallet. Clicking on the vending machine with your ID/PDA/wallet/cash also brings up the menu now instead of attacking the vending machine.</li>
			</ul>

			<h2 class="date">24 February 2015</h2>
			<h3 class="author">Zuhayr updated:</h3>
			<ul class="changes bgimages16">
				<li class="experiment">Major changes to the kitchen and hydroponics mechanics. Review the detailed changelog <a href="https://github.com/Baystation12/Baystation12/pull/8038">here</a>,</li>
			</ul>

			<h2 class="date">18 February 2015</h2>
			<h3 class="author">PsiOmegaDelta updated:</h3>
			<ul class="changes bgimages16">
				<li class="rscadd">Synths now have timestamped radio and chat messages.</li>
				<li class="rscadd">New and updated uplink items.</li>
				<li class="rscadd">Multiple AIs can now share the same holopad.</li>
				<li class="rscadd">The AI now has built-in consoles, accessible from the subsystem tab.</li>
			</ul>

			<h2 class="date">16 February 2015</h2>
			<h3 class="author">RavingManiac updated:</h3>
			<ul class="changes bgimages16">
				<li class="rscadd">Say hello to the new Thermoelectric Supermatter Engine. Read the operating manual to get started.</li>
			</ul>

			<h2 class="date">12 February 2015</h2>
			<h3 class="author">Daranz updated:</h3>
			<ul class="changes bgimages16">
				<li class="rscadd">Vending machines now use NanoUI and accept cash. The vendor account can now be suspended to disable all sales in all machines on station.</li>
			</ul>

			<h2 class="date">04 February 2015</h2>
			<h3 class="author">RavingManiac updated:</h3>
			<ul class="changes bgimages16">
				<li class="rscadd">Holodeck is now bigger and better, with toggleable gravity and a new courtroom setting</li>
			</ul>
			<h3 class="author">TwistedAkai updated:</h3>
			<ul class="changes bgimages16">
				<li class="bugfix">Purple Combs should now be visible and have their proper icon</li>
			</ul>

			<h2 class="date">09 January 2015</h2>
			<h3 class="author">Zuhayr updated:</h3>
			<ul class="changes bgimages16">
				<li class="tweak">Voice changers no longer use ID cards. They have Toggle and Set Voice verbs on the actual mask object now.</li>
				<li class="rscadd">Readded moonwalking. Alt-dir to face new dir, or Face-Direction verb to face current dir.</li>
			</ul>

			<h2 class="date">22 November 2014</h2>
			<h3 class="author">Zuhayr updated:</h3>
			<ul class="changes bgimages16">
				<li class="rscadd">Added the /obj/item/weapon/rig class - back-mounted deployable hardsuits.</li>
				<li class="rscadd">Replaced existing hardsuits with 'voidsuits', functionally identical.</li>
				<li class="rscdel">Removed the mounted device and helmet/boot procs from voidsuits.</li>
				<li class="tweak">Refactored a shit-ton of ninja code into the new rig class.</li>
				<li class="wip">This is more than likely going to take a lot of balancing to get into a good place.</li>
			</ul>

			<h2 class="date">08 November 2014</h2>
			<h3 class="author">PsiOmegaDelta updated:</h3>
			<ul class="changes bgimages16">
				<li class="rscadd">Service personnel now have their own frequency to communicate over. Use "say :v".</li>
				<li class="rscadd">The AI can now has proper quick access to its private channel. Use "say :o".</li>
				<li class="rscadd">Newscasters supports photo captions. Simply pen one on the attached photo.</li>
				<li class="rscadd">Once made visible by a cultist ghosts can toggle visiblity at will.</li>
				<li class="rscadd">Detonating cyborgs using the cyborg monitor console now notifies the master AI, if any.</li>
				<li class="rscadd">More machinery, such as APCs, air alarms, etc., now support attaching signalers to the wires.</li>
				<li class="tweak">Random event overhaul. Admins may wish check the verb "Event Manager Panel".</li>
			</ul>

			<h2 class="date">04 November 2014</h2>
			<h3 class="author">TwistedAkai updated:</h3>
			<ul class="changes bgimages16">
				<li class="rscadd">Almost any window which has been fully unsecured can now be dismantled with a wrench.</li>
			</ul>

			<h2 class="date">01 November 2014</h2>
			<h3 class="author">PsiOmegaDelta updated:</h3>
			<ul class="changes bgimages16">
				<li class="bugfix">Adds the last missing step to deconstruct fire alarms. Apply wirecutters.</li>
				<li class="rscadd">There's a "new" mining outpost nearby the Research outpost.</li>
				<li class="rscadd">Manifest ghosts now have spookier names.</li>
				<li class="rscadd">Adds a gas monitor computer for the toxin mixing chamber.</li>
				<li class="rscadd">AI can now change the display of individual AI status screens.</li>
				<li class="rscadd">More ion laws..</li>
				<li class="rscadd">All turrets have been replaced with portable variants. Potential targets can be configured on a per turret basis.</li>
				<li class="bugfix">Improved crew monitor map positioning.</li>
				<li class="rscadd">Can now order plastic, body-, and statis bags from cargo</li>
				<li class="rscadd">PDAs now receive newscasts.</li>
				<li class="rscadd">(De)constructable emergency shutters.</li>
				<li class="rscadd">Borgs can now select to simply state their laws or select a radio channel, same as the AI.</li>
			</ul>

			<h2 class="date">01 October 2014</h2>
			<h3 class="author">RavingManiac updated:</h3>
			<ul class="changes bgimages16">
				<li class="rscadd">Zooming with the sniper rifle now adds a view offset in the direction you are facing.</li>
				<li class="rscadd">Added binoculars - functionally similar to sniper scope. Adminspawn-only for now.</li>
				<li class="rscadd">Bottles from chemistry now, like beakers, use chemical overlays instead of fixed sprites.</li>
				<li class="rscadd">Being in space while not magbooted to something will cause your sprite to bob up and down.</li>
			</ul>
			<h3 class="author">Zuhayr updated:</h3>
			<ul class="changes bgimages16">
				<li class="rscadd">Added species organ checks to several areas (phoron burn, welder burn, appendicitis, vox cortical stacks, flashes).</li>
				<li class="rscadd">Added VV option to add or remove organs.</li>
				<li class="rscadd">Added simple bioprinter (adminspawn).</li>
				<li class="rscadd">Added smashing/slashing behavior from xenos to some unarmed attacks.</li>
				<li class="rscadd">Added some new state icons for diona nymphs.</li>
				<li class="rscadd">Added borer husk functionality (cortical borers can turn dead humans into zombies).</li>
				<li class="rscadd">Added tackle verb.</li>
				<li class="rscadd">Added NO_SLIP.</li>
				<li class="rscadd">Added species-specific orans to Dionaea, new Xenomorphs and vox.</li>
				<li class="rscadd">Added colour and species to blood data.</li>
				<li class="rscadd">Added lethal consequences to missing your heart.</li>
				<li class="rscdel">Removed robot_talk_understand and alien_talk_understand.</li>
				<li class="rscdel">Removed attack_alien() and several flavours of is_alien() procs.</li>
				<li class="rscdel">Removed /mob/living/carbon/alien/humanoid.</li>
				<li class="rscdel">Removed alien_hud().</li>
				<li class="rscdel">Removed IS_SLOW, NEEDS_LIGHT and RAD_ABSORB.</li>
				<li class="rscdel">Renamed is_larva() to is_alien().</li>
				<li class="tweak">Refactored a ton of files, either condensing or expanding them, or moving them to new directories.</li>
				<li class="tweak">Refactored some attack vars from simple_animal to mob/living level.</li>
				<li class="tweak">Refactored internal organs to /mob/living/carbon level.</li>
				<li class="tweak">Refactored rad and light absorbtion to organ level.</li>
				<li class="tweak">Refactored brains to /obj/item/organ/brain.</li>
				<li class="tweak">Refactored a lot of blood splattering to use blood_splatter() proc.</li>
				<li class="tweak">Refactored broadcast languages (changeling and alien hiveminds, drone and binary chat) to actual languages.</li>
				<li class="tweak">Refactored xenomorph abilities to work for humans.</li>
				<li class="tweak">Refactored xenomorphs into human species.</li>
				<li class="tweak">Rewrote larva_hud() and human_hud(). The latter now takes data from the species datum.</li>
				<li class="tweak">Rewrote diona nymphs as descendents of /mob/living/carbon/alien.</li>
				<li class="tweak">Rewrote xenolarva as descendents of /mob/living/carbon/alien.</li>
				<li class="tweak">Rewrote /mob/living/carbon/alien.</li>
				<li class="tweak">Moved alcohol and toxin processing to the liver.</li>
				<li class="tweak">Moved drone light proc to robot level, added integrated_light_power and local_transmit vars to robots.</li>
				<li class="tweak">Moved human brainloss onto the brain organ.</li>
				<li class="tweak">Shuffled around and collapsed several redundant procs down to carbon level (hide, ventcrawl, Bump).</li>
				<li class="tweak">Fixed species swaps from NO_BLOOD to those with blood killing the subject instantly.</li>
			</ul>

			<h2 class="date">28 September 2014</h2>
			<h3 class="author">Gamerofthegame updated:</h3>
			<ul class="changes bgimages16">
				<li class="rscadd">Hoverpods fully supported, currently orderable from cargo. Two slots, three cargo, space flight and a working mech for all other intents and purposes.</li>
				<li class="rscadd">Added the Rigged laser and Passenger Compartment equipment. The rigged laser is a weapon for working exosuits - just a ordinary laser, but with triple the cool down and rather power inefficient. The passenger compartment allows other people to board and hitch a ride on the mech - such as in fire rescue or for space flight.</li>
			</ul>
			<h3 class="author">Zuhayr updated:</h3>
			<ul class="changes bgimages16">
				<li class="rscadd">Organs can now be removed and transplanted.</li>
				<li class="tweak">Brain surgery is now the same as chest surgery regarding the steps leading up to it.</li>
				<li class="tweak">Appendix and kidney now share the groin and removing the first will prevent appendicitis.</li>
				<li class="tweak">Lots of backend surgery/organ stuff, see the PR if you need to know.</li>
			</ul>

			<h2 class="date">20 September 2014</h2>
			<h3 class="author">HarpyEagle updated:</h3>
			<ul class="changes bgimages16">
				<li class="bugfix">Fixes evidence bags and boxes eating each other. Evidence bags now store items by dragging the bag onto the item to be stored.</li>
			</ul>

			<h2 class="date">05 September 2014</h2>
			<h3 class="author">RavingManiac updated:</h3>
			<ul class="changes bgimages16">
				<li class="experiment">NewPipe implemented: Supply and scrubber pipes can be run in parallel without connecting to each other.</li>
				<li class="rscadd">Supply pipes will only connect to supply pipes, vents and Universal Pipe Adapters(UPAs).</li>
				<li class="rscadd">Scrubber pipes will only connect to scrubber pipes, scrubbers and UPAs.</li>
				<li class="rscadd">UPAs will connect to regular, scrubber and supply pipes.</li>
			</ul>

			<h2 class="date">31 August 2014</h2>
			<h3 class="author">Whitellama updated:</h3>
			<ul class="changes bgimages16">
				<li class="bugfix">Matches and candles can be used to burn papers, too.</li>
				<li class="bugfix">Observers have a bit more time (20 seconds, instead of 7.5) before the Diona join prompt disappears.</li>
			</ul>

			<h2 class="date">27 August 2014</h2>
			<h3 class="author">Whitellama updated:</h3>
			<ul class="changes bgimages16">
				<li class="bugfix">Made destination taggers more intuitive so you know when you've tagged something</li>
				<li class="rscadd">Ported package label and tag sprites</li>
				<li class="rscadd">Ported using a pen on a package to give it a title, or to write a note</li>
				<li class="rscadd">Donut boxes and egg boxes can be constructed out of cardboard</li>
			</ul>

			<h2 class="date">05 August 2014</h2>
			<h3 class="author">HarpyEagle updated:</h3>
			<ul class="changes bgimages16">
				<li class="tweak">Atmos Rewrite. Many atmos devices now use power according to their load and gas physics</li>
				<li class="rscadd">Pressure regulator device. Replaces the passive gate and can regulate input or output pressure</li>
				<li class="rscadd">Gas heaters and gas coolers are now constructable and can be upgraded with parts from research</li>
				<li class="bugfix">Fixes recharger and cell charger power draw. Rechargers draw 15 kW, wall chargers draw 25 kW, and heavy-duty cell chargers draw 40 kW. Cyborg charging stations draw 75 kW.</li>
				<li class="bugfix">Laptops, and various other machines, now draw more reasonable amounts of power</li>
				<li class="bugfix">Machines will periodically update their powered status if moved from a powered to an unpowered area and vice versa</li>
			</ul>

			<h2 class="date">02 August 2014</h2>
			<h3 class="author">Whitellama updated:</h3>
			<ul class="changes bgimages16">
				<li class="bugfix">Arcane tomes can now be stored on bookshelves.</li>
				<li class="bugfix">Dionaea players no longer crash on death, and now become nymphs properly.</li>
			</ul>

			<h2 class="date">31 July 2014</h2>
			<h3 class="author">HarpyEagle updated:</h3>
			<ul class="changes bgimages16">
				<li class="tweak">Stun batons now work like tasers and deal agony instead of stun</li>
				<li class="rscadd">Being hit in the hands with a stun weapon will cause whatever is being held to be dropped</li>
				<li class="tweak">Handcuffs now require an aggressive grab to be used</li>
			</ul>

			<h2 class="date">26 July 2014</h2>
			<h3 class="author">Whitellama updated:</h3>
			<ul class="changes bgimages16">
				<li class="rscadd">Added dynamic flavour text.</li>
				<li class="bugfix">Fixed bug with suit fibers and fingerprints.</li>
			</ul>

			<h2 class="date">20 July 2014</h2>
			<h3 class="author">PsiOmegaDelta updated:</h3>
			<ul class="changes bgimages16">
				<li class="rscadd">AI can now store up to five camera locations and return to them when desired.</li>
				<li class="rscadd">AI can now alt+left click turfs in camera view to list and interact with the objects.</li>
				<li class="rscadd">AI can now ctrl+click turret controls to enable/disable turrets.</li>
				<li class="rscadd">AI can now alt+click turret controls to toggle stun/lethal mode.</li>
				<li class="rscadd">AI can now select which channel to state laws on.</li>
			</ul>

			<h2 class="date">06 July 2014</h2>
			<h3 class="author">HarpyEagle updated:</h3>
			<ul class="changes bgimages16">
				<li class="rscadd">Re-enabled and rewrote the wound infection system</li>
				<li class="rscadd">Infections can be prevented by properly bandaging and salving wounds</li>
				<li class="rscadd">Infections are cured by spaceacillin</li>
			</ul>

			<h2 class="date">01 July 2014</h2>
			<h3 class="author">Various updated:</h3>
			<ul class="changes bgimages16">
				<li class="experiment">Hardsuit breaching.</li>
				<li class="experiment">Rewritten fire.</li>
				<li class="experiment">Supermatter now glows and sucks things into it as it approaches criticality.</li>
				<li class="rscadd">Station Vox (Vox pariahs) are now available.</li>
				<li class="rscadd">Wheelchairs.</li>
				<li class="rscadd">Cargo Trains.</li>
				<li class="rscadd">Hardsuit cycler machinery.</li>
				<li class="rscadd">Rewritten lighting (coloured lights!)</li>
				<li class="rscadd">New Mining machinery and rewritten smelting.</li>
				<li class="rscadd">Rewritten autolathe</li>
				<li class="rscadd">Mutiny mode.</li>
				<li class="rscadd">NanoUI airlock and docking controllers.</li>
				<li class="rscadd">Completely rewritten shuttle code.</li>
				<li class="rscadd">Derelict Z-level replacement: construction site.</li>
				<li class="rscadd">Computer3 laptops.</li>
				<li class="rscadd">Constructable SMES units.</li>
				<li class="rscadd">Omni-directional atmos machinery.</li>
				<li class="rscadd">Climbable tables and crates.</li>
				<li class="rscadd">Xenoflora added to Science.</li>
				<li class="rscadd">Utensils can be used to eat food.</li>
				<li class="rscadd">Decks of cards are now around the station.</li>
				<li class="rscadd">Service robots can speak languages.</li>
				<li class="wip">Xenoarch updates and fixes.</li>
				<li class="tweak">Rewritten species-specific gear icon handling.</li>
				<li class="tweak">Cats and borers can be picked up.</li>
				<li class="tweak">Botanist renamed to Gardener.</li>
				<li class="tweak">Hydroponics merged with the Kitchen.</li>
				<li class="tweak">Latejoin spawn points (Arrivals, Cryostorage, Gateway).</li>
				<li class="rscadd">Escape pods only launch automatically during emergency evacuations</li>
				<li class="rscadd">Escape pods can be made to launch during regular crew transfers using the control panel inside the pod, or by emagging the panel outside the pod</li>
				<li class="rscadd">When swiped or emagged, the crew transfer shuttle can be delayed in addition to being launched early</li>
			</ul>

			<h2 class="date">20 June 2014</h2>
			<h3 class="author">Cael_Aislinn updated:</h3>
			<ul class="changes bgimages16">
				<li class="rscadd">New discoverable items added to xenoarchaeology, and new features for some existing ones. Artifact harvesters can now harvest the secondary effect of artifacts as well as the primary one.<br>
</br></li>
				<li class="tweak">Artifact utilisers should be much nicer/easier to use now.<br>
<li class="bugfix">Alden-Saraspova counters and talking items should work properly now.<br>
</br></li>
</br></li>
			</ul>

			<h2 class="date">19 June 2014</h2>
			<h3 class="author">Chinsky updated:</h3>
			<ul class="changes bgimages16">
				<li class="rscadd">Adds guest terminals on the map. These wall terminals let anyone issue temporary IDs. Only access that issuer has can be granted, and maximum time pass can be issued for is 20 minutes. All operations are logged in terminals.</li>
			</ul>

			<h2 class="date">15 June 2014</h2>
			<h3 class="author">HarpyEagle updated:</h3>
			<ul class="changes bgimages16">
				<li class="bugfix">Fixed wound autohealing regardless of damage amount. The appropriate wound will now be assigned correctly based on damage amount and type</li>
				<li class="bugfix">Fixed several other bugs related wounds that resulted in damage magically disappearing</li>
				<li class="bugfix">Fixed various sharp objects not being counted as sharp, bullets in particular</li>
				<li class="bugfix">Fixed armour providing more protection from bullets than it was supposed to</li>
			</ul>

			<h2 class="date">13 June 2014</h2>
			<h3 class="author">HarpyEagle updated:</h3>
			<ul class="changes bgimages16">
				<li class="rscadd">Added docking ports for shuttles</li>
				<li class="rscadd">Shuttle airlocks will automatically open and close, preventing people from being sucked into space by because someone on another z-level called a shuttle</li>
				<li class="rscadd">Some docking ports can also double as airlocks</li>
				<li class="rscadd">Docking ports can be overriden to prevent any automatic action. Shuttles will wait for players to open/close doors manually</li>
				<li class="rscadd">Shuttles can be forced launched, which will make them not wait for airlocks to be properly closed</li>
			</ul>

			<h2 class="date">03 June 2014</h2>
			<h3 class="author">Hubblenaut updated:</h3>
			<ul class="changes bgimages16">
				<li class="rscadd">Added wheelchairs</li>
				<li class="tweak">Replaced stool in Medical Examination with wheelchair</li>
				<li class="tweak">Using a fire-extinguisher to propel you on a chair can have consequences (drive into walls and people, do it!)</li>
			</ul>

			<h2 class="date">31 May 2014</h2>
			<h3 class="author">Jarcolr updated:</h3>
			<ul class="changes bgimages16">
				<li class="rscadd">21 New cargo crates, go check them out!</li>
				<li class="rscadd">Peanuts have now been added, food items are now being developed.</li>
				<li class="rscadd">2 new cargo groups, Miscellaneous and Supply.</li>
				<li class="rscadd">Sugarcane seeds can now be gotten from the seed dispenser.</li>
				<li class="rscadd">5 new satchels when selecting "satchel" for RD, scientist, botanist, virologist, geneticist (disabled) and chemist.</li>
				<li class="rscadd">Clicking on a player with a paper/book when you have the eyes selected shows them the book/paper forcefully.</li>
			</ul>

			<h2 class="date">28 May 2014</h2>
			<h3 class="author">Chinsky updated:</h3>
			<ul class="changes bgimages16">
				<li class="rscadd">Adds few new paperBBcode tags, to make up for HTML removal.</li>
				<li class="rscadd">[logo] tag draws NT logo image (one from wiki).</li>
				<li class="rscadd">[table] [/table] tags mark borders of tables. [grid] [/grid] are borderless tables, useful of making layouts. Inside tables following tags are used: [row] marks beginning of new table row, [cell] - beginning of new table cell.</li>
			</ul>

			<h2 class="date">23 May 2014</h2>
			<h3 class="author">Hubble updated:</h3>
			<ul class="changes bgimages16">
				<li class="rscadd">Personal lockers are now resettable</li>
				<li class="rscadd">Take off people's accessories or change their sensors in the drag and drop-interface</li>
				<li class="rscadd">Merge paper bundles by hitting one with another</li>
				<li class="tweak">Line breaks in Security, Medical and Employment Records</li>
				<li class="tweak">Record printouts will have names on it</li>
				<li class="tweak">Set other people's internals in belt and suit storage slots</li>
				<li class="bugfix">No longer changing suit sensors while cuffed</li>
				<li class="bugfix">No longer emptying other people's pockets when they are not full yet</li>
			</ul>

			<h2 class="date">16 May 2014</h2>
			<h3 class="author">HarpyEagle updated:</h3>
			<ul class="changes bgimages16">
				<li class="rscadd">Silicon mob types (AI, cyborgs, PAI) can now speak certain species languages depending on type and module</li>
				<li class="rscadd">Languages can now be whispered when using the language code with either the whisper verb or the whisper speech code</li>
			</ul>

			<h2 class="date">06 May 2014</h2>
			<h3 class="author">Hubble updated:</h3>
			<ul class="changes bgimages16">
				<li class="rscadd">Clip papers together by hitting a paper with a paper or photo</li>
				<li class="imageadd">Adds icons for copied stamps</li>
			</ul>

			<h2 class="date">03 May 2014</h2>
			<h3 class="author">Cael_Aislinn updated:</h3>
			<ul class="changes bgimages16">
				<li class="rscadd">Coming out of nowhere the past few months, the Garland Corporation has made headlines with a new prehistoric theme park delighting travellers with species thought extinct. Now available  for research stations everywhere is the technology that made it all possible! Features include: <br>
			- 13 discoverable prehistoric species to clone from fossils (including 5 brand new ones).<br>
			- 11 discoverable prehistoric plants to clone from fossils (including 9 brand new ones).<br>
			- New minigame that involves correctly ordering the genomes inside each genetic sequence to unlock an animal/plant.<br>
			- Some prehistoric animals and plants may seem strangely familiar... while others may bring more than the erstwhile scientist bargains for.<br>
</br></br></br></br></br></li>
			</ul>

			<h2 class="date">29 April 2014</h2>
			<h3 class="author">HarpyEagle updated:</h3>
			<ul class="changes bgimages16">
				<li class="rscadd">Webbing vest storage can now be accessed by clicking on the item in inventory</li>
				<li class="rscadd">Holsters can be accessed by clicking on them in inventory</li>
				<li class="rscadd">Webbings and other suit attachments are now visible on the icon in inventory</li>
				<li class="tweak">Removing jumpsuits now requires drag and drop to prevent accidental undressing</li>
				<li class="rscadd">Added an action icon for magboots that can be used to toggle them similar to flashlights</li>
				<li class="rscadd">Fuel tanks now spill fuel when wrenched open</li>
			</ul>

			<h2 class="date">25 April 2014</h2>
			<h3 class="author">Various updated:</h3>
			<ul class="changes bgimages16">
				<li class="rscadd">Overhauled saycode, you can now use languages over the radio.</li>
				<li class="rscadd">Chamelon items beyond just the suit.</li>
				<li class="rscadd">NanoUI Virology</li>
				<li class="rscadd">3D Sounds</li>
				<li class="rscadd">AI Channel color for when they want to be all sneaky</li>
				<li class="rscadd">New inflatable walls and airlocks for your breach sealing pleasure.</li>
				<li class="rscadd">Carbon Copy papers, so you can subject everyone to your authority and paperwork, but mainly paperwork</li>
				<li class="rscadd">Undershirts and rolling down jumpsuits</li>
				<li class="rscadd">Insta-hit tasers, can be shot through glass as well.</li>
				<li class="rscadd">Changeling balances, an emphasis put more on stealth.</li>
				<li class="rscdel">Genetics disabled</li>
				<li class="rscdel">Telescience removed, might be added again when we come up with a less math headache enducing version of it.</li>
				<li class="bugfix">Bugfixes galore!</li>
			</ul>

			<h2 class="date">11 April 2014</h2>
			<h3 class="author">Jarcolr updated:</h3>
			<ul class="changes bgimages16">
				<li class="rscadd">You can now flip coins like a D2</li>
				<li class="tweak">Miscellaneous cargo crates got a tiny buff, Standard Costume crate is now Costume Crate</li>
				<li class="tweak">Grammar patch,telekinesis/amputated arm exploit fixes,more in the future</li>
				<li class="tweak">Grille kicking now does less damage</li>
				<li class="tweak">TELESCOPIC baton no longer knocks anybody down,still got a lot of force though</li>
				<li class="tweak">Other small-ish changes and fixes that aren't worth mentioning</li>
			</ul>

			<h2 class="date">06 April 2014</h2>
			<h3 class="author">RavingManiac updated:</h3>
			<ul class="changes bgimages16">
				<li class="tweak">Tape recorders and station-bounced radios now work inside containers and closets.</li>
			</ul>

			<h2 class="date">30 March 2014</h2>
			<h3 class="author">RavingManiac updated:</h3>
			<ul class="changes bgimages16">
				<li class="rscadd">Inflatable walls and doors added. Useful for sealing off hull breaches, but easily punctured by sharp objects and Tajarans.</li>
			</ul>

			<h2 class="date">10 March 2014</h2>
			<h3 class="author">Chinsky updated:</h3>
			<ul class="changes bgimages16">
				<li class="rscadd">Viruses now affect certain range of species, different for each virus</li>
				<li class="tweak">Spaceacilline now prevents infection, and has a small chance to cure viruses at Stage 1. It does not give them antibodies though, so they can get sick again!</li>
				<li class="tweak">Biosuits and spacesuits now offer more protection against viruses. Full biosuit competely prevents airborne infection, when coupled with gloves they both protect quite well from contact ones</li>
				<li class="rscadd">Sneezing now spreads viruses in front of mob. Sometimes he gets a warning beforehand though</li>
			</ul>

			<h2 class="date">05 March 2014</h2>
			<h3 class="author">RavingManiac updated:</h3>
			<ul class="changes bgimages16">
				<li class="rscadd">Smartfridges added to the bar, chemistry and virology. No more clutter!</li>
				<li class="rscadd">A certain musical instrument has returned to the bar.</li>
				<li class="rscadd">There is now a ten second delay between ingesting a pill/donut/milkshake and regretting it.</li>
			</ul>

			<h2 class="date">01 March 2014</h2>
			<h3 class="author">Various updated:</h3>
			<ul class="changes bgimages16">
				<li class="rscadd">Paint Mixing, red and blue makes purple!</li>
				<li class="rscadd">New posters to tell you to respect those darned cat people</li>
				<li class="rscadd">NanoUI for APC's, Canisters, Tank Transfer Valves and the heaters / coolers</li>
				<li class="tweak">PDA bombs are now less annoying, and won't always blow up / cause internal bleeding</li>
				<li class="tweak">Blob made less deadly</li>
				<li class="rscadd">Objectiveless Antags now a configuration option, choose your own adventure!</li>
				<li class="wip">Engineering redesign, now with better monitoring of the explodium supermatter!</li>
				<li class="rscadd">Security EOD</li>
				<li class="rscadd">New playable race, IPC's, go beep boop boop all over the station!</li>
				<li class="rscadd">Gamemode autovoting, now players don't have to call for gamemode votes, it's automatic!</li>
			</ul>

			<h2 class="date">19 February 2014</h2>
			<h3 class="author">Aryn updated:</h3>
			<ul class="changes bgimages16">
				<li class="experiment">New air model. Nothing should change to a great degree, but temperature flow might be affected due to closed connections not sticking around.</li>
			</ul>

			<h2 class="date">01 February 2014</h2>
			<h3 class="author">Various updated:</h3>
			<ul class="changes bgimages16">
				<li class="rscadd">NanoUI for PDA</li>
				<li class="rscadd">Write in blood while a ghost in cult rounds with enough cultists</li>
				<li class="rscadd">Cookies, absurd sandwiches, and even cookable dioanae nymphs!</li>
				<li class="rscadd">A bunch of new guns and other weapons</li>
				<li class="rscadd">Species specific blood</li>
			</ul>

			<h2 class="date">01 January 2014</h2>
			<h3 class="author">Various updated:</h3>
			<ul class="changes bgimages16">
				<li class="rscadd">AntagHUD and MedicalHUD for ghosts, see who the baddies are, check for new configuration options.</li>
				<li class="rscadd">Ghosts will now have bold text if they are in the same room as the person making conversations easier to follow.</li>
				<li class="rscadd">New hairstyles!  Now you can use something other then hotpink floor length braid.</li>
				<li class="wip">DNA rework, tell us how you were cloned and became albino!</li>
				<li class="rscadd">Dirty floors, so now you know exactly how lazy the janitors are!</li>
				<li class="rscadd">A new UI system, feel free to color it yourself, don't set it to completely clear or you will have a bad time.</li>
				<li class="rscadd">Cryogenic storage, for all your SSD needs.</li>
				<li class="rscadd">New hardsuits for those syndicate tajaran</li>
			</ul>

			<h2 class="date">18 December 2013</h2>
			<h3 class="author">RavingManiac updated:</h3>
			<ul class="changes bgimages16">
				<li class="rscadd">Mousetraps can now be "hidden" through the right-click menu. This makes them go under tables, clutter and the like. The filthy rodents will never see it coming!</li>
				<li class="tweak">Monkeys will no longer move randomly while being pulled.</li>
			</ul>

			<h2 class="date">01 December 2013</h2>
			<h3 class="author">Various Developers banged their keyboards together: updated:</h3>
			<ul class="changes bgimages16">
				<li class="rscadd">New Engine, the supermatter, figure out what a cooling loop is, or don't and blow up engineering!</li>
				<li class="rscadd">Each department will have it's own fax, make a copy of your butt and fax it to the admins!</li>
				<li class="rscadd">Booze and soda dispensers, they are like chemmasters, only with booze and soda!</li>
				<li class="rscadd">Bluespace and Cryostasis beakers, how do they work?  Fuggin bluespace how do they work?</li>
				<li class="rscadd">You can now shove things into vending machines, impress your friends on how things magically disappear out of your hands into the machine!</li>
				<li class="rscadd">Robots and Androids (And gynoids too!) can now use custom job titles</li>
				<li class="bugfix">Various bugfixes</li>
			</ul>

			<h2 class="date">24 November 2013</h2>
			<h3 class="author">Yinadele updated:</h3>
			<ul class="changes bgimages16">
				<li class="experiment">Supermatter engine added! Please treat your new engine gently, and report any strangeness!</li>
				<li class="tweak">Rebalanced events so people don't explode into appendicitis or have their organs constantly explode.</li>
				<li class="rscadd">Vending machines have had bottled water, iced tea, and grape soda added.</li>
				<li class="rscadd">Head reattachment surgery added! Sew heads back on proper rather than monkey madness.</li>
				<li class="rscadd">Pain crit rebalanced - Added aim variance depending on pain levels, nerfed blackscreen severely.</li>
				<li class="rscadd">Cyborg alt titles: Robot, and Android added! These will make you spawn as a posibrained robot. Please enjoy!</li>
				<li class="bugfix">Fixed the sprite on the modified welding goggles, added a pair to the CE's office where they'll be used.</li>
				<li class="bugfix">Fixed atmos computers- They are once again responsive!</li>
				<li class="tweak">Added in functionality proper for explosive implants- You can now set their level of detonation, and their effects are more responsively concrete depending on setting.</li>
				<li class="rscadd">Hemostats re-added to autolathe!</li>
				<li class="rscadd">Added two manuals on atmosia and EVA, by MagmaRam! Found in engineering and the engineering bookcase.</li>
				<li class="bugfix">Fixed areas in medbay to have fully functional APC sectors.</li>
				<li class="rscadd">Girders are now lasable.</li>
				<li class="experiment">Please wait warmly, new features planned for next merge!</li>
			</ul>

			<h2 class="date">23 November 2013</h2>
			<h3 class="author">Ccomp5950 updated:</h3>
			<ul class="changes bgimages16">
				<li class="bugfix">Players are now no longer able to commit suicide with a lasertag gun, and will feel silly for doing so.</li>
				<li class="bugfix">Ghosts hit with the cult book shall now actually become visible.</li>
				<li class="bugfix">The powercells spawned with Exosuits will now properly be named to not confuse bearded roboticists.</li>
				<li class="bugfix">Blindfolded players will now no longer require eye surgery to repair their sight, removing the blindfold will be sufficient.</li>
				<li class="rscadd">Atmospheric Technicians will now have access to Exterior airlocks.</li>
			</ul>

			<h2 class="date">01 November 2013</h2>
			<h3 class="author">Various updated:</h3>
			<ul class="changes bgimages16">
				<li class="rscadd">Autovoting, Get off the station when your 15 hour workweek is done, thanks unions!</li>
				<li class="rscadd">Some beach props that Chinsky finds useless.</li>
				<li class="wip">Updated NanoUI</li>
				<li class="rscadd">Dialysis while in sleepers - removes reagents from mobs, like the chemist, toss him in there!</li>
				<li class="tweak">Pipe Dispensers can now be ordered by Cargo</li>
				<li class="rscadd">Fancy G-G-G-G-Ghosts!</li>
			</ul>

			<h2 class="date">29 October 2013</h2>
			<h3 class="author">Cael_Aislinn updated:</h3>
			<ul class="changes bgimages16">
				<li class="rscadd">Xenoarchaeology's chemical analysis and six analysis machines are gone, replaced by a single one which can be beaten in a minigame.</li>
				<li class="rscadd">Sneaky traitors will find new challenges to overcome at the research outpost, but may also find new opportunities (transit tubes can now be traversed).</li>
				<li class="rscadd">Finding active alien machinery should now be made significantly easier with the Alden-Saraspova counter.</li>
			</ul>

			<h2 class="date">06 October 2013</h2>
			<h3 class="author">Chinsky updated:</h3>
			<ul class="changes bgimages16">
				<li class="rscadd">Return of dreaded side effects. They now manifest well after their cause disappears, so curing them should be possible without them reappearing immediately. They also lost last stage damaging effects.</li>
			</ul>

			<h2 class="date">24 September 2013</h2>
			<h3 class="author">Snapshot updated:</h3>
			<ul class="changes bgimages16">
				<li class="rscdel">Removed hidden vote counts.</li>
				<li class="rscdel">Removed hiding of vote results.</li>
				<li class="rscdel">Removed OOC muting during votes.</li>
				<li class="rscadd">Crew transfers are no longer callable during Red and Delta alert.</li>
				<li class="wip">Started work on Auto transfer framework.</li>
			</ul>

			<h2 class="date">18 September 2013</h2>
			<h3 class="author">Kilakk updated:</h3>
			<ul class="changes bgimages16">
				<li class="rscadd">Fax machines! The Captain and IA agents can use the fax machine to send properly formatted messages to Central Command.</li>
				<li class="imageadd">Gave the fax machine a fancy animated sprite. Thanks Cajoes!</li>
			</ul>

			<h2 class="date">08 August 2013</h2>
			<h3 class="author">Erthilo updated:</h3>
			<ul class="changes bgimages16">
				<li class="bugfix">Raise Dead rune now properly heals and revives dead corpse.</li>
				<li class="bugfix">Admin-only rejuvenate verb now heals all organs, limbs, and diseases.</li>
				<li class="bugfix">Cyborg sprites now correctly reset with reset boards. This means cyborg appearances can now be changed without admin intervention.</li>
			</ul>

			<h2 class="date">04 August 2013</h2>
			<h3 class="author">Chinsky updated:</h3>
			<ul class="changes bgimages16">
				<li class="rscadd">Health HUD indicator replaced with Pain  indicator. Now health indicator shows pain level instead of actual vitals level. Some types of damage contribute more to pain, some less, usually feeling worse than they really are.</li>
			</ul>

			<h2 class="date">01 August 2013</h2>
			<h3 class="author">Asanadas updated:</h3>
			<ul class="changes bgimages16">
				<li class="tweak">The Null Rod has recovered its de-culting ability, for balance reasons. Metagaming with it is a big no-no!</li>
				<li class="rscadd">Holy Water as a liquid is able to de-cult. Less effective, but less bloody. May be changed over the course of time for balance.</li>
			</ul>
			<h3 class="author">CIB updated:</h3>
			<ul class="changes bgimages16">
				<li class="bugfix">Chilis and cold chilis no longer kill in small amounts</li>
				<li class="bugfix">Chloral now again needs around 5 units to start killing somebody</li>
			</ul>
			<h3 class="author">Cael Aislinn updated:</h3>
			<ul class="changes bgimages16">
				<li class="rscadd">Security bots will now target hostile mobs, and vice versa.</li>
				<li class="tweak">Carp should actually emigrate now, instead of just immigrating then squatting around the outer hull.</li>
				<li class="tweak">Admins and moderators have been split up into separate 'who' verbs (adminwho and modwho respectively).</li>
			</ul>
			<h3 class="author">CaelAislinn updated:</h3>
			<ul class="changes bgimages16">
				<li class="rscadd">Re-added old ion storm laws, re-added grid check event.</li>
				<li class="rscadd">Added Rogue Drone and Vermin Infestation random events.</li>
				<li class="rscadd">Added/fixed space vines random event.</li>
				<li class="tweak">Updates to the virus events.</li>
				<li class="tweak">Spider infestation and alien infestation events turned off by default.</li>
				<li class="tweak">Soghun, taj and skrell all have unique language text colours.</li>
				<li class="tweak">Moderators will no longer be listed in adminwho, instead use modwho.</li>
			</ul>
			<h3 class="author">Cael_Aislinn updated:</h3>
			<ul class="changes bgimages16">
				<li class="tgs">Updated server to tgstation r5200 (November 26th, 2012), see <a href="https://code.google.com/p/tgstation13/source/list">https://code.google.com/p/tgstation13/source/list</a> for tg's changelog.</li>
			</ul>
			<h3 class="author">Chinsky updated:</h3>
			<ul class="changes bgimages16">
				<li class="rscadd">Old new medical features:</li>
				<li class="rscadd">Autoinjectors! They come preloaded with 5u of inapro, can be used instantly, and are one-use. You can replace chems inside using a syringe. Box of them is added to Medicine closet and medical supplies crate.</li>
				<li class="rscadd">Splints! Target broken liimb and click on person to apply. Can be taken off in inventory menu, like handcuffs. Splinted limbs have less negative effects.</li>
				<li class="rscadd">Advanced medikit! Red and mean, all doctors spawn with one. Contains better stuff - advanced versions of bandaids and aloe heal 12 damage on the first use.</li>
				<li class="tweak">Wounds with damage above 50 won't heal by themselves even if bandaged/salved. Would have to seek advanced medical attention for those.</li>
			</ul>
			<h3 class="author">Erthilo updated:</h3>
			<ul class="changes bgimages16">
				<li class="bugfix">Fixed SSD (logged-out) players not staying asleep.</li>
				<li class="bugfix">Fixed set-pose verb and mice emotes having extra periods.</li>
				<li class="bugfix">Fixed virus crate not appearing and breaking supply shuttle.</li>
				<li class="bugfix">Fixed newcaster photos not being censored.</li>
			</ul>
			<h3 class="author">Gamerofthegame updated:</h3>
			<ul class="changes bgimages16">
				<li class="rscadd">Miscellaneous mapfixes.</li>
			</ul>
			<h3 class="author">GauHelldragon updated:</h3>
			<ul class="changes bgimages16">
				<li class="rscadd">Servicebots now have RoboTray and Printing Pen. Robotray can be used to pick up and drop food/drinks. Printing pen can alternate between writing mode and rename paper mode by clicking it.</li>
				<li class="rscadd">Farmbots. A new type of robot that weeds, waters and fertilizes. Use robot arm on water tank. Then use plant analyzer, mini-hoe, bucket and finally proximity sensor.</li>
				<li class="rscadd">Chefs can clang their serving trays with a rolling pin. Just like a riot shield!</li>
			</ul>
			<h3 class="author">Jediluke69 updated:</h3>
			<ul class="changes bgimages16">
				<li class="rscadd">Added 5 new drinks (Kira Special, Lemonade, Brown Star, Milkshakes, Rewriter)</li>
				<li class="tweak">Nanopaste now heals about half of what it used to</li>
				<li class="tweak">Ballistic crates should now come with shotguns loaded with actual shells no more beanbags</li>
				<li class="bugfix">Iced tea no longer makes a glass of .what?</li>
			</ul>
			<h3 class="author">Jupotter updated:</h3>
			<ul class="changes bgimages16">
				<li class="bugfix">Fix the robotiscist preview in the char setupe screen</li>
			</ul>
			<h3 class="author">Kilakk updated:</h3>
			<ul class="changes bgimages16">
				<li class="rscadd">Added the Xenobiologist job. Has access to the research hallway and to xenobiology.</li>
				<li class="rscdel">Removed Xenobiology access from Scientists.</li>
				<li class="rscdel">Removed the Xenobiologist alternate title from Scientists.</li>
				<li class="rscadd">Added "Xenoarchaeology" to the RD, Scientists, and to the ID computer.</li>
				<li class="tweak">Changed the Research Outpost doors to use "Xenoarchaeology" access.</li>
			</ul>
			<h3 class="author">Meyar updated:</h3>
			<ul class="changes bgimages16">
				<li class="rscadd">The syndicate shuttle now has a cycling airlock during Nuke rounds.</li>
				<li class="rscadd">Restored the ability for the syndicate Agent ID to change the name on the card (reforge it) more than once.</li>
				<li class="rscadd">ERT Radio now functional again.</li>
				<li class="rscadd">Research blast doors now actually lock down the entirety of station-side Research.</li>
				<li class="rscadd">Added lock down buttons to the wardens office.</li>
				<li class="rscadd">The randomized barsign has made a return.</li>
				<li class="rscadd">Syndicate Agent ID's external airlock access restored.</li>
			</ul>
			<h3 class="author">NerdyBoy1104 updated:</h3>
			<ul class="changes bgimages16">
				<li class="rscadd">New Botany additions: Rice and Plastellium. New sheet material: Plastic.</li>
				<li class="rscadd">Plastellium is refined into plastic by first grinding the produce to get plasticide. 20 plasticide + 10 polytrinic acid makes 10 sheets of plastic which can be used to make crates, forks, spoons, knives, ashtrays or plastic bags from.</li>
				<li class="rscadd">Rice seeds grows into rice stalks that you grind to get rice. 10 Rice + 5 Water makes boiled rice, 10 rice + 5 milk makes rice pudding, 10 rice + 5 universal enzyme (in beaker) makes Sake.</li>
			</ul>
			<h3 class="author">RavingManiac updated:</h3>
			<ul class="changes bgimages16">
				<li class="rscadd">You can now stab people with syringes using the "harm" intent. This destroys the syringe and transfers a random percentage of its contents into the target. Armor has a 50% chance of blocking the syringe.</li>
			</ul>
			<h3 class="author">Segrain updated:</h3>
			<ul class="changes bgimages16">
				<li class="bugfix">Meteor showers actually spawn meteors now.</li>
				<li class="tweak">Engineering tape fits into toolbelt and can be placed on doors.</li>
				<li class="rscadd">Pill bottles can hold paper.</li>
			</ul>
			<h3 class="author">SkyMarshal updated:</h3>
			<ul class="changes bgimages16">
				<li class="bugfix">Fixed ZAS</li>
				<li class="bugfix">Fixed Fire</li>
			</ul>
			<h3 class="author">Spamcat updated:</h3>
			<ul class="changes bgimages16">
				<li class="rscadd">Figured I should make one of these. Syringestabbing now produces a broken syringe complete with fingerprints of attacker and blood of a victim, so dispose your evidence carefully. Maximum transfer amount per stab is lowered to 10.</li>
			</ul>
			<h3 class="author">VitrescentTortoise updated:</h3>
			<ul class="changes bgimages16">
				<li class="rscadd">Added a third option for not getting any job preferences. It allows you to return to the lobby instead of joining.</li>
			</ul>
			<h3 class="author">Whitellama updated:</h3>
			<ul class="changes bgimages16">
				<li class="bugfix">One-antag rounds (like wizard/ninja) no longer end automatically upon death</li>
				<li class="wip">Space ninja has been implemented as a voteable gamemode</li>
				<li class="rscadd">Space ninja spawn landmarks have been implemented (but not yet placed on the map), still spawn at carps-pawns instead. (The code will warn you about this and ask you to report it, it's a known issue.)</li>
				<li class="rscadd">Five new space ninja directives have been added, old directives have been reworded to be less harsh</li>
				<li class="wip">Space ninjas have been given their own list as antagonists, and are no longer bundled up with traitors</li>
				<li class="bugfix">Space ninjas with a "steal a functional AI" objective will now succeed by downloading one into their suits</li>
				<li class="tweak">Space ninja suits' exploding on death has been nerfed, so as not to cause breaches</li>
				<li class="rscadd">A few space ninja titles/names have been added and removed to be slightly more believable</li>
				<li class="bugfix">The antagonist selector no longer chooses jobbanned players when it runs out of willing options</li>
			</ul>
			<h3 class="author">Zuhayr updated:</h3>
			<ul class="changes bgimages16">
				<li class="rscadd">Added pneumatic cannon and harpoons.</li>
				<li class="experiment">Added embedded projectiles. Bullets and thrown weapons may stick in targets. Throwing them by hand won't make them stick, firing them from a cannon might. Implant removal surgery will get rid of shrapnel and stuck items.</li>
			</ul>
			<h3 class="author">faux updated:</h3>
			<ul class="changes bgimages16">
				<li class="imageadd">Mixed Wardrobe Closet now has colored shoes and plaid skirts.</li>
				<li class="imageadd">Dress uniforms added to the Captain, RD, and HoP wardrobe closets. A uniform jacket has also been added to the Captain's closet. HoS' hat has been re-added to their closet. I do not love the CMO and CE enough to give them anything.</li>
				<li class="imageadd">Atheletic closet now has five different swimsuits *for the ladies* in them. If you are a guy, be prepared to be yelled at if you run around like a moron in one of these. Same goes for ladies who run around in shorts with their titties swaying in the space winds.</li>
				<li class="imageadd">A set of dispatcher uniforms will spawn in the security closet. These are for playtesting the dispatcher role.</li>
				<li class="imageadd">New suit spawns in the laundry room. It's for geezer's only. You're welcome, Book.</li>
				<li class="imageadd">Nurse outfit variant, orderly uniform, and first responder jacket will now spawn in the medical wardrobe closet.</li>
				<li class="imageadd">A white wedding dress will spawn in the chaplain's closet. There are also several dresses currently only adminspawnable. Admins: Look either under "bride" or "dress." The bride one leads to the colored wedding dresses, and there are some other kinds of dresses under dress.</li>
				<li class="tweak">No more luchador masks or boxing gloves or boxing ring. You guys have a swimming pool now, dip in and enjoy it.</li>
				<li class="tweak">he meeting hall has been replaced with an awkwardly placed security office meant for prisoner processing.</li>
				<li class="tweak">Added a couple more welding goggles to engineering since you guys liked those a lot.</li>
				<li class="imageadd">Flasks spawn behind the bar. Only three. Don't fight over them. I don't know how to add them to the bar vending machine otherwise I would have done that instead. Detective, you have your own flask in your office, it's underneath the cigarettes on your desk.</li>
				<li class="tweak">Added two canes to the medical storage, for people who have leg injuries and can't walk good and stuff. I do not want to see doctors pretending to be House. These are for patients. Do not make me delete this addition and declare you guys not being able to have nice things.</li>
				<li class="tweak">Secondary entance to EVA now directly leads into the medbay hardsuit section. Sorry for any inconviences this will cause. The CMO can now fetch the hardsuits whenever they want.</li>
				<li class="tweak">Secondary security hardsuit has been added to the armory. Security members please stop stealing engineer's hardsuits when you guys want to pair up for space travel.</li>
				<li class="tweak">Firelocks have been moved around in the main hallways to form really ghetto versions of airlocks.</li>
				<li class="tweak">Violin spawns in theatre storage now. I didn't put the piano there though, that was someone else.</li>
				<li class="tweak">Psych office in medbay has been made better looking.</li>
			</ul>
			<h3 class="author">proliberate updated:</h3>
			<ul class="changes bgimages16">
				<li class="rscadd">Station time is now displayed in the status tab for new players and AIs.</li>
			</ul>

			<h2 class="date">30 July 2013</h2>
			<h3 class="author">Erthilo updated:</h3>
			<ul class="changes bgimages16">
				<li class="bugfix">EFTPOS and ATM machines should now connect to databases.</li>
				<li class="bugfix">Gravitational Catapults can now be removed from mechs.</li>
				<li class="bugfix">Ghost manifest rune paper naming now works correctly.</li>
				<li class="bugfix">Fix for newscaster special characters. Still not recommended.</li>
			</ul>
			<h3 class="author">Kilakk updated:</h3>
			<ul class="changes bgimages16">
				<li class="rscadd">Added colored department radio channels.</li>
			</ul>

			<h2 class="date">28 July 2013</h2>
			<h3 class="author">Segrain updated:</h3>
			<ul class="changes bgimages16">
				<li class="rscadd">Camera console circuits can be adjusted for different networks.</li>
				<li class="rscadd">Nuclear operatives and ERT members have built-in cameras in their helmets. Activate helmet to initialize it.</li>
			</ul>

			<h2 class="date">26 July 2013</h2>
			<h3 class="author">Kilakk updated:</h3>
			<ul class="changes bgimages16">
				<li class="bugfix">Brig cell timers will no longer start counting down automatically.</li>
				<li class="tweak">Separated the actual countdown timer from the timer controls. Pressing "Set" while the timer is counting down will reset the countdown timer to the time selected.</li>
			</ul>

			<h2 class="date">11 July 2013</h2>
			<h3 class="author">Chinsky updated:</h3>
			<ul class="changes bgimages16">
				<li class="rscadd">Gun delays. All guns now have delays between shots. Most have less than second, lasercannons and pulse rifles have around 2 seconds delay. Automatics have zero, click-speed.</li>
			</ul>

			<h2 class="date">06 July 2013</h2>
			<h3 class="author">Chinsky updated:</h3>
			<ul class="changes bgimages16">
				<li class="rscadd">Humans now can be infected with more than one virus at once.</li>
				<li class="rscadd">All analyzed viruses are put into virus DB. You can view it and edit their name and description on medical record consoles.</li>
				<li class="tweak">Only known viruses (ones in DB) will be detected by the machinery and HUDs.</li>
				<li class="rscadd">Viruses cause fever, body temperature rising the more stage is.</li>
				<li class="bugfix">Humans' body temperature does not drift towards room one unless there's big difference in them.</li>
				<li class="tweak">Virus incubators now can transmit viuses from dishes to blood sample.</li>
				<li class="rscadd">New machine - centrifuge. It can isolate antibodies or viruses (spawning virus dish) from a blood sample in vials. Accepts vials only.</li>
				<li class="rscadd">Fancy vial boxes in virology, one of them is locked by ID with MD access.</li>
				<li class="tweak">Engineered viruses are now ariborne too.</li>
			</ul>

			<h2 class="date">05 July 2013</h2>
			<h3 class="author">Spamcat updated:</h3>
			<ul class="changes bgimages16">
				<li class="rscadd">Pulse! Humans now have hearbeat rate, which can be measured by right-clicking someone - Check pulse or by health analyzer. Medical machinery also has heartbeat monitors. Certain meds and conditions can influence it.</li>
			</ul>

			<h2 class="date">03 July 2013</h2>
			<h3 class="author">Segrain updated:</h3>
			<ul class="changes bgimages16">
				<li class="rscadd">Security and medical cyborgs can use their HUDs to access records.</li>
			</ul>

			<h2 class="date">28 June 2013</h2>
			<h3 class="author">Segrain updated:</h3>
			<ul class="changes bgimages16">
				<li class="rscadd">AIs are now able to examine what they see.</li>
			</ul>

			<h2 class="date">27 June 2013</h2>
			<h3 class="author">Segrain updated:</h3>
			<ul class="changes bgimages16">
				<li class="bugfix">ID cards properly setup bloodtype, DNA and fingerprints again.</li>
			</ul>

			<h2 class="date">26 June 2013</h2>
			<h3 class="author">Segrain updated:</h3>
			<ul class="changes bgimages16">
				<li class="bugfix">Autopsy scanner properly displays time of wound infliction and death.</li>
				<li class="bugfix">Autopsy scanner properly displays wounds by projectile weapons.</li>
			</ul>
			<h3 class="author">Whitellama updated:</h3>
			<ul class="changes bgimages16">
				<li class="bugfix">One-antag rounds (like wizard/ninja) no longer end automatically upon death</li>
				<li class="wip">Space ninja has been implemented as a voteable gamemode</li>
				<li class="rscadd">Space ninja spawn landmarks have been implemented (but not yet placed on the map), still spawn at carps-pawns instead. (The code will warn you about this and ask you to report it, it's a known issue.)</li>
				<li class="rscadd">Five new space ninja directives have been added, old directives have been reworded to be less harsh</li>
				<li class="wip">Space ninjas have been given their own list as antagonists, and are no longer bundled up with traitors</li>
				<li class="bugfix">Space ninjas with a "steal a functional AI" objective will now succeed by downloading one into their suits</li>
				<li class="tweak">Space ninja suits' exploding on death has been nerfed, so as not to cause breaches</li>
				<li class="rscadd">A few space ninja titles/names have been added and removed to be slightly more believable</li>
				<li class="bugfix">The antagonist selector no longer chooses jobbanned players when it runs out of willing options</li>
			</ul>

			<h2 class="date">23 June 2013</h2>
			<h3 class="author">Segrain updated:</h3>
			<ul class="changes bgimages16">
				<li class="rscadd">Airlocks of various models can be constructed again.</li>
			</ul>
			<h3 class="author">faux updated:</h3>
			<ul class="changes bgimages16">
				<li class="experiment">There has been a complete medbay renovation spearheaded by Vetinarix. http://baystation12.net/forums/viewtopic.php?f=20&amp;t;=7847 &lt;-- Please put any commentary good or bad, here.</li>
				<li class="tweak">Some maintenance doors within RnD and Medbay have had their accesses changed. Maintenance doors in the joint areas (leading to the research shuttle, virology, and xenobiology) are now zero access. Which means anyone in those joints can enter the maintenance tunnels. This was done to add additional evacuation locations during radiation storms. Additional maintenance doors were added to the tunnels in these areas to prevent docs and scientists from running about.</li>
				<li class="tweak">Starboard emergency storage isn't gone now, it's simply located in the escape wing.</li>
				<li class="experiment">An engineering training room has been added to engineering. This location was previously where surgery was located. If you are new to engineering or need to brush up on your skills, please use this area for testing.</li>
			</ul>

			<h2 class="date">22 June 2013</h2>
			<h3 class="author">Cael_Aislinn updated:</h3>
			<ul class="changes bgimages16">
				<li class="tweak">The xenoarchaeology depth scanner will now tell you what energy field is required to safely extract a find.</li>
				<li class="tweak">Excavation picks will now dig faster, and xenoarchaeology as a whole should be easier to do.</li>
			</ul>

			<h2 class="date">21 June 2013</h2>
			<h3 class="author">Jupotter updated:</h3>
			<ul class="changes bgimages16">
				<li class="bugfix">Fix the robotiscist preview in the char setupe screen</li>
			</ul>

			<h2 class="date">18 June 2013</h2>
			<h3 class="author">Segrain updated:</h3>
			<ul class="changes bgimages16">
				<li class="bugfix">Fixed some bugs in windoor construction.</li>
				<li class="tweak">Secure windoors are made with rods again.</li>
				<li class="rscadd">Windoors drop their electronics when broken. Emagged windoors can have theirs removed by crowbar.</li>
				<li class="rscadd">Airlock electronics can be configured to make door open for any single access on it instead of all of them.</li>
				<li class="rscadd">Cyborgs can preview their icons before choosing.</li>
			</ul>

			<h2 class="date">13 June 2013</h2>
			<h3 class="author">Kilakk updated:</h3>
			<ul class="changes bgimages16">
				<li class="rscadd">Added the Xenobiologist job. Has access to the research hallway and to xenobiology.</li>
				<li class="rscdel">Removed Xenobiology access from Scientists.</li>
				<li class="rscdel">Removed the Xenobiologist alternate title from Scientists.</li>
				<li class="rscadd">Added "Xenoarchaeology" to the RD, Scientists, and to the ID computer.</li>
				<li class="tweak">Changed the Research Outpost doors to use "Xenoarchaeology" access.</li>
			</ul>

			<h2 class="date">12 June 2013</h2>
			<h3 class="author">Zuhayr updated:</h3>
			<ul class="changes bgimages16">
				<li class="rscadd">Added pneumatic cannon and harpoons.</li>
				<li class="experiment">Added embedded projectiles. Bullets and thrown weapons may stick in targets. Throwing them by hand won't make them stick, firing them from a cannon might. Implant removal surgery will get rid of shrapnel and stuck items.</li>
			</ul>

			<h2 class="date">11 June 2013</h2>
			<h3 class="author">Meyar updated:</h3>
			<ul class="changes bgimages16">
				<li class="bugfix">Fixes a security door with a firedoor ontop of it.</li>
				<li class="bugfix">Fixed a typo relating to the admin Select Equipment Verb. (It's RESPONSE team not RESCUE team)</li>
				<li class="rscadd">ERT are now automated, from their spawn to their shuttle. Admin intervention no longer required! (Getting to the mechs still requires admin permission generally)</li>
				<li class="rscadd">Added flashlights to compensate for the weakened PDA lights</li>
				<li class="tweak">ERT Uniforms updated to be in line with Centcom uniforms. No more turtlenecks, no sir.</li>
			</ul>

			<h2 class="date">09 June 2013</h2>
			<h3 class="author">Segrain updated:</h3>
			<ul class="changes bgimages16">
				<li class="bugfix">Emagged supply console can order SpecOp crates again.</li>
			</ul>

			<h2 class="date">06 June 2013</h2>
			<h3 class="author">Asanadas updated:</h3>
			<ul class="changes bgimages16">
				<li class="rscadd">Added a whimsical suit to the head of personnel's secret clothing locker.</li>
			</ul>
			<h3 class="author">Meyar updated:</h3>
			<ul class="changes bgimages16">
				<li class="bugfix">Disposal's mail routing fixed. Missing pipes replaced.</li>
				<li class="bugfix">Chemistry is once again a part of the disposals delivery circuit.</li>
				<li class="bugfix">Added missing sorting junctions to Security and HoS office.</li>
				<li class="bugfix">Fixed a duplicate sorting junction.</li>
			</ul>

			<h2 class="date">05 June 2013</h2>
			<h3 class="author">Chinsky updated:</h3>
			<ul class="changes bgimages16">
				<li class="rscadd">Load bearing equipment - webbings and vests for engineers and sec. Attach to jumpsuit, use 'Look in storage' verb (object tab) to open.</li>
			</ul>
			<h3 class="author">Segrain updated:</h3>
			<ul class="changes bgimages16">
				<li class="rscadd">Exosuits now can open firelocks by walking into them.</li>
			</ul>

			<h2 class="date">01 June 2013</h2>
			<h3 class="author">Chinsky updated:</h3>
			<ul class="changes bgimages16">
				<li class="rscadd">Bloody footprints! Now stepping in the puddle will dirty your shoes/feet and make you leave bloody footprints for a bit.</li>
				<li class="rscadd">Blood now dries up after some time. Puddles take ~30 minutes, small things 5 minutes.</li>
				<li class="bugfix">Untreated wounds now heal. No more toe stubs spamming you with pain messages for the rest of the shift.</li>
				<li class="experiment">On the other side, everything is healed slowly. Maximum you cna squeeze out of first aid is 0.5 health per tick per organ. Lying down makes it faster too, by 1.5x factor.</li>
				<li class="rscadd">Lids! Click beaker/bottle in hand to put them on/off. Prevent spilling</li>
				<li class="rscadd">Added 'hailer' to security lockers. If used in hand, says "Halt! Security!". For those who can't run and type.</li>
			</ul>

			<h2 class="date">31 May 2013</h2>
			<h3 class="author">Segrain updated:</h3>
			<ul class="changes bgimages16">
				<li class="bugfix">Portable canisters now properly connect to ports beneath them on map load.</li>
				<li class="bugfix">Fixed unfastening gas meters.</li>
			</ul>

			<h2 class="date">30 May 2013</h2>
			<h3 class="author">Segrain updated:</h3>
			<ul class="changes bgimages16">
				<li class="bugfix">Meteor showers actually spawn meteors now.</li>
				<li class="tweak">Engineering tape fits into toolbelt and can be placed on doors.</li>
				<li class="rscadd">Pill bottles can hold paper.</li>
			</ul>
			<h3 class="author">Spamcat updated:</h3>
			<ul class="changes bgimages16">
				<li class="tweak">Pill bottle capacity increased to 14 items.</li>
				<li class="bugfix">Fixed Lamarr (it now spawns properly)</li>
			</ul>
			<h3 class="author">proliberate updated:</h3>
			<ul class="changes bgimages16">
				<li class="rscadd">Station time is now displayed in the status tab for new players and AIs.</li>
			</ul>

			<h2 class="date">28 May 2013</h2>
			<h3 class="author">Erthilo updated:</h3>
			<ul class="changes bgimages16">
				<li class="bugfix">Fixes everyone being able to understand alien languages. HERE IS YOUR TOWER OF BABEL</li>
			</ul>
			<h3 class="author">VitrescentTortoise updated:</h3>
			<ul class="changes bgimages16">
				<li class="bugfix">Wizard's forcewall now works.</li>
			</ul>

			<h2 class="date">26 May 2013</h2>
			<h3 class="author">Chinsky updated:</h3>
			<ul class="changes bgimages16">
				<li class="rscadd">Tentacles! Now clone damage will make you horribly malformed like examine text says.</li>
			</ul>
			<h3 class="author">Meyar updated:</h3>
			<ul class="changes bgimages16">
				<li class="rscadd">The syndicate shuttle now has a cycling airlock during Nuke rounds.</li>
				<li class="rscadd">Restored the ability for the syndicate Agent ID to change the name on the card (reforge it) more than once.</li>
				<li class="rscadd">ERT Radio now functional again.</li>
				<li class="rscadd">Research blast doors now actually lock down the entirety of station-side Research.</li>
				<li class="rscadd">Added lock down buttons to the wardens office.</li>
				<li class="rscadd">The randomized barsign has made a return.</li>
				<li class="rscadd">Syndicate Agent ID's external airlock access restored.</li>
			</ul>
			<h3 class="author">VitrescentTortoise updated:</h3>
			<ul class="changes bgimages16">
				<li class="rscadd">Added a third option for not getting any job preferences. It allows you to return to the lobby instead of joining.</li>
			</ul>

			<h2 class="date">25 May 2013</h2>
			<h3 class="author">Erthilo updated:</h3>
			<ul class="changes bgimages16">
				<li class="bugfix">Fixes alien races appearing an unknown when speaking their language.</li>
				<li class="bugfix">Fixes alien races losing their language when cloned.</li>
				<li class="bugfix">Fixes UI getting randomly reset when trying to change it in Genetics Scanners.</li>
			</ul>

			<h2 class="date">21 May 2013</h2>
			<h3 class="author">SkyMarshal updated:</h3>
			<ul class="changes bgimages16">
				<li class="experiment">ZAS will now speed air movement into/out of a zone when unsimulated tiles (e.g. space) are involved, in relation to the number of tiles.</li>
				<li class="experiment">Portable Canisters will now automatically connect to any portable connecter beneath them on map load.</li>
				<li class="bugfix">Bug involving mis-mapped disposal junction fixed</li>
				<li class="bugfix">Air alarms now work for atmos techs (whoops!)</li>
				<li class="bugfix">The Master Controller now properly stops atmos when it runtimes.</li>
				<li class="bugfix">Backpacks can no longer be contaminated</li>
				<li class="tweak">ZAS no longer logs air statistics.</li>
				<li class="tweak">ZAS now rebuilds as soon as it detects a semi-complex change in geometry.  (It was doing this already, but in a convoluted way which was actually less efficient)</li>
				<li class="tweak">General code cleanup/commenting of ZAS</li>
				<li class="tweak">Jungle now initializes after the random Z-level loads and atmos initializes.</li>
			</ul>

			<h2 class="date">15 May 2013</h2>
			<h3 class="author">Spamcat updated:</h3>
			<ul class="changes bgimages16">
				<li class="rscadd">Added <a href="http://www.safecity.com.au/aspchrlar.jpg">telescopic batons</a> to HoS's and captain's lockers. These are quite robust and easily concealable.</li>
			</ul>

			<h2 class="date">14 May 2013</h2>
			<h3 class="author">Cael_Aislinn updated:</h3>
			<ul class="changes bgimages16">
				<li class="experiment">Depth scanners can now be used to determine what material archaeological deposits are made of, meaning lab analysis is no longer required.</li>
				<li class="tweak">Some useability issues with xenoarchaeology tools have been resolved, and the transit pods cycle automatically now.</li>
			</ul>

			<h2 class="date">24 April 2013</h2>
			<h3 class="author">Jediluke69 updated:</h3>
			<ul class="changes bgimages16">
				<li class="rscadd">Added 5 new drinks (Kira Special, Lemonade, Brown Star, Milkshakes, Rewriter)</li>
				<li class="tweak">Nanopaste now heals about half of what it used to</li>
				<li class="tweak">Ballistic crates should now come with shotguns loaded with actual shells no more beanbags</li>
				<li class="bugfix">Iced tea no longer makes a glass of .what?</li>
			</ul>
			<h3 class="author">NerdyBoy1104 updated:</h3>
			<ul class="changes bgimages16">
				<li class="rscadd">New Botany additions: Rice and Plastellium. New sheet material: Plastic.</li>
				<li class="rscadd">Plastellium is refined into plastic by first grinding the produce to get plasticide. 20 plasticide + 10 polytrinic acid makes 10 sheets of plastic which can be used to make crates, forks, spoons, knives, ashtrays or plastic bags from.</li>
				<li class="rscadd">Rice seeds grows into rice stalks that you grind to get rice. 10 Rice + 5 Water makes boiled rice, 10 rice + 5 milk makes rice pudding, 10 rice + 5 universal enzyme (in beaker) makes Sake.</li>
			</ul>
			<h3 class="author">faux updated:</h3>
			<ul class="changes bgimages16">
				<li class="imageadd">Mixed Wardrobe Closet now has colored shoes and plaid skirts.</li>
				<li class="imageadd">Dress uniforms added to the Captain, RD, and HoP wardrobe closets. A uniform jacket has also been added to the Captain's closet. HoS' hat has been re-added to their closet. I do not love the CMO and CE enough to give them anything.</li>
				<li class="imageadd">Atheletic closet now has five different swimsuits *for the ladies* in them. If you are a guy, be prepared to be yelled at if you run around like a moron in one of these. Same goes for ladies who run around in shorts with their titties swaying in the space winds.</li>
				<li class="imageadd">A set of dispatcher uniforms will spawn in the security closet. These are for playtesting the dispatcher role.</li>
				<li class="imageadd">New suit spawns in the laundry room. It's for geezer's only. You're welcome, Book.</li>
				<li class="imageadd">Nurse outfit variant, orderly uniform, and first responder jacket will now spawn in the medical wardrobe closet.</li>
				<li class="imageadd">A white wedding dress will spawn in the chaplain's closet. There are also several dresses currently only adminspawnable. Admins: Look either under "bride" or "dress." The bride one leads to the colored wedding dresses, and there are some other kinds of dresses under dress.</li>
				<li class="tweak">No more luchador masks or boxing gloves or boxing ring. You guys have a swimming pool now, dip in and enjoy it.</li>
				<li class="tweak">he meeting hall has been replaced with an awkwardly placed security office meant for prisoner processing.</li>
				<li class="tweak">Added a couple more welding goggles to engineering since you guys liked those a lot.</li>
				<li class="imageadd">Flasks spawn behind the bar. Only three. Don't fight over them. I don't know how to add them to the bar vending machine otherwise I would have done that instead. Detective, you have your own flask in your office, it's underneath the cigarettes on your desk.</li>
				<li class="tweak">Added two canes to the medical storage, for people who have leg injuries and can't walk good and stuff. I do not want to see doctors pretending to be House. These are for patients. Do not make me delete this addition and declare you guys not being able to have nice things.</li>
				<li class="tweak">Secondary entance to EVA now directly leads into the medbay hardsuit section. Sorry for any inconviences this will cause. The CMO can now fetch the hardsuits whenever they want.</li>
				<li class="tweak">Secondary security hardsuit has been added to the armory. Security members please stop stealing engineer's hardsuits when you guys want to pair up for space travel.</li>
				<li class="tweak">Firelocks have been moved around in the main hallways to form really ghetto versions of airlocks.</li>
				<li class="tweak">Violin spawns in theatre storage now. I didn't put the piano there though, that was someone else.</li>
				<li class="tweak">Psych office in medbay has been made better looking.</li>
			</ul>

			<h2 class="date">17 April 2013</h2>
			<h3 class="author">SkyMarshal updated:</h3>
			<ul class="changes bgimages16">
				<li class="experiment">ZAS is now more deadly, as per decision by administrative team.  May be tweaked, but currently AIRFLOW is the biggest griefer.</li>
				<li class="experiment">World startup optimized, many functions now delayed until a player joins the server. (Reduces server boot time significantly)</li>
				<li class="tweak">Zones will now equalize air more rapidly.</li>
				<li class="bugfix">ZAS now respects active magboots when airflow occurs.</li>
				<li class="bugfix">Airflow will no longer throw you into doors and open them.</li>
				<li class="bugfix">Race condition in zone construction has been fixed, so zones connect properly at round start.</li>
				<li class="bugfix">Plasma effects readded.</li>
				<li class="bugfix">Fixed runtime involving away mission.</li>
			</ul>

			<h2 class="date">11 April 2013</h2>
			<h3 class="author">SkyMarshal updated:</h3>
			<ul class="changes bgimages16">
				<li class="experiment">Fire has been reworked.</li>
				<li class="experiment">In-game variable editor is both readded and expanded with fire controlling capability.</li>
			</ul>

			<h2 class="date">09 April 2013</h2>
			<h3 class="author">SkyMarshal updated:</h3>
			<ul class="changes bgimages16">
				<li class="bugfix">Fire Issues (Firedoors, Flamethrowers, Incendiary Grenades) fixed.</li>
				<li class="bugfix">Fixed a bad line of code that was preventing autoignition of flammable gas mixes.</li>
				<li class="bugfix">Volatile fuel is burned up after a point.</li>
				<li class="rscdel">Partial-tile firedoors removed.  This is due to ZAS breaking when interacting with them.</li>
			</ul>

			<h2 class="date">04 April 2013</h2>
			<h3 class="author">SkyMarshal updated:</h3>
			<ul class="changes bgimages16">
				<li class="bugfix">Fixed ZAS</li>
				<li class="bugfix">Fixed Fire</li>
			</ul>
			<h3 class="author">Spamcat updated:</h3>
			<ul class="changes bgimages16">
				<li class="bugfix">Blood type is now saved in character creation menu, no need to edit it manually every round.</li>
			</ul>

			<h2 class="date">27 March 2013</h2>
			<h3 class="author">Asanadas updated:</h3>
			<ul class="changes bgimages16">
				<li class="tweak">The Null Rod has recovered its de-culting ability, for balance reasons. Metagaming with it is a big no-no!</li>
				<li class="rscadd">Holy Water as a liquid is able to de-cult. Less effective, but less bloody. May be changed over the course of time for balance.</li>
			</ul>

			<h2 class="date">26 March 2013</h2>
			<h3 class="author">Spamcat updated:</h3>
			<ul class="changes bgimages16">
				<li class="bugfix">Chemmaster now puts pills in pill bottles (if one is inserted).</li>
				<li class="tweak">Stabbing someone with a syringe now deals 3 damage instead of 7 because 7 is like, a crowbar punch.</li>
				<li class="bugfix">Lizards can now join mid-round again.</li>
				<li class="rscadd">Chemicals in bloodstream will transfer with blood now, so don't get drunk before your blood donation. Viruses and antibodies transfer through blood too.</li>
				<li class="bugfix">Virology is working again.</li>
			</ul>

			<h2 class="date">15 March 2013</h2>
			<h3 class="author">Cael_Aislinn updated:</h3>
			<ul class="changes bgimages16">
				<li class="rscadd">Mapped a compact research base on the mining asteroid, with multiple labs and testing rooms. It's reachable through a new (old) shuttle dock that leaves from the research wing on the main station.</li>
			</ul>

			<h2 class="date">14 March 2013</h2>
			<h3 class="author">Spamcat updated:</h3>
			<ul class="changes bgimages16">
				<li class="rscadd">Figured I should make one of these. Syringestabbing now produces a broken syringe complete with fingerprints of attacker and blood of a victim, so dispose your evidence carefully. Maximum transfer amount per stab is lowered to 10.</li>
			</ul>

			<h2 class="date">11 March 2013</h2>
			<h3 class="author">CIB updated:</h3>
			<ul class="changes bgimages16">
				<li class="rscadd">Cloning now requires you to put slabs of meat into the cloning pod to replenish biomass.</li>
			</ul>
			<h3 class="author">Cael Aislinn updated:</h3>
			<ul class="changes bgimages16">
				<li class="wip">The xenoarchaeology update is here. This includes a major content overhaul and a bunch of new features for xenoarchaeology.</li>
				<li class="tweak">Digsites (strange rock deposits) are now much more nuanced and interesting, and a huge number of minor (non-artifact) finds have been added.</li>
				<li class="rscadd">Excavation is now a complex process that involves digging into the rock to the right depth.</li>
				<li class="rscadd">Chemical analysis is required for safe excavation of the digsites, in order to determine how best to extract the finds.</li>
				<li class="bugfix">Anomalous artifacts have been overhauled and many longstanding bugs with existing effects have been fixed - the anomaly utiliser should now work <i>much</i> more often.</li>
				<li class="rscadd">Numerous new artifact effects have been added and some new artifact types can be dug up from the asteroid.</li>
				<li class="rscadd">New tools and equipment have been added, including normal and spaceworthy versions of the anomaly suits, excavation tools and other neat gadgets.</li>
				<li class="rscadd">Five books have been written by subject matter experts from around the galaxy to help the crew of the Exodus come to grips with this exacting new science (over 3000 words of tutorials!).</li>
			</ul>
			<h3 class="author">Chinsky updated:</h3>
			<ul class="changes bgimages16">
				<li class="rscadd">Sec HUDs now can see short versions of sec records.on examine. Med HUDs do same for medical records, and can set medical status of patient.</li>
				<li class="rscadd">Damage to the head can now cause brain damage.</li>
			</ul>

			<h2 class="date">09 March 2013</h2>
			<h3 class="author">Cael Aislinn updated:</h3>
			<ul class="changes bgimages16">
				<li class="rscadd">Beekeeping is now possible. Construct an apiary of out wood and embed it into a hydroponics tray, then get a queen bee and bottle of BeezEez from cargo bay. 
		Hives produce honey and honeycomb, but be wary if the bees start swarming.</li>
			</ul>

			<h2 class="date">06 March 2013</h2>
			<h3 class="author">Cael Aislinn updated:</h3>
			<ul class="changes bgimages16">
				<li class="rscadd">Type 1 thermoelectric generators and the associated binary circulators are now moveable (wrench to secure/unsecure) and orderable via Quartermaster.</li>
				<li class="wip">code/maps/rust_test.dmm contains an example setup for a functional RUST reactor. Maximum output is in the range of 12 to 20MW (12 to 20 million watts).</li>
				<li class="bugfix">Removed double announcement for gridchecks, reduced duration of gridchecks.</li>
			</ul>
			<h3 class="author">RavingManiac updated:</h3>
			<ul class="changes bgimages16">
				<li class="rscadd">You can now stab people with syringes using the "harm" intent. This destroys the syringe and transfers a random percentage of its contents into the target. Armor has a 50% chance of blocking the syringe.</li>
			</ul>

			<h2 class="date">05 March 2013</h2>
			<h3 class="author">CIB updated:</h3>
			<ul class="changes bgimages16">
				<li class="rscadd">Added internal organs. They're currently all located in the chest. Use advanced scanner to detect damage. Use the same surgery as for ruptured lungs to fix them.</li>
			</ul>
			<h3 class="author">Cael Aislinn updated:</h3>
			<ul class="changes bgimages16">
				<li class="soundadd">Set roundstart music to randomly choose between space.ogg and traitor.ogg (see <a =href="http://baystation12.net/forums/viewtopic.php?f=5&amp;t=6972">http://baystation12.net/forums/viewtopic.php?f=5&amp;t;=6972</a>)</li>
				<li class="experiment">All RUST components except for TEGs (which generate the power) are now obtainable ingame, bored engineers should get hold of them and setup an experimental reactor for testing purposes.</li>
			</ul>

			<h2 class="date">27 February 2013</h2>
			<h3 class="author">Gamerofthegame updated:</h3>
			<ul class="changes bgimages16">
				<li class="rscadd">Added the (base gear) ERT preset for the debug command.</li>
				<li class="rscadd">Map fixes, Virology hole fixed. Atmospheric fixes for mining and, to a less extent, the science outpost. (No, not cycling airlocks)</li>
				<li class="rscadd">Fiddled with the ERT set up location on Centcom. Radmins will now have a even easier time equiping a team of any real pratical size, especially coupled with the above debug command.</li>
			</ul>

			<h2 class="date">25 February 2013</h2>
			<h3 class="author">Cael Aislinn updated:</h3>
			<ul class="changes bgimages16">
				<li class="rscadd">As well as building hull shield generators, normal shield gens can now be built (see <a href="http://baystation12.net/forums/viewtopic.php?f=1&amp;t=6993">http://baystation12.net/forums/viewtopic.php?f=1&amp;t;=6993</a>).</li>
				<li class="rscadd">New random events: multiple new system wide-events have been have been added to the newscaster feeds, some not quite as respectable as others.</li>
				<li class="rscadd">New random event: some lucky winners will win the TC Daily Grand Slam Lotto, while others may be the target of malicious hackers.</li>
			</ul>

			<h2 class="date">23 February 2013</h2>
			<h3 class="author">Cael Aislinn updated:</h3>
			<ul class="changes bgimages16">
				<li class="wip">RUST machinery components should now be researchable (with high requirements) and orderable through QM (with high cost).</li>
				<li class="wip">Shield machinery should now be researchable (with high requirements) and orderable through QM (with high cost). This one is reportedly buggy.</li>
				<li class="tweak">Rogue vending machines should revert back to normal at the end of the event.</li>
				<li class="rscadd">New Unathi hair styles.</li>
			</ul>

			<h2 class="date">22 February 2013</h2>
			<h3 class="author">Chinsky updated:</h3>
			<ul class="changes bgimages16">
				<li class="tweak">Change to body cavity surgery.  Can only put items in chest, groind and head. Max size for item - 3 (chest), 2 (groin), 1 (head). For chest surgery ribs should be bent open, (lung surgery until second scalpel step). Surgery step needs preparation step, with drill. After that you can place item inside, or seal it with cautery to do other step instead.</li>
			</ul>

			<h2 class="date">20 February 2013</h2>
			<h3 class="author">Chinsky updated:</h3>
			<ul class="changes bgimages16">
				<li class="rscadd">Added new surgery: putting items inside people. After you use retractor to keep incision open, just click with any item to put it inside. But be wary, if you try to fit something too big, you might rip the veins. To remove items, use implant removal surgery.</li>
				<li class="rscadd">Crowbar can be used as alternative to retractor.</li>
				<li class="rscadd">Can now unload guns by clicking them in hand.</li>
				<li class="tweak">Fixed distance calculation in bullet missing chance computation, it was always assuming 1 or 0 tiles. Now distace REALLY matters when you shoot.</li>
				<li class="rscadd">To add more FUN to previous thing, bullets missed to not disappear but keep going until they hit something else.</li>
				<li class="bugfix">Compressed Matter and Explosive implants spawn properly now.</li>
				<li class="tweak">Tweaks to medical effects: removed itch caused by bandages. Chemical effects now have non-100 chance of appearing, the stronger medicine, the more probality it'll have side effects.</li>
			</ul>

			<h2 class="date">18 February 2013</h2>
			<h3 class="author">Cael Aislinn updated:</h3>
			<ul class="changes bgimages16">
				<li class="rscadd">Security bots will now target hostile mobs, and vice versa.</li>
				<li class="tweak">Carp should actually emigrate now, instead of just immigrating then squatting around the outer hull.</li>
				<li class="tweak">Admins and moderators have been split up into separate 'who' verbs (adminwho and modwho respectively).</li>
			</ul>

			<h2 class="date">14 February 2013</h2>
			<h3 class="author">CIB updated:</h3>
			<ul class="changes bgimages16">
				<li class="rscadd">Medical side-effects(patients are going to come back for secondary treatment)</li>
				<li class="rscadd">NT loyalty setting(affects command reports and gives antags hints who might collaborate with them)</li>
				<li class="tweak">Simple animal balance fixes(They're slower now)</li>
			</ul>
			<h3 class="author">CaelAislinn updated:</h3>
			<ul class="changes bgimages16">
				<li class="rscadd">Re-added old ion storm laws, re-added grid check event.</li>
				<li class="rscadd">Added Rogue Drone and Vermin Infestation random events.</li>
				<li class="rscadd">Added/fixed space vines random event.</li>
				<li class="tweak">Updates to the virus events.</li>
				<li class="tweak">Spider infestation and alien infestation events turned off by default.</li>
				<li class="tweak">Soghun, taj and skrell all have unique language text colours.</li>
				<li class="tweak">Moderators will no longer be listed in adminwho, instead use modwho.</li>
			</ul>
			<h3 class="author">Gamerofthegame updated:</h3>
			<ul class="changes bgimages16">
				<li class="rscadd">Miscellaneous mapfixes.</li>
			</ul>

			<h2 class="date">13 February 2013</h2>
			<h3 class="author">Erthilo updated:</h3>
			<ul class="changes bgimages16">
				<li class="bugfix">Fixed SSD (logged-out) players not staying asleep.</li>
				<li class="bugfix">Fixed set-pose verb and mice emotes having extra periods.</li>
				<li class="bugfix">Fixed virus crate not appearing and breaking supply shuttle.</li>
				<li class="bugfix">Fixed newcaster photos not being censored.</li>
			</ul>

			<h2 class="date">31 January 2013</h2>
			<h3 class="author">CIB updated:</h3>
			<ul class="changes bgimages16">
				<li class="bugfix">Chilis and cold chilis no longer kill in small amounts</li>
				<li class="bugfix">Chloral now again needs around 5 units to start killing somebody</li>
			</ul>

			<h2 class="date">23 January 2013</h2>
			<h3 class="author">Cael_Aislinn updated:</h3>
			<ul class="changes bgimages16">
				<li class="tgs">Updated server to tgstation r5200 (November 26th, 2012), see <a href="https://code.google.com/p/tgstation13/source/list">https://code.google.com/p/tgstation13/source/list</a> for tg's changelog.</li>
			</ul>

			<h2 class="date">21 January 2013</h2>
			<h3 class="author">Cael_Aislinn updated:</h3>
			<ul class="changes bgimages16">
				<li class="bugfix">Satchels and ore boxes can now hold strange rocks.</li>
				<li class="rscadd">Closets and crates can now be built out of 5 and 10 plasteel respectively.</li>
				<li class="rscadd">Observers can become mice once more.</li>
			</ul>

			<h2 class="date">13 January 2013</h2>
			<h3 class="author">Chinsky updated:</h3>
			<ul class="changes bgimages16">
				<li class="tweak">If you get enough (6) blood drips on one tile, it'll turn into a blood puddle. Should make bleeding out more visible.</li>
				<li class="tweak">Security belt now able to hold taser, baton and tape roll.</li>
				<li class="tweak">Added alternative security uniform to Security wardrobes.</li>
				<li class="rscadd">Ported Urist cult runes. Down with the crayon drawings!  Example: http://dl.dropbox.com/u/26846767/images/SS13/255_symbols.PNG</li>
				<li class="bugfix">Engineering tape now require engineer OR atmos access instead of both.</li>
				<li class="rscadd">Implants now will react to EMP, possibly in !!FUN!! ways</li>
			</ul>
			<h3 class="author">GauHelldragon updated:</h3>
			<ul class="changes bgimages16">
				<li class="rscadd">Servicebots now have RoboTray and Printing Pen. Robotray can be used to pick up and drop food/drinks. Printing pen can alternate between writing mode and rename paper mode by clicking it.</li>
				<li class="rscadd">Farmbots. A new type of robot that weeds, waters and fertilizes. Use robot arm on water tank. Then use plant analyzer, mini-hoe, bucket and finally proximity sensor.</li>
				<li class="rscadd">Chefs can clang their serving trays with a rolling pin. Just like a riot shield!</li>
			</ul>

			<h2 class="date">07 January 2013</h2>
			<h3 class="author">Cael_Aislinn updated:</h3>
			<ul class="changes bgimages16">
				<li class="tgs">Updated server to tgstation r5200 (November 26th, 2012), see <a href="https://code.google.com/p/tgstation13/source/list">https://code.google.com/p/tgstation13/source/list</a> for tg's changelog.</li>
			</ul>
			<h3 class="author">Chinsky updated:</h3>
			<ul class="changes bgimages16">
				<li class="rscadd">Implants: Explosvie implant, exploding when victim hears the codephrase you set.</li>
				<li class="rscadd">Implants: Compressed Matter implat, scan item (making it disappear), inject yourself and recall that item on will!</li>
				<li class="rscadd">Implant removal surgery, with !!FUN!! results if you mess up it.</li>
				<li class="rscadd">Coats now have pockets again.</li>
				<li class="rscadd">Bash people on tabetops. an windows, or with stools. Grab people to bash them on tables or windows (better grab for better hit on windows). Drag stool sprite on you to pick it up, click on it in hand to make it usual stool again.</li>
				<li class="rscadd">Surgical caps, and new sprites for bloodbags and fixovein.</li>
				<li class="rscadd">Now some surgery steps will bloody your hands, Full-body blood coat in case youy mess up spectacualry.</li>
				<li class="rscadd">Ported some crates (Art, Surgery, Sterile equiplemnt).</li>
				<li class="tweak">Changed contraband crates. Posters moved to Art Crate, cigs and lipstick ot party crate. Now contraband crate has illegal booze and illicit drugs.</li>
				<li class="bugfix">Finally got evac party lights</li>
				<li class="bugfix">Now disfigurment,now it WILL happen when damage is bad enough.</li>
				<li class="experiment">Now if you speak in depressurized area (less than 10 kPa) only people next to you can hear you. Radios still work though.</li>
			</ul>
		</div>

<b>GoonStation 13 Development Team</b>
	<div class = "top">
	<b>Coders:</b> Stuntwaffle, Showtime, Pantaloons, Nannek, Keelin, Exadv1, hobnob, Justicefries, 0staf, sniperchance, AngriestIBM, BrianOBlivion<br>
	<b>Spriters:</b> Supernorn, Haruhi, Stuntwaffle, Pantaloons, Rho, SynthOrange, I Said No<br>
	</div>
<br>
<p class="lic"><a name="license" href="http://creativecommons.org/licenses/by-nc-sa/3.0/"><img src="88x31.png" alt="Creative Commons License" /></a><br><i>Except where otherwise noted, Goon Station 13 is licensed under a <a href="http://creativecommons.org/licenses/by-nc-sa/3.0/">Creative Commons Attribution-Noncommercial-Share Alike 3.0 License</a>.<br>Rights are currently extended to <a href="http://forums.somethingawful.com/">SomethingAwful Goons</a> only.</i></p>
<p class="lic">Some icons by <a href="http://p.yusukekamiyamane.com/">Yusuke Kamiyamane</a>. All rights reserved. Licensed under a <a href="http://creativecommons.org/licenses/by/3.0/">Creative Commons Attribution 3.0 License</a>.</p>
</td></tr></table>
</body>
</html>
<|MERGE_RESOLUTION|>--- conflicted
+++ resolved
@@ -1,1808 +1,1805 @@
-<!DOCTYPE HTML PUBLIC "-//W3C//DTD HTML 4.01 Transitional//EN" "http://www.w3.org/TR/html4/loose.dtd">
-<html>
-<head>
-  <title>Baystation 12 Changelog</title>
-  <link rel="stylesheet" type="text/css" href="changelog.css">
-  <base target="_blank" />
-  <script type='text/javascript'>
-  
-	function changeText(tagID, newText, linkTagID){
-		var tag = document.getElementById(tagID);
-		tag.innerHTML = newText;
-		var linkTag = document.getElementById(linkTagID);
-		linkTag.removeAttribute("href");
-		linkTag.removeAttribute("onclick");
-	}
-	
-  </script>  
-<meta http-equiv="Content-Type" content="text/html; charset=utf-8">
-</head>
-
-<body>
-<table align='center' width='650'><tr><td>
-<table align='center' class="top">
-	<tr>
-		<td valign='top'>
-			<div align='center'><font size='3'><b>Space Station 13</b></font></div>
-			
-			<p><div align='center'><font size='3'><a href="http://baystation12.net/wiki/">Wiki</a> | <a href="https://github.com/Baystation12/Baystation12/">Source code</a></font></div></p>
-            <font size='2'>Code licensed under <a href="http://www.gnu.org/licenses/agpl.html">AGPLv3</a>. Content licensed under <a href="http://creativecommons.org/licenses/by-sa/3.0/">CC BY-SA 3.0</a>.<br><br>
-			<font size='2'><b>Visit our IRC channel:</b> #bs12 on irc.sorcery.net</font>
-			</td>
-	</tr>
-</table>
-
-<br><b>Baystation 12 Credit List</b>
-<table align='center' class="top">
-	<tr>
-		<td valign='top'>
-            <font size='2'><b>Current Project Maintainers:</b> <a href='https://github.com/Baystation12?tab=members'>-Click Here-</a><br></font>
-			<font size='2'><b>Currently Active GitHub contributor list:</b> <a href='https://github.com/Baystation12/Baystation12/graphs/contributors'>-Click Here-</a><br></font>
-			<font size='2'><b>Code:</b> Abi79, Aryn, Cael_Aislinn, Ccomp5950, Chinsky, cib, CompactNinja, DopeGhoti, Erthilo, Hawk_v3, Head, Ispil, JoeyJo0, Lexusjjss, Melonstorm, Miniature, Mloc, NerdyBoy1104, PsiOmegaDelta, SkyMarshal, Snapshot, Spectre, Strumpetplaya, Sunfall, Tastyfish, Uristqwerty<br></font>
-			<font size='2'><b>Sprites:</b> Apple_Master, Arcalane, Chinsky, CompactNinja, Deus Dactyl, Erthilo, Flashkirby, JoeyJo0, Miniature, Searif, Xenone, faux<br></font>
-			<font size='2'><b>Sounds:</b> Aryn<br></font>
-            <font size='2'><b>Main Testers:</b> Anyone who has submitted a bug to the issue tracker<br></font>
-			<font size='2'><b>Thanks to:</b> /tg/ station, /vg/station, GoonStation devs, the original SpaceStation developers and Invisty for the title image.<br> Also a thanks to anybody who has contributed who is not listed here :( Ask to be added here on irc.</font>
-			<font size='2' color='red'><b><br>Have a bug to report?</b> Visit our <a href="https://github.com/Baystation12/Baystation12/issues?labels=Bug&state=open">Issue Tracker</a>.<br></font>
-		</td>
-	</tr>
-</table>
-
-		<!--
-		
-		TO ADD AN ENTRY, ADD AND MAINTAIN YOUR OWN changelog/USERNAME.yml FILE. 
-		
-		*** DO NOT MODIFY THIS FILE OR YOU WILL CAUSE MERGE CONFLICTS. ***
-		
-		-->
-		<div class="commit sansserif">
-<<<<<<< HEAD
-			<h2 class="date">01 June 2015</h2>
-=======
-			<h2 class="date">04 June 2015</h2>
-			<h3 class="author">PsiOmegaDelta updated:</h3>
-			<ul class="changes bgimages16">
-				<li class="rscadd">AI eyes can now be found in the observer follow list.</li>
-				<li class="rscadd">Synths can now review all law modules that can be found on the station from their law manager.</li>
-				<li class="rscadd">Synths can state these laws if desired, however this is strongly discouraged unless subverted/malfunctioning.</li>
-				<li class="bugfix">Astral projecting mobs, such as wizards or cultists, may no longer respawn as something else while their body lives.</li>
-			</ul>
-
->>>>>>> 697a1677
-			<h2 class="date">02 June 2015</h2>
-			<h3 class="author">Techhead updated:</h3>
-			<ul class="changes bgimages16">
-				<li class="rscadd">Re-adds extended capacity emergency oxygen tanks to relevant jobs.</li>
-			</ul>
-
-			<h2 class="date">30 May 2015</h2>
-			<h3 class="author">Atlantis updated:</h3>
-			<ul class="changes bgimages16">
-				<li class="rscadd">Malfunction Overhaul - Whole gamemode was completely reworked from scratch. Most old abilities have been removed and quite a lot of new abilities was added. AI also has to hack APCs to unlock higher tier abilities faster, instead of having access to them from the round start. Most forced things, such as, shuttle recalling were removed and are instead controlled by the AI. Code is fully modular allowing for future modifications.</li>
-			</ul>
-			<h3 class="author">HarpyEagle updated:</h3>
-			<ul class="changes bgimages16">
-				<li class="bugfix">Fixes Engineer ERT gloves not being insulated.</li>
-				<li class="tweak">IV stands are no longer bullet shields. They also allow mice, drones, pAIs et al to pass though.</li>
-			</ul>
-			<h3 class="author">Kelenius updated:</h3>
-			<ul class="changes bgimages16">
-				<li class="tweak">AI now hears LOOC both around its eye and its core, and speaks in LOOC around its eye. Keep in mind that you won't hear and won't be heard if there is a wall between your eye and the target.</li>
-			</ul>
-			<h3 class="author">PsiOmegaDelta updated:</h3>
-			<ul class="changes bgimages16">
-				<li class="rscadd">You can now review the server revision date and hash by using the 'Show Server Revision' verb in the OOC category.</li>
-			</ul>
-
-			<h2 class="date">27 May 2015</h2>
-			<h3 class="author">PsiOmegaDelta updated:</h3>
-			<ul class="changes bgimages16">
-				<li class="tweak">The inactive check process now respects client holder status and can be configured how long clients may remain inactive before being kicked.</li>
-			</ul>
-			<h3 class="author">Zuhayr updated:</h3>
-			<ul class="changes bgimages16">
-				<li class="rscadd">Unfolded pAIs can now be scooped up and worn as hats.</li>
-				<li class="tweak">Scoop-up behavior is now standardized to selecting help intent and dragging their icon onto yours.</li>
-			</ul>
-
-			<h2 class="date">26 May 2015</h2>
-			<h3 class="author">Atlantis updated:</h3>
-			<ul class="changes bgimages16">
-				<li class="rscadd">NanoUI for Robotics Control Console</li>
-				<li class="rscdel">NanoUI for Supermatter Crystal - AI/Robot only, purely informational</li>
-			</ul>
-			<h3 class="author">Chinsky updated:</h3>
-			<ul class="changes bgimages16">
-				<li class="rscadd">Meat limbs now can be attached. Use limb on missing area, then hemostat to finalize it.</li>
-				<li class="rscadd">Limbs from other races can be now attached. They'll cause rejection, but it can be kept at bay with spaceacilline to some point. Species special attack is carried over too, i.e. you can clawn people if you sew a cathand to yourself.</li>
-				<li class="rscadd">Limbs that are left in open will rot in ~7 minutes. Use freezers or cryobags to stop it. You can still attach them, but you wish you couldn't.</li>
-			</ul>
-			<h3 class="author">PsiOmegaDelta updated:</h3>
-			<ul class="changes bgimages16">
-				<li class="tweak">Both the pulse taker and target must now remain still for the duration of the check or it will fail.</li>
-			</ul>
-			<h3 class="author">RavingManiac updated:</h3>
-			<ul class="changes bgimages16">
-				<li class="rscadd">Tape recorders now record hearable emotes and action messages (e.g. gunshots).</li>
-				<li class="bugfix">You can now see actions from inside mechs and closets.</li>
-			</ul>
-			<h3 class="author">Techhead updated:</h3>
-			<ul class="changes bgimages16">
-				<li class="rscadd">Removed gaseous reagents from the chemistry system and replaced with real-world organic chemistry precursors.</li>
-				<li class="rscadd">Hydrogen has been replaced with hydrazine, a highly toxic, flammable liquid.</li>
-				<li class="rscadd">Oxygen has been replaced with acetone, a mildly toxic liquid. Ethanol's ink-sovlent capabilities have been copied to it.</li>
-				<li class="rscadd">Chlorine has been replaced with hydrochloric acid. It is a stronger acid than sulphuric but less toxic.</li>
-				<li class="tweak">Nitrogen has been replaced with ammonia. Ammonia now acts as a Dexalin-equivalent for Vox.</li>
-				<li class="tweak">Flourine has also been replaced with hydrazine in its one recipe. Flourosurficant has been renamed azosurficant.</li>
-				<li class="tweak">Being splashed with liquid Phoron will burn eyes and contaminate clothes like being exposed to Phoron gas.</li>
-			</ul>
-			<h3 class="author">Zuhayr updated:</h3>
-			<ul class="changes bgimages16">
-				<li class="rscadd">Added a ghost requisition system for posibrains and living plants.</li>
-				<li class="rscadd">Added attack_ghost() to hydro trays and posibrains to allow ghosts to enter them.</li>
-				<li class="rscadd">Prosthetic limbs are now only repairable with welders/cable coils if they have suffered below 30 combined damage.</li>
-				<li class="rscadd">Surgery steps that cause no pain and have no failure wounding have been added: screwdriver for 'incision', crowbar to open, multitool to 'decouple' a prosthetic organ. Hemostat is still used to take an organ out.</li>
-				<li class="rscadd">Using a welder or a cable coil as a surgical tool after opening a maintenance hatch will repair damage beyond the 30 damage cap. In other words, severe damage to robolimbs requires expert repair from someone else.</li>
-				<li class="rscdel">Eye and brain surgery were removed; they predate the current organ system and are redundant.</li>
-				<li class="rscadd">IPC are now simply full prosthetic bodies using a specific manufacturer (Morpheus Cyberkinetics).</li>
-				<li class="rscadd">IPC can 'recharge' in a cyborg station to regain nutriment. They no longer interface with APCs.</li>
-				<li class="rscadd">NO_BLOOD flag now bypasses ingested and blood reagent processing.</li>
-				<li class="rscadd">NO_SCAN now bypasses mutagen reagent effects.</li>
-				<li class="rscadd">Cyborg analyzers now show damage to prosthetic limbs and organs on humans.</li>
-				<li class="tweak">Prosthetic EMP damage was reduced.</li>
-				<li class="tweak">Several organ files were split up/moved around.</li>
-			</ul>
-
-			<h2 class="date">22 May 2015</h2>
-			<h3 class="author">Ccomp5950 updated:</h3>
-			<ul class="changes bgimages16">
-				<li class="bugfix">Beepsky no longer kills goats.</li>
-				<li class="tweak">Goats will move towards vines that are 4 spaces away now instead of 1</li>
-				<li class="bugfix">Goats will eat the spawning plants for vines as well as the vines themselves.</li>
-			</ul>
-			<h3 class="author">Chinsky updated:</h3>
-			<ul class="changes bgimages16">
-				<li class="rscadd">Ghetto diagnosis. Grab patient, aim at bodypart you want to check, click on them with help intent. This will tell you about their wounds, fractures and other oddities (toxins/oxygen) for that bodypart.</li>
-				<li class="rscadd">Fractures are visible on very damaged limbs. Dislocations are always visible. Surgery incisions now visible too.</li>
-				<li class="rscadd">Stethoscopes actually make sense now. They care for heart/lungs status when reporting pulse and respiration now.</li>
-			</ul>
-			<h3 class="author">HarpyEagle updated:</h3>
-			<ul class="changes bgimages16">
-				<li class="rscadd">Re-implemented fuel fires. Tweaked fire behaviour overall.</li>
-			</ul>
-			<h3 class="author">Yoshax updated:</h3>
-			<ul class="changes bgimages16">
-				<li class="tweak">Bear traps now do damage when stood on, enough to break bones! Bear traps can now affect any limb of a person who is on the ground, including head! Bear traps are no longer legcuffs and instead embed in the limb they attack.</li>
-				<li class="tweak">Bear traps now take several seconds to deploy and cannot be picked up when armed, they must be disarmed by clicking on them. They also cannot be moved then they are deployed.</li>
-			</ul>
-			<h3 class="author">Zuhayr updated:</h3>
-			<ul class="changes bgimages16">
-				<li class="rscadd">Massive material refactor. Walls, beds, chairs, stools, tables, ashtrays, knives, baseball bats, axes, simple doors, barricades, so on.</li>
-				<li class="rscadd">Tables are now built via steel then another sheet on the resulting frame. They can then be reinforced by dragging a stack of sheets onto the table.</li>
-				<li class="rscadd">Walls are built with steel for girders, then right-click the girder and select the reinforce verb while holding a stack, then click the girders with a final sheet.</li>
-				<li class="rscadd">Various things can be built with various sheet types. Experiment! Just keep in mind that uranium is now radioactive and phoron is now flammable.</li>
-			</ul>
-
-			<h2 class="date">18 May 2015</h2>
-			<h3 class="author">Hubblenaut updated:</h3>
-			<ul class="changes bgimages16">
-				<li class="rscadd">Adds a light for available backup power on airlocks.</li>
-			</ul>
-			<h3 class="author">Kelenius updated:</h3>
-			<ul class="changes bgimages16">
-				<li class="tweak">There has been a big update to the reagent system. A full-ish changelog can be found here: http://pastebin.com/imHXTRHz. In particular:</li>
-				<li class="tweak">Reagents now differentiate between being ingested (food, pills, smoke), injected (syringes, IV drips), and put on the skin (sprays, beaker splashing).</li>
-				<li class="tweak">Injecting food and drinks will cause bad effects.</li>
-				<li class="tweak">Healing reagents, generally speaking, have stronger effects when injected.</li>
-				<li class="tweak">Toxins now work slower and deal more damage. Seek medical help!</li>
-				<li class="tweak">Alcohol robustness has been lowered.</li>
-				<li class="tweak">Acid will no longer melt large numbers of items at once.</li>
-				<li class="tweak">Synaptizine is no longer hilariously deadly.</li>
-			</ul>
-			<h3 class="author">Loganbacca updated:</h3>
-			<ul class="changes bgimages16">
-				<li class="tweak">Changed MULE destination selection to be list based.</li>
-			</ul>
-			<h3 class="author">PsiOmegaDelta updated:</h3>
-			<ul class="changes bgimages16">
-				<li class="tweak">Destroying a camera by brute force now has a chance to break the wiring within.</li>
-				<li class="rscadd">Turf are now processed. This, for example, causes radioactive walls to regularly irradiate nearby mobs.</li>
-				<li class="bugfix">Welders should now always update their icon and inhand states properly.</li>
-			</ul>
-
-			<h2 class="date">17 May 2015</h2>
-			<h3 class="author">PsiOmegaDelta updated:</h3>
-			<ul class="changes bgimages16">
-				<li class="bugfix">Teleporter artifacts should no longer teleport mobs inside objects.</li>
-			</ul>
-
-			<h2 class="date">16 May 2015</h2>
-			<h3 class="author">GinjaNinja32 updated:</h3>
-			<ul class="changes bgimages16">
-				<li class="rscadd">Rewrote tables. To construct a table, use steel to make a table frame, then plate the frame with a material such as steel, gold, wood, etc. Hold a stack in your hand and drag it to the table to reinforce it. To deconstruct a table, use a screwdriver to remove the reinforcements (if present), then a wrench to remove the plating, and a wrench again to dismantle the frame. Use a welder to repair any damage. Use a carpet tile on a table to add felt, and a crowbar to remove it.</li>
-			</ul>
-			<h3 class="author">HarpyEagle updated:</h3>
-			<ul class="changes bgimages16">
-				<li class="rscadd">Adds tail animations for tajaran and unathi. Animations are controlled using emotes.</li>
-			</ul>
-
-			<h2 class="date">14 May 2015</h2>
-			<h3 class="author">PsiOmegaDelta updated:</h3>
-			<ul class="changes bgimages16">
-				<li class="maptweak">Should now be more evident that the brig disposal chute sends its goods to the common brig area.</li>
-				<li class="bugfix">Cells now drain when using more charge than what is available.</li>
-				<li class="tweak">The rig stealth module now requires as much power to run as the energy blade module.</li>
-			</ul>
-			<h3 class="author">Techhead updated:</h3>
-			<ul class="changes bgimages16">
-				<li class="rscadd">Vox will spawn with emergency nitrogen tanks in their survival boxes.</li>
-				<li class="rscadd">Diona will spawn with an emergency flare instead of a survival box.</li>
-				<li class="rscdel">Engineers no longer spawn with extended-capacity oxygen tanks.</li>
-				<li class="bugfix">Vox spawning without backpacks will have their nitrogen tank equipped to their back.</li>
-				<li class="tweak">The Bartender's spare beanbag shells have been moved into bar backroom with the shotgun.</li>
-				<li class="bugfix">Portable air pumps now fill based on external/airtank pressure when pumping in.</li>
-			</ul>
-
-			<h2 class="date">12 May 2015</h2>
-			<h3 class="author">Dennok updated:</h3>
-			<ul class="changes bgimages16">
-				<li class="imageadd">New buildmode icons made by BartNixon.</li>
-			</ul>
-			<h3 class="author">HarpyEagle updated:</h3>
-			<ul class="changes bgimages16">
-				<li class="rscadd">Masks and helmets that cover the face block feeding food, drinks, and pills.</li>
-			</ul>
-			<h3 class="author">MrSnapwalk updated:</h3>
-			<ul class="changes bgimages16">
-				<li class="imageadd">Added seven new AI core displays.</li>
-				<li class="tweak">Changed the pAI sprite and added several new expressions.</li>
-			</ul>
-			<h3 class="author">PsiOmegaDelta updated:</h3>
-			<ul class="changes bgimages16">
-				<li class="rscadd">The space vine event now comes with a station announcement.</li>
-			</ul>
-
-			<h2 class="date">11 May 2015</h2>
-			<h3 class="author">Mloc updated:</h3>
-			<ul class="changes bgimages16">
-				<li class="experiment">Rewritten lighting system.</li>
-				<li class="rscadd">Better coloured lights.</li>
-				<li class="rscadd">Animated transitions.</li>
-			</ul>
-			<h3 class="author">PsiOmegaDelta updated:</h3>
-			<ul class="changes bgimages16">
-				<li class="bugfix">As an observer, using antagHUD should now always restrict you from respawning without admin intervention.</li>
-			</ul>
-			<h3 class="author">Techhead updated:</h3>
-			<ul class="changes bgimages16">
-				<li class="rscadd">Voidsuits can have tanks inserted into the storage slot.</li>
-				<li class="rscadd">Voidsuits display helpful information on their contents on examine.</li>
-				<li class="rscadd">Magboots can be equipped over other shoes. Except other magboots.</li>
-			</ul>
-
-			<h2 class="date">10 May 2015</h2>
-			<h3 class="author">GinjaNinja32 updated:</h3>
-			<ul class="changes bgimages16">
-				<li class="rscadd">Acting jobs on the manifest will now sort with their non-acting counterparts. All assignments beginning with the word 'acting', 'temporary', or 'interim' will do this.</li>
-			</ul>
-			<h3 class="author">Yoshax updated:</h3>
-			<ul class="changes bgimages16">
-				<li class="tweak">Removes sleepy chems from being cloned, adds a consistent period of 30 tick sleep.</li>
-			</ul>
-
-			<h2 class="date">09 May 2015</h2>
-			<h3 class="author">Yoshax updated:</h3>
-			<ul class="changes bgimages16">
-				<li class="rscadd">Maps in the top mounted 9mm practice rounds, .45 practice rounds, and practice shotgun shells into the armory.</li>
-			</ul>
-
-			<h2 class="date">07 May 2015</h2>
-			<h3 class="author">HarpyEagle updated:</h3>
-			<ul class="changes bgimages16">
-				<li class="rscadd">Breaking out of lockers now has sound and animation.</li>
-			</ul>
-			<h3 class="author">PsiOmegaDelta updated:</h3>
-			<ul class="changes bgimages16">
-				<li class="bugfix">The cloning computer can again successfully locate nearby cloning vats and DNA scanners at round start.</li>
-				<li class="rscadd">Security equipment now treats individuals with CentCom ids with the greatest respect.</li>
-				<li class="maptweak">Adds stretches of power cable around the construction outpost, ensuring one does not have to climb over machines to being laying cables.</li>
-			</ul>
-			<h3 class="author">RavingManiac updated:</h3>
-			<ul class="changes bgimages16">
-				<li class="rscadd">Muzzle-flash lighting effect for guns</li>
-				<li class="rscadd">Energy guns now display shots remaining on examine</li>
-			</ul>
-
-			<h2 class="date">06 May 2015</h2>
-			<h3 class="author">PsiOmegaDelta updated:</h3>
-			<ul class="changes bgimages16">
-				<li class="rscadd">Examining a pen or crayon now lists the available special commands in the examine tab.</li>
-			</ul>
-
-			<h2 class="date">05 May 2015</h2>
-			<h3 class="author">PsiOmegaDelta updated:</h3>
-			<ul class="changes bgimages16">
-				<li class="tweak">Grilles no longer return too many rods when destroyed (using means other than wirecutters).</li>
-			</ul>
-			<h3 class="author">RavingManiac updated:</h3>
-			<ul class="changes bgimages16">
-				<li class="tweak">Intent menu now appears while zooming with a sniper rifle.</li>
-			</ul>
-
-			<h2 class="date">02 May 2015</h2>
-			<h3 class="author">HarpyEagle updated:</h3>
-			<ul class="changes bgimages16">
-				<li class="bugfix">Neck-grabbing someone now stuns them properly.</li>
-			</ul>
-			<h3 class="author">PsiOmegaDelta updated:</h3>
-			<ul class="changes bgimages16">
-				<li class="tweak">The spider infestation event now makes an announcement much sooner.</li>
-				<li class="rscadd">Admins can now toggle OOC/LOOC separately.</li>
-				<li class="tweak">Mice are now numbered to aid admins.</li>
-			</ul>
-			<h3 class="author">Yoshax updated:</h3>
-			<ul class="changes bgimages16">
-				<li class="rscadd">Adds an option and verb to the AI to send emergency messages to Central, functions same as comms console option.</li>
-				<li class="tweak">Changes comms console to only have one level of ID require, meaning all heads of staff have what was captain access, allowing them to change alert, send emergency messages and make announcements.</li>
-				<li class="rscadd">Adds an emergency bluespace relay machine which is mapped into teletcomms, this machine takes emergency messages and sends them to central, if one does not exist on any Z, you cannot send any emergency messages.</li>
-				<li class="rscadd">Adds an emergency bluespace relay assembly kit orderable from cargo for when the ones on telecomms are destroyed. Assembly is required.</li>
-				<li class="rscadd">Adds the emergency bluespace relay circuitboard to be researchable and printable in R&D, with sufficient tech levels.</li>
-			</ul>
-
-			<h2 class="date">30 April 2015</h2>
-			<h3 class="author">Yoshax updated:</h3>
-			<ul class="changes bgimages16">
-				<li class="rscadd">Adds more items to custom loadout, including a number of dressy suits and some other things.</li>
-			</ul>
-
-			<h2 class="date">29 April 2015</h2>
-			<h3 class="author">Daranz updated:</h3>
-			<ul class="changes bgimages16">
-				<li class="rscadd">Paper bundles can now have papers inserted at arbitrary points. This can be done by clicking the previous/next page links with a sheet of paper in hand.</li>
-			</ul>
-			<h3 class="author">HarpyEagle updated:</h3>
-			<ul class="changes bgimages16">
-				<li class="rscadd">Added new fire modes to various guns: c20r, STS-35, WT-550, Z8, L6 SAW, and double barreled shotgun. The firing modes work the same way as the egun; click on the weapon with it in your active hand to cycle between modes. Unloading these weapons now requires that you click on them with an empty hand.</li>
-			</ul>
-			<h3 class="author">PsiOmegaDelta updated:</h3>
-			<ul class="changes bgimages16">
-				<li class="rscadd">Portable atmospheric pumps and scrubbers now use NanoUI.</li>
-				<li class="rscadd">Two new events which will cause damage to APCs or cameras when triggered.</li>
-			</ul>
-
-			<h2 class="date">28 April 2015</h2>
-			<h3 class="author">Jarcolr updated:</h3>
-			<ul class="changes bgimages16">
-				<li class="rscadd">Added 9 new bar sign designs/sprites.</li>
-			</ul>
-			<h3 class="author">Kelenius updated:</h3>
-			<ul class="changes bgimages16">
-				<li class="rscadd">Good news to the roboticists! The long waited firmware update for the bots has arrived. You can expect the following changes:</li>
-				<li class="rscadd">Medbots have improved the disease detection algorithms.</li>
-				<li class="rscadd">Floorbot firmware has been bugtested. In particular, they will no longer get stuck near the windows, hopelessly trying to fix the floor under the glass.</li>
-				<li class="rscadd">Floorbots have also received an internal low-power metal synthesizer. They will use it to make their own tiles. Slowly.</li>
-				<li class="rscadd">Following the complains from humanitarian organizations regarding securitron brutality, stength of their stunners has been toned down. They will also politely demand that you get on the floor before arresting you. Except for the taser-mounted guys, they will still tase you down.</li>
-				<li class="rscadd">Other minor fixes.</li>
-				<li class="rscdel">The lasertag bots are now forbidden to build and use following the incident #1526672. Please don't let it happen again.</li>
-				<li class="rscadd">The farmbot design has been finished! Made from a watertank, robot arm, plant analyzer, bucket, minihoe and a proximity sensor, these small (not really) bots will be a useful companion to any gardener and/or xenobotanist.</li>
-				<li class="tweak">Spider learning alert: they have learned to recognize the bots and will mercilessly attack them.</li>
-				<li class="rscadd">An experimental CPU upgrade would theoretically allow any of the bots to function with the same intelligence capacity as the maintenance drones. We still have no idea what causes it to boot up. Science!</li>
-				<li class="rscadd">INCOMING TRANSMISSION: Greetings to agents, pirates, operatives, and anyone who otherwise uses our equipment. Following the NT update of bot firmware, we have updated the cryptographic sequencer's hacking routines as well. The medbots you emag will not poison you anymore, the clanbots won't clean after themselves immediately, and floorbots... wear a space suit. Oh, and it works on the new farmbots, too.</li>
-			</ul>
-			<h3 class="author">PsiOmegaDelta updated:</h3>
-			<ul class="changes bgimages16">
-				<li class="rscadd">Beware. Airlocks can now crush more things than just mobs.</li>
-				<li class="rscadd">AIs now have a personal atmospherics control subsystem.</li>
-				<li class="rscadd">Some borg modules now have additional subsystems.</li>
-				<li class="tweak">Improves borg module handling.</li>
-				<li class="tweak">Secure airlocks now buzz when access is denied.</li>
-				<li class="tweak">The mental health office door now requires psychiatrist access, and the related button now opens/closes the door instead of bolting.</li>
-				<li class="soundadd">Restores an old soundtrack 'Thunderdome.ogg'.</li>
-				<li class="rscadd">Some holodeck programs now have custom ambience tracks.</li>
-			</ul>
-			<h3 class="author">RavingManiac updated:</h3>
-			<ul class="changes bgimages16">
-				<li class="rscadd">The phoron research lab has been renovated to include a heat-exchange system, a gas mixer/filter and a waste gas disposal pump.</li>
-				<li class="tweak">Candles now burn for about 30 mintutes.</li>
-			</ul>
-			<h3 class="author">Yoshax updated:</h3>
-			<ul class="changes bgimages16">
-				<li class="tweak">Adds items to the orderable antag surgical kit so its actually useful for surgery.</li>
-				<li class="tweak">Adjusts custom loadout costs to be more standardised and balances. Purely cosmetic items, shoes, hats, and all things that do not provide a straight advtange (sterile mask, or pAI, protection from viruses and possible door hacking or records access, respectively), each cost 1 point, items that provide an advantage like those just mentioned, or provide armor or storage cost 2 points.</li>
-				<li class="rscadd">Adds practice rounds, both .45 for Sec and Detective's guns, also 9mm top mounted for the Saber, and for the Bulldog.</li>
-				<li class="rscadd">Adds the .45 and 9mm practice rounds to the armory.</li>
-				<li class="rscadd">Adds all the practice rounds to the autolathe.</li>
-				<li class="tweak">Adds r_walls to the back of the firing range, leaves the sides normal.</li>
-				<li class="bugfix">Fixes HoS' office door to not be CMO locked.</li>
-			</ul>
-
-			<h2 class="date">24 April 2015</h2>
-			<h3 class="author">Dennok updated:</h3>
-			<ul class="changes bgimages16">
-				<li class="bugfix">Fixes overmap ship speed calculations.</li>
-				<li class="rscadd">Adds overmap ship rotation.</li>
-				<li class="rscadd">Added a floorlayer.</li>
-			</ul>
-
-			<h2 class="date">23 April 2015</h2>
-			<h3 class="author">Dennok updated:</h3>
-			<ul class="changes bgimages16">
-				<li class="rscadd">Added an automatic pipelayer.</li>
-				<li class="rscadd">Added an automatic cablelayer.</li>
-			</ul>
-			<h3 class="author">PsiOmegaDelta updated:</h3>
-			<ul class="changes bgimages16">
-				<li class="bugfix">Shower curtains no longer lose their default color upon being washed.</li>
-				<li class="bugfix">Emergency shutters can again be examined, and from the proper distance.</li>
-				<li class="bugfix">The virus event will now only infect mobs on the station, currently controlled by player that has been active in the last 5 minutes.</li>
-				<li class="bugfix">Laptops now use the proper proc for checking camera status.</li>
-				<li class="rscadd">Makes it possible to eject PDA cartridges using a verb.</li>
-				<li class="rscadd">Makes it possible to shake tables with one's bare hands to stop climbers.</li>
-				<li class="bugfix">Added a mass driver door in disposals to prevent trash from floating out into space before proper ejection.</li>
-				<li class="rscadd">Rig/Hardsuit module tab - Less informative than the NanoUI hardsuit interface but allows quicker access to the various rig modules.</li>
-				<li class="rscadd">Silicons with the medical augmentation sensors enabled now also see alive/dead status if sensors are set accordingly.</li>
-				<li class="rscadd">Emergency shutters opened by silicons are now treated as having been forced open by a crowbar.</li>
-				<li class="rscadd">An active AI chassis can now be pushed, just as an empty chassis can be.</li>
-				<li class="rscadd">The AI can now use the crew monitor console to track crew members with full sensors enabled.</li>
-				<li class="rscadd">The AI now has a shortcut to track people holding up messages to cameras.</li>
-				<li class="rscadd">The AI now has a shortcut to track people sending PDA messages.</li>
-				<li class="rscadd">Multiple AIs can now share the same holopad.</li>
-				<li class="rscadd">Admin ghosts can now transfer other ghosts into mobs by drag-clicking.</li>
-				<li class="rscadd">Ghosts can now toggle seeing darkness and other ghosts separately.</li>
-				<li class="rscadd">Moving while dead now auto-ghosts you.</li>
-				<li class="rscadd">Two new random events: Space dust and gravitation failure.</li>
-				<li class="rscadd">Upgraded wizard spell interface and new spells.</li>
-				<li class="rscadd">More uplink items.</li>
-				<li class="rscadd">Uplink items now have rudimentary descriptions.</li>
-			</ul>
-			<h3 class="author">Yoshax updated:</h3>
-			<ul class="changes bgimages16">
-				<li class="tweak">Adjusts fruits and other stuff to have a minmum of 10 units of juice and stuff.</li>
-			</ul>
-
-			<h2 class="date">18 April 2015</h2>
-			<h3 class="author">PsiOmegaDelta updated:</h3>
-			<ul class="changes bgimages16">
-				<li class="rscadd">Added a changelog editing system that should cause fewer conflicts and more accurate timestamps.</li>
-			</ul>
-
-			<h2 class="date">07 April 2015</h2>
-			<h3 class="author">RavingManiac updated:</h3>
-			<ul class="changes bgimages16">
-				<li class="tweak">You can now pay vending machines and EFTPOS scanners without removing your ID from your PDA or wallet. Clicking on the vending machine with your ID/PDA/wallet/cash also brings up the menu now instead of attacking the vending machine.</li>
-			</ul>
-
-			<h2 class="date">24 February 2015</h2>
-			<h3 class="author">Zuhayr updated:</h3>
-			<ul class="changes bgimages16">
-				<li class="experiment">Major changes to the kitchen and hydroponics mechanics. Review the detailed changelog <a href="https://github.com/Baystation12/Baystation12/pull/8038">here</a>,</li>
-			</ul>
-
-			<h2 class="date">18 February 2015</h2>
-			<h3 class="author">PsiOmegaDelta updated:</h3>
-			<ul class="changes bgimages16">
-				<li class="rscadd">Synths now have timestamped radio and chat messages.</li>
-				<li class="rscadd">New and updated uplink items.</li>
-				<li class="rscadd">Multiple AIs can now share the same holopad.</li>
-				<li class="rscadd">The AI now has built-in consoles, accessible from the subsystem tab.</li>
-			</ul>
-
-			<h2 class="date">16 February 2015</h2>
-			<h3 class="author">RavingManiac updated:</h3>
-			<ul class="changes bgimages16">
-				<li class="rscadd">Say hello to the new Thermoelectric Supermatter Engine. Read the operating manual to get started.</li>
-			</ul>
-
-			<h2 class="date">12 February 2015</h2>
-			<h3 class="author">Daranz updated:</h3>
-			<ul class="changes bgimages16">
-				<li class="rscadd">Vending machines now use NanoUI and accept cash. The vendor account can now be suspended to disable all sales in all machines on station.</li>
-			</ul>
-
-			<h2 class="date">04 February 2015</h2>
-			<h3 class="author">RavingManiac updated:</h3>
-			<ul class="changes bgimages16">
-				<li class="rscadd">Holodeck is now bigger and better, with toggleable gravity and a new courtroom setting</li>
-			</ul>
-			<h3 class="author">TwistedAkai updated:</h3>
-			<ul class="changes bgimages16">
-				<li class="bugfix">Purple Combs should now be visible and have their proper icon</li>
-			</ul>
-
-			<h2 class="date">09 January 2015</h2>
-			<h3 class="author">Zuhayr updated:</h3>
-			<ul class="changes bgimages16">
-				<li class="tweak">Voice changers no longer use ID cards. They have Toggle and Set Voice verbs on the actual mask object now.</li>
-				<li class="rscadd">Readded moonwalking. Alt-dir to face new dir, or Face-Direction verb to face current dir.</li>
-			</ul>
-
-			<h2 class="date">22 November 2014</h2>
-			<h3 class="author">Zuhayr updated:</h3>
-			<ul class="changes bgimages16">
-				<li class="rscadd">Added the /obj/item/weapon/rig class - back-mounted deployable hardsuits.</li>
-				<li class="rscadd">Replaced existing hardsuits with 'voidsuits', functionally identical.</li>
-				<li class="rscdel">Removed the mounted device and helmet/boot procs from voidsuits.</li>
-				<li class="tweak">Refactored a shit-ton of ninja code into the new rig class.</li>
-				<li class="wip">This is more than likely going to take a lot of balancing to get into a good place.</li>
-			</ul>
-
-			<h2 class="date">08 November 2014</h2>
-			<h3 class="author">PsiOmegaDelta updated:</h3>
-			<ul class="changes bgimages16">
-				<li class="rscadd">Service personnel now have their own frequency to communicate over. Use "say :v".</li>
-				<li class="rscadd">The AI can now has proper quick access to its private channel. Use "say :o".</li>
-				<li class="rscadd">Newscasters supports photo captions. Simply pen one on the attached photo.</li>
-				<li class="rscadd">Once made visible by a cultist ghosts can toggle visiblity at will.</li>
-				<li class="rscadd">Detonating cyborgs using the cyborg monitor console now notifies the master AI, if any.</li>
-				<li class="rscadd">More machinery, such as APCs, air alarms, etc., now support attaching signalers to the wires.</li>
-				<li class="tweak">Random event overhaul. Admins may wish check the verb "Event Manager Panel".</li>
-			</ul>
-
-			<h2 class="date">04 November 2014</h2>
-			<h3 class="author">TwistedAkai updated:</h3>
-			<ul class="changes bgimages16">
-				<li class="rscadd">Almost any window which has been fully unsecured can now be dismantled with a wrench.</li>
-			</ul>
-
-			<h2 class="date">01 November 2014</h2>
-			<h3 class="author">PsiOmegaDelta updated:</h3>
-			<ul class="changes bgimages16">
-				<li class="bugfix">Adds the last missing step to deconstruct fire alarms. Apply wirecutters.</li>
-				<li class="rscadd">There's a "new" mining outpost nearby the Research outpost.</li>
-				<li class="rscadd">Manifest ghosts now have spookier names.</li>
-				<li class="rscadd">Adds a gas monitor computer for the toxin mixing chamber.</li>
-				<li class="rscadd">AI can now change the display of individual AI status screens.</li>
-				<li class="rscadd">More ion laws..</li>
-				<li class="rscadd">All turrets have been replaced with portable variants. Potential targets can be configured on a per turret basis.</li>
-				<li class="bugfix">Improved crew monitor map positioning.</li>
-				<li class="rscadd">Can now order plastic, body-, and statis bags from cargo</li>
-				<li class="rscadd">PDAs now receive newscasts.</li>
-				<li class="rscadd">(De)constructable emergency shutters.</li>
-				<li class="rscadd">Borgs can now select to simply state their laws or select a radio channel, same as the AI.</li>
-			</ul>
-
-			<h2 class="date">01 October 2014</h2>
-			<h3 class="author">RavingManiac updated:</h3>
-			<ul class="changes bgimages16">
-				<li class="rscadd">Zooming with the sniper rifle now adds a view offset in the direction you are facing.</li>
-				<li class="rscadd">Added binoculars - functionally similar to sniper scope. Adminspawn-only for now.</li>
-				<li class="rscadd">Bottles from chemistry now, like beakers, use chemical overlays instead of fixed sprites.</li>
-				<li class="rscadd">Being in space while not magbooted to something will cause your sprite to bob up and down.</li>
-			</ul>
-			<h3 class="author">Zuhayr updated:</h3>
-			<ul class="changes bgimages16">
-				<li class="rscadd">Added species organ checks to several areas (phoron burn, welder burn, appendicitis, vox cortical stacks, flashes).</li>
-				<li class="rscadd">Added VV option to add or remove organs.</li>
-				<li class="rscadd">Added simple bioprinter (adminspawn).</li>
-				<li class="rscadd">Added smashing/slashing behavior from xenos to some unarmed attacks.</li>
-				<li class="rscadd">Added some new state icons for diona nymphs.</li>
-				<li class="rscadd">Added borer husk functionality (cortical borers can turn dead humans into zombies).</li>
-				<li class="rscadd">Added tackle verb.</li>
-				<li class="rscadd">Added NO_SLIP.</li>
-				<li class="rscadd">Added species-specific orans to Dionaea, new Xenomorphs and vox.</li>
-				<li class="rscadd">Added colour and species to blood data.</li>
-				<li class="rscadd">Added lethal consequences to missing your heart.</li>
-				<li class="rscdel">Removed robot_talk_understand and alien_talk_understand.</li>
-				<li class="rscdel">Removed attack_alien() and several flavours of is_alien() procs.</li>
-				<li class="rscdel">Removed /mob/living/carbon/alien/humanoid.</li>
-				<li class="rscdel">Removed alien_hud().</li>
-				<li class="rscdel">Removed IS_SLOW, NEEDS_LIGHT and RAD_ABSORB.</li>
-				<li class="rscdel">Renamed is_larva() to is_alien().</li>
-				<li class="tweak">Refactored a ton of files, either condensing or expanding them, or moving them to new directories.</li>
-				<li class="tweak">Refactored some attack vars from simple_animal to mob/living level.</li>
-				<li class="tweak">Refactored internal organs to /mob/living/carbon level.</li>
-				<li class="tweak">Refactored rad and light absorbtion to organ level.</li>
-				<li class="tweak">Refactored brains to /obj/item/organ/brain.</li>
-				<li class="tweak">Refactored a lot of blood splattering to use blood_splatter() proc.</li>
-				<li class="tweak">Refactored broadcast languages (changeling and alien hiveminds, drone and binary chat) to actual languages.</li>
-				<li class="tweak">Refactored xenomorph abilities to work for humans.</li>
-				<li class="tweak">Refactored xenomorphs into human species.</li>
-				<li class="tweak">Rewrote larva_hud() and human_hud(). The latter now takes data from the species datum.</li>
-				<li class="tweak">Rewrote diona nymphs as descendents of /mob/living/carbon/alien.</li>
-				<li class="tweak">Rewrote xenolarva as descendents of /mob/living/carbon/alien.</li>
-				<li class="tweak">Rewrote /mob/living/carbon/alien.</li>
-				<li class="tweak">Moved alcohol and toxin processing to the liver.</li>
-				<li class="tweak">Moved drone light proc to robot level, added integrated_light_power and local_transmit vars to robots.</li>
-				<li class="tweak">Moved human brainloss onto the brain organ.</li>
-				<li class="tweak">Shuffled around and collapsed several redundant procs down to carbon level (hide, ventcrawl, Bump).</li>
-				<li class="tweak">Fixed species swaps from NO_BLOOD to those with blood killing the subject instantly.</li>
-			</ul>
-
-			<h2 class="date">28 September 2014</h2>
-			<h3 class="author">Gamerofthegame updated:</h3>
-			<ul class="changes bgimages16">
-				<li class="rscadd">Hoverpods fully supported, currently orderable from cargo. Two slots, three cargo, space flight and a working mech for all other intents and purposes.</li>
-				<li class="rscadd">Added the Rigged laser and Passenger Compartment equipment. The rigged laser is a weapon for working exosuits - just a ordinary laser, but with triple the cool down and rather power inefficient. The passenger compartment allows other people to board and hitch a ride on the mech - such as in fire rescue or for space flight.</li>
-			</ul>
-			<h3 class="author">Zuhayr updated:</h3>
-			<ul class="changes bgimages16">
-				<li class="rscadd">Organs can now be removed and transplanted.</li>
-				<li class="tweak">Brain surgery is now the same as chest surgery regarding the steps leading up to it.</li>
-				<li class="tweak">Appendix and kidney now share the groin and removing the first will prevent appendicitis.</li>
-				<li class="tweak">Lots of backend surgery/organ stuff, see the PR if you need to know.</li>
-			</ul>
-
-			<h2 class="date">20 September 2014</h2>
-			<h3 class="author">HarpyEagle updated:</h3>
-			<ul class="changes bgimages16">
-				<li class="bugfix">Fixes evidence bags and boxes eating each other. Evidence bags now store items by dragging the bag onto the item to be stored.</li>
-			</ul>
-
-			<h2 class="date">05 September 2014</h2>
-			<h3 class="author">RavingManiac updated:</h3>
-			<ul class="changes bgimages16">
-				<li class="experiment">NewPipe implemented: Supply and scrubber pipes can be run in parallel without connecting to each other.</li>
-				<li class="rscadd">Supply pipes will only connect to supply pipes, vents and Universal Pipe Adapters(UPAs).</li>
-				<li class="rscadd">Scrubber pipes will only connect to scrubber pipes, scrubbers and UPAs.</li>
-				<li class="rscadd">UPAs will connect to regular, scrubber and supply pipes.</li>
-			</ul>
-
-			<h2 class="date">31 August 2014</h2>
-			<h3 class="author">Whitellama updated:</h3>
-			<ul class="changes bgimages16">
-				<li class="bugfix">Matches and candles can be used to burn papers, too.</li>
-				<li class="bugfix">Observers have a bit more time (20 seconds, instead of 7.5) before the Diona join prompt disappears.</li>
-			</ul>
-
-			<h2 class="date">27 August 2014</h2>
-			<h3 class="author">Whitellama updated:</h3>
-			<ul class="changes bgimages16">
-				<li class="bugfix">Made destination taggers more intuitive so you know when you've tagged something</li>
-				<li class="rscadd">Ported package label and tag sprites</li>
-				<li class="rscadd">Ported using a pen on a package to give it a title, or to write a note</li>
-				<li class="rscadd">Donut boxes and egg boxes can be constructed out of cardboard</li>
-			</ul>
-
-			<h2 class="date">05 August 2014</h2>
-			<h3 class="author">HarpyEagle updated:</h3>
-			<ul class="changes bgimages16">
-				<li class="tweak">Atmos Rewrite. Many atmos devices now use power according to their load and gas physics</li>
-				<li class="rscadd">Pressure regulator device. Replaces the passive gate and can regulate input or output pressure</li>
-				<li class="rscadd">Gas heaters and gas coolers are now constructable and can be upgraded with parts from research</li>
-				<li class="bugfix">Fixes recharger and cell charger power draw. Rechargers draw 15 kW, wall chargers draw 25 kW, and heavy-duty cell chargers draw 40 kW. Cyborg charging stations draw 75 kW.</li>
-				<li class="bugfix">Laptops, and various other machines, now draw more reasonable amounts of power</li>
-				<li class="bugfix">Machines will periodically update their powered status if moved from a powered to an unpowered area and vice versa</li>
-			</ul>
-
-			<h2 class="date">02 August 2014</h2>
-			<h3 class="author">Whitellama updated:</h3>
-			<ul class="changes bgimages16">
-				<li class="bugfix">Arcane tomes can now be stored on bookshelves.</li>
-				<li class="bugfix">Dionaea players no longer crash on death, and now become nymphs properly.</li>
-			</ul>
-
-			<h2 class="date">31 July 2014</h2>
-			<h3 class="author">HarpyEagle updated:</h3>
-			<ul class="changes bgimages16">
-				<li class="tweak">Stun batons now work like tasers and deal agony instead of stun</li>
-				<li class="rscadd">Being hit in the hands with a stun weapon will cause whatever is being held to be dropped</li>
-				<li class="tweak">Handcuffs now require an aggressive grab to be used</li>
-			</ul>
-
-			<h2 class="date">26 July 2014</h2>
-			<h3 class="author">Whitellama updated:</h3>
-			<ul class="changes bgimages16">
-				<li class="rscadd">Added dynamic flavour text.</li>
-				<li class="bugfix">Fixed bug with suit fibers and fingerprints.</li>
-			</ul>
-
-			<h2 class="date">20 July 2014</h2>
-			<h3 class="author">PsiOmegaDelta updated:</h3>
-			<ul class="changes bgimages16">
-				<li class="rscadd">AI can now store up to five camera locations and return to them when desired.</li>
-				<li class="rscadd">AI can now alt+left click turfs in camera view to list and interact with the objects.</li>
-				<li class="rscadd">AI can now ctrl+click turret controls to enable/disable turrets.</li>
-				<li class="rscadd">AI can now alt+click turret controls to toggle stun/lethal mode.</li>
-				<li class="rscadd">AI can now select which channel to state laws on.</li>
-			</ul>
-
-			<h2 class="date">06 July 2014</h2>
-			<h3 class="author">HarpyEagle updated:</h3>
-			<ul class="changes bgimages16">
-				<li class="rscadd">Re-enabled and rewrote the wound infection system</li>
-				<li class="rscadd">Infections can be prevented by properly bandaging and salving wounds</li>
-				<li class="rscadd">Infections are cured by spaceacillin</li>
-			</ul>
-
-			<h2 class="date">01 July 2014</h2>
-			<h3 class="author">Various updated:</h3>
-			<ul class="changes bgimages16">
-				<li class="experiment">Hardsuit breaching.</li>
-				<li class="experiment">Rewritten fire.</li>
-				<li class="experiment">Supermatter now glows and sucks things into it as it approaches criticality.</li>
-				<li class="rscadd">Station Vox (Vox pariahs) are now available.</li>
-				<li class="rscadd">Wheelchairs.</li>
-				<li class="rscadd">Cargo Trains.</li>
-				<li class="rscadd">Hardsuit cycler machinery.</li>
-				<li class="rscadd">Rewritten lighting (coloured lights!)</li>
-				<li class="rscadd">New Mining machinery and rewritten smelting.</li>
-				<li class="rscadd">Rewritten autolathe</li>
-				<li class="rscadd">Mutiny mode.</li>
-				<li class="rscadd">NanoUI airlock and docking controllers.</li>
-				<li class="rscadd">Completely rewritten shuttle code.</li>
-				<li class="rscadd">Derelict Z-level replacement: construction site.</li>
-				<li class="rscadd">Computer3 laptops.</li>
-				<li class="rscadd">Constructable SMES units.</li>
-				<li class="rscadd">Omni-directional atmos machinery.</li>
-				<li class="rscadd">Climbable tables and crates.</li>
-				<li class="rscadd">Xenoflora added to Science.</li>
-				<li class="rscadd">Utensils can be used to eat food.</li>
-				<li class="rscadd">Decks of cards are now around the station.</li>
-				<li class="rscadd">Service robots can speak languages.</li>
-				<li class="wip">Xenoarch updates and fixes.</li>
-				<li class="tweak">Rewritten species-specific gear icon handling.</li>
-				<li class="tweak">Cats and borers can be picked up.</li>
-				<li class="tweak">Botanist renamed to Gardener.</li>
-				<li class="tweak">Hydroponics merged with the Kitchen.</li>
-				<li class="tweak">Latejoin spawn points (Arrivals, Cryostorage, Gateway).</li>
-				<li class="rscadd">Escape pods only launch automatically during emergency evacuations</li>
-				<li class="rscadd">Escape pods can be made to launch during regular crew transfers using the control panel inside the pod, or by emagging the panel outside the pod</li>
-				<li class="rscadd">When swiped or emagged, the crew transfer shuttle can be delayed in addition to being launched early</li>
-			</ul>
-
-			<h2 class="date">20 June 2014</h2>
-			<h3 class="author">Cael_Aislinn updated:</h3>
-			<ul class="changes bgimages16">
-				<li class="rscadd">New discoverable items added to xenoarchaeology, and new features for some existing ones. Artifact harvesters can now harvest the secondary effect of artifacts as well as the primary one.<br>
-</br></li>
-				<li class="tweak">Artifact utilisers should be much nicer/easier to use now.<br>
-<li class="bugfix">Alden-Saraspova counters and talking items should work properly now.<br>
-</br></li>
-</br></li>
-			</ul>
-
-			<h2 class="date">19 June 2014</h2>
-			<h3 class="author">Chinsky updated:</h3>
-			<ul class="changes bgimages16">
-				<li class="rscadd">Adds guest terminals on the map. These wall terminals let anyone issue temporary IDs. Only access that issuer has can be granted, and maximum time pass can be issued for is 20 minutes. All operations are logged in terminals.</li>
-			</ul>
-
-			<h2 class="date">15 June 2014</h2>
-			<h3 class="author">HarpyEagle updated:</h3>
-			<ul class="changes bgimages16">
-				<li class="bugfix">Fixed wound autohealing regardless of damage amount. The appropriate wound will now be assigned correctly based on damage amount and type</li>
-				<li class="bugfix">Fixed several other bugs related wounds that resulted in damage magically disappearing</li>
-				<li class="bugfix">Fixed various sharp objects not being counted as sharp, bullets in particular</li>
-				<li class="bugfix">Fixed armour providing more protection from bullets than it was supposed to</li>
-			</ul>
-
-			<h2 class="date">13 June 2014</h2>
-			<h3 class="author">HarpyEagle updated:</h3>
-			<ul class="changes bgimages16">
-				<li class="rscadd">Added docking ports for shuttles</li>
-				<li class="rscadd">Shuttle airlocks will automatically open and close, preventing people from being sucked into space by because someone on another z-level called a shuttle</li>
-				<li class="rscadd">Some docking ports can also double as airlocks</li>
-				<li class="rscadd">Docking ports can be overriden to prevent any automatic action. Shuttles will wait for players to open/close doors manually</li>
-				<li class="rscadd">Shuttles can be forced launched, which will make them not wait for airlocks to be properly closed</li>
-			</ul>
-
-			<h2 class="date">03 June 2014</h2>
-			<h3 class="author">Hubblenaut updated:</h3>
-			<ul class="changes bgimages16">
-				<li class="rscadd">Added wheelchairs</li>
-				<li class="tweak">Replaced stool in Medical Examination with wheelchair</li>
-				<li class="tweak">Using a fire-extinguisher to propel you on a chair can have consequences (drive into walls and people, do it!)</li>
-			</ul>
-
-			<h2 class="date">31 May 2014</h2>
-			<h3 class="author">Jarcolr updated:</h3>
-			<ul class="changes bgimages16">
-				<li class="rscadd">21 New cargo crates, go check them out!</li>
-				<li class="rscadd">Peanuts have now been added, food items are now being developed.</li>
-				<li class="rscadd">2 new cargo groups, Miscellaneous and Supply.</li>
-				<li class="rscadd">Sugarcane seeds can now be gotten from the seed dispenser.</li>
-				<li class="rscadd">5 new satchels when selecting "satchel" for RD, scientist, botanist, virologist, geneticist (disabled) and chemist.</li>
-				<li class="rscadd">Clicking on a player with a paper/book when you have the eyes selected shows them the book/paper forcefully.</li>
-			</ul>
-
-			<h2 class="date">28 May 2014</h2>
-			<h3 class="author">Chinsky updated:</h3>
-			<ul class="changes bgimages16">
-				<li class="rscadd">Adds few new paperBBcode tags, to make up for HTML removal.</li>
-				<li class="rscadd">[logo] tag draws NT logo image (one from wiki).</li>
-				<li class="rscadd">[table] [/table] tags mark borders of tables. [grid] [/grid] are borderless tables, useful of making layouts. Inside tables following tags are used: [row] marks beginning of new table row, [cell] - beginning of new table cell.</li>
-			</ul>
-
-			<h2 class="date">23 May 2014</h2>
-			<h3 class="author">Hubble updated:</h3>
-			<ul class="changes bgimages16">
-				<li class="rscadd">Personal lockers are now resettable</li>
-				<li class="rscadd">Take off people's accessories or change their sensors in the drag and drop-interface</li>
-				<li class="rscadd">Merge paper bundles by hitting one with another</li>
-				<li class="tweak">Line breaks in Security, Medical and Employment Records</li>
-				<li class="tweak">Record printouts will have names on it</li>
-				<li class="tweak">Set other people's internals in belt and suit storage slots</li>
-				<li class="bugfix">No longer changing suit sensors while cuffed</li>
-				<li class="bugfix">No longer emptying other people's pockets when they are not full yet</li>
-			</ul>
-
-			<h2 class="date">16 May 2014</h2>
-			<h3 class="author">HarpyEagle updated:</h3>
-			<ul class="changes bgimages16">
-				<li class="rscadd">Silicon mob types (AI, cyborgs, PAI) can now speak certain species languages depending on type and module</li>
-				<li class="rscadd">Languages can now be whispered when using the language code with either the whisper verb or the whisper speech code</li>
-			</ul>
-
-			<h2 class="date">06 May 2014</h2>
-			<h3 class="author">Hubble updated:</h3>
-			<ul class="changes bgimages16">
-				<li class="rscadd">Clip papers together by hitting a paper with a paper or photo</li>
-				<li class="imageadd">Adds icons for copied stamps</li>
-			</ul>
-
-			<h2 class="date">03 May 2014</h2>
-			<h3 class="author">Cael_Aislinn updated:</h3>
-			<ul class="changes bgimages16">
-				<li class="rscadd">Coming out of nowhere the past few months, the Garland Corporation has made headlines with a new prehistoric theme park delighting travellers with species thought extinct. Now available  for research stations everywhere is the technology that made it all possible! Features include: <br>
-			- 13 discoverable prehistoric species to clone from fossils (including 5 brand new ones).<br>
-			- 11 discoverable prehistoric plants to clone from fossils (including 9 brand new ones).<br>
-			- New minigame that involves correctly ordering the genomes inside each genetic sequence to unlock an animal/plant.<br>
-			- Some prehistoric animals and plants may seem strangely familiar... while others may bring more than the erstwhile scientist bargains for.<br>
-</br></br></br></br></br></li>
-			</ul>
-
-			<h2 class="date">29 April 2014</h2>
-			<h3 class="author">HarpyEagle updated:</h3>
-			<ul class="changes bgimages16">
-				<li class="rscadd">Webbing vest storage can now be accessed by clicking on the item in inventory</li>
-				<li class="rscadd">Holsters can be accessed by clicking on them in inventory</li>
-				<li class="rscadd">Webbings and other suit attachments are now visible on the icon in inventory</li>
-				<li class="tweak">Removing jumpsuits now requires drag and drop to prevent accidental undressing</li>
-				<li class="rscadd">Added an action icon for magboots that can be used to toggle them similar to flashlights</li>
-				<li class="rscadd">Fuel tanks now spill fuel when wrenched open</li>
-			</ul>
-
-			<h2 class="date">25 April 2014</h2>
-			<h3 class="author">Various updated:</h3>
-			<ul class="changes bgimages16">
-				<li class="rscadd">Overhauled saycode, you can now use languages over the radio.</li>
-				<li class="rscadd">Chamelon items beyond just the suit.</li>
-				<li class="rscadd">NanoUI Virology</li>
-				<li class="rscadd">3D Sounds</li>
-				<li class="rscadd">AI Channel color for when they want to be all sneaky</li>
-				<li class="rscadd">New inflatable walls and airlocks for your breach sealing pleasure.</li>
-				<li class="rscadd">Carbon Copy papers, so you can subject everyone to your authority and paperwork, but mainly paperwork</li>
-				<li class="rscadd">Undershirts and rolling down jumpsuits</li>
-				<li class="rscadd">Insta-hit tasers, can be shot through glass as well.</li>
-				<li class="rscadd">Changeling balances, an emphasis put more on stealth.</li>
-				<li class="rscdel">Genetics disabled</li>
-				<li class="rscdel">Telescience removed, might be added again when we come up with a less math headache enducing version of it.</li>
-				<li class="bugfix">Bugfixes galore!</li>
-			</ul>
-
-			<h2 class="date">11 April 2014</h2>
-			<h3 class="author">Jarcolr updated:</h3>
-			<ul class="changes bgimages16">
-				<li class="rscadd">You can now flip coins like a D2</li>
-				<li class="tweak">Miscellaneous cargo crates got a tiny buff, Standard Costume crate is now Costume Crate</li>
-				<li class="tweak">Grammar patch,telekinesis/amputated arm exploit fixes,more in the future</li>
-				<li class="tweak">Grille kicking now does less damage</li>
-				<li class="tweak">TELESCOPIC baton no longer knocks anybody down,still got a lot of force though</li>
-				<li class="tweak">Other small-ish changes and fixes that aren't worth mentioning</li>
-			</ul>
-
-			<h2 class="date">06 April 2014</h2>
-			<h3 class="author">RavingManiac updated:</h3>
-			<ul class="changes bgimages16">
-				<li class="tweak">Tape recorders and station-bounced radios now work inside containers and closets.</li>
-			</ul>
-
-			<h2 class="date">30 March 2014</h2>
-			<h3 class="author">RavingManiac updated:</h3>
-			<ul class="changes bgimages16">
-				<li class="rscadd">Inflatable walls and doors added. Useful for sealing off hull breaches, but easily punctured by sharp objects and Tajarans.</li>
-			</ul>
-
-			<h2 class="date">10 March 2014</h2>
-			<h3 class="author">Chinsky updated:</h3>
-			<ul class="changes bgimages16">
-				<li class="rscadd">Viruses now affect certain range of species, different for each virus</li>
-				<li class="tweak">Spaceacilline now prevents infection, and has a small chance to cure viruses at Stage 1. It does not give them antibodies though, so they can get sick again!</li>
-				<li class="tweak">Biosuits and spacesuits now offer more protection against viruses. Full biosuit competely prevents airborne infection, when coupled with gloves they both protect quite well from contact ones</li>
-				<li class="rscadd">Sneezing now spreads viruses in front of mob. Sometimes he gets a warning beforehand though</li>
-			</ul>
-
-			<h2 class="date">05 March 2014</h2>
-			<h3 class="author">RavingManiac updated:</h3>
-			<ul class="changes bgimages16">
-				<li class="rscadd">Smartfridges added to the bar, chemistry and virology. No more clutter!</li>
-				<li class="rscadd">A certain musical instrument has returned to the bar.</li>
-				<li class="rscadd">There is now a ten second delay between ingesting a pill/donut/milkshake and regretting it.</li>
-			</ul>
-
-			<h2 class="date">01 March 2014</h2>
-			<h3 class="author">Various updated:</h3>
-			<ul class="changes bgimages16">
-				<li class="rscadd">Paint Mixing, red and blue makes purple!</li>
-				<li class="rscadd">New posters to tell you to respect those darned cat people</li>
-				<li class="rscadd">NanoUI for APC's, Canisters, Tank Transfer Valves and the heaters / coolers</li>
-				<li class="tweak">PDA bombs are now less annoying, and won't always blow up / cause internal bleeding</li>
-				<li class="tweak">Blob made less deadly</li>
-				<li class="rscadd">Objectiveless Antags now a configuration option, choose your own adventure!</li>
-				<li class="wip">Engineering redesign, now with better monitoring of the explodium supermatter!</li>
-				<li class="rscadd">Security EOD</li>
-				<li class="rscadd">New playable race, IPC's, go beep boop boop all over the station!</li>
-				<li class="rscadd">Gamemode autovoting, now players don't have to call for gamemode votes, it's automatic!</li>
-			</ul>
-
-			<h2 class="date">19 February 2014</h2>
-			<h3 class="author">Aryn updated:</h3>
-			<ul class="changes bgimages16">
-				<li class="experiment">New air model. Nothing should change to a great degree, but temperature flow might be affected due to closed connections not sticking around.</li>
-			</ul>
-
-			<h2 class="date">01 February 2014</h2>
-			<h3 class="author">Various updated:</h3>
-			<ul class="changes bgimages16">
-				<li class="rscadd">NanoUI for PDA</li>
-				<li class="rscadd">Write in blood while a ghost in cult rounds with enough cultists</li>
-				<li class="rscadd">Cookies, absurd sandwiches, and even cookable dioanae nymphs!</li>
-				<li class="rscadd">A bunch of new guns and other weapons</li>
-				<li class="rscadd">Species specific blood</li>
-			</ul>
-
-			<h2 class="date">01 January 2014</h2>
-			<h3 class="author">Various updated:</h3>
-			<ul class="changes bgimages16">
-				<li class="rscadd">AntagHUD and MedicalHUD for ghosts, see who the baddies are, check for new configuration options.</li>
-				<li class="rscadd">Ghosts will now have bold text if they are in the same room as the person making conversations easier to follow.</li>
-				<li class="rscadd">New hairstyles!  Now you can use something other then hotpink floor length braid.</li>
-				<li class="wip">DNA rework, tell us how you were cloned and became albino!</li>
-				<li class="rscadd">Dirty floors, so now you know exactly how lazy the janitors are!</li>
-				<li class="rscadd">A new UI system, feel free to color it yourself, don't set it to completely clear or you will have a bad time.</li>
-				<li class="rscadd">Cryogenic storage, for all your SSD needs.</li>
-				<li class="rscadd">New hardsuits for those syndicate tajaran</li>
-			</ul>
-
-			<h2 class="date">18 December 2013</h2>
-			<h3 class="author">RavingManiac updated:</h3>
-			<ul class="changes bgimages16">
-				<li class="rscadd">Mousetraps can now be "hidden" through the right-click menu. This makes them go under tables, clutter and the like. The filthy rodents will never see it coming!</li>
-				<li class="tweak">Monkeys will no longer move randomly while being pulled.</li>
-			</ul>
-
-			<h2 class="date">01 December 2013</h2>
-			<h3 class="author">Various Developers banged their keyboards together: updated:</h3>
-			<ul class="changes bgimages16">
-				<li class="rscadd">New Engine, the supermatter, figure out what a cooling loop is, or don't and blow up engineering!</li>
-				<li class="rscadd">Each department will have it's own fax, make a copy of your butt and fax it to the admins!</li>
-				<li class="rscadd">Booze and soda dispensers, they are like chemmasters, only with booze and soda!</li>
-				<li class="rscadd">Bluespace and Cryostasis beakers, how do they work?  Fuggin bluespace how do they work?</li>
-				<li class="rscadd">You can now shove things into vending machines, impress your friends on how things magically disappear out of your hands into the machine!</li>
-				<li class="rscadd">Robots and Androids (And gynoids too!) can now use custom job titles</li>
-				<li class="bugfix">Various bugfixes</li>
-			</ul>
-
-			<h2 class="date">24 November 2013</h2>
-			<h3 class="author">Yinadele updated:</h3>
-			<ul class="changes bgimages16">
-				<li class="experiment">Supermatter engine added! Please treat your new engine gently, and report any strangeness!</li>
-				<li class="tweak">Rebalanced events so people don't explode into appendicitis or have their organs constantly explode.</li>
-				<li class="rscadd">Vending machines have had bottled water, iced tea, and grape soda added.</li>
-				<li class="rscadd">Head reattachment surgery added! Sew heads back on proper rather than monkey madness.</li>
-				<li class="rscadd">Pain crit rebalanced - Added aim variance depending on pain levels, nerfed blackscreen severely.</li>
-				<li class="rscadd">Cyborg alt titles: Robot, and Android added! These will make you spawn as a posibrained robot. Please enjoy!</li>
-				<li class="bugfix">Fixed the sprite on the modified welding goggles, added a pair to the CE's office where they'll be used.</li>
-				<li class="bugfix">Fixed atmos computers- They are once again responsive!</li>
-				<li class="tweak">Added in functionality proper for explosive implants- You can now set their level of detonation, and their effects are more responsively concrete depending on setting.</li>
-				<li class="rscadd">Hemostats re-added to autolathe!</li>
-				<li class="rscadd">Added two manuals on atmosia and EVA, by MagmaRam! Found in engineering and the engineering bookcase.</li>
-				<li class="bugfix">Fixed areas in medbay to have fully functional APC sectors.</li>
-				<li class="rscadd">Girders are now lasable.</li>
-				<li class="experiment">Please wait warmly, new features planned for next merge!</li>
-			</ul>
-
-			<h2 class="date">23 November 2013</h2>
-			<h3 class="author">Ccomp5950 updated:</h3>
-			<ul class="changes bgimages16">
-				<li class="bugfix">Players are now no longer able to commit suicide with a lasertag gun, and will feel silly for doing so.</li>
-				<li class="bugfix">Ghosts hit with the cult book shall now actually become visible.</li>
-				<li class="bugfix">The powercells spawned with Exosuits will now properly be named to not confuse bearded roboticists.</li>
-				<li class="bugfix">Blindfolded players will now no longer require eye surgery to repair their sight, removing the blindfold will be sufficient.</li>
-				<li class="rscadd">Atmospheric Technicians will now have access to Exterior airlocks.</li>
-			</ul>
-
-			<h2 class="date">01 November 2013</h2>
-			<h3 class="author">Various updated:</h3>
-			<ul class="changes bgimages16">
-				<li class="rscadd">Autovoting, Get off the station when your 15 hour workweek is done, thanks unions!</li>
-				<li class="rscadd">Some beach props that Chinsky finds useless.</li>
-				<li class="wip">Updated NanoUI</li>
-				<li class="rscadd">Dialysis while in sleepers - removes reagents from mobs, like the chemist, toss him in there!</li>
-				<li class="tweak">Pipe Dispensers can now be ordered by Cargo</li>
-				<li class="rscadd">Fancy G-G-G-G-Ghosts!</li>
-			</ul>
-
-			<h2 class="date">29 October 2013</h2>
-			<h3 class="author">Cael_Aislinn updated:</h3>
-			<ul class="changes bgimages16">
-				<li class="rscadd">Xenoarchaeology's chemical analysis and six analysis machines are gone, replaced by a single one which can be beaten in a minigame.</li>
-				<li class="rscadd">Sneaky traitors will find new challenges to overcome at the research outpost, but may also find new opportunities (transit tubes can now be traversed).</li>
-				<li class="rscadd">Finding active alien machinery should now be made significantly easier with the Alden-Saraspova counter.</li>
-			</ul>
-
-			<h2 class="date">06 October 2013</h2>
-			<h3 class="author">Chinsky updated:</h3>
-			<ul class="changes bgimages16">
-				<li class="rscadd">Return of dreaded side effects. They now manifest well after their cause disappears, so curing them should be possible without them reappearing immediately. They also lost last stage damaging effects.</li>
-			</ul>
-
-			<h2 class="date">24 September 2013</h2>
-			<h3 class="author">Snapshot updated:</h3>
-			<ul class="changes bgimages16">
-				<li class="rscdel">Removed hidden vote counts.</li>
-				<li class="rscdel">Removed hiding of vote results.</li>
-				<li class="rscdel">Removed OOC muting during votes.</li>
-				<li class="rscadd">Crew transfers are no longer callable during Red and Delta alert.</li>
-				<li class="wip">Started work on Auto transfer framework.</li>
-			</ul>
-
-			<h2 class="date">18 September 2013</h2>
-			<h3 class="author">Kilakk updated:</h3>
-			<ul class="changes bgimages16">
-				<li class="rscadd">Fax machines! The Captain and IA agents can use the fax machine to send properly formatted messages to Central Command.</li>
-				<li class="imageadd">Gave the fax machine a fancy animated sprite. Thanks Cajoes!</li>
-			</ul>
-
-			<h2 class="date">08 August 2013</h2>
-			<h3 class="author">Erthilo updated:</h3>
-			<ul class="changes bgimages16">
-				<li class="bugfix">Raise Dead rune now properly heals and revives dead corpse.</li>
-				<li class="bugfix">Admin-only rejuvenate verb now heals all organs, limbs, and diseases.</li>
-				<li class="bugfix">Cyborg sprites now correctly reset with reset boards. This means cyborg appearances can now be changed without admin intervention.</li>
-			</ul>
-
-			<h2 class="date">04 August 2013</h2>
-			<h3 class="author">Chinsky updated:</h3>
-			<ul class="changes bgimages16">
-				<li class="rscadd">Health HUD indicator replaced with Pain  indicator. Now health indicator shows pain level instead of actual vitals level. Some types of damage contribute more to pain, some less, usually feeling worse than they really are.</li>
-			</ul>
-
-			<h2 class="date">01 August 2013</h2>
-			<h3 class="author">Asanadas updated:</h3>
-			<ul class="changes bgimages16">
-				<li class="tweak">The Null Rod has recovered its de-culting ability, for balance reasons. Metagaming with it is a big no-no!</li>
-				<li class="rscadd">Holy Water as a liquid is able to de-cult. Less effective, but less bloody. May be changed over the course of time for balance.</li>
-			</ul>
-			<h3 class="author">CIB updated:</h3>
-			<ul class="changes bgimages16">
-				<li class="bugfix">Chilis and cold chilis no longer kill in small amounts</li>
-				<li class="bugfix">Chloral now again needs around 5 units to start killing somebody</li>
-			</ul>
-			<h3 class="author">Cael Aislinn updated:</h3>
-			<ul class="changes bgimages16">
-				<li class="rscadd">Security bots will now target hostile mobs, and vice versa.</li>
-				<li class="tweak">Carp should actually emigrate now, instead of just immigrating then squatting around the outer hull.</li>
-				<li class="tweak">Admins and moderators have been split up into separate 'who' verbs (adminwho and modwho respectively).</li>
-			</ul>
-			<h3 class="author">CaelAislinn updated:</h3>
-			<ul class="changes bgimages16">
-				<li class="rscadd">Re-added old ion storm laws, re-added grid check event.</li>
-				<li class="rscadd">Added Rogue Drone and Vermin Infestation random events.</li>
-				<li class="rscadd">Added/fixed space vines random event.</li>
-				<li class="tweak">Updates to the virus events.</li>
-				<li class="tweak">Spider infestation and alien infestation events turned off by default.</li>
-				<li class="tweak">Soghun, taj and skrell all have unique language text colours.</li>
-				<li class="tweak">Moderators will no longer be listed in adminwho, instead use modwho.</li>
-			</ul>
-			<h3 class="author">Cael_Aislinn updated:</h3>
-			<ul class="changes bgimages16">
-				<li class="tgs">Updated server to tgstation r5200 (November 26th, 2012), see <a href="https://code.google.com/p/tgstation13/source/list">https://code.google.com/p/tgstation13/source/list</a> for tg's changelog.</li>
-			</ul>
-			<h3 class="author">Chinsky updated:</h3>
-			<ul class="changes bgimages16">
-				<li class="rscadd">Old new medical features:</li>
-				<li class="rscadd">Autoinjectors! They come preloaded with 5u of inapro, can be used instantly, and are one-use. You can replace chems inside using a syringe. Box of them is added to Medicine closet and medical supplies crate.</li>
-				<li class="rscadd">Splints! Target broken liimb and click on person to apply. Can be taken off in inventory menu, like handcuffs. Splinted limbs have less negative effects.</li>
-				<li class="rscadd">Advanced medikit! Red and mean, all doctors spawn with one. Contains better stuff - advanced versions of bandaids and aloe heal 12 damage on the first use.</li>
-				<li class="tweak">Wounds with damage above 50 won't heal by themselves even if bandaged/salved. Would have to seek advanced medical attention for those.</li>
-			</ul>
-			<h3 class="author">Erthilo updated:</h3>
-			<ul class="changes bgimages16">
-				<li class="bugfix">Fixed SSD (logged-out) players not staying asleep.</li>
-				<li class="bugfix">Fixed set-pose verb and mice emotes having extra periods.</li>
-				<li class="bugfix">Fixed virus crate not appearing and breaking supply shuttle.</li>
-				<li class="bugfix">Fixed newcaster photos not being censored.</li>
-			</ul>
-			<h3 class="author">Gamerofthegame updated:</h3>
-			<ul class="changes bgimages16">
-				<li class="rscadd">Miscellaneous mapfixes.</li>
-			</ul>
-			<h3 class="author">GauHelldragon updated:</h3>
-			<ul class="changes bgimages16">
-				<li class="rscadd">Servicebots now have RoboTray and Printing Pen. Robotray can be used to pick up and drop food/drinks. Printing pen can alternate between writing mode and rename paper mode by clicking it.</li>
-				<li class="rscadd">Farmbots. A new type of robot that weeds, waters and fertilizes. Use robot arm on water tank. Then use plant analyzer, mini-hoe, bucket and finally proximity sensor.</li>
-				<li class="rscadd">Chefs can clang their serving trays with a rolling pin. Just like a riot shield!</li>
-			</ul>
-			<h3 class="author">Jediluke69 updated:</h3>
-			<ul class="changes bgimages16">
-				<li class="rscadd">Added 5 new drinks (Kira Special, Lemonade, Brown Star, Milkshakes, Rewriter)</li>
-				<li class="tweak">Nanopaste now heals about half of what it used to</li>
-				<li class="tweak">Ballistic crates should now come with shotguns loaded with actual shells no more beanbags</li>
-				<li class="bugfix">Iced tea no longer makes a glass of .what?</li>
-			</ul>
-			<h3 class="author">Jupotter updated:</h3>
-			<ul class="changes bgimages16">
-				<li class="bugfix">Fix the robotiscist preview in the char setupe screen</li>
-			</ul>
-			<h3 class="author">Kilakk updated:</h3>
-			<ul class="changes bgimages16">
-				<li class="rscadd">Added the Xenobiologist job. Has access to the research hallway and to xenobiology.</li>
-				<li class="rscdel">Removed Xenobiology access from Scientists.</li>
-				<li class="rscdel">Removed the Xenobiologist alternate title from Scientists.</li>
-				<li class="rscadd">Added "Xenoarchaeology" to the RD, Scientists, and to the ID computer.</li>
-				<li class="tweak">Changed the Research Outpost doors to use "Xenoarchaeology" access.</li>
-			</ul>
-			<h3 class="author">Meyar updated:</h3>
-			<ul class="changes bgimages16">
-				<li class="rscadd">The syndicate shuttle now has a cycling airlock during Nuke rounds.</li>
-				<li class="rscadd">Restored the ability for the syndicate Agent ID to change the name on the card (reforge it) more than once.</li>
-				<li class="rscadd">ERT Radio now functional again.</li>
-				<li class="rscadd">Research blast doors now actually lock down the entirety of station-side Research.</li>
-				<li class="rscadd">Added lock down buttons to the wardens office.</li>
-				<li class="rscadd">The randomized barsign has made a return.</li>
-				<li class="rscadd">Syndicate Agent ID's external airlock access restored.</li>
-			</ul>
-			<h3 class="author">NerdyBoy1104 updated:</h3>
-			<ul class="changes bgimages16">
-				<li class="rscadd">New Botany additions: Rice and Plastellium. New sheet material: Plastic.</li>
-				<li class="rscadd">Plastellium is refined into plastic by first grinding the produce to get plasticide. 20 plasticide + 10 polytrinic acid makes 10 sheets of plastic which can be used to make crates, forks, spoons, knives, ashtrays or plastic bags from.</li>
-				<li class="rscadd">Rice seeds grows into rice stalks that you grind to get rice. 10 Rice + 5 Water makes boiled rice, 10 rice + 5 milk makes rice pudding, 10 rice + 5 universal enzyme (in beaker) makes Sake.</li>
-			</ul>
-			<h3 class="author">RavingManiac updated:</h3>
-			<ul class="changes bgimages16">
-				<li class="rscadd">You can now stab people with syringes using the "harm" intent. This destroys the syringe and transfers a random percentage of its contents into the target. Armor has a 50% chance of blocking the syringe.</li>
-			</ul>
-			<h3 class="author">Segrain updated:</h3>
-			<ul class="changes bgimages16">
-				<li class="bugfix">Meteor showers actually spawn meteors now.</li>
-				<li class="tweak">Engineering tape fits into toolbelt and can be placed on doors.</li>
-				<li class="rscadd">Pill bottles can hold paper.</li>
-			</ul>
-			<h3 class="author">SkyMarshal updated:</h3>
-			<ul class="changes bgimages16">
-				<li class="bugfix">Fixed ZAS</li>
-				<li class="bugfix">Fixed Fire</li>
-			</ul>
-			<h3 class="author">Spamcat updated:</h3>
-			<ul class="changes bgimages16">
-				<li class="rscadd">Figured I should make one of these. Syringestabbing now produces a broken syringe complete with fingerprints of attacker and blood of a victim, so dispose your evidence carefully. Maximum transfer amount per stab is lowered to 10.</li>
-			</ul>
-			<h3 class="author">VitrescentTortoise updated:</h3>
-			<ul class="changes bgimages16">
-				<li class="rscadd">Added a third option for not getting any job preferences. It allows you to return to the lobby instead of joining.</li>
-			</ul>
-			<h3 class="author">Whitellama updated:</h3>
-			<ul class="changes bgimages16">
-				<li class="bugfix">One-antag rounds (like wizard/ninja) no longer end automatically upon death</li>
-				<li class="wip">Space ninja has been implemented as a voteable gamemode</li>
-				<li class="rscadd">Space ninja spawn landmarks have been implemented (but not yet placed on the map), still spawn at carps-pawns instead. (The code will warn you about this and ask you to report it, it's a known issue.)</li>
-				<li class="rscadd">Five new space ninja directives have been added, old directives have been reworded to be less harsh</li>
-				<li class="wip">Space ninjas have been given their own list as antagonists, and are no longer bundled up with traitors</li>
-				<li class="bugfix">Space ninjas with a "steal a functional AI" objective will now succeed by downloading one into their suits</li>
-				<li class="tweak">Space ninja suits' exploding on death has been nerfed, so as not to cause breaches</li>
-				<li class="rscadd">A few space ninja titles/names have been added and removed to be slightly more believable</li>
-				<li class="bugfix">The antagonist selector no longer chooses jobbanned players when it runs out of willing options</li>
-			</ul>
-			<h3 class="author">Zuhayr updated:</h3>
-			<ul class="changes bgimages16">
-				<li class="rscadd">Added pneumatic cannon and harpoons.</li>
-				<li class="experiment">Added embedded projectiles. Bullets and thrown weapons may stick in targets. Throwing them by hand won't make them stick, firing them from a cannon might. Implant removal surgery will get rid of shrapnel and stuck items.</li>
-			</ul>
-			<h3 class="author">faux updated:</h3>
-			<ul class="changes bgimages16">
-				<li class="imageadd">Mixed Wardrobe Closet now has colored shoes and plaid skirts.</li>
-				<li class="imageadd">Dress uniforms added to the Captain, RD, and HoP wardrobe closets. A uniform jacket has also been added to the Captain's closet. HoS' hat has been re-added to their closet. I do not love the CMO and CE enough to give them anything.</li>
-				<li class="imageadd">Atheletic closet now has five different swimsuits *for the ladies* in them. If you are a guy, be prepared to be yelled at if you run around like a moron in one of these. Same goes for ladies who run around in shorts with their titties swaying in the space winds.</li>
-				<li class="imageadd">A set of dispatcher uniforms will spawn in the security closet. These are for playtesting the dispatcher role.</li>
-				<li class="imageadd">New suit spawns in the laundry room. It's for geezer's only. You're welcome, Book.</li>
-				<li class="imageadd">Nurse outfit variant, orderly uniform, and first responder jacket will now spawn in the medical wardrobe closet.</li>
-				<li class="imageadd">A white wedding dress will spawn in the chaplain's closet. There are also several dresses currently only adminspawnable. Admins: Look either under "bride" or "dress." The bride one leads to the colored wedding dresses, and there are some other kinds of dresses under dress.</li>
-				<li class="tweak">No more luchador masks or boxing gloves or boxing ring. You guys have a swimming pool now, dip in and enjoy it.</li>
-				<li class="tweak">he meeting hall has been replaced with an awkwardly placed security office meant for prisoner processing.</li>
-				<li class="tweak">Added a couple more welding goggles to engineering since you guys liked those a lot.</li>
-				<li class="imageadd">Flasks spawn behind the bar. Only three. Don't fight over them. I don't know how to add them to the bar vending machine otherwise I would have done that instead. Detective, you have your own flask in your office, it's underneath the cigarettes on your desk.</li>
-				<li class="tweak">Added two canes to the medical storage, for people who have leg injuries and can't walk good and stuff. I do not want to see doctors pretending to be House. These are for patients. Do not make me delete this addition and declare you guys not being able to have nice things.</li>
-				<li class="tweak">Secondary entance to EVA now directly leads into the medbay hardsuit section. Sorry for any inconviences this will cause. The CMO can now fetch the hardsuits whenever they want.</li>
-				<li class="tweak">Secondary security hardsuit has been added to the armory. Security members please stop stealing engineer's hardsuits when you guys want to pair up for space travel.</li>
-				<li class="tweak">Firelocks have been moved around in the main hallways to form really ghetto versions of airlocks.</li>
-				<li class="tweak">Violin spawns in theatre storage now. I didn't put the piano there though, that was someone else.</li>
-				<li class="tweak">Psych office in medbay has been made better looking.</li>
-			</ul>
-			<h3 class="author">proliberate updated:</h3>
-			<ul class="changes bgimages16">
-				<li class="rscadd">Station time is now displayed in the status tab for new players and AIs.</li>
-			</ul>
-
-			<h2 class="date">30 July 2013</h2>
-			<h3 class="author">Erthilo updated:</h3>
-			<ul class="changes bgimages16">
-				<li class="bugfix">EFTPOS and ATM machines should now connect to databases.</li>
-				<li class="bugfix">Gravitational Catapults can now be removed from mechs.</li>
-				<li class="bugfix">Ghost manifest rune paper naming now works correctly.</li>
-				<li class="bugfix">Fix for newscaster special characters. Still not recommended.</li>
-			</ul>
-			<h3 class="author">Kilakk updated:</h3>
-			<ul class="changes bgimages16">
-				<li class="rscadd">Added colored department radio channels.</li>
-			</ul>
-
-			<h2 class="date">28 July 2013</h2>
-			<h3 class="author">Segrain updated:</h3>
-			<ul class="changes bgimages16">
-				<li class="rscadd">Camera console circuits can be adjusted for different networks.</li>
-				<li class="rscadd">Nuclear operatives and ERT members have built-in cameras in their helmets. Activate helmet to initialize it.</li>
-			</ul>
-
-			<h2 class="date">26 July 2013</h2>
-			<h3 class="author">Kilakk updated:</h3>
-			<ul class="changes bgimages16">
-				<li class="bugfix">Brig cell timers will no longer start counting down automatically.</li>
-				<li class="tweak">Separated the actual countdown timer from the timer controls. Pressing "Set" while the timer is counting down will reset the countdown timer to the time selected.</li>
-			</ul>
-
-			<h2 class="date">11 July 2013</h2>
-			<h3 class="author">Chinsky updated:</h3>
-			<ul class="changes bgimages16">
-				<li class="rscadd">Gun delays. All guns now have delays between shots. Most have less than second, lasercannons and pulse rifles have around 2 seconds delay. Automatics have zero, click-speed.</li>
-			</ul>
-
-			<h2 class="date">06 July 2013</h2>
-			<h3 class="author">Chinsky updated:</h3>
-			<ul class="changes bgimages16">
-				<li class="rscadd">Humans now can be infected with more than one virus at once.</li>
-				<li class="rscadd">All analyzed viruses are put into virus DB. You can view it and edit their name and description on medical record consoles.</li>
-				<li class="tweak">Only known viruses (ones in DB) will be detected by the machinery and HUDs.</li>
-				<li class="rscadd">Viruses cause fever, body temperature rising the more stage is.</li>
-				<li class="bugfix">Humans' body temperature does not drift towards room one unless there's big difference in them.</li>
-				<li class="tweak">Virus incubators now can transmit viuses from dishes to blood sample.</li>
-				<li class="rscadd">New machine - centrifuge. It can isolate antibodies or viruses (spawning virus dish) from a blood sample in vials. Accepts vials only.</li>
-				<li class="rscadd">Fancy vial boxes in virology, one of them is locked by ID with MD access.</li>
-				<li class="tweak">Engineered viruses are now ariborne too.</li>
-			</ul>
-
-			<h2 class="date">05 July 2013</h2>
-			<h3 class="author">Spamcat updated:</h3>
-			<ul class="changes bgimages16">
-				<li class="rscadd">Pulse! Humans now have hearbeat rate, which can be measured by right-clicking someone - Check pulse or by health analyzer. Medical machinery also has heartbeat monitors. Certain meds and conditions can influence it.</li>
-			</ul>
-
-			<h2 class="date">03 July 2013</h2>
-			<h3 class="author">Segrain updated:</h3>
-			<ul class="changes bgimages16">
-				<li class="rscadd">Security and medical cyborgs can use their HUDs to access records.</li>
-			</ul>
-
-			<h2 class="date">28 June 2013</h2>
-			<h3 class="author">Segrain updated:</h3>
-			<ul class="changes bgimages16">
-				<li class="rscadd">AIs are now able to examine what they see.</li>
-			</ul>
-
-			<h2 class="date">27 June 2013</h2>
-			<h3 class="author">Segrain updated:</h3>
-			<ul class="changes bgimages16">
-				<li class="bugfix">ID cards properly setup bloodtype, DNA and fingerprints again.</li>
-			</ul>
-
-			<h2 class="date">26 June 2013</h2>
-			<h3 class="author">Segrain updated:</h3>
-			<ul class="changes bgimages16">
-				<li class="bugfix">Autopsy scanner properly displays time of wound infliction and death.</li>
-				<li class="bugfix">Autopsy scanner properly displays wounds by projectile weapons.</li>
-			</ul>
-			<h3 class="author">Whitellama updated:</h3>
-			<ul class="changes bgimages16">
-				<li class="bugfix">One-antag rounds (like wizard/ninja) no longer end automatically upon death</li>
-				<li class="wip">Space ninja has been implemented as a voteable gamemode</li>
-				<li class="rscadd">Space ninja spawn landmarks have been implemented (but not yet placed on the map), still spawn at carps-pawns instead. (The code will warn you about this and ask you to report it, it's a known issue.)</li>
-				<li class="rscadd">Five new space ninja directives have been added, old directives have been reworded to be less harsh</li>
-				<li class="wip">Space ninjas have been given their own list as antagonists, and are no longer bundled up with traitors</li>
-				<li class="bugfix">Space ninjas with a "steal a functional AI" objective will now succeed by downloading one into their suits</li>
-				<li class="tweak">Space ninja suits' exploding on death has been nerfed, so as not to cause breaches</li>
-				<li class="rscadd">A few space ninja titles/names have been added and removed to be slightly more believable</li>
-				<li class="bugfix">The antagonist selector no longer chooses jobbanned players when it runs out of willing options</li>
-			</ul>
-
-			<h2 class="date">23 June 2013</h2>
-			<h3 class="author">Segrain updated:</h3>
-			<ul class="changes bgimages16">
-				<li class="rscadd">Airlocks of various models can be constructed again.</li>
-			</ul>
-			<h3 class="author">faux updated:</h3>
-			<ul class="changes bgimages16">
-				<li class="experiment">There has been a complete medbay renovation spearheaded by Vetinarix. http://baystation12.net/forums/viewtopic.php?f=20&amp;t;=7847 &lt;-- Please put any commentary good or bad, here.</li>
-				<li class="tweak">Some maintenance doors within RnD and Medbay have had their accesses changed. Maintenance doors in the joint areas (leading to the research shuttle, virology, and xenobiology) are now zero access. Which means anyone in those joints can enter the maintenance tunnels. This was done to add additional evacuation locations during radiation storms. Additional maintenance doors were added to the tunnels in these areas to prevent docs and scientists from running about.</li>
-				<li class="tweak">Starboard emergency storage isn't gone now, it's simply located in the escape wing.</li>
-				<li class="experiment">An engineering training room has been added to engineering. This location was previously where surgery was located. If you are new to engineering or need to brush up on your skills, please use this area for testing.</li>
-			</ul>
-
-			<h2 class="date">22 June 2013</h2>
-			<h3 class="author">Cael_Aislinn updated:</h3>
-			<ul class="changes bgimages16">
-				<li class="tweak">The xenoarchaeology depth scanner will now tell you what energy field is required to safely extract a find.</li>
-				<li class="tweak">Excavation picks will now dig faster, and xenoarchaeology as a whole should be easier to do.</li>
-			</ul>
-
-			<h2 class="date">21 June 2013</h2>
-			<h3 class="author">Jupotter updated:</h3>
-			<ul class="changes bgimages16">
-				<li class="bugfix">Fix the robotiscist preview in the char setupe screen</li>
-			</ul>
-
-			<h2 class="date">18 June 2013</h2>
-			<h3 class="author">Segrain updated:</h3>
-			<ul class="changes bgimages16">
-				<li class="bugfix">Fixed some bugs in windoor construction.</li>
-				<li class="tweak">Secure windoors are made with rods again.</li>
-				<li class="rscadd">Windoors drop their electronics when broken. Emagged windoors can have theirs removed by crowbar.</li>
-				<li class="rscadd">Airlock electronics can be configured to make door open for any single access on it instead of all of them.</li>
-				<li class="rscadd">Cyborgs can preview their icons before choosing.</li>
-			</ul>
-
-			<h2 class="date">13 June 2013</h2>
-			<h3 class="author">Kilakk updated:</h3>
-			<ul class="changes bgimages16">
-				<li class="rscadd">Added the Xenobiologist job. Has access to the research hallway and to xenobiology.</li>
-				<li class="rscdel">Removed Xenobiology access from Scientists.</li>
-				<li class="rscdel">Removed the Xenobiologist alternate title from Scientists.</li>
-				<li class="rscadd">Added "Xenoarchaeology" to the RD, Scientists, and to the ID computer.</li>
-				<li class="tweak">Changed the Research Outpost doors to use "Xenoarchaeology" access.</li>
-			</ul>
-
-			<h2 class="date">12 June 2013</h2>
-			<h3 class="author">Zuhayr updated:</h3>
-			<ul class="changes bgimages16">
-				<li class="rscadd">Added pneumatic cannon and harpoons.</li>
-				<li class="experiment">Added embedded projectiles. Bullets and thrown weapons may stick in targets. Throwing them by hand won't make them stick, firing them from a cannon might. Implant removal surgery will get rid of shrapnel and stuck items.</li>
-			</ul>
-
-			<h2 class="date">11 June 2013</h2>
-			<h3 class="author">Meyar updated:</h3>
-			<ul class="changes bgimages16">
-				<li class="bugfix">Fixes a security door with a firedoor ontop of it.</li>
-				<li class="bugfix">Fixed a typo relating to the admin Select Equipment Verb. (It's RESPONSE team not RESCUE team)</li>
-				<li class="rscadd">ERT are now automated, from their spawn to their shuttle. Admin intervention no longer required! (Getting to the mechs still requires admin permission generally)</li>
-				<li class="rscadd">Added flashlights to compensate for the weakened PDA lights</li>
-				<li class="tweak">ERT Uniforms updated to be in line with Centcom uniforms. No more turtlenecks, no sir.</li>
-			</ul>
-
-			<h2 class="date">09 June 2013</h2>
-			<h3 class="author">Segrain updated:</h3>
-			<ul class="changes bgimages16">
-				<li class="bugfix">Emagged supply console can order SpecOp crates again.</li>
-			</ul>
-
-			<h2 class="date">06 June 2013</h2>
-			<h3 class="author">Asanadas updated:</h3>
-			<ul class="changes bgimages16">
-				<li class="rscadd">Added a whimsical suit to the head of personnel's secret clothing locker.</li>
-			</ul>
-			<h3 class="author">Meyar updated:</h3>
-			<ul class="changes bgimages16">
-				<li class="bugfix">Disposal's mail routing fixed. Missing pipes replaced.</li>
-				<li class="bugfix">Chemistry is once again a part of the disposals delivery circuit.</li>
-				<li class="bugfix">Added missing sorting junctions to Security and HoS office.</li>
-				<li class="bugfix">Fixed a duplicate sorting junction.</li>
-			</ul>
-
-			<h2 class="date">05 June 2013</h2>
-			<h3 class="author">Chinsky updated:</h3>
-			<ul class="changes bgimages16">
-				<li class="rscadd">Load bearing equipment - webbings and vests for engineers and sec. Attach to jumpsuit, use 'Look in storage' verb (object tab) to open.</li>
-			</ul>
-			<h3 class="author">Segrain updated:</h3>
-			<ul class="changes bgimages16">
-				<li class="rscadd">Exosuits now can open firelocks by walking into them.</li>
-			</ul>
-
-			<h2 class="date">01 June 2013</h2>
-			<h3 class="author">Chinsky updated:</h3>
-			<ul class="changes bgimages16">
-				<li class="rscadd">Bloody footprints! Now stepping in the puddle will dirty your shoes/feet and make you leave bloody footprints for a bit.</li>
-				<li class="rscadd">Blood now dries up after some time. Puddles take ~30 minutes, small things 5 minutes.</li>
-				<li class="bugfix">Untreated wounds now heal. No more toe stubs spamming you with pain messages for the rest of the shift.</li>
-				<li class="experiment">On the other side, everything is healed slowly. Maximum you cna squeeze out of first aid is 0.5 health per tick per organ. Lying down makes it faster too, by 1.5x factor.</li>
-				<li class="rscadd">Lids! Click beaker/bottle in hand to put them on/off. Prevent spilling</li>
-				<li class="rscadd">Added 'hailer' to security lockers. If used in hand, says "Halt! Security!". For those who can't run and type.</li>
-			</ul>
-
-			<h2 class="date">31 May 2013</h2>
-			<h3 class="author">Segrain updated:</h3>
-			<ul class="changes bgimages16">
-				<li class="bugfix">Portable canisters now properly connect to ports beneath them on map load.</li>
-				<li class="bugfix">Fixed unfastening gas meters.</li>
-			</ul>
-
-			<h2 class="date">30 May 2013</h2>
-			<h3 class="author">Segrain updated:</h3>
-			<ul class="changes bgimages16">
-				<li class="bugfix">Meteor showers actually spawn meteors now.</li>
-				<li class="tweak">Engineering tape fits into toolbelt and can be placed on doors.</li>
-				<li class="rscadd">Pill bottles can hold paper.</li>
-			</ul>
-			<h3 class="author">Spamcat updated:</h3>
-			<ul class="changes bgimages16">
-				<li class="tweak">Pill bottle capacity increased to 14 items.</li>
-				<li class="bugfix">Fixed Lamarr (it now spawns properly)</li>
-			</ul>
-			<h3 class="author">proliberate updated:</h3>
-			<ul class="changes bgimages16">
-				<li class="rscadd">Station time is now displayed in the status tab for new players and AIs.</li>
-			</ul>
-
-			<h2 class="date">28 May 2013</h2>
-			<h3 class="author">Erthilo updated:</h3>
-			<ul class="changes bgimages16">
-				<li class="bugfix">Fixes everyone being able to understand alien languages. HERE IS YOUR TOWER OF BABEL</li>
-			</ul>
-			<h3 class="author">VitrescentTortoise updated:</h3>
-			<ul class="changes bgimages16">
-				<li class="bugfix">Wizard's forcewall now works.</li>
-			</ul>
-
-			<h2 class="date">26 May 2013</h2>
-			<h3 class="author">Chinsky updated:</h3>
-			<ul class="changes bgimages16">
-				<li class="rscadd">Tentacles! Now clone damage will make you horribly malformed like examine text says.</li>
-			</ul>
-			<h3 class="author">Meyar updated:</h3>
-			<ul class="changes bgimages16">
-				<li class="rscadd">The syndicate shuttle now has a cycling airlock during Nuke rounds.</li>
-				<li class="rscadd">Restored the ability for the syndicate Agent ID to change the name on the card (reforge it) more than once.</li>
-				<li class="rscadd">ERT Radio now functional again.</li>
-				<li class="rscadd">Research blast doors now actually lock down the entirety of station-side Research.</li>
-				<li class="rscadd">Added lock down buttons to the wardens office.</li>
-				<li class="rscadd">The randomized barsign has made a return.</li>
-				<li class="rscadd">Syndicate Agent ID's external airlock access restored.</li>
-			</ul>
-			<h3 class="author">VitrescentTortoise updated:</h3>
-			<ul class="changes bgimages16">
-				<li class="rscadd">Added a third option for not getting any job preferences. It allows you to return to the lobby instead of joining.</li>
-			</ul>
-
-			<h2 class="date">25 May 2013</h2>
-			<h3 class="author">Erthilo updated:</h3>
-			<ul class="changes bgimages16">
-				<li class="bugfix">Fixes alien races appearing an unknown when speaking their language.</li>
-				<li class="bugfix">Fixes alien races losing their language when cloned.</li>
-				<li class="bugfix">Fixes UI getting randomly reset when trying to change it in Genetics Scanners.</li>
-			</ul>
-
-			<h2 class="date">21 May 2013</h2>
-			<h3 class="author">SkyMarshal updated:</h3>
-			<ul class="changes bgimages16">
-				<li class="experiment">ZAS will now speed air movement into/out of a zone when unsimulated tiles (e.g. space) are involved, in relation to the number of tiles.</li>
-				<li class="experiment">Portable Canisters will now automatically connect to any portable connecter beneath them on map load.</li>
-				<li class="bugfix">Bug involving mis-mapped disposal junction fixed</li>
-				<li class="bugfix">Air alarms now work for atmos techs (whoops!)</li>
-				<li class="bugfix">The Master Controller now properly stops atmos when it runtimes.</li>
-				<li class="bugfix">Backpacks can no longer be contaminated</li>
-				<li class="tweak">ZAS no longer logs air statistics.</li>
-				<li class="tweak">ZAS now rebuilds as soon as it detects a semi-complex change in geometry.  (It was doing this already, but in a convoluted way which was actually less efficient)</li>
-				<li class="tweak">General code cleanup/commenting of ZAS</li>
-				<li class="tweak">Jungle now initializes after the random Z-level loads and atmos initializes.</li>
-			</ul>
-
-			<h2 class="date">15 May 2013</h2>
-			<h3 class="author">Spamcat updated:</h3>
-			<ul class="changes bgimages16">
-				<li class="rscadd">Added <a href="http://www.safecity.com.au/aspchrlar.jpg">telescopic batons</a> to HoS's and captain's lockers. These are quite robust and easily concealable.</li>
-			</ul>
-
-			<h2 class="date">14 May 2013</h2>
-			<h3 class="author">Cael_Aislinn updated:</h3>
-			<ul class="changes bgimages16">
-				<li class="experiment">Depth scanners can now be used to determine what material archaeological deposits are made of, meaning lab analysis is no longer required.</li>
-				<li class="tweak">Some useability issues with xenoarchaeology tools have been resolved, and the transit pods cycle automatically now.</li>
-			</ul>
-
-			<h2 class="date">24 April 2013</h2>
-			<h3 class="author">Jediluke69 updated:</h3>
-			<ul class="changes bgimages16">
-				<li class="rscadd">Added 5 new drinks (Kira Special, Lemonade, Brown Star, Milkshakes, Rewriter)</li>
-				<li class="tweak">Nanopaste now heals about half of what it used to</li>
-				<li class="tweak">Ballistic crates should now come with shotguns loaded with actual shells no more beanbags</li>
-				<li class="bugfix">Iced tea no longer makes a glass of .what?</li>
-			</ul>
-			<h3 class="author">NerdyBoy1104 updated:</h3>
-			<ul class="changes bgimages16">
-				<li class="rscadd">New Botany additions: Rice and Plastellium. New sheet material: Plastic.</li>
-				<li class="rscadd">Plastellium is refined into plastic by first grinding the produce to get plasticide. 20 plasticide + 10 polytrinic acid makes 10 sheets of plastic which can be used to make crates, forks, spoons, knives, ashtrays or plastic bags from.</li>
-				<li class="rscadd">Rice seeds grows into rice stalks that you grind to get rice. 10 Rice + 5 Water makes boiled rice, 10 rice + 5 milk makes rice pudding, 10 rice + 5 universal enzyme (in beaker) makes Sake.</li>
-			</ul>
-			<h3 class="author">faux updated:</h3>
-			<ul class="changes bgimages16">
-				<li class="imageadd">Mixed Wardrobe Closet now has colored shoes and plaid skirts.</li>
-				<li class="imageadd">Dress uniforms added to the Captain, RD, and HoP wardrobe closets. A uniform jacket has also been added to the Captain's closet. HoS' hat has been re-added to their closet. I do not love the CMO and CE enough to give them anything.</li>
-				<li class="imageadd">Atheletic closet now has five different swimsuits *for the ladies* in them. If you are a guy, be prepared to be yelled at if you run around like a moron in one of these. Same goes for ladies who run around in shorts with their titties swaying in the space winds.</li>
-				<li class="imageadd">A set of dispatcher uniforms will spawn in the security closet. These are for playtesting the dispatcher role.</li>
-				<li class="imageadd">New suit spawns in the laundry room. It's for geezer's only. You're welcome, Book.</li>
-				<li class="imageadd">Nurse outfit variant, orderly uniform, and first responder jacket will now spawn in the medical wardrobe closet.</li>
-				<li class="imageadd">A white wedding dress will spawn in the chaplain's closet. There are also several dresses currently only adminspawnable. Admins: Look either under "bride" or "dress." The bride one leads to the colored wedding dresses, and there are some other kinds of dresses under dress.</li>
-				<li class="tweak">No more luchador masks or boxing gloves or boxing ring. You guys have a swimming pool now, dip in and enjoy it.</li>
-				<li class="tweak">he meeting hall has been replaced with an awkwardly placed security office meant for prisoner processing.</li>
-				<li class="tweak">Added a couple more welding goggles to engineering since you guys liked those a lot.</li>
-				<li class="imageadd">Flasks spawn behind the bar. Only three. Don't fight over them. I don't know how to add them to the bar vending machine otherwise I would have done that instead. Detective, you have your own flask in your office, it's underneath the cigarettes on your desk.</li>
-				<li class="tweak">Added two canes to the medical storage, for people who have leg injuries and can't walk good and stuff. I do not want to see doctors pretending to be House. These are for patients. Do not make me delete this addition and declare you guys not being able to have nice things.</li>
-				<li class="tweak">Secondary entance to EVA now directly leads into the medbay hardsuit section. Sorry for any inconviences this will cause. The CMO can now fetch the hardsuits whenever they want.</li>
-				<li class="tweak">Secondary security hardsuit has been added to the armory. Security members please stop stealing engineer's hardsuits when you guys want to pair up for space travel.</li>
-				<li class="tweak">Firelocks have been moved around in the main hallways to form really ghetto versions of airlocks.</li>
-				<li class="tweak">Violin spawns in theatre storage now. I didn't put the piano there though, that was someone else.</li>
-				<li class="tweak">Psych office in medbay has been made better looking.</li>
-			</ul>
-
-			<h2 class="date">17 April 2013</h2>
-			<h3 class="author">SkyMarshal updated:</h3>
-			<ul class="changes bgimages16">
-				<li class="experiment">ZAS is now more deadly, as per decision by administrative team.  May be tweaked, but currently AIRFLOW is the biggest griefer.</li>
-				<li class="experiment">World startup optimized, many functions now delayed until a player joins the server. (Reduces server boot time significantly)</li>
-				<li class="tweak">Zones will now equalize air more rapidly.</li>
-				<li class="bugfix">ZAS now respects active magboots when airflow occurs.</li>
-				<li class="bugfix">Airflow will no longer throw you into doors and open them.</li>
-				<li class="bugfix">Race condition in zone construction has been fixed, so zones connect properly at round start.</li>
-				<li class="bugfix">Plasma effects readded.</li>
-				<li class="bugfix">Fixed runtime involving away mission.</li>
-			</ul>
-
-			<h2 class="date">11 April 2013</h2>
-			<h3 class="author">SkyMarshal updated:</h3>
-			<ul class="changes bgimages16">
-				<li class="experiment">Fire has been reworked.</li>
-				<li class="experiment">In-game variable editor is both readded and expanded with fire controlling capability.</li>
-			</ul>
-
-			<h2 class="date">09 April 2013</h2>
-			<h3 class="author">SkyMarshal updated:</h3>
-			<ul class="changes bgimages16">
-				<li class="bugfix">Fire Issues (Firedoors, Flamethrowers, Incendiary Grenades) fixed.</li>
-				<li class="bugfix">Fixed a bad line of code that was preventing autoignition of flammable gas mixes.</li>
-				<li class="bugfix">Volatile fuel is burned up after a point.</li>
-				<li class="rscdel">Partial-tile firedoors removed.  This is due to ZAS breaking when interacting with them.</li>
-			</ul>
-
-			<h2 class="date">04 April 2013</h2>
-			<h3 class="author">SkyMarshal updated:</h3>
-			<ul class="changes bgimages16">
-				<li class="bugfix">Fixed ZAS</li>
-				<li class="bugfix">Fixed Fire</li>
-			</ul>
-			<h3 class="author">Spamcat updated:</h3>
-			<ul class="changes bgimages16">
-				<li class="bugfix">Blood type is now saved in character creation menu, no need to edit it manually every round.</li>
-			</ul>
-
-			<h2 class="date">27 March 2013</h2>
-			<h3 class="author">Asanadas updated:</h3>
-			<ul class="changes bgimages16">
-				<li class="tweak">The Null Rod has recovered its de-culting ability, for balance reasons. Metagaming with it is a big no-no!</li>
-				<li class="rscadd">Holy Water as a liquid is able to de-cult. Less effective, but less bloody. May be changed over the course of time for balance.</li>
-			</ul>
-
-			<h2 class="date">26 March 2013</h2>
-			<h3 class="author">Spamcat updated:</h3>
-			<ul class="changes bgimages16">
-				<li class="bugfix">Chemmaster now puts pills in pill bottles (if one is inserted).</li>
-				<li class="tweak">Stabbing someone with a syringe now deals 3 damage instead of 7 because 7 is like, a crowbar punch.</li>
-				<li class="bugfix">Lizards can now join mid-round again.</li>
-				<li class="rscadd">Chemicals in bloodstream will transfer with blood now, so don't get drunk before your blood donation. Viruses and antibodies transfer through blood too.</li>
-				<li class="bugfix">Virology is working again.</li>
-			</ul>
-
-			<h2 class="date">15 March 2013</h2>
-			<h3 class="author">Cael_Aislinn updated:</h3>
-			<ul class="changes bgimages16">
-				<li class="rscadd">Mapped a compact research base on the mining asteroid, with multiple labs and testing rooms. It's reachable through a new (old) shuttle dock that leaves from the research wing on the main station.</li>
-			</ul>
-
-			<h2 class="date">14 March 2013</h2>
-			<h3 class="author">Spamcat updated:</h3>
-			<ul class="changes bgimages16">
-				<li class="rscadd">Figured I should make one of these. Syringestabbing now produces a broken syringe complete with fingerprints of attacker and blood of a victim, so dispose your evidence carefully. Maximum transfer amount per stab is lowered to 10.</li>
-			</ul>
-
-			<h2 class="date">11 March 2013</h2>
-			<h3 class="author">CIB updated:</h3>
-			<ul class="changes bgimages16">
-				<li class="rscadd">Cloning now requires you to put slabs of meat into the cloning pod to replenish biomass.</li>
-			</ul>
-			<h3 class="author">Cael Aislinn updated:</h3>
-			<ul class="changes bgimages16">
-				<li class="wip">The xenoarchaeology update is here. This includes a major content overhaul and a bunch of new features for xenoarchaeology.</li>
-				<li class="tweak">Digsites (strange rock deposits) are now much more nuanced and interesting, and a huge number of minor (non-artifact) finds have been added.</li>
-				<li class="rscadd">Excavation is now a complex process that involves digging into the rock to the right depth.</li>
-				<li class="rscadd">Chemical analysis is required for safe excavation of the digsites, in order to determine how best to extract the finds.</li>
-				<li class="bugfix">Anomalous artifacts have been overhauled and many longstanding bugs with existing effects have been fixed - the anomaly utiliser should now work <i>much</i> more often.</li>
-				<li class="rscadd">Numerous new artifact effects have been added and some new artifact types can be dug up from the asteroid.</li>
-				<li class="rscadd">New tools and equipment have been added, including normal and spaceworthy versions of the anomaly suits, excavation tools and other neat gadgets.</li>
-				<li class="rscadd">Five books have been written by subject matter experts from around the galaxy to help the crew of the Exodus come to grips with this exacting new science (over 3000 words of tutorials!).</li>
-			</ul>
-			<h3 class="author">Chinsky updated:</h3>
-			<ul class="changes bgimages16">
-				<li class="rscadd">Sec HUDs now can see short versions of sec records.on examine. Med HUDs do same for medical records, and can set medical status of patient.</li>
-				<li class="rscadd">Damage to the head can now cause brain damage.</li>
-			</ul>
-
-			<h2 class="date">09 March 2013</h2>
-			<h3 class="author">Cael Aislinn updated:</h3>
-			<ul class="changes bgimages16">
-				<li class="rscadd">Beekeeping is now possible. Construct an apiary of out wood and embed it into a hydroponics tray, then get a queen bee and bottle of BeezEez from cargo bay. 
-		Hives produce honey and honeycomb, but be wary if the bees start swarming.</li>
-			</ul>
-
-			<h2 class="date">06 March 2013</h2>
-			<h3 class="author">Cael Aislinn updated:</h3>
-			<ul class="changes bgimages16">
-				<li class="rscadd">Type 1 thermoelectric generators and the associated binary circulators are now moveable (wrench to secure/unsecure) and orderable via Quartermaster.</li>
-				<li class="wip">code/maps/rust_test.dmm contains an example setup for a functional RUST reactor. Maximum output is in the range of 12 to 20MW (12 to 20 million watts).</li>
-				<li class="bugfix">Removed double announcement for gridchecks, reduced duration of gridchecks.</li>
-			</ul>
-			<h3 class="author">RavingManiac updated:</h3>
-			<ul class="changes bgimages16">
-				<li class="rscadd">You can now stab people with syringes using the "harm" intent. This destroys the syringe and transfers a random percentage of its contents into the target. Armor has a 50% chance of blocking the syringe.</li>
-			</ul>
-
-			<h2 class="date">05 March 2013</h2>
-			<h3 class="author">CIB updated:</h3>
-			<ul class="changes bgimages16">
-				<li class="rscadd">Added internal organs. They're currently all located in the chest. Use advanced scanner to detect damage. Use the same surgery as for ruptured lungs to fix them.</li>
-			</ul>
-			<h3 class="author">Cael Aislinn updated:</h3>
-			<ul class="changes bgimages16">
-				<li class="soundadd">Set roundstart music to randomly choose between space.ogg and traitor.ogg (see <a =href="http://baystation12.net/forums/viewtopic.php?f=5&amp;t=6972">http://baystation12.net/forums/viewtopic.php?f=5&amp;t;=6972</a>)</li>
-				<li class="experiment">All RUST components except for TEGs (which generate the power) are now obtainable ingame, bored engineers should get hold of them and setup an experimental reactor for testing purposes.</li>
-			</ul>
-
-			<h2 class="date">27 February 2013</h2>
-			<h3 class="author">Gamerofthegame updated:</h3>
-			<ul class="changes bgimages16">
-				<li class="rscadd">Added the (base gear) ERT preset for the debug command.</li>
-				<li class="rscadd">Map fixes, Virology hole fixed. Atmospheric fixes for mining and, to a less extent, the science outpost. (No, not cycling airlocks)</li>
-				<li class="rscadd">Fiddled with the ERT set up location on Centcom. Radmins will now have a even easier time equiping a team of any real pratical size, especially coupled with the above debug command.</li>
-			</ul>
-
-			<h2 class="date">25 February 2013</h2>
-			<h3 class="author">Cael Aislinn updated:</h3>
-			<ul class="changes bgimages16">
-				<li class="rscadd">As well as building hull shield generators, normal shield gens can now be built (see <a href="http://baystation12.net/forums/viewtopic.php?f=1&amp;t=6993">http://baystation12.net/forums/viewtopic.php?f=1&amp;t;=6993</a>).</li>
-				<li class="rscadd">New random events: multiple new system wide-events have been have been added to the newscaster feeds, some not quite as respectable as others.</li>
-				<li class="rscadd">New random event: some lucky winners will win the TC Daily Grand Slam Lotto, while others may be the target of malicious hackers.</li>
-			</ul>
-
-			<h2 class="date">23 February 2013</h2>
-			<h3 class="author">Cael Aislinn updated:</h3>
-			<ul class="changes bgimages16">
-				<li class="wip">RUST machinery components should now be researchable (with high requirements) and orderable through QM (with high cost).</li>
-				<li class="wip">Shield machinery should now be researchable (with high requirements) and orderable through QM (with high cost). This one is reportedly buggy.</li>
-				<li class="tweak">Rogue vending machines should revert back to normal at the end of the event.</li>
-				<li class="rscadd">New Unathi hair styles.</li>
-			</ul>
-
-			<h2 class="date">22 February 2013</h2>
-			<h3 class="author">Chinsky updated:</h3>
-			<ul class="changes bgimages16">
-				<li class="tweak">Change to body cavity surgery.  Can only put items in chest, groind and head. Max size for item - 3 (chest), 2 (groin), 1 (head). For chest surgery ribs should be bent open, (lung surgery until second scalpel step). Surgery step needs preparation step, with drill. After that you can place item inside, or seal it with cautery to do other step instead.</li>
-			</ul>
-
-			<h2 class="date">20 February 2013</h2>
-			<h3 class="author">Chinsky updated:</h3>
-			<ul class="changes bgimages16">
-				<li class="rscadd">Added new surgery: putting items inside people. After you use retractor to keep incision open, just click with any item to put it inside. But be wary, if you try to fit something too big, you might rip the veins. To remove items, use implant removal surgery.</li>
-				<li class="rscadd">Crowbar can be used as alternative to retractor.</li>
-				<li class="rscadd">Can now unload guns by clicking them in hand.</li>
-				<li class="tweak">Fixed distance calculation in bullet missing chance computation, it was always assuming 1 or 0 tiles. Now distace REALLY matters when you shoot.</li>
-				<li class="rscadd">To add more FUN to previous thing, bullets missed to not disappear but keep going until they hit something else.</li>
-				<li class="bugfix">Compressed Matter and Explosive implants spawn properly now.</li>
-				<li class="tweak">Tweaks to medical effects: removed itch caused by bandages. Chemical effects now have non-100 chance of appearing, the stronger medicine, the more probality it'll have side effects.</li>
-			</ul>
-
-			<h2 class="date">18 February 2013</h2>
-			<h3 class="author">Cael Aislinn updated:</h3>
-			<ul class="changes bgimages16">
-				<li class="rscadd">Security bots will now target hostile mobs, and vice versa.</li>
-				<li class="tweak">Carp should actually emigrate now, instead of just immigrating then squatting around the outer hull.</li>
-				<li class="tweak">Admins and moderators have been split up into separate 'who' verbs (adminwho and modwho respectively).</li>
-			</ul>
-
-			<h2 class="date">14 February 2013</h2>
-			<h3 class="author">CIB updated:</h3>
-			<ul class="changes bgimages16">
-				<li class="rscadd">Medical side-effects(patients are going to come back for secondary treatment)</li>
-				<li class="rscadd">NT loyalty setting(affects command reports and gives antags hints who might collaborate with them)</li>
-				<li class="tweak">Simple animal balance fixes(They're slower now)</li>
-			</ul>
-			<h3 class="author">CaelAislinn updated:</h3>
-			<ul class="changes bgimages16">
-				<li class="rscadd">Re-added old ion storm laws, re-added grid check event.</li>
-				<li class="rscadd">Added Rogue Drone and Vermin Infestation random events.</li>
-				<li class="rscadd">Added/fixed space vines random event.</li>
-				<li class="tweak">Updates to the virus events.</li>
-				<li class="tweak">Spider infestation and alien infestation events turned off by default.</li>
-				<li class="tweak">Soghun, taj and skrell all have unique language text colours.</li>
-				<li class="tweak">Moderators will no longer be listed in adminwho, instead use modwho.</li>
-			</ul>
-			<h3 class="author">Gamerofthegame updated:</h3>
-			<ul class="changes bgimages16">
-				<li class="rscadd">Miscellaneous mapfixes.</li>
-			</ul>
-
-			<h2 class="date">13 February 2013</h2>
-			<h3 class="author">Erthilo updated:</h3>
-			<ul class="changes bgimages16">
-				<li class="bugfix">Fixed SSD (logged-out) players not staying asleep.</li>
-				<li class="bugfix">Fixed set-pose verb and mice emotes having extra periods.</li>
-				<li class="bugfix">Fixed virus crate not appearing and breaking supply shuttle.</li>
-				<li class="bugfix">Fixed newcaster photos not being censored.</li>
-			</ul>
-
-			<h2 class="date">31 January 2013</h2>
-			<h3 class="author">CIB updated:</h3>
-			<ul class="changes bgimages16">
-				<li class="bugfix">Chilis and cold chilis no longer kill in small amounts</li>
-				<li class="bugfix">Chloral now again needs around 5 units to start killing somebody</li>
-			</ul>
-
-			<h2 class="date">23 January 2013</h2>
-			<h3 class="author">Cael_Aislinn updated:</h3>
-			<ul class="changes bgimages16">
-				<li class="tgs">Updated server to tgstation r5200 (November 26th, 2012), see <a href="https://code.google.com/p/tgstation13/source/list">https://code.google.com/p/tgstation13/source/list</a> for tg's changelog.</li>
-			</ul>
-
-			<h2 class="date">21 January 2013</h2>
-			<h3 class="author">Cael_Aislinn updated:</h3>
-			<ul class="changes bgimages16">
-				<li class="bugfix">Satchels and ore boxes can now hold strange rocks.</li>
-				<li class="rscadd">Closets and crates can now be built out of 5 and 10 plasteel respectively.</li>
-				<li class="rscadd">Observers can become mice once more.</li>
-			</ul>
-
-			<h2 class="date">13 January 2013</h2>
-			<h3 class="author">Chinsky updated:</h3>
-			<ul class="changes bgimages16">
-				<li class="tweak">If you get enough (6) blood drips on one tile, it'll turn into a blood puddle. Should make bleeding out more visible.</li>
-				<li class="tweak">Security belt now able to hold taser, baton and tape roll.</li>
-				<li class="tweak">Added alternative security uniform to Security wardrobes.</li>
-				<li class="rscadd">Ported Urist cult runes. Down with the crayon drawings!  Example: http://dl.dropbox.com/u/26846767/images/SS13/255_symbols.PNG</li>
-				<li class="bugfix">Engineering tape now require engineer OR atmos access instead of both.</li>
-				<li class="rscadd">Implants now will react to EMP, possibly in !!FUN!! ways</li>
-			</ul>
-			<h3 class="author">GauHelldragon updated:</h3>
-			<ul class="changes bgimages16">
-				<li class="rscadd">Servicebots now have RoboTray and Printing Pen. Robotray can be used to pick up and drop food/drinks. Printing pen can alternate between writing mode and rename paper mode by clicking it.</li>
-				<li class="rscadd">Farmbots. A new type of robot that weeds, waters and fertilizes. Use robot arm on water tank. Then use plant analyzer, mini-hoe, bucket and finally proximity sensor.</li>
-				<li class="rscadd">Chefs can clang their serving trays with a rolling pin. Just like a riot shield!</li>
-			</ul>
-
-			<h2 class="date">07 January 2013</h2>
-			<h3 class="author">Cael_Aislinn updated:</h3>
-			<ul class="changes bgimages16">
-				<li class="tgs">Updated server to tgstation r5200 (November 26th, 2012), see <a href="https://code.google.com/p/tgstation13/source/list">https://code.google.com/p/tgstation13/source/list</a> for tg's changelog.</li>
-			</ul>
-			<h3 class="author">Chinsky updated:</h3>
-			<ul class="changes bgimages16">
-				<li class="rscadd">Implants: Explosvie implant, exploding when victim hears the codephrase you set.</li>
-				<li class="rscadd">Implants: Compressed Matter implat, scan item (making it disappear), inject yourself and recall that item on will!</li>
-				<li class="rscadd">Implant removal surgery, with !!FUN!! results if you mess up it.</li>
-				<li class="rscadd">Coats now have pockets again.</li>
-				<li class="rscadd">Bash people on tabetops. an windows, or with stools. Grab people to bash them on tables or windows (better grab for better hit on windows). Drag stool sprite on you to pick it up, click on it in hand to make it usual stool again.</li>
-				<li class="rscadd">Surgical caps, and new sprites for bloodbags and fixovein.</li>
-				<li class="rscadd">Now some surgery steps will bloody your hands, Full-body blood coat in case youy mess up spectacualry.</li>
-				<li class="rscadd">Ported some crates (Art, Surgery, Sterile equiplemnt).</li>
-				<li class="tweak">Changed contraband crates. Posters moved to Art Crate, cigs and lipstick ot party crate. Now contraband crate has illegal booze and illicit drugs.</li>
-				<li class="bugfix">Finally got evac party lights</li>
-				<li class="bugfix">Now disfigurment,now it WILL happen when damage is bad enough.</li>
-				<li class="experiment">Now if you speak in depressurized area (less than 10 kPa) only people next to you can hear you. Radios still work though.</li>
-			</ul>
-		</div>
-
-<b>GoonStation 13 Development Team</b>
-	<div class = "top">
-	<b>Coders:</b> Stuntwaffle, Showtime, Pantaloons, Nannek, Keelin, Exadv1, hobnob, Justicefries, 0staf, sniperchance, AngriestIBM, BrianOBlivion<br>
-	<b>Spriters:</b> Supernorn, Haruhi, Stuntwaffle, Pantaloons, Rho, SynthOrange, I Said No<br>
-	</div>
-<br>
-<p class="lic"><a name="license" href="http://creativecommons.org/licenses/by-nc-sa/3.0/"><img src="88x31.png" alt="Creative Commons License" /></a><br><i>Except where otherwise noted, Goon Station 13 is licensed under a <a href="http://creativecommons.org/licenses/by-nc-sa/3.0/">Creative Commons Attribution-Noncommercial-Share Alike 3.0 License</a>.<br>Rights are currently extended to <a href="http://forums.somethingawful.com/">SomethingAwful Goons</a> only.</i></p>
-<p class="lic">Some icons by <a href="http://p.yusukekamiyamane.com/">Yusuke Kamiyamane</a>. All rights reserved. Licensed under a <a href="http://creativecommons.org/licenses/by/3.0/">Creative Commons Attribution 3.0 License</a>.</p>
-</td></tr></table>
-</body>
-</html>
+<!DOCTYPE HTML PUBLIC "-//W3C//DTD HTML 4.01 Transitional//EN" "http://www.w3.org/TR/html4/loose.dtd">
+<html>
+<head>
+  <title>Baystation 12 Changelog</title>
+  <link rel="stylesheet" type="text/css" href="changelog.css">
+  <base target="_blank" />
+  <script type='text/javascript'>
+  
+	function changeText(tagID, newText, linkTagID){
+		var tag = document.getElementById(tagID);
+		tag.innerHTML = newText;
+		var linkTag = document.getElementById(linkTagID);
+		linkTag.removeAttribute("href");
+		linkTag.removeAttribute("onclick");
+	}
+	
+  </script>  
+<meta http-equiv="Content-Type" content="text/html; charset=utf-8">
+</head>
+
+<body>
+<table align='center' width='650'><tr><td>
+<table align='center' class="top">
+	<tr>
+		<td valign='top'>
+			<div align='center'><font size='3'><b>Space Station 13</b></font></div>
+			
+			<p><div align='center'><font size='3'><a href="http://baystation12.net/wiki/">Wiki</a> | <a href="https://github.com/Baystation12/Baystation12/">Source code</a></font></div></p>
+            <font size='2'>Code licensed under <a href="http://www.gnu.org/licenses/agpl.html">AGPLv3</a>. Content licensed under <a href="http://creativecommons.org/licenses/by-sa/3.0/">CC BY-SA 3.0</a>.<br><br>
+			<font size='2'><b>Visit our IRC channel:</b> #bs12 on irc.sorcery.net</font>
+			</td>
+	</tr>
+</table>
+
+<br><b>Baystation 12 Credit List</b>
+<table align='center' class="top">
+	<tr>
+		<td valign='top'>
+            <font size='2'><b>Current Project Maintainers:</b> <a href='https://github.com/Baystation12?tab=members'>-Click Here-</a><br></font>
+			<font size='2'><b>Currently Active GitHub contributor list:</b> <a href='https://github.com/Baystation12/Baystation12/graphs/contributors'>-Click Here-</a><br></font>
+			<font size='2'><b>Code:</b> Abi79, Aryn, Cael_Aislinn, Ccomp5950, Chinsky, cib, CompactNinja, DopeGhoti, Erthilo, Hawk_v3, Head, Ispil, JoeyJo0, Lexusjjss, Melonstorm, Miniature, Mloc, NerdyBoy1104, PsiOmegaDelta, SkyMarshal, Snapshot, Spectre, Strumpetplaya, Sunfall, Tastyfish, Uristqwerty<br></font>
+			<font size='2'><b>Sprites:</b> Apple_Master, Arcalane, Chinsky, CompactNinja, Deus Dactyl, Erthilo, Flashkirby, JoeyJo0, Miniature, Searif, Xenone, faux<br></font>
+			<font size='2'><b>Sounds:</b> Aryn<br></font>
+            <font size='2'><b>Main Testers:</b> Anyone who has submitted a bug to the issue tracker<br></font>
+			<font size='2'><b>Thanks to:</b> /tg/ station, /vg/station, GoonStation devs, the original SpaceStation developers and Invisty for the title image.<br> Also a thanks to anybody who has contributed who is not listed here :( Ask to be added here on irc.</font>
+			<font size='2' color='red'><b><br>Have a bug to report?</b> Visit our <a href="https://github.com/Baystation12/Baystation12/issues?labels=Bug&state=open">Issue Tracker</a>.<br></font>
+		</td>
+	</tr>
+</table>
+
+		<!--
+		
+		TO ADD AN ENTRY, ADD AND MAINTAIN YOUR OWN changelog/USERNAME.yml FILE. 
+		
+		*** DO NOT MODIFY THIS FILE OR YOU WILL CAUSE MERGE CONFLICTS. ***
+		
+		-->
+		<div class="commit sansserif">
+			<h2 class="date">01 June 2015</h2>
+			<h2 class="date">04 June 2015</h2>
+			<h3 class="author">PsiOmegaDelta updated:</h3>
+			<ul class="changes bgimages16">
+				<li class="rscadd">AI eyes can now be found in the observer follow list.</li>
+				<li class="rscadd">Synths can now review all law modules that can be found on the station from their law manager.</li>
+				<li class="rscadd">Synths can state these laws if desired, however this is strongly discouraged unless subverted/malfunctioning.</li>
+				<li class="bugfix">Astral projecting mobs, such as wizards or cultists, may no longer respawn as something else while their body lives.</li>
+			</ul>
+
+			<h2 class="date">02 June 2015</h2>
+			<h3 class="author">Techhead updated:</h3>
+			<ul class="changes bgimages16">
+				<li class="rscadd">Re-adds extended capacity emergency oxygen tanks to relevant jobs.</li>
+			</ul>
+
+			<h2 class="date">30 May 2015</h2>
+			<h3 class="author">Atlantis updated:</h3>
+			<ul class="changes bgimages16">
+				<li class="rscadd">Malfunction Overhaul - Whole gamemode was completely reworked from scratch. Most old abilities have been removed and quite a lot of new abilities was added. AI also has to hack APCs to unlock higher tier abilities faster, instead of having access to them from the round start. Most forced things, such as, shuttle recalling were removed and are instead controlled by the AI. Code is fully modular allowing for future modifications.</li>
+			</ul>
+			<h3 class="author">HarpyEagle updated:</h3>
+			<ul class="changes bgimages16">
+				<li class="bugfix">Fixes Engineer ERT gloves not being insulated.</li>
+				<li class="tweak">IV stands are no longer bullet shields. They also allow mice, drones, pAIs et al to pass though.</li>
+			</ul>
+			<h3 class="author">Kelenius updated:</h3>
+			<ul class="changes bgimages16">
+				<li class="tweak">AI now hears LOOC both around its eye and its core, and speaks in LOOC around its eye. Keep in mind that you won't hear and won't be heard if there is a wall between your eye and the target.</li>
+			</ul>
+			<h3 class="author">PsiOmegaDelta updated:</h3>
+			<ul class="changes bgimages16">
+				<li class="rscadd">You can now review the server revision date and hash by using the 'Show Server Revision' verb in the OOC category.</li>
+			</ul>
+
+			<h2 class="date">27 May 2015</h2>
+			<h3 class="author">PsiOmegaDelta updated:</h3>
+			<ul class="changes bgimages16">
+				<li class="tweak">The inactive check process now respects client holder status and can be configured how long clients may remain inactive before being kicked.</li>
+			</ul>
+			<h3 class="author">Zuhayr updated:</h3>
+			<ul class="changes bgimages16">
+				<li class="rscadd">Unfolded pAIs can now be scooped up and worn as hats.</li>
+				<li class="tweak">Scoop-up behavior is now standardized to selecting help intent and dragging their icon onto yours.</li>
+			</ul>
+
+			<h2 class="date">26 May 2015</h2>
+			<h3 class="author">Atlantis updated:</h3>
+			<ul class="changes bgimages16">
+				<li class="rscadd">NanoUI for Robotics Control Console</li>
+				<li class="rscdel">NanoUI for Supermatter Crystal - AI/Robot only, purely informational</li>
+			</ul>
+			<h3 class="author">Chinsky updated:</h3>
+			<ul class="changes bgimages16">
+				<li class="rscadd">Meat limbs now can be attached. Use limb on missing area, then hemostat to finalize it.</li>
+				<li class="rscadd">Limbs from other races can be now attached. They'll cause rejection, but it can be kept at bay with spaceacilline to some point. Species special attack is carried over too, i.e. you can clawn people if you sew a cathand to yourself.</li>
+				<li class="rscadd">Limbs that are left in open will rot in ~7 minutes. Use freezers or cryobags to stop it. You can still attach them, but you wish you couldn't.</li>
+			</ul>
+			<h3 class="author">PsiOmegaDelta updated:</h3>
+			<ul class="changes bgimages16">
+				<li class="tweak">Both the pulse taker and target must now remain still for the duration of the check or it will fail.</li>
+			</ul>
+			<h3 class="author">RavingManiac updated:</h3>
+			<ul class="changes bgimages16">
+				<li class="rscadd">Tape recorders now record hearable emotes and action messages (e.g. gunshots).</li>
+				<li class="bugfix">You can now see actions from inside mechs and closets.</li>
+			</ul>
+			<h3 class="author">Techhead updated:</h3>
+			<ul class="changes bgimages16">
+				<li class="rscadd">Removed gaseous reagents from the chemistry system and replaced with real-world organic chemistry precursors.</li>
+				<li class="rscadd">Hydrogen has been replaced with hydrazine, a highly toxic, flammable liquid.</li>
+				<li class="rscadd">Oxygen has been replaced with acetone, a mildly toxic liquid. Ethanol's ink-sovlent capabilities have been copied to it.</li>
+				<li class="rscadd">Chlorine has been replaced with hydrochloric acid. It is a stronger acid than sulphuric but less toxic.</li>
+				<li class="tweak">Nitrogen has been replaced with ammonia. Ammonia now acts as a Dexalin-equivalent for Vox.</li>
+				<li class="tweak">Flourine has also been replaced with hydrazine in its one recipe. Flourosurficant has been renamed azosurficant.</li>
+				<li class="tweak">Being splashed with liquid Phoron will burn eyes and contaminate clothes like being exposed to Phoron gas.</li>
+			</ul>
+			<h3 class="author">Zuhayr updated:</h3>
+			<ul class="changes bgimages16">
+				<li class="rscadd">Added a ghost requisition system for posibrains and living plants.</li>
+				<li class="rscadd">Added attack_ghost() to hydro trays and posibrains to allow ghosts to enter them.</li>
+				<li class="rscadd">Prosthetic limbs are now only repairable with welders/cable coils if they have suffered below 30 combined damage.</li>
+				<li class="rscadd">Surgery steps that cause no pain and have no failure wounding have been added: screwdriver for 'incision', crowbar to open, multitool to 'decouple' a prosthetic organ. Hemostat is still used to take an organ out.</li>
+				<li class="rscadd">Using a welder or a cable coil as a surgical tool after opening a maintenance hatch will repair damage beyond the 30 damage cap. In other words, severe damage to robolimbs requires expert repair from someone else.</li>
+				<li class="rscdel">Eye and brain surgery were removed; they predate the current organ system and are redundant.</li>
+				<li class="rscadd">IPC are now simply full prosthetic bodies using a specific manufacturer (Morpheus Cyberkinetics).</li>
+				<li class="rscadd">IPC can 'recharge' in a cyborg station to regain nutriment. They no longer interface with APCs.</li>
+				<li class="rscadd">NO_BLOOD flag now bypasses ingested and blood reagent processing.</li>
+				<li class="rscadd">NO_SCAN now bypasses mutagen reagent effects.</li>
+				<li class="rscadd">Cyborg analyzers now show damage to prosthetic limbs and organs on humans.</li>
+				<li class="tweak">Prosthetic EMP damage was reduced.</li>
+				<li class="tweak">Several organ files were split up/moved around.</li>
+			</ul>
+
+			<h2 class="date">22 May 2015</h2>
+			<h3 class="author">Ccomp5950 updated:</h3>
+			<ul class="changes bgimages16">
+				<li class="bugfix">Beepsky no longer kills goats.</li>
+				<li class="tweak">Goats will move towards vines that are 4 spaces away now instead of 1</li>
+				<li class="bugfix">Goats will eat the spawning plants for vines as well as the vines themselves.</li>
+			</ul>
+			<h3 class="author">Chinsky updated:</h3>
+			<ul class="changes bgimages16">
+				<li class="rscadd">Ghetto diagnosis. Grab patient, aim at bodypart you want to check, click on them with help intent. This will tell you about their wounds, fractures and other oddities (toxins/oxygen) for that bodypart.</li>
+				<li class="rscadd">Fractures are visible on very damaged limbs. Dislocations are always visible. Surgery incisions now visible too.</li>
+				<li class="rscadd">Stethoscopes actually make sense now. They care for heart/lungs status when reporting pulse and respiration now.</li>
+			</ul>
+			<h3 class="author">HarpyEagle updated:</h3>
+			<ul class="changes bgimages16">
+				<li class="rscadd">Re-implemented fuel fires. Tweaked fire behaviour overall.</li>
+			</ul>
+			<h3 class="author">Yoshax updated:</h3>
+			<ul class="changes bgimages16">
+				<li class="tweak">Bear traps now do damage when stood on, enough to break bones! Bear traps can now affect any limb of a person who is on the ground, including head! Bear traps are no longer legcuffs and instead embed in the limb they attack.</li>
+				<li class="tweak">Bear traps now take several seconds to deploy and cannot be picked up when armed, they must be disarmed by clicking on them. They also cannot be moved then they are deployed.</li>
+			</ul>
+			<h3 class="author">Zuhayr updated:</h3>
+			<ul class="changes bgimages16">
+				<li class="rscadd">Massive material refactor. Walls, beds, chairs, stools, tables, ashtrays, knives, baseball bats, axes, simple doors, barricades, so on.</li>
+				<li class="rscadd">Tables are now built via steel then another sheet on the resulting frame. They can then be reinforced by dragging a stack of sheets onto the table.</li>
+				<li class="rscadd">Walls are built with steel for girders, then right-click the girder and select the reinforce verb while holding a stack, then click the girders with a final sheet.</li>
+				<li class="rscadd">Various things can be built with various sheet types. Experiment! Just keep in mind that uranium is now radioactive and phoron is now flammable.</li>
+			</ul>
+
+			<h2 class="date">18 May 2015</h2>
+			<h3 class="author">Hubblenaut updated:</h3>
+			<ul class="changes bgimages16">
+				<li class="rscadd">Adds a light for available backup power on airlocks.</li>
+			</ul>
+			<h3 class="author">Kelenius updated:</h3>
+			<ul class="changes bgimages16">
+				<li class="tweak">There has been a big update to the reagent system. A full-ish changelog can be found here: http://pastebin.com/imHXTRHz. In particular:</li>
+				<li class="tweak">Reagents now differentiate between being ingested (food, pills, smoke), injected (syringes, IV drips), and put on the skin (sprays, beaker splashing).</li>
+				<li class="tweak">Injecting food and drinks will cause bad effects.</li>
+				<li class="tweak">Healing reagents, generally speaking, have stronger effects when injected.</li>
+				<li class="tweak">Toxins now work slower and deal more damage. Seek medical help!</li>
+				<li class="tweak">Alcohol robustness has been lowered.</li>
+				<li class="tweak">Acid will no longer melt large numbers of items at once.</li>
+				<li class="tweak">Synaptizine is no longer hilariously deadly.</li>
+			</ul>
+			<h3 class="author">Loganbacca updated:</h3>
+			<ul class="changes bgimages16">
+				<li class="tweak">Changed MULE destination selection to be list based.</li>
+			</ul>
+			<h3 class="author">PsiOmegaDelta updated:</h3>
+			<ul class="changes bgimages16">
+				<li class="tweak">Destroying a camera by brute force now has a chance to break the wiring within.</li>
+				<li class="rscadd">Turf are now processed. This, for example, causes radioactive walls to regularly irradiate nearby mobs.</li>
+				<li class="bugfix">Welders should now always update their icon and inhand states properly.</li>
+			</ul>
+
+			<h2 class="date">17 May 2015</h2>
+			<h3 class="author">PsiOmegaDelta updated:</h3>
+			<ul class="changes bgimages16">
+				<li class="bugfix">Teleporter artifacts should no longer teleport mobs inside objects.</li>
+			</ul>
+
+			<h2 class="date">16 May 2015</h2>
+			<h3 class="author">GinjaNinja32 updated:</h3>
+			<ul class="changes bgimages16">
+				<li class="rscadd">Rewrote tables. To construct a table, use steel to make a table frame, then plate the frame with a material such as steel, gold, wood, etc. Hold a stack in your hand and drag it to the table to reinforce it. To deconstruct a table, use a screwdriver to remove the reinforcements (if present), then a wrench to remove the plating, and a wrench again to dismantle the frame. Use a welder to repair any damage. Use a carpet tile on a table to add felt, and a crowbar to remove it.</li>
+			</ul>
+			<h3 class="author">HarpyEagle updated:</h3>
+			<ul class="changes bgimages16">
+				<li class="rscadd">Adds tail animations for tajaran and unathi. Animations are controlled using emotes.</li>
+			</ul>
+
+			<h2 class="date">14 May 2015</h2>
+			<h3 class="author">PsiOmegaDelta updated:</h3>
+			<ul class="changes bgimages16">
+				<li class="maptweak">Should now be more evident that the brig disposal chute sends its goods to the common brig area.</li>
+				<li class="bugfix">Cells now drain when using more charge than what is available.</li>
+				<li class="tweak">The rig stealth module now requires as much power to run as the energy blade module.</li>
+			</ul>
+			<h3 class="author">Techhead updated:</h3>
+			<ul class="changes bgimages16">
+				<li class="rscadd">Vox will spawn with emergency nitrogen tanks in their survival boxes.</li>
+				<li class="rscadd">Diona will spawn with an emergency flare instead of a survival box.</li>
+				<li class="rscdel">Engineers no longer spawn with extended-capacity oxygen tanks.</li>
+				<li class="bugfix">Vox spawning without backpacks will have their nitrogen tank equipped to their back.</li>
+				<li class="tweak">The Bartender's spare beanbag shells have been moved into bar backroom with the shotgun.</li>
+				<li class="bugfix">Portable air pumps now fill based on external/airtank pressure when pumping in.</li>
+			</ul>
+
+			<h2 class="date">12 May 2015</h2>
+			<h3 class="author">Dennok updated:</h3>
+			<ul class="changes bgimages16">
+				<li class="imageadd">New buildmode icons made by BartNixon.</li>
+			</ul>
+			<h3 class="author">HarpyEagle updated:</h3>
+			<ul class="changes bgimages16">
+				<li class="rscadd">Masks and helmets that cover the face block feeding food, drinks, and pills.</li>
+			</ul>
+			<h3 class="author">MrSnapwalk updated:</h3>
+			<ul class="changes bgimages16">
+				<li class="imageadd">Added seven new AI core displays.</li>
+				<li class="tweak">Changed the pAI sprite and added several new expressions.</li>
+			</ul>
+			<h3 class="author">PsiOmegaDelta updated:</h3>
+			<ul class="changes bgimages16">
+				<li class="rscadd">The space vine event now comes with a station announcement.</li>
+			</ul>
+
+			<h2 class="date">11 May 2015</h2>
+			<h3 class="author">Mloc updated:</h3>
+			<ul class="changes bgimages16">
+				<li class="experiment">Rewritten lighting system.</li>
+				<li class="rscadd">Better coloured lights.</li>
+				<li class="rscadd">Animated transitions.</li>
+			</ul>
+			<h3 class="author">PsiOmegaDelta updated:</h3>
+			<ul class="changes bgimages16">
+				<li class="bugfix">As an observer, using antagHUD should now always restrict you from respawning without admin intervention.</li>
+			</ul>
+			<h3 class="author">Techhead updated:</h3>
+			<ul class="changes bgimages16">
+				<li class="rscadd">Voidsuits can have tanks inserted into the storage slot.</li>
+				<li class="rscadd">Voidsuits display helpful information on their contents on examine.</li>
+				<li class="rscadd">Magboots can be equipped over other shoes. Except other magboots.</li>
+			</ul>
+
+			<h2 class="date">10 May 2015</h2>
+			<h3 class="author">GinjaNinja32 updated:</h3>
+			<ul class="changes bgimages16">
+				<li class="rscadd">Acting jobs on the manifest will now sort with their non-acting counterparts. All assignments beginning with the word 'acting', 'temporary', or 'interim' will do this.</li>
+			</ul>
+			<h3 class="author">Yoshax updated:</h3>
+			<ul class="changes bgimages16">
+				<li class="tweak">Removes sleepy chems from being cloned, adds a consistent period of 30 tick sleep.</li>
+			</ul>
+
+			<h2 class="date">09 May 2015</h2>
+			<h3 class="author">Yoshax updated:</h3>
+			<ul class="changes bgimages16">
+				<li class="rscadd">Maps in the top mounted 9mm practice rounds, .45 practice rounds, and practice shotgun shells into the armory.</li>
+			</ul>
+
+			<h2 class="date">07 May 2015</h2>
+			<h3 class="author">HarpyEagle updated:</h3>
+			<ul class="changes bgimages16">
+				<li class="rscadd">Breaking out of lockers now has sound and animation.</li>
+			</ul>
+			<h3 class="author">PsiOmegaDelta updated:</h3>
+			<ul class="changes bgimages16">
+				<li class="bugfix">The cloning computer can again successfully locate nearby cloning vats and DNA scanners at round start.</li>
+				<li class="rscadd">Security equipment now treats individuals with CentCom ids with the greatest respect.</li>
+				<li class="maptweak">Adds stretches of power cable around the construction outpost, ensuring one does not have to climb over machines to being laying cables.</li>
+			</ul>
+			<h3 class="author">RavingManiac updated:</h3>
+			<ul class="changes bgimages16">
+				<li class="rscadd">Muzzle-flash lighting effect for guns</li>
+				<li class="rscadd">Energy guns now display shots remaining on examine</li>
+			</ul>
+
+			<h2 class="date">06 May 2015</h2>
+			<h3 class="author">PsiOmegaDelta updated:</h3>
+			<ul class="changes bgimages16">
+				<li class="rscadd">Examining a pen or crayon now lists the available special commands in the examine tab.</li>
+			</ul>
+
+			<h2 class="date">05 May 2015</h2>
+			<h3 class="author">PsiOmegaDelta updated:</h3>
+			<ul class="changes bgimages16">
+				<li class="tweak">Grilles no longer return too many rods when destroyed (using means other than wirecutters).</li>
+			</ul>
+			<h3 class="author">RavingManiac updated:</h3>
+			<ul class="changes bgimages16">
+				<li class="tweak">Intent menu now appears while zooming with a sniper rifle.</li>
+			</ul>
+
+			<h2 class="date">02 May 2015</h2>
+			<h3 class="author">HarpyEagle updated:</h3>
+			<ul class="changes bgimages16">
+				<li class="bugfix">Neck-grabbing someone now stuns them properly.</li>
+			</ul>
+			<h3 class="author">PsiOmegaDelta updated:</h3>
+			<ul class="changes bgimages16">
+				<li class="tweak">The spider infestation event now makes an announcement much sooner.</li>
+				<li class="rscadd">Admins can now toggle OOC/LOOC separately.</li>
+				<li class="tweak">Mice are now numbered to aid admins.</li>
+			</ul>
+			<h3 class="author">Yoshax updated:</h3>
+			<ul class="changes bgimages16">
+				<li class="rscadd">Adds an option and verb to the AI to send emergency messages to Central, functions same as comms console option.</li>
+				<li class="tweak">Changes comms console to only have one level of ID require, meaning all heads of staff have what was captain access, allowing them to change alert, send emergency messages and make announcements.</li>
+				<li class="rscadd">Adds an emergency bluespace relay machine which is mapped into teletcomms, this machine takes emergency messages and sends them to central, if one does not exist on any Z, you cannot send any emergency messages.</li>
+				<li class="rscadd">Adds an emergency bluespace relay assembly kit orderable from cargo for when the ones on telecomms are destroyed. Assembly is required.</li>
+				<li class="rscadd">Adds the emergency bluespace relay circuitboard to be researchable and printable in R&D, with sufficient tech levels.</li>
+			</ul>
+
+			<h2 class="date">30 April 2015</h2>
+			<h3 class="author">Yoshax updated:</h3>
+			<ul class="changes bgimages16">
+				<li class="rscadd">Adds more items to custom loadout, including a number of dressy suits and some other things.</li>
+			</ul>
+
+			<h2 class="date">29 April 2015</h2>
+			<h3 class="author">Daranz updated:</h3>
+			<ul class="changes bgimages16">
+				<li class="rscadd">Paper bundles can now have papers inserted at arbitrary points. This can be done by clicking the previous/next page links with a sheet of paper in hand.</li>
+			</ul>
+			<h3 class="author">HarpyEagle updated:</h3>
+			<ul class="changes bgimages16">
+				<li class="rscadd">Added new fire modes to various guns: c20r, STS-35, WT-550, Z8, L6 SAW, and double barreled shotgun. The firing modes work the same way as the egun; click on the weapon with it in your active hand to cycle between modes. Unloading these weapons now requires that you click on them with an empty hand.</li>
+			</ul>
+			<h3 class="author">PsiOmegaDelta updated:</h3>
+			<ul class="changes bgimages16">
+				<li class="rscadd">Portable atmospheric pumps and scrubbers now use NanoUI.</li>
+				<li class="rscadd">Two new events which will cause damage to APCs or cameras when triggered.</li>
+			</ul>
+
+			<h2 class="date">28 April 2015</h2>
+			<h3 class="author">Jarcolr updated:</h3>
+			<ul class="changes bgimages16">
+				<li class="rscadd">Added 9 new bar sign designs/sprites.</li>
+			</ul>
+			<h3 class="author">Kelenius updated:</h3>
+			<ul class="changes bgimages16">
+				<li class="rscadd">Good news to the roboticists! The long waited firmware update for the bots has arrived. You can expect the following changes:</li>
+				<li class="rscadd">Medbots have improved the disease detection algorithms.</li>
+				<li class="rscadd">Floorbot firmware has been bugtested. In particular, they will no longer get stuck near the windows, hopelessly trying to fix the floor under the glass.</li>
+				<li class="rscadd">Floorbots have also received an internal low-power metal synthesizer. They will use it to make their own tiles. Slowly.</li>
+				<li class="rscadd">Following the complains from humanitarian organizations regarding securitron brutality, stength of their stunners has been toned down. They will also politely demand that you get on the floor before arresting you. Except for the taser-mounted guys, they will still tase you down.</li>
+				<li class="rscadd">Other minor fixes.</li>
+				<li class="rscdel">The lasertag bots are now forbidden to build and use following the incident #1526672. Please don't let it happen again.</li>
+				<li class="rscadd">The farmbot design has been finished! Made from a watertank, robot arm, plant analyzer, bucket, minihoe and a proximity sensor, these small (not really) bots will be a useful companion to any gardener and/or xenobotanist.</li>
+				<li class="tweak">Spider learning alert: they have learned to recognize the bots and will mercilessly attack them.</li>
+				<li class="rscadd">An experimental CPU upgrade would theoretically allow any of the bots to function with the same intelligence capacity as the maintenance drones. We still have no idea what causes it to boot up. Science!</li>
+				<li class="rscadd">INCOMING TRANSMISSION: Greetings to agents, pirates, operatives, and anyone who otherwise uses our equipment. Following the NT update of bot firmware, we have updated the cryptographic sequencer's hacking routines as well. The medbots you emag will not poison you anymore, the clanbots won't clean after themselves immediately, and floorbots... wear a space suit. Oh, and it works on the new farmbots, too.</li>
+			</ul>
+			<h3 class="author">PsiOmegaDelta updated:</h3>
+			<ul class="changes bgimages16">
+				<li class="rscadd">Beware. Airlocks can now crush more things than just mobs.</li>
+				<li class="rscadd">AIs now have a personal atmospherics control subsystem.</li>
+				<li class="rscadd">Some borg modules now have additional subsystems.</li>
+				<li class="tweak">Improves borg module handling.</li>
+				<li class="tweak">Secure airlocks now buzz when access is denied.</li>
+				<li class="tweak">The mental health office door now requires psychiatrist access, and the related button now opens/closes the door instead of bolting.</li>
+				<li class="soundadd">Restores an old soundtrack 'Thunderdome.ogg'.</li>
+				<li class="rscadd">Some holodeck programs now have custom ambience tracks.</li>
+			</ul>
+			<h3 class="author">RavingManiac updated:</h3>
+			<ul class="changes bgimages16">
+				<li class="rscadd">The phoron research lab has been renovated to include a heat-exchange system, a gas mixer/filter and a waste gas disposal pump.</li>
+				<li class="tweak">Candles now burn for about 30 mintutes.</li>
+			</ul>
+			<h3 class="author">Yoshax updated:</h3>
+			<ul class="changes bgimages16">
+				<li class="tweak">Adds items to the orderable antag surgical kit so its actually useful for surgery.</li>
+				<li class="tweak">Adjusts custom loadout costs to be more standardised and balances. Purely cosmetic items, shoes, hats, and all things that do not provide a straight advtange (sterile mask, or pAI, protection from viruses and possible door hacking or records access, respectively), each cost 1 point, items that provide an advantage like those just mentioned, or provide armor or storage cost 2 points.</li>
+				<li class="rscadd">Adds practice rounds, both .45 for Sec and Detective's guns, also 9mm top mounted for the Saber, and for the Bulldog.</li>
+				<li class="rscadd">Adds the .45 and 9mm practice rounds to the armory.</li>
+				<li class="rscadd">Adds all the practice rounds to the autolathe.</li>
+				<li class="tweak">Adds r_walls to the back of the firing range, leaves the sides normal.</li>
+				<li class="bugfix">Fixes HoS' office door to not be CMO locked.</li>
+			</ul>
+
+			<h2 class="date">24 April 2015</h2>
+			<h3 class="author">Dennok updated:</h3>
+			<ul class="changes bgimages16">
+				<li class="bugfix">Fixes overmap ship speed calculations.</li>
+				<li class="rscadd">Adds overmap ship rotation.</li>
+				<li class="rscadd">Added a floorlayer.</li>
+			</ul>
+
+			<h2 class="date">23 April 2015</h2>
+			<h3 class="author">Dennok updated:</h3>
+			<ul class="changes bgimages16">
+				<li class="rscadd">Added an automatic pipelayer.</li>
+				<li class="rscadd">Added an automatic cablelayer.</li>
+			</ul>
+			<h3 class="author">PsiOmegaDelta updated:</h3>
+			<ul class="changes bgimages16">
+				<li class="bugfix">Shower curtains no longer lose their default color upon being washed.</li>
+				<li class="bugfix">Emergency shutters can again be examined, and from the proper distance.</li>
+				<li class="bugfix">The virus event will now only infect mobs on the station, currently controlled by player that has been active in the last 5 minutes.</li>
+				<li class="bugfix">Laptops now use the proper proc for checking camera status.</li>
+				<li class="rscadd">Makes it possible to eject PDA cartridges using a verb.</li>
+				<li class="rscadd">Makes it possible to shake tables with one's bare hands to stop climbers.</li>
+				<li class="bugfix">Added a mass driver door in disposals to prevent trash from floating out into space before proper ejection.</li>
+				<li class="rscadd">Rig/Hardsuit module tab - Less informative than the NanoUI hardsuit interface but allows quicker access to the various rig modules.</li>
+				<li class="rscadd">Silicons with the medical augmentation sensors enabled now also see alive/dead status if sensors are set accordingly.</li>
+				<li class="rscadd">Emergency shutters opened by silicons are now treated as having been forced open by a crowbar.</li>
+				<li class="rscadd">An active AI chassis can now be pushed, just as an empty chassis can be.</li>
+				<li class="rscadd">The AI can now use the crew monitor console to track crew members with full sensors enabled.</li>
+				<li class="rscadd">The AI now has a shortcut to track people holding up messages to cameras.</li>
+				<li class="rscadd">The AI now has a shortcut to track people sending PDA messages.</li>
+				<li class="rscadd">Multiple AIs can now share the same holopad.</li>
+				<li class="rscadd">Admin ghosts can now transfer other ghosts into mobs by drag-clicking.</li>
+				<li class="rscadd">Ghosts can now toggle seeing darkness and other ghosts separately.</li>
+				<li class="rscadd">Moving while dead now auto-ghosts you.</li>
+				<li class="rscadd">Two new random events: Space dust and gravitation failure.</li>
+				<li class="rscadd">Upgraded wizard spell interface and new spells.</li>
+				<li class="rscadd">More uplink items.</li>
+				<li class="rscadd">Uplink items now have rudimentary descriptions.</li>
+			</ul>
+			<h3 class="author">Yoshax updated:</h3>
+			<ul class="changes bgimages16">
+				<li class="tweak">Adjusts fruits and other stuff to have a minmum of 10 units of juice and stuff.</li>
+			</ul>
+
+			<h2 class="date">18 April 2015</h2>
+			<h3 class="author">PsiOmegaDelta updated:</h3>
+			<ul class="changes bgimages16">
+				<li class="rscadd">Added a changelog editing system that should cause fewer conflicts and more accurate timestamps.</li>
+			</ul>
+
+			<h2 class="date">07 April 2015</h2>
+			<h3 class="author">RavingManiac updated:</h3>
+			<ul class="changes bgimages16">
+				<li class="tweak">You can now pay vending machines and EFTPOS scanners without removing your ID from your PDA or wallet. Clicking on the vending machine with your ID/PDA/wallet/cash also brings up the menu now instead of attacking the vending machine.</li>
+			</ul>
+
+			<h2 class="date">24 February 2015</h2>
+			<h3 class="author">Zuhayr updated:</h3>
+			<ul class="changes bgimages16">
+				<li class="experiment">Major changes to the kitchen and hydroponics mechanics. Review the detailed changelog <a href="https://github.com/Baystation12/Baystation12/pull/8038">here</a>,</li>
+			</ul>
+
+			<h2 class="date">18 February 2015</h2>
+			<h3 class="author">PsiOmegaDelta updated:</h3>
+			<ul class="changes bgimages16">
+				<li class="rscadd">Synths now have timestamped radio and chat messages.</li>
+				<li class="rscadd">New and updated uplink items.</li>
+				<li class="rscadd">Multiple AIs can now share the same holopad.</li>
+				<li class="rscadd">The AI now has built-in consoles, accessible from the subsystem tab.</li>
+			</ul>
+
+			<h2 class="date">16 February 2015</h2>
+			<h3 class="author">RavingManiac updated:</h3>
+			<ul class="changes bgimages16">
+				<li class="rscadd">Say hello to the new Thermoelectric Supermatter Engine. Read the operating manual to get started.</li>
+			</ul>
+
+			<h2 class="date">12 February 2015</h2>
+			<h3 class="author">Daranz updated:</h3>
+			<ul class="changes bgimages16">
+				<li class="rscadd">Vending machines now use NanoUI and accept cash. The vendor account can now be suspended to disable all sales in all machines on station.</li>
+			</ul>
+
+			<h2 class="date">04 February 2015</h2>
+			<h3 class="author">RavingManiac updated:</h3>
+			<ul class="changes bgimages16">
+				<li class="rscadd">Holodeck is now bigger and better, with toggleable gravity and a new courtroom setting</li>
+			</ul>
+			<h3 class="author">TwistedAkai updated:</h3>
+			<ul class="changes bgimages16">
+				<li class="bugfix">Purple Combs should now be visible and have their proper icon</li>
+			</ul>
+
+			<h2 class="date">09 January 2015</h2>
+			<h3 class="author">Zuhayr updated:</h3>
+			<ul class="changes bgimages16">
+				<li class="tweak">Voice changers no longer use ID cards. They have Toggle and Set Voice verbs on the actual mask object now.</li>
+				<li class="rscadd">Readded moonwalking. Alt-dir to face new dir, or Face-Direction verb to face current dir.</li>
+			</ul>
+
+			<h2 class="date">22 November 2014</h2>
+			<h3 class="author">Zuhayr updated:</h3>
+			<ul class="changes bgimages16">
+				<li class="rscadd">Added the /obj/item/weapon/rig class - back-mounted deployable hardsuits.</li>
+				<li class="rscadd">Replaced existing hardsuits with 'voidsuits', functionally identical.</li>
+				<li class="rscdel">Removed the mounted device and helmet/boot procs from voidsuits.</li>
+				<li class="tweak">Refactored a shit-ton of ninja code into the new rig class.</li>
+				<li class="wip">This is more than likely going to take a lot of balancing to get into a good place.</li>
+			</ul>
+
+			<h2 class="date">08 November 2014</h2>
+			<h3 class="author">PsiOmegaDelta updated:</h3>
+			<ul class="changes bgimages16">
+				<li class="rscadd">Service personnel now have their own frequency to communicate over. Use "say :v".</li>
+				<li class="rscadd">The AI can now has proper quick access to its private channel. Use "say :o".</li>
+				<li class="rscadd">Newscasters supports photo captions. Simply pen one on the attached photo.</li>
+				<li class="rscadd">Once made visible by a cultist ghosts can toggle visiblity at will.</li>
+				<li class="rscadd">Detonating cyborgs using the cyborg monitor console now notifies the master AI, if any.</li>
+				<li class="rscadd">More machinery, such as APCs, air alarms, etc., now support attaching signalers to the wires.</li>
+				<li class="tweak">Random event overhaul. Admins may wish check the verb "Event Manager Panel".</li>
+			</ul>
+
+			<h2 class="date">04 November 2014</h2>
+			<h3 class="author">TwistedAkai updated:</h3>
+			<ul class="changes bgimages16">
+				<li class="rscadd">Almost any window which has been fully unsecured can now be dismantled with a wrench.</li>
+			</ul>
+
+			<h2 class="date">01 November 2014</h2>
+			<h3 class="author">PsiOmegaDelta updated:</h3>
+			<ul class="changes bgimages16">
+				<li class="bugfix">Adds the last missing step to deconstruct fire alarms. Apply wirecutters.</li>
+				<li class="rscadd">There's a "new" mining outpost nearby the Research outpost.</li>
+				<li class="rscadd">Manifest ghosts now have spookier names.</li>
+				<li class="rscadd">Adds a gas monitor computer for the toxin mixing chamber.</li>
+				<li class="rscadd">AI can now change the display of individual AI status screens.</li>
+				<li class="rscadd">More ion laws..</li>
+				<li class="rscadd">All turrets have been replaced with portable variants. Potential targets can be configured on a per turret basis.</li>
+				<li class="bugfix">Improved crew monitor map positioning.</li>
+				<li class="rscadd">Can now order plastic, body-, and statis bags from cargo</li>
+				<li class="rscadd">PDAs now receive newscasts.</li>
+				<li class="rscadd">(De)constructable emergency shutters.</li>
+				<li class="rscadd">Borgs can now select to simply state their laws or select a radio channel, same as the AI.</li>
+			</ul>
+
+			<h2 class="date">01 October 2014</h2>
+			<h3 class="author">RavingManiac updated:</h3>
+			<ul class="changes bgimages16">
+				<li class="rscadd">Zooming with the sniper rifle now adds a view offset in the direction you are facing.</li>
+				<li class="rscadd">Added binoculars - functionally similar to sniper scope. Adminspawn-only for now.</li>
+				<li class="rscadd">Bottles from chemistry now, like beakers, use chemical overlays instead of fixed sprites.</li>
+				<li class="rscadd">Being in space while not magbooted to something will cause your sprite to bob up and down.</li>
+			</ul>
+			<h3 class="author">Zuhayr updated:</h3>
+			<ul class="changes bgimages16">
+				<li class="rscadd">Added species organ checks to several areas (phoron burn, welder burn, appendicitis, vox cortical stacks, flashes).</li>
+				<li class="rscadd">Added VV option to add or remove organs.</li>
+				<li class="rscadd">Added simple bioprinter (adminspawn).</li>
+				<li class="rscadd">Added smashing/slashing behavior from xenos to some unarmed attacks.</li>
+				<li class="rscadd">Added some new state icons for diona nymphs.</li>
+				<li class="rscadd">Added borer husk functionality (cortical borers can turn dead humans into zombies).</li>
+				<li class="rscadd">Added tackle verb.</li>
+				<li class="rscadd">Added NO_SLIP.</li>
+				<li class="rscadd">Added species-specific orans to Dionaea, new Xenomorphs and vox.</li>
+				<li class="rscadd">Added colour and species to blood data.</li>
+				<li class="rscadd">Added lethal consequences to missing your heart.</li>
+				<li class="rscdel">Removed robot_talk_understand and alien_talk_understand.</li>
+				<li class="rscdel">Removed attack_alien() and several flavours of is_alien() procs.</li>
+				<li class="rscdel">Removed /mob/living/carbon/alien/humanoid.</li>
+				<li class="rscdel">Removed alien_hud().</li>
+				<li class="rscdel">Removed IS_SLOW, NEEDS_LIGHT and RAD_ABSORB.</li>
+				<li class="rscdel">Renamed is_larva() to is_alien().</li>
+				<li class="tweak">Refactored a ton of files, either condensing or expanding them, or moving them to new directories.</li>
+				<li class="tweak">Refactored some attack vars from simple_animal to mob/living level.</li>
+				<li class="tweak">Refactored internal organs to /mob/living/carbon level.</li>
+				<li class="tweak">Refactored rad and light absorbtion to organ level.</li>
+				<li class="tweak">Refactored brains to /obj/item/organ/brain.</li>
+				<li class="tweak">Refactored a lot of blood splattering to use blood_splatter() proc.</li>
+				<li class="tweak">Refactored broadcast languages (changeling and alien hiveminds, drone and binary chat) to actual languages.</li>
+				<li class="tweak">Refactored xenomorph abilities to work for humans.</li>
+				<li class="tweak">Refactored xenomorphs into human species.</li>
+				<li class="tweak">Rewrote larva_hud() and human_hud(). The latter now takes data from the species datum.</li>
+				<li class="tweak">Rewrote diona nymphs as descendents of /mob/living/carbon/alien.</li>
+				<li class="tweak">Rewrote xenolarva as descendents of /mob/living/carbon/alien.</li>
+				<li class="tweak">Rewrote /mob/living/carbon/alien.</li>
+				<li class="tweak">Moved alcohol and toxin processing to the liver.</li>
+				<li class="tweak">Moved drone light proc to robot level, added integrated_light_power and local_transmit vars to robots.</li>
+				<li class="tweak">Moved human brainloss onto the brain organ.</li>
+				<li class="tweak">Shuffled around and collapsed several redundant procs down to carbon level (hide, ventcrawl, Bump).</li>
+				<li class="tweak">Fixed species swaps from NO_BLOOD to those with blood killing the subject instantly.</li>
+			</ul>
+
+			<h2 class="date">28 September 2014</h2>
+			<h3 class="author">Gamerofthegame updated:</h3>
+			<ul class="changes bgimages16">
+				<li class="rscadd">Hoverpods fully supported, currently orderable from cargo. Two slots, three cargo, space flight and a working mech for all other intents and purposes.</li>
+				<li class="rscadd">Added the Rigged laser and Passenger Compartment equipment. The rigged laser is a weapon for working exosuits - just a ordinary laser, but with triple the cool down and rather power inefficient. The passenger compartment allows other people to board and hitch a ride on the mech - such as in fire rescue or for space flight.</li>
+			</ul>
+			<h3 class="author">Zuhayr updated:</h3>
+			<ul class="changes bgimages16">
+				<li class="rscadd">Organs can now be removed and transplanted.</li>
+				<li class="tweak">Brain surgery is now the same as chest surgery regarding the steps leading up to it.</li>
+				<li class="tweak">Appendix and kidney now share the groin and removing the first will prevent appendicitis.</li>
+				<li class="tweak">Lots of backend surgery/organ stuff, see the PR if you need to know.</li>
+			</ul>
+
+			<h2 class="date">20 September 2014</h2>
+			<h3 class="author">HarpyEagle updated:</h3>
+			<ul class="changes bgimages16">
+				<li class="bugfix">Fixes evidence bags and boxes eating each other. Evidence bags now store items by dragging the bag onto the item to be stored.</li>
+			</ul>
+
+			<h2 class="date">05 September 2014</h2>
+			<h3 class="author">RavingManiac updated:</h3>
+			<ul class="changes bgimages16">
+				<li class="experiment">NewPipe implemented: Supply and scrubber pipes can be run in parallel without connecting to each other.</li>
+				<li class="rscadd">Supply pipes will only connect to supply pipes, vents and Universal Pipe Adapters(UPAs).</li>
+				<li class="rscadd">Scrubber pipes will only connect to scrubber pipes, scrubbers and UPAs.</li>
+				<li class="rscadd">UPAs will connect to regular, scrubber and supply pipes.</li>
+			</ul>
+
+			<h2 class="date">31 August 2014</h2>
+			<h3 class="author">Whitellama updated:</h3>
+			<ul class="changes bgimages16">
+				<li class="bugfix">Matches and candles can be used to burn papers, too.</li>
+				<li class="bugfix">Observers have a bit more time (20 seconds, instead of 7.5) before the Diona join prompt disappears.</li>
+			</ul>
+
+			<h2 class="date">27 August 2014</h2>
+			<h3 class="author">Whitellama updated:</h3>
+			<ul class="changes bgimages16">
+				<li class="bugfix">Made destination taggers more intuitive so you know when you've tagged something</li>
+				<li class="rscadd">Ported package label and tag sprites</li>
+				<li class="rscadd">Ported using a pen on a package to give it a title, or to write a note</li>
+				<li class="rscadd">Donut boxes and egg boxes can be constructed out of cardboard</li>
+			</ul>
+
+			<h2 class="date">05 August 2014</h2>
+			<h3 class="author">HarpyEagle updated:</h3>
+			<ul class="changes bgimages16">
+				<li class="tweak">Atmos Rewrite. Many atmos devices now use power according to their load and gas physics</li>
+				<li class="rscadd">Pressure regulator device. Replaces the passive gate and can regulate input or output pressure</li>
+				<li class="rscadd">Gas heaters and gas coolers are now constructable and can be upgraded with parts from research</li>
+				<li class="bugfix">Fixes recharger and cell charger power draw. Rechargers draw 15 kW, wall chargers draw 25 kW, and heavy-duty cell chargers draw 40 kW. Cyborg charging stations draw 75 kW.</li>
+				<li class="bugfix">Laptops, and various other machines, now draw more reasonable amounts of power</li>
+				<li class="bugfix">Machines will periodically update their powered status if moved from a powered to an unpowered area and vice versa</li>
+			</ul>
+
+			<h2 class="date">02 August 2014</h2>
+			<h3 class="author">Whitellama updated:</h3>
+			<ul class="changes bgimages16">
+				<li class="bugfix">Arcane tomes can now be stored on bookshelves.</li>
+				<li class="bugfix">Dionaea players no longer crash on death, and now become nymphs properly.</li>
+			</ul>
+
+			<h2 class="date">31 July 2014</h2>
+			<h3 class="author">HarpyEagle updated:</h3>
+			<ul class="changes bgimages16">
+				<li class="tweak">Stun batons now work like tasers and deal agony instead of stun</li>
+				<li class="rscadd">Being hit in the hands with a stun weapon will cause whatever is being held to be dropped</li>
+				<li class="tweak">Handcuffs now require an aggressive grab to be used</li>
+			</ul>
+
+			<h2 class="date">26 July 2014</h2>
+			<h3 class="author">Whitellama updated:</h3>
+			<ul class="changes bgimages16">
+				<li class="rscadd">Added dynamic flavour text.</li>
+				<li class="bugfix">Fixed bug with suit fibers and fingerprints.</li>
+			</ul>
+
+			<h2 class="date">20 July 2014</h2>
+			<h3 class="author">PsiOmegaDelta updated:</h3>
+			<ul class="changes bgimages16">
+				<li class="rscadd">AI can now store up to five camera locations and return to them when desired.</li>
+				<li class="rscadd">AI can now alt+left click turfs in camera view to list and interact with the objects.</li>
+				<li class="rscadd">AI can now ctrl+click turret controls to enable/disable turrets.</li>
+				<li class="rscadd">AI can now alt+click turret controls to toggle stun/lethal mode.</li>
+				<li class="rscadd">AI can now select which channel to state laws on.</li>
+			</ul>
+
+			<h2 class="date">06 July 2014</h2>
+			<h3 class="author">HarpyEagle updated:</h3>
+			<ul class="changes bgimages16">
+				<li class="rscadd">Re-enabled and rewrote the wound infection system</li>
+				<li class="rscadd">Infections can be prevented by properly bandaging and salving wounds</li>
+				<li class="rscadd">Infections are cured by spaceacillin</li>
+			</ul>
+
+			<h2 class="date">01 July 2014</h2>
+			<h3 class="author">Various updated:</h3>
+			<ul class="changes bgimages16">
+				<li class="experiment">Hardsuit breaching.</li>
+				<li class="experiment">Rewritten fire.</li>
+				<li class="experiment">Supermatter now glows and sucks things into it as it approaches criticality.</li>
+				<li class="rscadd">Station Vox (Vox pariahs) are now available.</li>
+				<li class="rscadd">Wheelchairs.</li>
+				<li class="rscadd">Cargo Trains.</li>
+				<li class="rscadd">Hardsuit cycler machinery.</li>
+				<li class="rscadd">Rewritten lighting (coloured lights!)</li>
+				<li class="rscadd">New Mining machinery and rewritten smelting.</li>
+				<li class="rscadd">Rewritten autolathe</li>
+				<li class="rscadd">Mutiny mode.</li>
+				<li class="rscadd">NanoUI airlock and docking controllers.</li>
+				<li class="rscadd">Completely rewritten shuttle code.</li>
+				<li class="rscadd">Derelict Z-level replacement: construction site.</li>
+				<li class="rscadd">Computer3 laptops.</li>
+				<li class="rscadd">Constructable SMES units.</li>
+				<li class="rscadd">Omni-directional atmos machinery.</li>
+				<li class="rscadd">Climbable tables and crates.</li>
+				<li class="rscadd">Xenoflora added to Science.</li>
+				<li class="rscadd">Utensils can be used to eat food.</li>
+				<li class="rscadd">Decks of cards are now around the station.</li>
+				<li class="rscadd">Service robots can speak languages.</li>
+				<li class="wip">Xenoarch updates and fixes.</li>
+				<li class="tweak">Rewritten species-specific gear icon handling.</li>
+				<li class="tweak">Cats and borers can be picked up.</li>
+				<li class="tweak">Botanist renamed to Gardener.</li>
+				<li class="tweak">Hydroponics merged with the Kitchen.</li>
+				<li class="tweak">Latejoin spawn points (Arrivals, Cryostorage, Gateway).</li>
+				<li class="rscadd">Escape pods only launch automatically during emergency evacuations</li>
+				<li class="rscadd">Escape pods can be made to launch during regular crew transfers using the control panel inside the pod, or by emagging the panel outside the pod</li>
+				<li class="rscadd">When swiped or emagged, the crew transfer shuttle can be delayed in addition to being launched early</li>
+			</ul>
+
+			<h2 class="date">20 June 2014</h2>
+			<h3 class="author">Cael_Aislinn updated:</h3>
+			<ul class="changes bgimages16">
+				<li class="rscadd">New discoverable items added to xenoarchaeology, and new features for some existing ones. Artifact harvesters can now harvest the secondary effect of artifacts as well as the primary one.<br>
+</br></li>
+				<li class="tweak">Artifact utilisers should be much nicer/easier to use now.<br>
+<li class="bugfix">Alden-Saraspova counters and talking items should work properly now.<br>
+</br></li>
+</br></li>
+			</ul>
+
+			<h2 class="date">19 June 2014</h2>
+			<h3 class="author">Chinsky updated:</h3>
+			<ul class="changes bgimages16">
+				<li class="rscadd">Adds guest terminals on the map. These wall terminals let anyone issue temporary IDs. Only access that issuer has can be granted, and maximum time pass can be issued for is 20 minutes. All operations are logged in terminals.</li>
+			</ul>
+
+			<h2 class="date">15 June 2014</h2>
+			<h3 class="author">HarpyEagle updated:</h3>
+			<ul class="changes bgimages16">
+				<li class="bugfix">Fixed wound autohealing regardless of damage amount. The appropriate wound will now be assigned correctly based on damage amount and type</li>
+				<li class="bugfix">Fixed several other bugs related wounds that resulted in damage magically disappearing</li>
+				<li class="bugfix">Fixed various sharp objects not being counted as sharp, bullets in particular</li>
+				<li class="bugfix">Fixed armour providing more protection from bullets than it was supposed to</li>
+			</ul>
+
+			<h2 class="date">13 June 2014</h2>
+			<h3 class="author">HarpyEagle updated:</h3>
+			<ul class="changes bgimages16">
+				<li class="rscadd">Added docking ports for shuttles</li>
+				<li class="rscadd">Shuttle airlocks will automatically open and close, preventing people from being sucked into space by because someone on another z-level called a shuttle</li>
+				<li class="rscadd">Some docking ports can also double as airlocks</li>
+				<li class="rscadd">Docking ports can be overriden to prevent any automatic action. Shuttles will wait for players to open/close doors manually</li>
+				<li class="rscadd">Shuttles can be forced launched, which will make them not wait for airlocks to be properly closed</li>
+			</ul>
+
+			<h2 class="date">03 June 2014</h2>
+			<h3 class="author">Hubblenaut updated:</h3>
+			<ul class="changes bgimages16">
+				<li class="rscadd">Added wheelchairs</li>
+				<li class="tweak">Replaced stool in Medical Examination with wheelchair</li>
+				<li class="tweak">Using a fire-extinguisher to propel you on a chair can have consequences (drive into walls and people, do it!)</li>
+			</ul>
+
+			<h2 class="date">31 May 2014</h2>
+			<h3 class="author">Jarcolr updated:</h3>
+			<ul class="changes bgimages16">
+				<li class="rscadd">21 New cargo crates, go check them out!</li>
+				<li class="rscadd">Peanuts have now been added, food items are now being developed.</li>
+				<li class="rscadd">2 new cargo groups, Miscellaneous and Supply.</li>
+				<li class="rscadd">Sugarcane seeds can now be gotten from the seed dispenser.</li>
+				<li class="rscadd">5 new satchels when selecting "satchel" for RD, scientist, botanist, virologist, geneticist (disabled) and chemist.</li>
+				<li class="rscadd">Clicking on a player with a paper/book when you have the eyes selected shows them the book/paper forcefully.</li>
+			</ul>
+
+			<h2 class="date">28 May 2014</h2>
+			<h3 class="author">Chinsky updated:</h3>
+			<ul class="changes bgimages16">
+				<li class="rscadd">Adds few new paperBBcode tags, to make up for HTML removal.</li>
+				<li class="rscadd">[logo] tag draws NT logo image (one from wiki).</li>
+				<li class="rscadd">[table] [/table] tags mark borders of tables. [grid] [/grid] are borderless tables, useful of making layouts. Inside tables following tags are used: [row] marks beginning of new table row, [cell] - beginning of new table cell.</li>
+			</ul>
+
+			<h2 class="date">23 May 2014</h2>
+			<h3 class="author">Hubble updated:</h3>
+			<ul class="changes bgimages16">
+				<li class="rscadd">Personal lockers are now resettable</li>
+				<li class="rscadd">Take off people's accessories or change their sensors in the drag and drop-interface</li>
+				<li class="rscadd">Merge paper bundles by hitting one with another</li>
+				<li class="tweak">Line breaks in Security, Medical and Employment Records</li>
+				<li class="tweak">Record printouts will have names on it</li>
+				<li class="tweak">Set other people's internals in belt and suit storage slots</li>
+				<li class="bugfix">No longer changing suit sensors while cuffed</li>
+				<li class="bugfix">No longer emptying other people's pockets when they are not full yet</li>
+			</ul>
+
+			<h2 class="date">16 May 2014</h2>
+			<h3 class="author">HarpyEagle updated:</h3>
+			<ul class="changes bgimages16">
+				<li class="rscadd">Silicon mob types (AI, cyborgs, PAI) can now speak certain species languages depending on type and module</li>
+				<li class="rscadd">Languages can now be whispered when using the language code with either the whisper verb or the whisper speech code</li>
+			</ul>
+
+			<h2 class="date">06 May 2014</h2>
+			<h3 class="author">Hubble updated:</h3>
+			<ul class="changes bgimages16">
+				<li class="rscadd">Clip papers together by hitting a paper with a paper or photo</li>
+				<li class="imageadd">Adds icons for copied stamps</li>
+			</ul>
+
+			<h2 class="date">03 May 2014</h2>
+			<h3 class="author">Cael_Aislinn updated:</h3>
+			<ul class="changes bgimages16">
+				<li class="rscadd">Coming out of nowhere the past few months, the Garland Corporation has made headlines with a new prehistoric theme park delighting travellers with species thought extinct. Now available  for research stations everywhere is the technology that made it all possible! Features include: <br>
+			- 13 discoverable prehistoric species to clone from fossils (including 5 brand new ones).<br>
+			- 11 discoverable prehistoric plants to clone from fossils (including 9 brand new ones).<br>
+			- New minigame that involves correctly ordering the genomes inside each genetic sequence to unlock an animal/plant.<br>
+			- Some prehistoric animals and plants may seem strangely familiar... while others may bring more than the erstwhile scientist bargains for.<br>
+</br></br></br></br></br></li>
+			</ul>
+
+			<h2 class="date">29 April 2014</h2>
+			<h3 class="author">HarpyEagle updated:</h3>
+			<ul class="changes bgimages16">
+				<li class="rscadd">Webbing vest storage can now be accessed by clicking on the item in inventory</li>
+				<li class="rscadd">Holsters can be accessed by clicking on them in inventory</li>
+				<li class="rscadd">Webbings and other suit attachments are now visible on the icon in inventory</li>
+				<li class="tweak">Removing jumpsuits now requires drag and drop to prevent accidental undressing</li>
+				<li class="rscadd">Added an action icon for magboots that can be used to toggle them similar to flashlights</li>
+				<li class="rscadd">Fuel tanks now spill fuel when wrenched open</li>
+			</ul>
+
+			<h2 class="date">25 April 2014</h2>
+			<h3 class="author">Various updated:</h3>
+			<ul class="changes bgimages16">
+				<li class="rscadd">Overhauled saycode, you can now use languages over the radio.</li>
+				<li class="rscadd">Chamelon items beyond just the suit.</li>
+				<li class="rscadd">NanoUI Virology</li>
+				<li class="rscadd">3D Sounds</li>
+				<li class="rscadd">AI Channel color for when they want to be all sneaky</li>
+				<li class="rscadd">New inflatable walls and airlocks for your breach sealing pleasure.</li>
+				<li class="rscadd">Carbon Copy papers, so you can subject everyone to your authority and paperwork, but mainly paperwork</li>
+				<li class="rscadd">Undershirts and rolling down jumpsuits</li>
+				<li class="rscadd">Insta-hit tasers, can be shot through glass as well.</li>
+				<li class="rscadd">Changeling balances, an emphasis put more on stealth.</li>
+				<li class="rscdel">Genetics disabled</li>
+				<li class="rscdel">Telescience removed, might be added again when we come up with a less math headache enducing version of it.</li>
+				<li class="bugfix">Bugfixes galore!</li>
+			</ul>
+
+			<h2 class="date">11 April 2014</h2>
+			<h3 class="author">Jarcolr updated:</h3>
+			<ul class="changes bgimages16">
+				<li class="rscadd">You can now flip coins like a D2</li>
+				<li class="tweak">Miscellaneous cargo crates got a tiny buff, Standard Costume crate is now Costume Crate</li>
+				<li class="tweak">Grammar patch,telekinesis/amputated arm exploit fixes,more in the future</li>
+				<li class="tweak">Grille kicking now does less damage</li>
+				<li class="tweak">TELESCOPIC baton no longer knocks anybody down,still got a lot of force though</li>
+				<li class="tweak">Other small-ish changes and fixes that aren't worth mentioning</li>
+			</ul>
+
+			<h2 class="date">06 April 2014</h2>
+			<h3 class="author">RavingManiac updated:</h3>
+			<ul class="changes bgimages16">
+				<li class="tweak">Tape recorders and station-bounced radios now work inside containers and closets.</li>
+			</ul>
+
+			<h2 class="date">30 March 2014</h2>
+			<h3 class="author">RavingManiac updated:</h3>
+			<ul class="changes bgimages16">
+				<li class="rscadd">Inflatable walls and doors added. Useful for sealing off hull breaches, but easily punctured by sharp objects and Tajarans.</li>
+			</ul>
+
+			<h2 class="date">10 March 2014</h2>
+			<h3 class="author">Chinsky updated:</h3>
+			<ul class="changes bgimages16">
+				<li class="rscadd">Viruses now affect certain range of species, different for each virus</li>
+				<li class="tweak">Spaceacilline now prevents infection, and has a small chance to cure viruses at Stage 1. It does not give them antibodies though, so they can get sick again!</li>
+				<li class="tweak">Biosuits and spacesuits now offer more protection against viruses. Full biosuit competely prevents airborne infection, when coupled with gloves they both protect quite well from contact ones</li>
+				<li class="rscadd">Sneezing now spreads viruses in front of mob. Sometimes he gets a warning beforehand though</li>
+			</ul>
+
+			<h2 class="date">05 March 2014</h2>
+			<h3 class="author">RavingManiac updated:</h3>
+			<ul class="changes bgimages16">
+				<li class="rscadd">Smartfridges added to the bar, chemistry and virology. No more clutter!</li>
+				<li class="rscadd">A certain musical instrument has returned to the bar.</li>
+				<li class="rscadd">There is now a ten second delay between ingesting a pill/donut/milkshake and regretting it.</li>
+			</ul>
+
+			<h2 class="date">01 March 2014</h2>
+			<h3 class="author">Various updated:</h3>
+			<ul class="changes bgimages16">
+				<li class="rscadd">Paint Mixing, red and blue makes purple!</li>
+				<li class="rscadd">New posters to tell you to respect those darned cat people</li>
+				<li class="rscadd">NanoUI for APC's, Canisters, Tank Transfer Valves and the heaters / coolers</li>
+				<li class="tweak">PDA bombs are now less annoying, and won't always blow up / cause internal bleeding</li>
+				<li class="tweak">Blob made less deadly</li>
+				<li class="rscadd">Objectiveless Antags now a configuration option, choose your own adventure!</li>
+				<li class="wip">Engineering redesign, now with better monitoring of the explodium supermatter!</li>
+				<li class="rscadd">Security EOD</li>
+				<li class="rscadd">New playable race, IPC's, go beep boop boop all over the station!</li>
+				<li class="rscadd">Gamemode autovoting, now players don't have to call for gamemode votes, it's automatic!</li>
+			</ul>
+
+			<h2 class="date">19 February 2014</h2>
+			<h3 class="author">Aryn updated:</h3>
+			<ul class="changes bgimages16">
+				<li class="experiment">New air model. Nothing should change to a great degree, but temperature flow might be affected due to closed connections not sticking around.</li>
+			</ul>
+
+			<h2 class="date">01 February 2014</h2>
+			<h3 class="author">Various updated:</h3>
+			<ul class="changes bgimages16">
+				<li class="rscadd">NanoUI for PDA</li>
+				<li class="rscadd">Write in blood while a ghost in cult rounds with enough cultists</li>
+				<li class="rscadd">Cookies, absurd sandwiches, and even cookable dioanae nymphs!</li>
+				<li class="rscadd">A bunch of new guns and other weapons</li>
+				<li class="rscadd">Species specific blood</li>
+			</ul>
+
+			<h2 class="date">01 January 2014</h2>
+			<h3 class="author">Various updated:</h3>
+			<ul class="changes bgimages16">
+				<li class="rscadd">AntagHUD and MedicalHUD for ghosts, see who the baddies are, check for new configuration options.</li>
+				<li class="rscadd">Ghosts will now have bold text if they are in the same room as the person making conversations easier to follow.</li>
+				<li class="rscadd">New hairstyles!  Now you can use something other then hotpink floor length braid.</li>
+				<li class="wip">DNA rework, tell us how you were cloned and became albino!</li>
+				<li class="rscadd">Dirty floors, so now you know exactly how lazy the janitors are!</li>
+				<li class="rscadd">A new UI system, feel free to color it yourself, don't set it to completely clear or you will have a bad time.</li>
+				<li class="rscadd">Cryogenic storage, for all your SSD needs.</li>
+				<li class="rscadd">New hardsuits for those syndicate tajaran</li>
+			</ul>
+
+			<h2 class="date">18 December 2013</h2>
+			<h3 class="author">RavingManiac updated:</h3>
+			<ul class="changes bgimages16">
+				<li class="rscadd">Mousetraps can now be "hidden" through the right-click menu. This makes them go under tables, clutter and the like. The filthy rodents will never see it coming!</li>
+				<li class="tweak">Monkeys will no longer move randomly while being pulled.</li>
+			</ul>
+
+			<h2 class="date">01 December 2013</h2>
+			<h3 class="author">Various Developers banged their keyboards together: updated:</h3>
+			<ul class="changes bgimages16">
+				<li class="rscadd">New Engine, the supermatter, figure out what a cooling loop is, or don't and blow up engineering!</li>
+				<li class="rscadd">Each department will have it's own fax, make a copy of your butt and fax it to the admins!</li>
+				<li class="rscadd">Booze and soda dispensers, they are like chemmasters, only with booze and soda!</li>
+				<li class="rscadd">Bluespace and Cryostasis beakers, how do they work?  Fuggin bluespace how do they work?</li>
+				<li class="rscadd">You can now shove things into vending machines, impress your friends on how things magically disappear out of your hands into the machine!</li>
+				<li class="rscadd">Robots and Androids (And gynoids too!) can now use custom job titles</li>
+				<li class="bugfix">Various bugfixes</li>
+			</ul>
+
+			<h2 class="date">24 November 2013</h2>
+			<h3 class="author">Yinadele updated:</h3>
+			<ul class="changes bgimages16">
+				<li class="experiment">Supermatter engine added! Please treat your new engine gently, and report any strangeness!</li>
+				<li class="tweak">Rebalanced events so people don't explode into appendicitis or have their organs constantly explode.</li>
+				<li class="rscadd">Vending machines have had bottled water, iced tea, and grape soda added.</li>
+				<li class="rscadd">Head reattachment surgery added! Sew heads back on proper rather than monkey madness.</li>
+				<li class="rscadd">Pain crit rebalanced - Added aim variance depending on pain levels, nerfed blackscreen severely.</li>
+				<li class="rscadd">Cyborg alt titles: Robot, and Android added! These will make you spawn as a posibrained robot. Please enjoy!</li>
+				<li class="bugfix">Fixed the sprite on the modified welding goggles, added a pair to the CE's office where they'll be used.</li>
+				<li class="bugfix">Fixed atmos computers- They are once again responsive!</li>
+				<li class="tweak">Added in functionality proper for explosive implants- You can now set their level of detonation, and their effects are more responsively concrete depending on setting.</li>
+				<li class="rscadd">Hemostats re-added to autolathe!</li>
+				<li class="rscadd">Added two manuals on atmosia and EVA, by MagmaRam! Found in engineering and the engineering bookcase.</li>
+				<li class="bugfix">Fixed areas in medbay to have fully functional APC sectors.</li>
+				<li class="rscadd">Girders are now lasable.</li>
+				<li class="experiment">Please wait warmly, new features planned for next merge!</li>
+			</ul>
+
+			<h2 class="date">23 November 2013</h2>
+			<h3 class="author">Ccomp5950 updated:</h3>
+			<ul class="changes bgimages16">
+				<li class="bugfix">Players are now no longer able to commit suicide with a lasertag gun, and will feel silly for doing so.</li>
+				<li class="bugfix">Ghosts hit with the cult book shall now actually become visible.</li>
+				<li class="bugfix">The powercells spawned with Exosuits will now properly be named to not confuse bearded roboticists.</li>
+				<li class="bugfix">Blindfolded players will now no longer require eye surgery to repair their sight, removing the blindfold will be sufficient.</li>
+				<li class="rscadd">Atmospheric Technicians will now have access to Exterior airlocks.</li>
+			</ul>
+
+			<h2 class="date">01 November 2013</h2>
+			<h3 class="author">Various updated:</h3>
+			<ul class="changes bgimages16">
+				<li class="rscadd">Autovoting, Get off the station when your 15 hour workweek is done, thanks unions!</li>
+				<li class="rscadd">Some beach props that Chinsky finds useless.</li>
+				<li class="wip">Updated NanoUI</li>
+				<li class="rscadd">Dialysis while in sleepers - removes reagents from mobs, like the chemist, toss him in there!</li>
+				<li class="tweak">Pipe Dispensers can now be ordered by Cargo</li>
+				<li class="rscadd">Fancy G-G-G-G-Ghosts!</li>
+			</ul>
+
+			<h2 class="date">29 October 2013</h2>
+			<h3 class="author">Cael_Aislinn updated:</h3>
+			<ul class="changes bgimages16">
+				<li class="rscadd">Xenoarchaeology's chemical analysis and six analysis machines are gone, replaced by a single one which can be beaten in a minigame.</li>
+				<li class="rscadd">Sneaky traitors will find new challenges to overcome at the research outpost, but may also find new opportunities (transit tubes can now be traversed).</li>
+				<li class="rscadd">Finding active alien machinery should now be made significantly easier with the Alden-Saraspova counter.</li>
+			</ul>
+
+			<h2 class="date">06 October 2013</h2>
+			<h3 class="author">Chinsky updated:</h3>
+			<ul class="changes bgimages16">
+				<li class="rscadd">Return of dreaded side effects. They now manifest well after their cause disappears, so curing them should be possible without them reappearing immediately. They also lost last stage damaging effects.</li>
+			</ul>
+
+			<h2 class="date">24 September 2013</h2>
+			<h3 class="author">Snapshot updated:</h3>
+			<ul class="changes bgimages16">
+				<li class="rscdel">Removed hidden vote counts.</li>
+				<li class="rscdel">Removed hiding of vote results.</li>
+				<li class="rscdel">Removed OOC muting during votes.</li>
+				<li class="rscadd">Crew transfers are no longer callable during Red and Delta alert.</li>
+				<li class="wip">Started work on Auto transfer framework.</li>
+			</ul>
+
+			<h2 class="date">18 September 2013</h2>
+			<h3 class="author">Kilakk updated:</h3>
+			<ul class="changes bgimages16">
+				<li class="rscadd">Fax machines! The Captain and IA agents can use the fax machine to send properly formatted messages to Central Command.</li>
+				<li class="imageadd">Gave the fax machine a fancy animated sprite. Thanks Cajoes!</li>
+			</ul>
+
+			<h2 class="date">08 August 2013</h2>
+			<h3 class="author">Erthilo updated:</h3>
+			<ul class="changes bgimages16">
+				<li class="bugfix">Raise Dead rune now properly heals and revives dead corpse.</li>
+				<li class="bugfix">Admin-only rejuvenate verb now heals all organs, limbs, and diseases.</li>
+				<li class="bugfix">Cyborg sprites now correctly reset with reset boards. This means cyborg appearances can now be changed without admin intervention.</li>
+			</ul>
+
+			<h2 class="date">04 August 2013</h2>
+			<h3 class="author">Chinsky updated:</h3>
+			<ul class="changes bgimages16">
+				<li class="rscadd">Health HUD indicator replaced with Pain  indicator. Now health indicator shows pain level instead of actual vitals level. Some types of damage contribute more to pain, some less, usually feeling worse than they really are.</li>
+			</ul>
+
+			<h2 class="date">01 August 2013</h2>
+			<h3 class="author">Asanadas updated:</h3>
+			<ul class="changes bgimages16">
+				<li class="tweak">The Null Rod has recovered its de-culting ability, for balance reasons. Metagaming with it is a big no-no!</li>
+				<li class="rscadd">Holy Water as a liquid is able to de-cult. Less effective, but less bloody. May be changed over the course of time for balance.</li>
+			</ul>
+			<h3 class="author">CIB updated:</h3>
+			<ul class="changes bgimages16">
+				<li class="bugfix">Chilis and cold chilis no longer kill in small amounts</li>
+				<li class="bugfix">Chloral now again needs around 5 units to start killing somebody</li>
+			</ul>
+			<h3 class="author">Cael Aislinn updated:</h3>
+			<ul class="changes bgimages16">
+				<li class="rscadd">Security bots will now target hostile mobs, and vice versa.</li>
+				<li class="tweak">Carp should actually emigrate now, instead of just immigrating then squatting around the outer hull.</li>
+				<li class="tweak">Admins and moderators have been split up into separate 'who' verbs (adminwho and modwho respectively).</li>
+			</ul>
+			<h3 class="author">CaelAislinn updated:</h3>
+			<ul class="changes bgimages16">
+				<li class="rscadd">Re-added old ion storm laws, re-added grid check event.</li>
+				<li class="rscadd">Added Rogue Drone and Vermin Infestation random events.</li>
+				<li class="rscadd">Added/fixed space vines random event.</li>
+				<li class="tweak">Updates to the virus events.</li>
+				<li class="tweak">Spider infestation and alien infestation events turned off by default.</li>
+				<li class="tweak">Soghun, taj and skrell all have unique language text colours.</li>
+				<li class="tweak">Moderators will no longer be listed in adminwho, instead use modwho.</li>
+			</ul>
+			<h3 class="author">Cael_Aislinn updated:</h3>
+			<ul class="changes bgimages16">
+				<li class="tgs">Updated server to tgstation r5200 (November 26th, 2012), see <a href="https://code.google.com/p/tgstation13/source/list">https://code.google.com/p/tgstation13/source/list</a> for tg's changelog.</li>
+			</ul>
+			<h3 class="author">Chinsky updated:</h3>
+			<ul class="changes bgimages16">
+				<li class="rscadd">Old new medical features:</li>
+				<li class="rscadd">Autoinjectors! They come preloaded with 5u of inapro, can be used instantly, and are one-use. You can replace chems inside using a syringe. Box of them is added to Medicine closet and medical supplies crate.</li>
+				<li class="rscadd">Splints! Target broken liimb and click on person to apply. Can be taken off in inventory menu, like handcuffs. Splinted limbs have less negative effects.</li>
+				<li class="rscadd">Advanced medikit! Red and mean, all doctors spawn with one. Contains better stuff - advanced versions of bandaids and aloe heal 12 damage on the first use.</li>
+				<li class="tweak">Wounds with damage above 50 won't heal by themselves even if bandaged/salved. Would have to seek advanced medical attention for those.</li>
+			</ul>
+			<h3 class="author">Erthilo updated:</h3>
+			<ul class="changes bgimages16">
+				<li class="bugfix">Fixed SSD (logged-out) players not staying asleep.</li>
+				<li class="bugfix">Fixed set-pose verb and mice emotes having extra periods.</li>
+				<li class="bugfix">Fixed virus crate not appearing and breaking supply shuttle.</li>
+				<li class="bugfix">Fixed newcaster photos not being censored.</li>
+			</ul>
+			<h3 class="author">Gamerofthegame updated:</h3>
+			<ul class="changes bgimages16">
+				<li class="rscadd">Miscellaneous mapfixes.</li>
+			</ul>
+			<h3 class="author">GauHelldragon updated:</h3>
+			<ul class="changes bgimages16">
+				<li class="rscadd">Servicebots now have RoboTray and Printing Pen. Robotray can be used to pick up and drop food/drinks. Printing pen can alternate between writing mode and rename paper mode by clicking it.</li>
+				<li class="rscadd">Farmbots. A new type of robot that weeds, waters and fertilizes. Use robot arm on water tank. Then use plant analyzer, mini-hoe, bucket and finally proximity sensor.</li>
+				<li class="rscadd">Chefs can clang their serving trays with a rolling pin. Just like a riot shield!</li>
+			</ul>
+			<h3 class="author">Jediluke69 updated:</h3>
+			<ul class="changes bgimages16">
+				<li class="rscadd">Added 5 new drinks (Kira Special, Lemonade, Brown Star, Milkshakes, Rewriter)</li>
+				<li class="tweak">Nanopaste now heals about half of what it used to</li>
+				<li class="tweak">Ballistic crates should now come with shotguns loaded with actual shells no more beanbags</li>
+				<li class="bugfix">Iced tea no longer makes a glass of .what?</li>
+			</ul>
+			<h3 class="author">Jupotter updated:</h3>
+			<ul class="changes bgimages16">
+				<li class="bugfix">Fix the robotiscist preview in the char setupe screen</li>
+			</ul>
+			<h3 class="author">Kilakk updated:</h3>
+			<ul class="changes bgimages16">
+				<li class="rscadd">Added the Xenobiologist job. Has access to the research hallway and to xenobiology.</li>
+				<li class="rscdel">Removed Xenobiology access from Scientists.</li>
+				<li class="rscdel">Removed the Xenobiologist alternate title from Scientists.</li>
+				<li class="rscadd">Added "Xenoarchaeology" to the RD, Scientists, and to the ID computer.</li>
+				<li class="tweak">Changed the Research Outpost doors to use "Xenoarchaeology" access.</li>
+			</ul>
+			<h3 class="author">Meyar updated:</h3>
+			<ul class="changes bgimages16">
+				<li class="rscadd">The syndicate shuttle now has a cycling airlock during Nuke rounds.</li>
+				<li class="rscadd">Restored the ability for the syndicate Agent ID to change the name on the card (reforge it) more than once.</li>
+				<li class="rscadd">ERT Radio now functional again.</li>
+				<li class="rscadd">Research blast doors now actually lock down the entirety of station-side Research.</li>
+				<li class="rscadd">Added lock down buttons to the wardens office.</li>
+				<li class="rscadd">The randomized barsign has made a return.</li>
+				<li class="rscadd">Syndicate Agent ID's external airlock access restored.</li>
+			</ul>
+			<h3 class="author">NerdyBoy1104 updated:</h3>
+			<ul class="changes bgimages16">
+				<li class="rscadd">New Botany additions: Rice and Plastellium. New sheet material: Plastic.</li>
+				<li class="rscadd">Plastellium is refined into plastic by first grinding the produce to get plasticide. 20 plasticide + 10 polytrinic acid makes 10 sheets of plastic which can be used to make crates, forks, spoons, knives, ashtrays or plastic bags from.</li>
+				<li class="rscadd">Rice seeds grows into rice stalks that you grind to get rice. 10 Rice + 5 Water makes boiled rice, 10 rice + 5 milk makes rice pudding, 10 rice + 5 universal enzyme (in beaker) makes Sake.</li>
+			</ul>
+			<h3 class="author">RavingManiac updated:</h3>
+			<ul class="changes bgimages16">
+				<li class="rscadd">You can now stab people with syringes using the "harm" intent. This destroys the syringe and transfers a random percentage of its contents into the target. Armor has a 50% chance of blocking the syringe.</li>
+			</ul>
+			<h3 class="author">Segrain updated:</h3>
+			<ul class="changes bgimages16">
+				<li class="bugfix">Meteor showers actually spawn meteors now.</li>
+				<li class="tweak">Engineering tape fits into toolbelt and can be placed on doors.</li>
+				<li class="rscadd">Pill bottles can hold paper.</li>
+			</ul>
+			<h3 class="author">SkyMarshal updated:</h3>
+			<ul class="changes bgimages16">
+				<li class="bugfix">Fixed ZAS</li>
+				<li class="bugfix">Fixed Fire</li>
+			</ul>
+			<h3 class="author">Spamcat updated:</h3>
+			<ul class="changes bgimages16">
+				<li class="rscadd">Figured I should make one of these. Syringestabbing now produces a broken syringe complete with fingerprints of attacker and blood of a victim, so dispose your evidence carefully. Maximum transfer amount per stab is lowered to 10.</li>
+			</ul>
+			<h3 class="author">VitrescentTortoise updated:</h3>
+			<ul class="changes bgimages16">
+				<li class="rscadd">Added a third option for not getting any job preferences. It allows you to return to the lobby instead of joining.</li>
+			</ul>
+			<h3 class="author">Whitellama updated:</h3>
+			<ul class="changes bgimages16">
+				<li class="bugfix">One-antag rounds (like wizard/ninja) no longer end automatically upon death</li>
+				<li class="wip">Space ninja has been implemented as a voteable gamemode</li>
+				<li class="rscadd">Space ninja spawn landmarks have been implemented (but not yet placed on the map), still spawn at carps-pawns instead. (The code will warn you about this and ask you to report it, it's a known issue.)</li>
+				<li class="rscadd">Five new space ninja directives have been added, old directives have been reworded to be less harsh</li>
+				<li class="wip">Space ninjas have been given their own list as antagonists, and are no longer bundled up with traitors</li>
+				<li class="bugfix">Space ninjas with a "steal a functional AI" objective will now succeed by downloading one into their suits</li>
+				<li class="tweak">Space ninja suits' exploding on death has been nerfed, so as not to cause breaches</li>
+				<li class="rscadd">A few space ninja titles/names have been added and removed to be slightly more believable</li>
+				<li class="bugfix">The antagonist selector no longer chooses jobbanned players when it runs out of willing options</li>
+			</ul>
+			<h3 class="author">Zuhayr updated:</h3>
+			<ul class="changes bgimages16">
+				<li class="rscadd">Added pneumatic cannon and harpoons.</li>
+				<li class="experiment">Added embedded projectiles. Bullets and thrown weapons may stick in targets. Throwing them by hand won't make them stick, firing them from a cannon might. Implant removal surgery will get rid of shrapnel and stuck items.</li>
+			</ul>
+			<h3 class="author">faux updated:</h3>
+			<ul class="changes bgimages16">
+				<li class="imageadd">Mixed Wardrobe Closet now has colored shoes and plaid skirts.</li>
+				<li class="imageadd">Dress uniforms added to the Captain, RD, and HoP wardrobe closets. A uniform jacket has also been added to the Captain's closet. HoS' hat has been re-added to their closet. I do not love the CMO and CE enough to give them anything.</li>
+				<li class="imageadd">Atheletic closet now has five different swimsuits *for the ladies* in them. If you are a guy, be prepared to be yelled at if you run around like a moron in one of these. Same goes for ladies who run around in shorts with their titties swaying in the space winds.</li>
+				<li class="imageadd">A set of dispatcher uniforms will spawn in the security closet. These are for playtesting the dispatcher role.</li>
+				<li class="imageadd">New suit spawns in the laundry room. It's for geezer's only. You're welcome, Book.</li>
+				<li class="imageadd">Nurse outfit variant, orderly uniform, and first responder jacket will now spawn in the medical wardrobe closet.</li>
+				<li class="imageadd">A white wedding dress will spawn in the chaplain's closet. There are also several dresses currently only adminspawnable. Admins: Look either under "bride" or "dress." The bride one leads to the colored wedding dresses, and there are some other kinds of dresses under dress.</li>
+				<li class="tweak">No more luchador masks or boxing gloves or boxing ring. You guys have a swimming pool now, dip in and enjoy it.</li>
+				<li class="tweak">he meeting hall has been replaced with an awkwardly placed security office meant for prisoner processing.</li>
+				<li class="tweak">Added a couple more welding goggles to engineering since you guys liked those a lot.</li>
+				<li class="imageadd">Flasks spawn behind the bar. Only three. Don't fight over them. I don't know how to add them to the bar vending machine otherwise I would have done that instead. Detective, you have your own flask in your office, it's underneath the cigarettes on your desk.</li>
+				<li class="tweak">Added two canes to the medical storage, for people who have leg injuries and can't walk good and stuff. I do not want to see doctors pretending to be House. These are for patients. Do not make me delete this addition and declare you guys not being able to have nice things.</li>
+				<li class="tweak">Secondary entance to EVA now directly leads into the medbay hardsuit section. Sorry for any inconviences this will cause. The CMO can now fetch the hardsuits whenever they want.</li>
+				<li class="tweak">Secondary security hardsuit has been added to the armory. Security members please stop stealing engineer's hardsuits when you guys want to pair up for space travel.</li>
+				<li class="tweak">Firelocks have been moved around in the main hallways to form really ghetto versions of airlocks.</li>
+				<li class="tweak">Violin spawns in theatre storage now. I didn't put the piano there though, that was someone else.</li>
+				<li class="tweak">Psych office in medbay has been made better looking.</li>
+			</ul>
+			<h3 class="author">proliberate updated:</h3>
+			<ul class="changes bgimages16">
+				<li class="rscadd">Station time is now displayed in the status tab for new players and AIs.</li>
+			</ul>
+
+			<h2 class="date">30 July 2013</h2>
+			<h3 class="author">Erthilo updated:</h3>
+			<ul class="changes bgimages16">
+				<li class="bugfix">EFTPOS and ATM machines should now connect to databases.</li>
+				<li class="bugfix">Gravitational Catapults can now be removed from mechs.</li>
+				<li class="bugfix">Ghost manifest rune paper naming now works correctly.</li>
+				<li class="bugfix">Fix for newscaster special characters. Still not recommended.</li>
+			</ul>
+			<h3 class="author">Kilakk updated:</h3>
+			<ul class="changes bgimages16">
+				<li class="rscadd">Added colored department radio channels.</li>
+			</ul>
+
+			<h2 class="date">28 July 2013</h2>
+			<h3 class="author">Segrain updated:</h3>
+			<ul class="changes bgimages16">
+				<li class="rscadd">Camera console circuits can be adjusted for different networks.</li>
+				<li class="rscadd">Nuclear operatives and ERT members have built-in cameras in their helmets. Activate helmet to initialize it.</li>
+			</ul>
+
+			<h2 class="date">26 July 2013</h2>
+			<h3 class="author">Kilakk updated:</h3>
+			<ul class="changes bgimages16">
+				<li class="bugfix">Brig cell timers will no longer start counting down automatically.</li>
+				<li class="tweak">Separated the actual countdown timer from the timer controls. Pressing "Set" while the timer is counting down will reset the countdown timer to the time selected.</li>
+			</ul>
+
+			<h2 class="date">11 July 2013</h2>
+			<h3 class="author">Chinsky updated:</h3>
+			<ul class="changes bgimages16">
+				<li class="rscadd">Gun delays. All guns now have delays between shots. Most have less than second, lasercannons and pulse rifles have around 2 seconds delay. Automatics have zero, click-speed.</li>
+			</ul>
+
+			<h2 class="date">06 July 2013</h2>
+			<h3 class="author">Chinsky updated:</h3>
+			<ul class="changes bgimages16">
+				<li class="rscadd">Humans now can be infected with more than one virus at once.</li>
+				<li class="rscadd">All analyzed viruses are put into virus DB. You can view it and edit their name and description on medical record consoles.</li>
+				<li class="tweak">Only known viruses (ones in DB) will be detected by the machinery and HUDs.</li>
+				<li class="rscadd">Viruses cause fever, body temperature rising the more stage is.</li>
+				<li class="bugfix">Humans' body temperature does not drift towards room one unless there's big difference in them.</li>
+				<li class="tweak">Virus incubators now can transmit viuses from dishes to blood sample.</li>
+				<li class="rscadd">New machine - centrifuge. It can isolate antibodies or viruses (spawning virus dish) from a blood sample in vials. Accepts vials only.</li>
+				<li class="rscadd">Fancy vial boxes in virology, one of them is locked by ID with MD access.</li>
+				<li class="tweak">Engineered viruses are now ariborne too.</li>
+			</ul>
+
+			<h2 class="date">05 July 2013</h2>
+			<h3 class="author">Spamcat updated:</h3>
+			<ul class="changes bgimages16">
+				<li class="rscadd">Pulse! Humans now have hearbeat rate, which can be measured by right-clicking someone - Check pulse or by health analyzer. Medical machinery also has heartbeat monitors. Certain meds and conditions can influence it.</li>
+			</ul>
+
+			<h2 class="date">03 July 2013</h2>
+			<h3 class="author">Segrain updated:</h3>
+			<ul class="changes bgimages16">
+				<li class="rscadd">Security and medical cyborgs can use their HUDs to access records.</li>
+			</ul>
+
+			<h2 class="date">28 June 2013</h2>
+			<h3 class="author">Segrain updated:</h3>
+			<ul class="changes bgimages16">
+				<li class="rscadd">AIs are now able to examine what they see.</li>
+			</ul>
+
+			<h2 class="date">27 June 2013</h2>
+			<h3 class="author">Segrain updated:</h3>
+			<ul class="changes bgimages16">
+				<li class="bugfix">ID cards properly setup bloodtype, DNA and fingerprints again.</li>
+			</ul>
+
+			<h2 class="date">26 June 2013</h2>
+			<h3 class="author">Segrain updated:</h3>
+			<ul class="changes bgimages16">
+				<li class="bugfix">Autopsy scanner properly displays time of wound infliction and death.</li>
+				<li class="bugfix">Autopsy scanner properly displays wounds by projectile weapons.</li>
+			</ul>
+			<h3 class="author">Whitellama updated:</h3>
+			<ul class="changes bgimages16">
+				<li class="bugfix">One-antag rounds (like wizard/ninja) no longer end automatically upon death</li>
+				<li class="wip">Space ninja has been implemented as a voteable gamemode</li>
+				<li class="rscadd">Space ninja spawn landmarks have been implemented (but not yet placed on the map), still spawn at carps-pawns instead. (The code will warn you about this and ask you to report it, it's a known issue.)</li>
+				<li class="rscadd">Five new space ninja directives have been added, old directives have been reworded to be less harsh</li>
+				<li class="wip">Space ninjas have been given their own list as antagonists, and are no longer bundled up with traitors</li>
+				<li class="bugfix">Space ninjas with a "steal a functional AI" objective will now succeed by downloading one into their suits</li>
+				<li class="tweak">Space ninja suits' exploding on death has been nerfed, so as not to cause breaches</li>
+				<li class="rscadd">A few space ninja titles/names have been added and removed to be slightly more believable</li>
+				<li class="bugfix">The antagonist selector no longer chooses jobbanned players when it runs out of willing options</li>
+			</ul>
+
+			<h2 class="date">23 June 2013</h2>
+			<h3 class="author">Segrain updated:</h3>
+			<ul class="changes bgimages16">
+				<li class="rscadd">Airlocks of various models can be constructed again.</li>
+			</ul>
+			<h3 class="author">faux updated:</h3>
+			<ul class="changes bgimages16">
+				<li class="experiment">There has been a complete medbay renovation spearheaded by Vetinarix. http://baystation12.net/forums/viewtopic.php?f=20&amp;t;=7847 &lt;-- Please put any commentary good or bad, here.</li>
+				<li class="tweak">Some maintenance doors within RnD and Medbay have had their accesses changed. Maintenance doors in the joint areas (leading to the research shuttle, virology, and xenobiology) are now zero access. Which means anyone in those joints can enter the maintenance tunnels. This was done to add additional evacuation locations during radiation storms. Additional maintenance doors were added to the tunnels in these areas to prevent docs and scientists from running about.</li>
+				<li class="tweak">Starboard emergency storage isn't gone now, it's simply located in the escape wing.</li>
+				<li class="experiment">An engineering training room has been added to engineering. This location was previously where surgery was located. If you are new to engineering or need to brush up on your skills, please use this area for testing.</li>
+			</ul>
+
+			<h2 class="date">22 June 2013</h2>
+			<h3 class="author">Cael_Aislinn updated:</h3>
+			<ul class="changes bgimages16">
+				<li class="tweak">The xenoarchaeology depth scanner will now tell you what energy field is required to safely extract a find.</li>
+				<li class="tweak">Excavation picks will now dig faster, and xenoarchaeology as a whole should be easier to do.</li>
+			</ul>
+
+			<h2 class="date">21 June 2013</h2>
+			<h3 class="author">Jupotter updated:</h3>
+			<ul class="changes bgimages16">
+				<li class="bugfix">Fix the robotiscist preview in the char setupe screen</li>
+			</ul>
+
+			<h2 class="date">18 June 2013</h2>
+			<h3 class="author">Segrain updated:</h3>
+			<ul class="changes bgimages16">
+				<li class="bugfix">Fixed some bugs in windoor construction.</li>
+				<li class="tweak">Secure windoors are made with rods again.</li>
+				<li class="rscadd">Windoors drop their electronics when broken. Emagged windoors can have theirs removed by crowbar.</li>
+				<li class="rscadd">Airlock electronics can be configured to make door open for any single access on it instead of all of them.</li>
+				<li class="rscadd">Cyborgs can preview their icons before choosing.</li>
+			</ul>
+
+			<h2 class="date">13 June 2013</h2>
+			<h3 class="author">Kilakk updated:</h3>
+			<ul class="changes bgimages16">
+				<li class="rscadd">Added the Xenobiologist job. Has access to the research hallway and to xenobiology.</li>
+				<li class="rscdel">Removed Xenobiology access from Scientists.</li>
+				<li class="rscdel">Removed the Xenobiologist alternate title from Scientists.</li>
+				<li class="rscadd">Added "Xenoarchaeology" to the RD, Scientists, and to the ID computer.</li>
+				<li class="tweak">Changed the Research Outpost doors to use "Xenoarchaeology" access.</li>
+			</ul>
+
+			<h2 class="date">12 June 2013</h2>
+			<h3 class="author">Zuhayr updated:</h3>
+			<ul class="changes bgimages16">
+				<li class="rscadd">Added pneumatic cannon and harpoons.</li>
+				<li class="experiment">Added embedded projectiles. Bullets and thrown weapons may stick in targets. Throwing them by hand won't make them stick, firing them from a cannon might. Implant removal surgery will get rid of shrapnel and stuck items.</li>
+			</ul>
+
+			<h2 class="date">11 June 2013</h2>
+			<h3 class="author">Meyar updated:</h3>
+			<ul class="changes bgimages16">
+				<li class="bugfix">Fixes a security door with a firedoor ontop of it.</li>
+				<li class="bugfix">Fixed a typo relating to the admin Select Equipment Verb. (It's RESPONSE team not RESCUE team)</li>
+				<li class="rscadd">ERT are now automated, from their spawn to their shuttle. Admin intervention no longer required! (Getting to the mechs still requires admin permission generally)</li>
+				<li class="rscadd">Added flashlights to compensate for the weakened PDA lights</li>
+				<li class="tweak">ERT Uniforms updated to be in line with Centcom uniforms. No more turtlenecks, no sir.</li>
+			</ul>
+
+			<h2 class="date">09 June 2013</h2>
+			<h3 class="author">Segrain updated:</h3>
+			<ul class="changes bgimages16">
+				<li class="bugfix">Emagged supply console can order SpecOp crates again.</li>
+			</ul>
+
+			<h2 class="date">06 June 2013</h2>
+			<h3 class="author">Asanadas updated:</h3>
+			<ul class="changes bgimages16">
+				<li class="rscadd">Added a whimsical suit to the head of personnel's secret clothing locker.</li>
+			</ul>
+			<h3 class="author">Meyar updated:</h3>
+			<ul class="changes bgimages16">
+				<li class="bugfix">Disposal's mail routing fixed. Missing pipes replaced.</li>
+				<li class="bugfix">Chemistry is once again a part of the disposals delivery circuit.</li>
+				<li class="bugfix">Added missing sorting junctions to Security and HoS office.</li>
+				<li class="bugfix">Fixed a duplicate sorting junction.</li>
+			</ul>
+
+			<h2 class="date">05 June 2013</h2>
+			<h3 class="author">Chinsky updated:</h3>
+			<ul class="changes bgimages16">
+				<li class="rscadd">Load bearing equipment - webbings and vests for engineers and sec. Attach to jumpsuit, use 'Look in storage' verb (object tab) to open.</li>
+			</ul>
+			<h3 class="author">Segrain updated:</h3>
+			<ul class="changes bgimages16">
+				<li class="rscadd">Exosuits now can open firelocks by walking into them.</li>
+			</ul>
+
+			<h2 class="date">01 June 2013</h2>
+			<h3 class="author">Chinsky updated:</h3>
+			<ul class="changes bgimages16">
+				<li class="rscadd">Bloody footprints! Now stepping in the puddle will dirty your shoes/feet and make you leave bloody footprints for a bit.</li>
+				<li class="rscadd">Blood now dries up after some time. Puddles take ~30 minutes, small things 5 minutes.</li>
+				<li class="bugfix">Untreated wounds now heal. No more toe stubs spamming you with pain messages for the rest of the shift.</li>
+				<li class="experiment">On the other side, everything is healed slowly. Maximum you cna squeeze out of first aid is 0.5 health per tick per organ. Lying down makes it faster too, by 1.5x factor.</li>
+				<li class="rscadd">Lids! Click beaker/bottle in hand to put them on/off. Prevent spilling</li>
+				<li class="rscadd">Added 'hailer' to security lockers. If used in hand, says "Halt! Security!". For those who can't run and type.</li>
+			</ul>
+
+			<h2 class="date">31 May 2013</h2>
+			<h3 class="author">Segrain updated:</h3>
+			<ul class="changes bgimages16">
+				<li class="bugfix">Portable canisters now properly connect to ports beneath them on map load.</li>
+				<li class="bugfix">Fixed unfastening gas meters.</li>
+			</ul>
+
+			<h2 class="date">30 May 2013</h2>
+			<h3 class="author">Segrain updated:</h3>
+			<ul class="changes bgimages16">
+				<li class="bugfix">Meteor showers actually spawn meteors now.</li>
+				<li class="tweak">Engineering tape fits into toolbelt and can be placed on doors.</li>
+				<li class="rscadd">Pill bottles can hold paper.</li>
+			</ul>
+			<h3 class="author">Spamcat updated:</h3>
+			<ul class="changes bgimages16">
+				<li class="tweak">Pill bottle capacity increased to 14 items.</li>
+				<li class="bugfix">Fixed Lamarr (it now spawns properly)</li>
+			</ul>
+			<h3 class="author">proliberate updated:</h3>
+			<ul class="changes bgimages16">
+				<li class="rscadd">Station time is now displayed in the status tab for new players and AIs.</li>
+			</ul>
+
+			<h2 class="date">28 May 2013</h2>
+			<h3 class="author">Erthilo updated:</h3>
+			<ul class="changes bgimages16">
+				<li class="bugfix">Fixes everyone being able to understand alien languages. HERE IS YOUR TOWER OF BABEL</li>
+			</ul>
+			<h3 class="author">VitrescentTortoise updated:</h3>
+			<ul class="changes bgimages16">
+				<li class="bugfix">Wizard's forcewall now works.</li>
+			</ul>
+
+			<h2 class="date">26 May 2013</h2>
+			<h3 class="author">Chinsky updated:</h3>
+			<ul class="changes bgimages16">
+				<li class="rscadd">Tentacles! Now clone damage will make you horribly malformed like examine text says.</li>
+			</ul>
+			<h3 class="author">Meyar updated:</h3>
+			<ul class="changes bgimages16">
+				<li class="rscadd">The syndicate shuttle now has a cycling airlock during Nuke rounds.</li>
+				<li class="rscadd">Restored the ability for the syndicate Agent ID to change the name on the card (reforge it) more than once.</li>
+				<li class="rscadd">ERT Radio now functional again.</li>
+				<li class="rscadd">Research blast doors now actually lock down the entirety of station-side Research.</li>
+				<li class="rscadd">Added lock down buttons to the wardens office.</li>
+				<li class="rscadd">The randomized barsign has made a return.</li>
+				<li class="rscadd">Syndicate Agent ID's external airlock access restored.</li>
+			</ul>
+			<h3 class="author">VitrescentTortoise updated:</h3>
+			<ul class="changes bgimages16">
+				<li class="rscadd">Added a third option for not getting any job preferences. It allows you to return to the lobby instead of joining.</li>
+			</ul>
+
+			<h2 class="date">25 May 2013</h2>
+			<h3 class="author">Erthilo updated:</h3>
+			<ul class="changes bgimages16">
+				<li class="bugfix">Fixes alien races appearing an unknown when speaking their language.</li>
+				<li class="bugfix">Fixes alien races losing their language when cloned.</li>
+				<li class="bugfix">Fixes UI getting randomly reset when trying to change it in Genetics Scanners.</li>
+			</ul>
+
+			<h2 class="date">21 May 2013</h2>
+			<h3 class="author">SkyMarshal updated:</h3>
+			<ul class="changes bgimages16">
+				<li class="experiment">ZAS will now speed air movement into/out of a zone when unsimulated tiles (e.g. space) are involved, in relation to the number of tiles.</li>
+				<li class="experiment">Portable Canisters will now automatically connect to any portable connecter beneath them on map load.</li>
+				<li class="bugfix">Bug involving mis-mapped disposal junction fixed</li>
+				<li class="bugfix">Air alarms now work for atmos techs (whoops!)</li>
+				<li class="bugfix">The Master Controller now properly stops atmos when it runtimes.</li>
+				<li class="bugfix">Backpacks can no longer be contaminated</li>
+				<li class="tweak">ZAS no longer logs air statistics.</li>
+				<li class="tweak">ZAS now rebuilds as soon as it detects a semi-complex change in geometry.  (It was doing this already, but in a convoluted way which was actually less efficient)</li>
+				<li class="tweak">General code cleanup/commenting of ZAS</li>
+				<li class="tweak">Jungle now initializes after the random Z-level loads and atmos initializes.</li>
+			</ul>
+
+			<h2 class="date">15 May 2013</h2>
+			<h3 class="author">Spamcat updated:</h3>
+			<ul class="changes bgimages16">
+				<li class="rscadd">Added <a href="http://www.safecity.com.au/aspchrlar.jpg">telescopic batons</a> to HoS's and captain's lockers. These are quite robust and easily concealable.</li>
+			</ul>
+
+			<h2 class="date">14 May 2013</h2>
+			<h3 class="author">Cael_Aislinn updated:</h3>
+			<ul class="changes bgimages16">
+				<li class="experiment">Depth scanners can now be used to determine what material archaeological deposits are made of, meaning lab analysis is no longer required.</li>
+				<li class="tweak">Some useability issues with xenoarchaeology tools have been resolved, and the transit pods cycle automatically now.</li>
+			</ul>
+
+			<h2 class="date">24 April 2013</h2>
+			<h3 class="author">Jediluke69 updated:</h3>
+			<ul class="changes bgimages16">
+				<li class="rscadd">Added 5 new drinks (Kira Special, Lemonade, Brown Star, Milkshakes, Rewriter)</li>
+				<li class="tweak">Nanopaste now heals about half of what it used to</li>
+				<li class="tweak">Ballistic crates should now come with shotguns loaded with actual shells no more beanbags</li>
+				<li class="bugfix">Iced tea no longer makes a glass of .what?</li>
+			</ul>
+			<h3 class="author">NerdyBoy1104 updated:</h3>
+			<ul class="changes bgimages16">
+				<li class="rscadd">New Botany additions: Rice and Plastellium. New sheet material: Plastic.</li>
+				<li class="rscadd">Plastellium is refined into plastic by first grinding the produce to get plasticide. 20 plasticide + 10 polytrinic acid makes 10 sheets of plastic which can be used to make crates, forks, spoons, knives, ashtrays or plastic bags from.</li>
+				<li class="rscadd">Rice seeds grows into rice stalks that you grind to get rice. 10 Rice + 5 Water makes boiled rice, 10 rice + 5 milk makes rice pudding, 10 rice + 5 universal enzyme (in beaker) makes Sake.</li>
+			</ul>
+			<h3 class="author">faux updated:</h3>
+			<ul class="changes bgimages16">
+				<li class="imageadd">Mixed Wardrobe Closet now has colored shoes and plaid skirts.</li>
+				<li class="imageadd">Dress uniforms added to the Captain, RD, and HoP wardrobe closets. A uniform jacket has also been added to the Captain's closet. HoS' hat has been re-added to their closet. I do not love the CMO and CE enough to give them anything.</li>
+				<li class="imageadd">Atheletic closet now has five different swimsuits *for the ladies* in them. If you are a guy, be prepared to be yelled at if you run around like a moron in one of these. Same goes for ladies who run around in shorts with their titties swaying in the space winds.</li>
+				<li class="imageadd">A set of dispatcher uniforms will spawn in the security closet. These are for playtesting the dispatcher role.</li>
+				<li class="imageadd">New suit spawns in the laundry room. It's for geezer's only. You're welcome, Book.</li>
+				<li class="imageadd">Nurse outfit variant, orderly uniform, and first responder jacket will now spawn in the medical wardrobe closet.</li>
+				<li class="imageadd">A white wedding dress will spawn in the chaplain's closet. There are also several dresses currently only adminspawnable. Admins: Look either under "bride" or "dress." The bride one leads to the colored wedding dresses, and there are some other kinds of dresses under dress.</li>
+				<li class="tweak">No more luchador masks or boxing gloves or boxing ring. You guys have a swimming pool now, dip in and enjoy it.</li>
+				<li class="tweak">he meeting hall has been replaced with an awkwardly placed security office meant for prisoner processing.</li>
+				<li class="tweak">Added a couple more welding goggles to engineering since you guys liked those a lot.</li>
+				<li class="imageadd">Flasks spawn behind the bar. Only three. Don't fight over them. I don't know how to add them to the bar vending machine otherwise I would have done that instead. Detective, you have your own flask in your office, it's underneath the cigarettes on your desk.</li>
+				<li class="tweak">Added two canes to the medical storage, for people who have leg injuries and can't walk good and stuff. I do not want to see doctors pretending to be House. These are for patients. Do not make me delete this addition and declare you guys not being able to have nice things.</li>
+				<li class="tweak">Secondary entance to EVA now directly leads into the medbay hardsuit section. Sorry for any inconviences this will cause. The CMO can now fetch the hardsuits whenever they want.</li>
+				<li class="tweak">Secondary security hardsuit has been added to the armory. Security members please stop stealing engineer's hardsuits when you guys want to pair up for space travel.</li>
+				<li class="tweak">Firelocks have been moved around in the main hallways to form really ghetto versions of airlocks.</li>
+				<li class="tweak">Violin spawns in theatre storage now. I didn't put the piano there though, that was someone else.</li>
+				<li class="tweak">Psych office in medbay has been made better looking.</li>
+			</ul>
+
+			<h2 class="date">17 April 2013</h2>
+			<h3 class="author">SkyMarshal updated:</h3>
+			<ul class="changes bgimages16">
+				<li class="experiment">ZAS is now more deadly, as per decision by administrative team.  May be tweaked, but currently AIRFLOW is the biggest griefer.</li>
+				<li class="experiment">World startup optimized, many functions now delayed until a player joins the server. (Reduces server boot time significantly)</li>
+				<li class="tweak">Zones will now equalize air more rapidly.</li>
+				<li class="bugfix">ZAS now respects active magboots when airflow occurs.</li>
+				<li class="bugfix">Airflow will no longer throw you into doors and open them.</li>
+				<li class="bugfix">Race condition in zone construction has been fixed, so zones connect properly at round start.</li>
+				<li class="bugfix">Plasma effects readded.</li>
+				<li class="bugfix">Fixed runtime involving away mission.</li>
+			</ul>
+
+			<h2 class="date">11 April 2013</h2>
+			<h3 class="author">SkyMarshal updated:</h3>
+			<ul class="changes bgimages16">
+				<li class="experiment">Fire has been reworked.</li>
+				<li class="experiment">In-game variable editor is both readded and expanded with fire controlling capability.</li>
+			</ul>
+
+			<h2 class="date">09 April 2013</h2>
+			<h3 class="author">SkyMarshal updated:</h3>
+			<ul class="changes bgimages16">
+				<li class="bugfix">Fire Issues (Firedoors, Flamethrowers, Incendiary Grenades) fixed.</li>
+				<li class="bugfix">Fixed a bad line of code that was preventing autoignition of flammable gas mixes.</li>
+				<li class="bugfix">Volatile fuel is burned up after a point.</li>
+				<li class="rscdel">Partial-tile firedoors removed.  This is due to ZAS breaking when interacting with them.</li>
+			</ul>
+
+			<h2 class="date">04 April 2013</h2>
+			<h3 class="author">SkyMarshal updated:</h3>
+			<ul class="changes bgimages16">
+				<li class="bugfix">Fixed ZAS</li>
+				<li class="bugfix">Fixed Fire</li>
+			</ul>
+			<h3 class="author">Spamcat updated:</h3>
+			<ul class="changes bgimages16">
+				<li class="bugfix">Blood type is now saved in character creation menu, no need to edit it manually every round.</li>
+			</ul>
+
+			<h2 class="date">27 March 2013</h2>
+			<h3 class="author">Asanadas updated:</h3>
+			<ul class="changes bgimages16">
+				<li class="tweak">The Null Rod has recovered its de-culting ability, for balance reasons. Metagaming with it is a big no-no!</li>
+				<li class="rscadd">Holy Water as a liquid is able to de-cult. Less effective, but less bloody. May be changed over the course of time for balance.</li>
+			</ul>
+
+			<h2 class="date">26 March 2013</h2>
+			<h3 class="author">Spamcat updated:</h3>
+			<ul class="changes bgimages16">
+				<li class="bugfix">Chemmaster now puts pills in pill bottles (if one is inserted).</li>
+				<li class="tweak">Stabbing someone with a syringe now deals 3 damage instead of 7 because 7 is like, a crowbar punch.</li>
+				<li class="bugfix">Lizards can now join mid-round again.</li>
+				<li class="rscadd">Chemicals in bloodstream will transfer with blood now, so don't get drunk before your blood donation. Viruses and antibodies transfer through blood too.</li>
+				<li class="bugfix">Virology is working again.</li>
+			</ul>
+
+			<h2 class="date">15 March 2013</h2>
+			<h3 class="author">Cael_Aislinn updated:</h3>
+			<ul class="changes bgimages16">
+				<li class="rscadd">Mapped a compact research base on the mining asteroid, with multiple labs and testing rooms. It's reachable through a new (old) shuttle dock that leaves from the research wing on the main station.</li>
+			</ul>
+
+			<h2 class="date">14 March 2013</h2>
+			<h3 class="author">Spamcat updated:</h3>
+			<ul class="changes bgimages16">
+				<li class="rscadd">Figured I should make one of these. Syringestabbing now produces a broken syringe complete with fingerprints of attacker and blood of a victim, so dispose your evidence carefully. Maximum transfer amount per stab is lowered to 10.</li>
+			</ul>
+
+			<h2 class="date">11 March 2013</h2>
+			<h3 class="author">CIB updated:</h3>
+			<ul class="changes bgimages16">
+				<li class="rscadd">Cloning now requires you to put slabs of meat into the cloning pod to replenish biomass.</li>
+			</ul>
+			<h3 class="author">Cael Aislinn updated:</h3>
+			<ul class="changes bgimages16">
+				<li class="wip">The xenoarchaeology update is here. This includes a major content overhaul and a bunch of new features for xenoarchaeology.</li>
+				<li class="tweak">Digsites (strange rock deposits) are now much more nuanced and interesting, and a huge number of minor (non-artifact) finds have been added.</li>
+				<li class="rscadd">Excavation is now a complex process that involves digging into the rock to the right depth.</li>
+				<li class="rscadd">Chemical analysis is required for safe excavation of the digsites, in order to determine how best to extract the finds.</li>
+				<li class="bugfix">Anomalous artifacts have been overhauled and many longstanding bugs with existing effects have been fixed - the anomaly utiliser should now work <i>much</i> more often.</li>
+				<li class="rscadd">Numerous new artifact effects have been added and some new artifact types can be dug up from the asteroid.</li>
+				<li class="rscadd">New tools and equipment have been added, including normal and spaceworthy versions of the anomaly suits, excavation tools and other neat gadgets.</li>
+				<li class="rscadd">Five books have been written by subject matter experts from around the galaxy to help the crew of the Exodus come to grips with this exacting new science (over 3000 words of tutorials!).</li>
+			</ul>
+			<h3 class="author">Chinsky updated:</h3>
+			<ul class="changes bgimages16">
+				<li class="rscadd">Sec HUDs now can see short versions of sec records.on examine. Med HUDs do same for medical records, and can set medical status of patient.</li>
+				<li class="rscadd">Damage to the head can now cause brain damage.</li>
+			</ul>
+
+			<h2 class="date">09 March 2013</h2>
+			<h3 class="author">Cael Aislinn updated:</h3>
+			<ul class="changes bgimages16">
+				<li class="rscadd">Beekeeping is now possible. Construct an apiary of out wood and embed it into a hydroponics tray, then get a queen bee and bottle of BeezEez from cargo bay. 
+		Hives produce honey and honeycomb, but be wary if the bees start swarming.</li>
+			</ul>
+
+			<h2 class="date">06 March 2013</h2>
+			<h3 class="author">Cael Aislinn updated:</h3>
+			<ul class="changes bgimages16">
+				<li class="rscadd">Type 1 thermoelectric generators and the associated binary circulators are now moveable (wrench to secure/unsecure) and orderable via Quartermaster.</li>
+				<li class="wip">code/maps/rust_test.dmm contains an example setup for a functional RUST reactor. Maximum output is in the range of 12 to 20MW (12 to 20 million watts).</li>
+				<li class="bugfix">Removed double announcement for gridchecks, reduced duration of gridchecks.</li>
+			</ul>
+			<h3 class="author">RavingManiac updated:</h3>
+			<ul class="changes bgimages16">
+				<li class="rscadd">You can now stab people with syringes using the "harm" intent. This destroys the syringe and transfers a random percentage of its contents into the target. Armor has a 50% chance of blocking the syringe.</li>
+			</ul>
+
+			<h2 class="date">05 March 2013</h2>
+			<h3 class="author">CIB updated:</h3>
+			<ul class="changes bgimages16">
+				<li class="rscadd">Added internal organs. They're currently all located in the chest. Use advanced scanner to detect damage. Use the same surgery as for ruptured lungs to fix them.</li>
+			</ul>
+			<h3 class="author">Cael Aislinn updated:</h3>
+			<ul class="changes bgimages16">
+				<li class="soundadd">Set roundstart music to randomly choose between space.ogg and traitor.ogg (see <a =href="http://baystation12.net/forums/viewtopic.php?f=5&amp;t=6972">http://baystation12.net/forums/viewtopic.php?f=5&amp;t;=6972</a>)</li>
+				<li class="experiment">All RUST components except for TEGs (which generate the power) are now obtainable ingame, bored engineers should get hold of them and setup an experimental reactor for testing purposes.</li>
+			</ul>
+
+			<h2 class="date">27 February 2013</h2>
+			<h3 class="author">Gamerofthegame updated:</h3>
+			<ul class="changes bgimages16">
+				<li class="rscadd">Added the (base gear) ERT preset for the debug command.</li>
+				<li class="rscadd">Map fixes, Virology hole fixed. Atmospheric fixes for mining and, to a less extent, the science outpost. (No, not cycling airlocks)</li>
+				<li class="rscadd">Fiddled with the ERT set up location on Centcom. Radmins will now have a even easier time equiping a team of any real pratical size, especially coupled with the above debug command.</li>
+			</ul>
+
+			<h2 class="date">25 February 2013</h2>
+			<h3 class="author">Cael Aislinn updated:</h3>
+			<ul class="changes bgimages16">
+				<li class="rscadd">As well as building hull shield generators, normal shield gens can now be built (see <a href="http://baystation12.net/forums/viewtopic.php?f=1&amp;t=6993">http://baystation12.net/forums/viewtopic.php?f=1&amp;t;=6993</a>).</li>
+				<li class="rscadd">New random events: multiple new system wide-events have been have been added to the newscaster feeds, some not quite as respectable as others.</li>
+				<li class="rscadd">New random event: some lucky winners will win the TC Daily Grand Slam Lotto, while others may be the target of malicious hackers.</li>
+			</ul>
+
+			<h2 class="date">23 February 2013</h2>
+			<h3 class="author">Cael Aislinn updated:</h3>
+			<ul class="changes bgimages16">
+				<li class="wip">RUST machinery components should now be researchable (with high requirements) and orderable through QM (with high cost).</li>
+				<li class="wip">Shield machinery should now be researchable (with high requirements) and orderable through QM (with high cost). This one is reportedly buggy.</li>
+				<li class="tweak">Rogue vending machines should revert back to normal at the end of the event.</li>
+				<li class="rscadd">New Unathi hair styles.</li>
+			</ul>
+
+			<h2 class="date">22 February 2013</h2>
+			<h3 class="author">Chinsky updated:</h3>
+			<ul class="changes bgimages16">
+				<li class="tweak">Change to body cavity surgery.  Can only put items in chest, groind and head. Max size for item - 3 (chest), 2 (groin), 1 (head). For chest surgery ribs should be bent open, (lung surgery until second scalpel step). Surgery step needs preparation step, with drill. After that you can place item inside, or seal it with cautery to do other step instead.</li>
+			</ul>
+
+			<h2 class="date">20 February 2013</h2>
+			<h3 class="author">Chinsky updated:</h3>
+			<ul class="changes bgimages16">
+				<li class="rscadd">Added new surgery: putting items inside people. After you use retractor to keep incision open, just click with any item to put it inside. But be wary, if you try to fit something too big, you might rip the veins. To remove items, use implant removal surgery.</li>
+				<li class="rscadd">Crowbar can be used as alternative to retractor.</li>
+				<li class="rscadd">Can now unload guns by clicking them in hand.</li>
+				<li class="tweak">Fixed distance calculation in bullet missing chance computation, it was always assuming 1 or 0 tiles. Now distace REALLY matters when you shoot.</li>
+				<li class="rscadd">To add more FUN to previous thing, bullets missed to not disappear but keep going until they hit something else.</li>
+				<li class="bugfix">Compressed Matter and Explosive implants spawn properly now.</li>
+				<li class="tweak">Tweaks to medical effects: removed itch caused by bandages. Chemical effects now have non-100 chance of appearing, the stronger medicine, the more probality it'll have side effects.</li>
+			</ul>
+
+			<h2 class="date">18 February 2013</h2>
+			<h3 class="author">Cael Aislinn updated:</h3>
+			<ul class="changes bgimages16">
+				<li class="rscadd">Security bots will now target hostile mobs, and vice versa.</li>
+				<li class="tweak">Carp should actually emigrate now, instead of just immigrating then squatting around the outer hull.</li>
+				<li class="tweak">Admins and moderators have been split up into separate 'who' verbs (adminwho and modwho respectively).</li>
+			</ul>
+
+			<h2 class="date">14 February 2013</h2>
+			<h3 class="author">CIB updated:</h3>
+			<ul class="changes bgimages16">
+				<li class="rscadd">Medical side-effects(patients are going to come back for secondary treatment)</li>
+				<li class="rscadd">NT loyalty setting(affects command reports and gives antags hints who might collaborate with them)</li>
+				<li class="tweak">Simple animal balance fixes(They're slower now)</li>
+			</ul>
+			<h3 class="author">CaelAislinn updated:</h3>
+			<ul class="changes bgimages16">
+				<li class="rscadd">Re-added old ion storm laws, re-added grid check event.</li>
+				<li class="rscadd">Added Rogue Drone and Vermin Infestation random events.</li>
+				<li class="rscadd">Added/fixed space vines random event.</li>
+				<li class="tweak">Updates to the virus events.</li>
+				<li class="tweak">Spider infestation and alien infestation events turned off by default.</li>
+				<li class="tweak">Soghun, taj and skrell all have unique language text colours.</li>
+				<li class="tweak">Moderators will no longer be listed in adminwho, instead use modwho.</li>
+			</ul>
+			<h3 class="author">Gamerofthegame updated:</h3>
+			<ul class="changes bgimages16">
+				<li class="rscadd">Miscellaneous mapfixes.</li>
+			</ul>
+
+			<h2 class="date">13 February 2013</h2>
+			<h3 class="author">Erthilo updated:</h3>
+			<ul class="changes bgimages16">
+				<li class="bugfix">Fixed SSD (logged-out) players not staying asleep.</li>
+				<li class="bugfix">Fixed set-pose verb and mice emotes having extra periods.</li>
+				<li class="bugfix">Fixed virus crate not appearing and breaking supply shuttle.</li>
+				<li class="bugfix">Fixed newcaster photos not being censored.</li>
+			</ul>
+
+			<h2 class="date">31 January 2013</h2>
+			<h3 class="author">CIB updated:</h3>
+			<ul class="changes bgimages16">
+				<li class="bugfix">Chilis and cold chilis no longer kill in small amounts</li>
+				<li class="bugfix">Chloral now again needs around 5 units to start killing somebody</li>
+			</ul>
+
+			<h2 class="date">23 January 2013</h2>
+			<h3 class="author">Cael_Aislinn updated:</h3>
+			<ul class="changes bgimages16">
+				<li class="tgs">Updated server to tgstation r5200 (November 26th, 2012), see <a href="https://code.google.com/p/tgstation13/source/list">https://code.google.com/p/tgstation13/source/list</a> for tg's changelog.</li>
+			</ul>
+
+			<h2 class="date">21 January 2013</h2>
+			<h3 class="author">Cael_Aislinn updated:</h3>
+			<ul class="changes bgimages16">
+				<li class="bugfix">Satchels and ore boxes can now hold strange rocks.</li>
+				<li class="rscadd">Closets and crates can now be built out of 5 and 10 plasteel respectively.</li>
+				<li class="rscadd">Observers can become mice once more.</li>
+			</ul>
+
+			<h2 class="date">13 January 2013</h2>
+			<h3 class="author">Chinsky updated:</h3>
+			<ul class="changes bgimages16">
+				<li class="tweak">If you get enough (6) blood drips on one tile, it'll turn into a blood puddle. Should make bleeding out more visible.</li>
+				<li class="tweak">Security belt now able to hold taser, baton and tape roll.</li>
+				<li class="tweak">Added alternative security uniform to Security wardrobes.</li>
+				<li class="rscadd">Ported Urist cult runes. Down with the crayon drawings!  Example: http://dl.dropbox.com/u/26846767/images/SS13/255_symbols.PNG</li>
+				<li class="bugfix">Engineering tape now require engineer OR atmos access instead of both.</li>
+				<li class="rscadd">Implants now will react to EMP, possibly in !!FUN!! ways</li>
+			</ul>
+			<h3 class="author">GauHelldragon updated:</h3>
+			<ul class="changes bgimages16">
+				<li class="rscadd">Servicebots now have RoboTray and Printing Pen. Robotray can be used to pick up and drop food/drinks. Printing pen can alternate between writing mode and rename paper mode by clicking it.</li>
+				<li class="rscadd">Farmbots. A new type of robot that weeds, waters and fertilizes. Use robot arm on water tank. Then use plant analyzer, mini-hoe, bucket and finally proximity sensor.</li>
+				<li class="rscadd">Chefs can clang their serving trays with a rolling pin. Just like a riot shield!</li>
+			</ul>
+
+			<h2 class="date">07 January 2013</h2>
+			<h3 class="author">Cael_Aislinn updated:</h3>
+			<ul class="changes bgimages16">
+				<li class="tgs">Updated server to tgstation r5200 (November 26th, 2012), see <a href="https://code.google.com/p/tgstation13/source/list">https://code.google.com/p/tgstation13/source/list</a> for tg's changelog.</li>
+			</ul>
+			<h3 class="author">Chinsky updated:</h3>
+			<ul class="changes bgimages16">
+				<li class="rscadd">Implants: Explosvie implant, exploding when victim hears the codephrase you set.</li>
+				<li class="rscadd">Implants: Compressed Matter implat, scan item (making it disappear), inject yourself and recall that item on will!</li>
+				<li class="rscadd">Implant removal surgery, with !!FUN!! results if you mess up it.</li>
+				<li class="rscadd">Coats now have pockets again.</li>
+				<li class="rscadd">Bash people on tabetops. an windows, or with stools. Grab people to bash them on tables or windows (better grab for better hit on windows). Drag stool sprite on you to pick it up, click on it in hand to make it usual stool again.</li>
+				<li class="rscadd">Surgical caps, and new sprites for bloodbags and fixovein.</li>
+				<li class="rscadd">Now some surgery steps will bloody your hands, Full-body blood coat in case youy mess up spectacualry.</li>
+				<li class="rscadd">Ported some crates (Art, Surgery, Sterile equiplemnt).</li>
+				<li class="tweak">Changed contraband crates. Posters moved to Art Crate, cigs and lipstick ot party crate. Now contraband crate has illegal booze and illicit drugs.</li>
+				<li class="bugfix">Finally got evac party lights</li>
+				<li class="bugfix">Now disfigurment,now it WILL happen when damage is bad enough.</li>
+				<li class="experiment">Now if you speak in depressurized area (less than 10 kPa) only people next to you can hear you. Radios still work though.</li>
+			</ul>
+		</div>
+
+<b>GoonStation 13 Development Team</b>
+	<div class = "top">
+	<b>Coders:</b> Stuntwaffle, Showtime, Pantaloons, Nannek, Keelin, Exadv1, hobnob, Justicefries, 0staf, sniperchance, AngriestIBM, BrianOBlivion<br>
+	<b>Spriters:</b> Supernorn, Haruhi, Stuntwaffle, Pantaloons, Rho, SynthOrange, I Said No<br>
+	</div>
+<br>
+<p class="lic"><a name="license" href="http://creativecommons.org/licenses/by-nc-sa/3.0/"><img src="88x31.png" alt="Creative Commons License" /></a><br><i>Except where otherwise noted, Goon Station 13 is licensed under a <a href="http://creativecommons.org/licenses/by-nc-sa/3.0/">Creative Commons Attribution-Noncommercial-Share Alike 3.0 License</a>.<br>Rights are currently extended to <a href="http://forums.somethingawful.com/">SomethingAwful Goons</a> only.</i></p>
+<p class="lic">Some icons by <a href="http://p.yusukekamiyamane.com/">Yusuke Kamiyamane</a>. All rights reserved. Licensed under a <a href="http://creativecommons.org/licenses/by/3.0/">Creative Commons Attribution 3.0 License</a>.</p>
+</td></tr></table>
+</body>
+</html>