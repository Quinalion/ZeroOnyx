--- conflicted
+++ resolved
@@ -58,17 +58,6 @@
 should be listed in the changelog upon commit though. Thanks. -->
 
 <div class="commit sansserif">
-<<<<<<< HEAD
-	<h2 class="date">12/06/2013</h2>
-	<h3 class="author">Zuhayr updated:</h3>
-	<ul class="changes bgimages16">
-		<li class="rscadd">Projectiles and weapons will now potentially embed in wounds, causing movement damage and requiring either surgery or badass ripping-out to remove.</li>
-		<li class="rscadd">A pneumatic cannon has been added (adminspawn) that can fire anything you can fit in a backpack.</li>
-		<li class="tweak">Adjusted throwing code so that speed is taken into account when determining damage - this shouldn't have an effect on people throwing things at each other.</li>
-	</ul>
-</div>
-
-=======
 	<h2 class="date">6/11/13</h2>
 	<h3 class="author">Meyar updated:</h3>
 	<ul class="changes bgimages16">
@@ -81,7 +70,6 @@
 </div>
 
 
->>>>>>> 8c23dc60
 <div class="commit sansserif">
 	<h2 class="date">09.06.2013</h2>
 	<h3 class="author">Segrain updated:</h3>
