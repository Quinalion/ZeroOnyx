<!DOCTYPE HTML PUBLIC "-//W3C//DTD HTML 4.01 Transitional//EN" "http://www.w3.org/TR/html4/loose.dtd">
<html>
<head>
  <title>Baystation 12 Changelog</title>
  <link rel="stylesheet" type="text/css" href="changelog.css">
  <script type='text/javascript'>
  
	function changeText(tagID, newText, linkTagID){
		var tag = document.getElementById(tagID);
		tag.innerHTML = newText;
		var linkTag = document.getElementById(linkTagID);
		linkTag.removeAttribute("href");
		linkTag.removeAttribute("onclick");
	}

  </script>  
<meta http-equiv="Content-Type" content="text/html; charset=utf-8">
</head>

<body>
<!-- 
Header Section 
-->
<table align='center' width='650'><tr><td>
<table align='center' class="top">
	<tr>
		<td valign='top'>
			<div align='center'><font size='3'><b>Baystation 12 - A Space Station 13 Server</b></font></div>
			<p><div align='center'><font size='3'><a href="http://baystation12.net/forums/">Forum</a> | <a href="http://baystation12.net/wiki/">Wiki</a> | <a href="https://github.com/Baystation12/Baystation12/">Source</a></font></div></p>
			<div align='center'><font size='2'><b>Visit our IRC channel:</b> #bs12 on irc.sorcery.net</font><br>
			<font size='2'>Code licensed under <a href="http://www.gnu.org/licenses/gpl.html">GPLv3</a>. Content licensed under <a href="http://creativecommons.org/licenses/by-sa/3.0/">CC BY-SA 3.0</a>.<br><br>

<b><a href="http://baystation12.net/wiki/index.php/Rules">By playing to agreed to read and abide by the rules!</a></b></font></div>

			</td>
	</tr>
</table>
<br><b>Baystation 12 Credit List</b>
<table align='center' class="top">
	<tr>
		<td valign='top'>
			<font size='2'><b>Code:</b> Abi79, Aryn, Cael_Aislinn, Chinsky, cib, CompactNinja, DopeGhoti, Erthilo, Hawk_v3, Head, Ispil, Lexusjjss, Melonstorm, Miniature, Mloc, NerdyBoy1104, SkyMarshal, Spectre, Strumpetplaya, Sunfall, Tastyfish, Uristqwerty<br></font>
			<font size='2'><b>Sprites:</b> Apple_Master, Arcalane, Chinsky, CompactNinja, Deus Dactyl, Erthilo, Flashkirby, Miniature, Searif, Xenone<br></font>
			<font size='2'><b>Sounds:</b> Aryn<br></font>
			<font size='2'><b>Thanks To:</b> /tg/ station, Goonstation, Animus Station, Daedalus, and original Spacestation 13 devs. Skibiliano for the IRC bot.</font>
		</td>
	</tr>
</table>
<!-- <font size='4' color='red'><b>Visit the bleeding-edge test server at <a href="byond://tekkit.fallemmc.com:8000">byond://tekkit.fallemmc.com:8000</a></b></font>--!>

<!-- 
Changelog Section 
-->

<!-- NOTE TO UPDATERS!! Please only list things which are important to players. 
Stuff which is in development and not yet visible to players or just code related 
(ie. code improvements for expandability, etc.) should not be listed here. They 
should be listed in the changelog upon commit though. Thanks. -->

<!-- To take advantage of the pretty new format (well it was new when I wrote this anyway), open the "add-to-changelog.html" file in any browser and add the stuff and then generate the html code and paste it here --><div class="commit sansserif">
<<<<<<< HEAD
=======

<div class="commit sansserif">
	<h2 class="date">21 May 2013</h2>
	<h3 class="author">SkyMarshal updated:</h3>
	<ul class="changes bgimages16">
		<li class="experiment">ZAS will now speed air movement into/out of a zone when unsimulated tiles (e.g. space) are involved, in relation to the number of tiles.</li>
		<li class="experiment">Portable Canisters will now automatically connect to any portable connecter beneath them on map load.</li>
		<li class="bugfix">Bug involving mis-mapped disposal junction fixed</li>
		<li class="bugfix">Air alarms now work for atmos techs (whoops!)</li>
		<li class="bugfix">The Master Controller now properly stops atmos when it runtimes.</li>
		<li class="bugfix">Backpacks can no longer be contaminated</li>
		<li class="tweak">ZAS no longer logs air statistics.</li>
		<li class="tweak">ZAS now rebuilds as soon as it detects a semi-complex change in geometry.  (It was doing this already, but in a convoluted way which was actually less efficient)</li>
		<li class="tweak">General code cleanup/commenting of ZAS</li>
		<li class="tweak">Jungle now initializes after the random Z-level loads and atmos initializes.</li>
	</ul>
</div>

>>>>>>> 80b8a5e7
<div>
  <h2 class="date">May 18th, 2013</h2>
	<h3 class="author">CIB updated:</h3>
	<ul class="changes bgimages16">
		<li class="rscadd">A new event type: Wallrot. Use welder or plantbgone on infected walls.</li>
		<li class="tweak">Newscasters now can deliver preset news stories over the course of a round. See http://baystation12.net/forums/viewtopic.php?f=14&t=7619 to add your own!</li>
	</ul>
</div>
<<<<<<< HEAD
=======

>>>>>>> 80b8a5e7
<div>
  <h2 class="date">April 24, 2013</h2>
	<h3 class="author">Jediluke69 updated:</h3>
	<ul class="changes bgimages16">
		<li class="rscadd">Added 5 new drinks (Kira Special, Lemonade, Brown Star, Milkshakes, Rewriter)</li>
		<li class="tweak">Nanopaste now heals about half of what it used to</li>
		<li class="tweak">Ballistic crates should now come with shotguns loaded with actual shells no more beanbags</li>
		<li class="bugfix">Iced tea no longer makes a glass of .what?</li>
	</ul>
</div>

<div class="commit sansserif">
	<h2 class="date">April 24, 2013</h2>
	<h3 class="author">faux updated:</h3>
	<ul class="changes bgimages16">
		<li class="imageadd">Mixed Wardrobe Closet now has colored shoes and plaid skirts.</li>
		<li class="imageadd">Dress uniforms added to the Captain, RD, and HoP wardrobe closets. A uniform jacket has also been added to the Captain's closet. HoS' hat has been re-added to their closet. I do not love the CMO and CE enough to give them anything.</li>
		<li class="imageadd">Atheletic closet now has five different swimsuits *for the ladies* in them. If you are a guy, be prepared to be yelled at if you run around like a moron in one of these. Same goes for ladies who run around in shorts with their titties swaying in the space winds.</li>
		<li class="imageadd">A set of dispatcher uniforms will spawn in the security closet. These are for playtesting the dispatcher role.</li>
		<li class="imageadd">New suit spawns in the laundry room. It's for geezer's only. You're welcome, Book.</li>
		<li class="imageadd">Nurse outfit variant, orderly uniform, and first responder jacket will now spawn in the medical wardrobe closet.</li>
		<li class="imageadd">A white wedding dress will spawn in the chaplain's closet. There are also several dresses currently only adminspawnable. Admins: Look either under "bride" or "dress." The bride one leads to the colored wedding dresses, and there are some other kinds of dresses under dress.</li>
		<li class="tweak">No more luchador masks or boxing gloves or boxing ring. You guys have a swimming pool now, dip in and enjoy it.</li>
		<li class="tweak">he meeting hall has been replaced with an awkwardly placed security office meant for prisoner processing.</li>
		<li class="tweak">Added a couple more welding goggles to engineering since you guys liked those a lot.</li>
		<li class="imageadd">Flasks spawn behind the bar. Only three. Don't fight over them. I don't know how to add them to the bar vending machine otherwise I would have done that instead. Detective, you have your own flask in your office, it's underneath the cigarettes on your desk.</li>
		<li class="tweak">Added two canes to the medical storage, for people who have leg injuries and can't walk good and stuff. I do not want to see doctors pretending to be House. These are for patients. Do not make me delete this addition and declare you guys not being able to have nice things.</li>
		<li class="tweak">Secondary entance to EVA now directly leads into the medbay hardsuit section. Sorry for any inconviences this will cause. The CMO can now fetch the hardsuits whenever they want.</li>
		<li class="tweak">Secondary security hardsuit has been added to the armory. Security members please stop stealing engineer's hardsuits when you guys want to pair up for space travel.</li>
		<li class="tweak">Firelocks have been moved around in the main hallways to form really ghetto versions of airlocks.</li>
		<li class="tweak">Violin spawns in theatre storage now. I didn't put the piano there though, that was someone else.</li>
		<li class="tweak">Psych office in medbay has been made better looking.</li>
	</ul>
</div>

<div class="commit sansserif">
	<h2 class="date">24th April 2013</h2>
	<h3 class="author">NerdyBoy1104 updated:</h3>
	<ul class="changes bgimages16">
		<li class="rscadd">New Botany additions: Rice and Plastellium. New sheet material: Plastic.</li>
		<li class="rscadd">Plastellium is refined into plastic by first grinding the produce to get plasticide. 20 plasticide + 10 polytrinic acid makes 10 sheets of plastic which can be used to make crates, forks, spoons, knives, ashtrays or plastic bags from.</li>
		<li class="rscadd">Rice seeds grows into rice stalks that you grind to get rice. 10 Rice + 5 Water makes boiled rice, 10 rice + 5 milk makes rice pudding, 10 rice + 5 universal enzyme (in beaker) makes Sake.</li>
	</ul>
</div>

<div class="commit sansserif">
	<h2 class="date">Spamcat</h2>
	<h3 class="author">04.05.2013 updated:</h3>
	<ul class="changes bgimages16">
		<li class="bugfix">Blood type is now saved in character creation menu, no need to edit it manually every round.</li>
	</ul>
</div>

<div class="commit sansserif">
	<h2 class="date">17 April 2013</h2>
	<h3 class="author">SkyMarshal updated:</h3>
	<ul class="changes bgimages16">
		<li class="experiment">ZAS is now more deadly, as per decision by administrative team.  May be tweaked, but currently AIRFLOW is the biggest griefer.</li>
		<li class="experiment">World startup optimized, many functions now delayed until a player joins the server. (Reduces server boot time significantly)</li>
		<li class="tweak">Zones will now equalize air more rapidly.</li>
		<li class="bugfix">ZAS now respects active magboots when airflow occurs.</li>
		<li class="bugfix">Airflow will no longer throw you into doors and open them.</li>
		<li class="bugfix">Race condition in zone construction has been fixed, so zones connect properly at round start.</li>
		<li class="bugfix">Plasma effects readded.</li>
		<li class="bugfix">Fixed runtime involving away mission.</li>
	</ul>
</div>

<div class="commit sansserif">
	<h2 class="date">17 April 2013</h2>
	<h3 class="author">SkyMarshal updated:</h3>
	<ul class="changes bgimages16">
		<li class="experiment">ZAS is now more deadly, as per decision by administrative team.  May be tweaked, but currently AIRFLOW is the biggest griefer.</li>
		<li class="experiment">World startup optimized, many functions now delayed until a player joins the server. (Reduces server boot time significantly)</li>
		<li class="tweak">Zones will now equalize air more rapidly.</li>
		<li class="bugfix">ZAS now respects active magboots when airflow occurs.</li>
		<li class="bugfix">Airflow will no longer throw you into doors and open them.</li>
		<li class="bugfix">Race condition in zone construction has been fixed, so zones connect properly at round start.</li>
		<li class="bugfix">Plasma effects readded.</li>
		<li class="bugfix">Fixed runtime involving away mission.</li>
	</ul>
</div>
		
<div class="commit sansserif">
	<h2 class="date">30.04.2013</h2>
	<h3 class="author">Spamcat updated:</h3>
	<ul class="changes bgimages16">
		<li class="tweak">Pill bottle capacity increased to 14 items.</li>
		<li class="bugfix">Fixed Lamarr (it now spawns properly)</li>
	</ul>
</div>

<div class="commit sansserif">
	<h2 class="date">15.04.2013</h2>
	<h3 class="author">Spamcat updated:</h3>
	<ul class="changes bgimages16">
		<li class="rscadd">Added <a href=http://www.safecity.com.au/aspchrlar.jpg>telescopic batons</a> to HoS's and captain's lockers. These are quite robust and easily concealable.</li>
	</ul>
</div>

<div class="commit sansserif">
	<h2 class="date">May 14th 2013</h2>
	<h3 class="author">Cael_Aislinn updated:</h3>
	<ul class="changes bgimages16">
		<li class="experiment">Depth scanners can now be used to determine what material archaeological deposits are made of, meaning lab analysis is no longer required.</li>
		<li class="tweak">Some useability issues with xenoarchaeology tools have been resolved, and the transit pods cycle automatically now.</li>
	</ul>
</div>

<div class="commit sansserif">
	<h2 class="date">11 April 2013</h2>
	<h3 class="author">SkyMarshal updated:</h3>
	<ul class="changes bgimages16">
		<li class="experiment">Fire has been reworked.</li>
		<li class="experiment">In-game variable editor is both readded and expanded with fire controlling capability.</li>
	</ul>
</div>

<div class="commit sansserif">
	<h2 class="date">9 April 2013</h2>
	<h3 class="author">SkyMarshal updated:</h3>
	<ul class="changes bgimages16">
		<li class="bugfix">Fire Issues (Firedoors, Flamethrowers, Incendiary Grenades) fixed.</li>
		<li class="bugfix">Fixed a bad line of code that was preventing autoignition of flammable gas mixes.</li>
		<li class="bugfix">Volatile fuel is burned up after a point.</li>
		<li class="rscdel">Partial-tile firedoors removed.  This is due to ZAS breaking when interacting with them.</li>
	</ul>
</div>

<div class="commit sansserif">
	<h2 class="date">4 April 2013</h2>
	<h3 class="author">SkyMarshal updated:</h3>
	<ul class="changes bgimages16">
		<li class="bugfix">Fixed ZAS</li>
		<li class="bugfix">Fixed Fire</li>
	</ul>
</div>

<div class="commit sansserif">
	<h2 class="date">March 27th 2013</h2>
	<h3 class="author">Asanadas updated:</h3>
	<ul class="changes bgimages16">
		<li class="tweak">The Null Rod has recovered its de-culting ability, for balance reasons. Metagaming with it is a big no-no!</li>
		<li class="rscadd">Holy Water as a liquid is able to de-cult. Less effective, but less bloody. May be changed over the course of time for balance.</li>
	</ul>
</div>

<div class="commit sansserif">
	<h2 class="date">26.03.2013</h2>
	<h3 class="author">Spamcat updated:</h3>
	<ul class="changes bgimages16">
		<li class="bugfix">Chemmaster now puts pills in pill bottles (if one is inserted).</li>
		<li class="tweak">Stabbing someone with a syringe now deals 3 damage instead of 7 because 7 is like, a crowbar punch.</li>
		<li class="bugfix">Lizards can now join mid-round again.</li>
		<li class="rscadd">Chemicals in bloodstream will transfer with blood now, so don't get drunk before your blood donation. Viruses and antibodies transfer through blood too.</li>
		<li class="bugfix">Virology is working again.</li>
	</ul>
</div>

<div class="commit sansserif">
	<h2 class="date">March 15th 2013</h2>
	<h3 class="author">Cael_Aislinn updated:</h3>
	<ul class="changes bgimages16">
    <li class="rscadd">Mapped a compact research base on the mining asteroid, with multiple labs and testing rooms. It's reachable through a new (old) shuttle dock that leaves from the research wing on the main station.</li>
	</ul>
</div>

<div class="commit sansserif">
	<h2 class="date">14.03.2013</h2>
	<h3 class="author">Spamcat updated:</h3>
	<ul class="changes bgimages16">
    <li class="rscadd">Figured I should make one of these. Syringestabbing now produces a broken syringe complete with fingerprints of attacker and blood of a victim, so dispose your evidence carefully. Maximum transfer amount per stab is lowered to 10.</li>
	</ul>
</div>

<div class="commit sansserif">
	<h2 class="date">11/03/2013</h2>
	<h3 class="author">Chinsky updated:</h3>
	<ul class="changes bgimages16">
		<li class="rscadd">Sec HUDs now can see short versions of sec records.on examine. Med HUDs do same for medical records, and can set medical status of patient.</li>
		<li class="rscadd">Damage to the head can now cause brain damage.</li>
	</ul>
</div>

<div class="commit sansserif">
	<h2 class="date">March 11th 2013</h2>
	<h3 class="author">CIB updated:</h3>
	<ul class="changes bgimages16">
		<li class="rscadd">Cloning now requires you to put slabs of meat into the cloning pod to replenish biomass.</li>
	</ul>
</div>

<div class="commit sansserif">
	<h2 class="date">March 11th 2013</h2>
	<h3 class="author">Cael Aislinn updated:</h3>
	<ul class="changes bgimages16">
		<li class="wip">The xenoarchaeology update is here. This includes a major content overhaul and a bunch of new features for xenoarchaeology.</li>
		<li class="tweak">Digsites (strange rock deposits) are now much more nuanced and interesting, and a huge number of minor (non-artifact) finds have been added.</li>
		<li class="rscadd">Excavation is now a complex process that involves digging into the rock to the right depth.</li>
		<li class="rscadd">Chemical analysis is required for safe excavation of the digsites, in order to determine how best to extract the finds.</li>
		<li class="bugfix">Anomalous artifacts have been overhauled and many longstanding bugs with existing effects have been fixed - the anomaly utiliser should now work <i>much</i> more often.</li>
		<li class="rscadd">Numerous new artifact effects have been added and some new artifact types can be dug up from the asteroid.</li>
		<li class="rscadd">New tools and equipment have been added, including normal and spaceworthy versions of the anomaly suits, excavation tools and other neat gadgets.</li>
		<li class="rscadd">Five books have been written by subject matter experts from around the galaxy to help the crew of the Exodus come to grips with this exacting new science (over 3000 words of tutorials!).</li>
	</ul>
</div>

<div class="commit sansserif">
	<h2 class="date">March 9th 2013</h2>
	<h3 class="author">Cael Aislinn updated:</h3>
	<ul class="changes bgimages16">
		<li class="rscadd">Beekeeping is now possible. Construct an apiary of out wood and embed it into a hydroponics tray, then get a queen bee and bottle of BeezEez from cargo bay. 
		Hives produce honey and honeycomb, but be wary if the bees start swarming.</li>
	</ul>
</div>

<div class="commit sansserif">
	<h2 class="date">March 6th 2013</h2>
	<h3 class="author">Cael Aislinn updated:</h3>
	<ul class="changes bgimages16">
		<li class="rscadd">Type 1 thermoelectric generators and the associated binary circulators are now moveable (wrench to secure/unsecure) and orderable via Quartermaster.</li>
		<li class="wip">code/maps/rust_test.dmm contains an example setup for a functional RUST reactor. Maximum output is in the range of 12 to 20MW (12 to 20 million watts).</li>
		<li class="bugfix">Removed double announcement for gridchecks, reduced duration of gridchecks.</li>
	</ul>
	<h3 class="author">RavingManiac updated:</h3>
	<ul class="changes bgimages16">
		<li class="rscadd">You can now stab people with syringes using the "harm" intent. This destroys the syringe and transfers a random percentage of its contents into the target. Armor has a 50% chance of blocking the syringe.</li>
	</ul>
</div>

<div class="commit sansserif">
	<h2 class="date">March 5th 2013</h2>
	<h3 class="author">Cael Aislinn updated:</h3>
	<ul class="changes bgimages16">
		<li class="soundadd">Set roundstart music to randomly choose between space.ogg and traitor.ogg (see <a =href='http://baystation12.net/forums/viewtopic.php?f=5&t=6972'>http://baystation12.net/forums/viewtopic.php?f=5&t=6972</a>)</li>
		<li class="experiment">All RUST components except for TEGs (which generate the power) are now obtainable ingame, bored engineers should get hold of them and setup an experimental reactor for testing purposes.</li>
	</ul>
	<h3 class="author">CIB updated:</h3>
	<ul class="changes bgimages16">
		<li class="rscadd">Added internal organs. They're currently all located in the chest. Use advanced scanner to detect damage. Use the same surgery as for ruptured lungs to fix them.</li>
	</ul>
</div>

<div class="commit sansserif">
	<h2 class="date">February 27th 2013</h2>
	<h3 class="author">Gamerofthegame updated:</h3>
	<ul class="changes bgimages16">
		<li class="rscadd">Added the (base gear) ERT preset for the debug command.</li>
		<li class="rscadd">Map fixes, Virology hole fixed. Atmospheric fixes for mining and, to a less extent, the science outpost. (No, not cycling airlocks)</li>
		<li class="rscadd">Fiddled with the ERT set up location on Centcom. Radmins will now have a even easier time equiping a team of any real pratical size, especially coupled with the above debug command.</li>
	</ul>
</div>

<div class="commit sansserif">
	<h2 class="date">February 25th 2013</h2>
	<h3 class="author">Cael Aislinn updated:</h3>
	<ul class="changes bgimages16">
		<li class="rscadd">As well as building hull shield generators, normal shield gens can now be built (see <a href="http://baystation12.net/forums/viewtopic.php?f=1&t=6993">http://baystation12.net/forums/viewtopic.php?f=1&t=6993</a>).</li>
		<li class="rscadd">New random events: multiple new system wide-events have been have been added to the newscaster feeds, some not quite as respectable as others.</li>
		<li class="rscadd">New random event: some lucky winners will win the TC Daily Grand Slam Lotto, while others may be the target of malicious hackers.</li>
	</ul>
</div>

<div class="commit sansserif">
	<h2 class="date">February 23rd 2013</h2>
	<h3 class="author">Cael Aislinn updated:</h3>
	<ul class="changes bgimages16">
		<li class="rscadd">Finances! Players spawn with an account, and money can be transferred between accounts, withdrawn/deposited at ATMs and charged to accounts via EFTPOS scanners.<br><br>
		All players start with 500-5000 credits, credits can no longer be merged and only credits can be deposited into ATMs - so shelter your illegitimately gotten gains in physical assets and remember that fraud is frowned upon!</li>
		<li class="soundadd">Turrets are no longer noiseless as the grave. Listen for the sound of machinery in their proximity.</li>
	</ul>
</div>

<div class="commit sansserif">
	<h2 class="date">February 23rd 2013</h2>
	<h3 class="author">Cael Aislinn updated:</h3>
	<ul class="changes bgimages16">
		<li class="wip">RUST machinery components should now be researchable (with high requirements) and orderable through QM (with high cost).</li>
		<li class="wip">Shield machinery should now be researchable (with high requirements) and orderable through QM (with high cost). This one is reportedly buggy.</li>
		<li class="tweak">Rogue vending machines should revert back to normal at the end of the event.</li>
		<li class="rscadd">New Unathi hair styles.</li>
	</ul>
</div>

<div class="commit sansserif">
	<h2 class="date">22/02/2013</h2>
	<h3 class="author">Chinsky updated:</h3>
	<ul class="changes bgimages16">
		<li class="tweak">Change to body cavity surgery.  Can only put items in chest, groind and head. Max size for item - 3 (chest), 2 (groin), 1 (head). For chest surgery ribs should be bent open, (lung surgery until second scalpel step). Surgery step needs preparation step, with drill. After that you can place item inside, or seal it with cautery to do other step instead.</li>
	</ul>
</div>

<div class="commit sansserif">
	<h2 class="date">February 18th 2013</h2>
	<h3 class="author">Cael Aislinn updated:</h3>
	<ul class="changes bgimages16">
		<li class="rscadd">All RUST components are now buildable/orderable, with very high requirements (except for the TEGs). Emitters have replaced gyrotrons, for now.</li>
		<li class="rscadd">Fixed up shield generators and made them buildable, with circuits obtainable through RnD. Hull shield gens project along space tiles adjacent to the hull (must be adjacent to a space tile to work).</li>
	</ul>
</div>

<div class="commit sansserif">
	<h2 class="date">20/02/2013</h2>
	<h3 class="author">Chinsky updated:</h3>
	<ul class="changes bgimages16">
		<li class="rscadd">Added new surgery: putting items inside people. After you use retractor to keep incision open, just click with any item to put it inside. But be wary, if you try to fit something too big, you might rip the veins. To remove items, use implant removal surgery.</li>	
		<li class="rscadd">Crowbar can be used as alternative to retractor.</li>
		<li class="rscadd">Can now unload guns by clicking them in hand.</li>
		<li class="tweak">Fixed distance calculation in bullet missing chance computation, it was always assuming 1 or 0 tiles. Now distace REALLY matters when you shoot.</li>
		<li class="rscadd">To add more FUN to previous thing, bullets missed to not disappear but keep going until they hit something else.</li>
		<li class="bugfix">Compressed Matter and Explosive implants spawn properly now.</li>
		<li class="tweak">Tweaks to medical effects: removed itch caused by bandages. Chemical effects now have non-100 chance of appearing, the stronger medicine, the more probality it'll have side effects.</li>
	</ul>
</div>

<div class="commit sansserif">
	<h2 class="date">February 18th 2013</h2>
	<h3 class="author">Cael Aislinn updated:</h3>
	<ul class="changes bgimages16">
		<li class="rscadd">Security bots will now target hostile mobs, and vice versa.</li>
		<li class="tweak">Carp should actually emigrate now, instead of just immigrating then squatting around the outer hull.</li>
		<li class="tweak">Admins and moderators have been split up into separate 'who' verbs (adminwho and modwho respectively).</li>
	</ul>
</div>

<div class="commit sansserif">
	<h2 class="date">February 14th 2013</h2>
	<h3 class="author">CIB updated:</h3>
	<ul class="changes bgimages16">
		<li class="rscadd">Medical side-effects(patients are going to come back for secondary treatment)</li>
		<li class="rscadd">NT loyalty setting(affects command reports and gives antags hints who might collaborate with them)</li>
		<li class="tweak">Simple animal balance fixes(They're slower now)</li>
	</ul>
	<h3 class="author">CaelAislinn updated:</h3>
	<ul class="changes bgimages16">
		<li class="rscadd">Re-added old ion storm laws, re-added grid check event.</li>
		<li class="rscadd">Added Rogue Drone and Vermin Infestation random events.</li>
		<li class="rscadd">Added/fixed space vines random event.</li>
		<li class="tweak">Updates to the virus events.</li>
		<li class="tweak">Spider infestation and alien infestation events turned off by default.</li>
		<li class="tweak">Soghun, taj and skrell all have unique language text colours.</li>
		<li class="tweak">Moderators will no longer be listed in adminwho, instead use modwho.</li>
	</ul>

	<h3 class="author">Gamerofthegame updated:</h3>
	<ul class="changes bgimages16">
		<li class="rscadd">Miscellaneous mapfixes.</li>
	</ul>
</div>

<div class="commit sansserif">
	<h2 class="date">February 13th 2013</h2>
	<h3 class="author">Erthilo updated:</h3>
	<ul class="changes bgimages16">
		<li class="bugfix">Fixed SSD (logged-out) players not staying asleep.</li>
		<li class="bugfix">Fixed set-pose verb and mice emotes having extra periods.</li>
		<li class="bugfix">Fixed virus crate not appearing and breaking supply shuttle.</li>
		<li class="bugfix">Fixed newcaster photos not being censored.</li>
	</ul>
</div>

<div class="commit sansserif">
	<h2 class="date">January 23rd</h2>
	<h3 class="author">Cael_Aislinn updated:</h3>
	<ul class="changes bgimages16">
		<li class="tgs">Updated server to tgstation r5200 (November 26th, 2012), see <a href="https://code.google.com/p/tgstation13/source/list">https://code.google.com/p/tgstation13/source/list</a> for tg's changelog.</li>
	</ul>
</div>

<div class="commit sansserif">


	<h2 class="date">1/31/2013</h2>
	<h3 class="author">CIB updated:</h3>
	<ul class="changes bgimages16">
		<li class="bugfix">Chilis and cold chilis no longer kill in small amounts</li>
		<li class="bugfix">Chloral now again needs around 5 units to start killing somebody</li>
	</ul>
</div>

<div class="commit sansserif">
	<h2 class="date">January 21st</h2>
	<h3 class="author">Cael_Aislinn updated:</h3>
	<ul class="changes bgimages16">
		<li class="bugfix">Satchels and ore boxes can now hold strange rocks.</li>
		<li class="rscadd">Closets and crates can now be built out of 5 and 10 plasteel respectively.</li>
		<li class="rscadd">Observers can become mice once more.</li>
	</ul>
</div>

<div class="commit sansserif">
	<h2 class="date">13/01/2013</h2>
	<h3 class="author">Chinsky updated:</h3>
	<ul class="changes bgimages16">
		<li class="tweak">If you get enough (6) blood drips on one tile, it'll turn into a blood puddle. Should make bleeding out more visible.</li>
		<li class="tweak">Security belt now able to hold taser, baton and tape roll.</li>
		<li class="tweak">Added alternative security uniform to Security wardrobes.</li>
		<li class="rscadd">Ported Urist cult runes. Down with the crayon drawings!  Example: http://dl.dropbox.com/u/26846767/images/SS13/255_symbols.PNG</li>
		<li class="bugfix">Engineering tape now require engineer OR atmos access instead of both.</li>
		<li class="rscadd">Implants now will react to EMP, possibly in !!FUN!! ways</li>
	</ul>
</div>

<div class="commit sansserif">	<h2 class="date">1/13/2013</h2>
	<h3 class="author">GauHelldragon updated:</h3>
	<ul class="changes bgimages16">
		<li class="rscadd">Servicebots now have RoboTray and Printing Pen. Robotray can be used to pick up and drop food/drinks. Printing pen can alternate between writing mode and rename paper mode by clicking it.</li>
		<li class="rscadd">Farmbots. A new type of robot that weeds, waters and fertilizes. Use robot arm on water tank. Then use plant analyzer, mini-hoe, bucket and finally proximity sensor.</li>
		<li class="rscadd">Chefs can clang their serving trays with a rolling pin. Just like a riot shield!</li>
	</ul>
</div>

<div class="commit sansserif">
	<h2 class="date">January 7th</h2>
	<h3 class="author">Cael_Aislinn updated:</h3>
	<ul class="changes bgimages16">
		<li class="tgs">Updated server to tgstation r5200 (November 26th, 2012), see <a href="https://code.google.com/p/tgstation13/source/list">https://code.google.com/p/tgstation13/source/list</a> for tg's changelog.</li>
	</ul>
</div>

<div class="commit sansserif">
	<h2 class="date">7/01/2013</h2>
	<h3 class="author">Chinsky updated:</h3>
	<ul class="changes bgimages16">
		<li class="rscadd">Implants: Explosvie implant, exploding when victim hears the codephrase you set.</li>
		<li class="rscadd">Implants: Compressed Matter implat, scan item (making it disappear), inject yourself and recall that item on will!</li>
		<li class="rscadd">Implant removal surgery, with !!FUN!! results if you mess up it.</li>
		<li class="rscadd">Coats now have pockets again.</li>
		<li class="rscadd">Bash people on tabetops. an windows, or with stools. Grab people to bash them on tables or windows (better grab for better hit on windows). Drag stool sprite on you to pick it up, click on it in hand to make it usual stool again.</li>
		<li class="rscadd">Surgical caps, and new sprites for bloodbags and fixovein.</li>
		<li class="rscadd">Now some surgery steps will bloody your hands, Full-body blood coat in case youy mess up spectacualry.</li>
		<li class="rscadd">Ported some crates (Art, Surgery, Sterile equiplemnt).</li>
		<li class="tweak">Changed contraband crates. Posters moved to Art Crate, cigs and lipstick ot party crate. Now contraband crate has illegal booze and illicit drugs.</li>
		<li class="bugfix">Finally got evac party lights</li>
		<li class="bugfix">Now disfigurment,now it WILL happen when damage is bad enough.</li>
		<li class="experiment">Now if you speak in depressurized area (less than 10 kPa) only people next to you can hear you. Radios still work though.</li>
	</ul>
</div>

<div class="commit sansserif">
	<h2 class="date">December 28nd</h2>
	<h3 class="author">Cael_Aislinn updated:</h3>
	<ul class="changes bgimages16">
		<li class="tgs">Updated server to tgstation r5067, see <a href="https://code.google.com/p/tgstation13/source/list">https://code.google.com/p/tgstation13/source/list</a> for tg's changelog.</li>
	</ul>
</div>

<div class="commit sansserif">
	<h2 class="date">November 2012 - January 2013</h2>
	<h3 class="author">chinsky updated:</h3>
	<ul class="changes bgimages16">
		<li class="rscadd">Several cargo crates from pre-merge were ported.</li>
		<li class="tweak">Contraband crate is no longer labeled as such.</li>
		<li class="rscadd">In space, no one can hear you scream now.</li>
    </ul>
	<h3 class="author">CIB updated:</h3>
	<ul class="changes bgimages16">
		<li class="rscadd">Airflow produces subtle sound effects now.</li>
		<li class="tweak">Events are now adjusted based on department activity.</li>
		<li class="tweak">The virus event will spawn BS12 vira.</li>
		<li class="tweak">Two new traitor objectives: Brig and Harm</li>
		<li class="tweak">Space no longer makes rooms cold.</li>
		<li class="rscadd">Gibbing creates actual limbs you can pick up, if you're lucky a complete head with brain.</li>
		<li class="rscadd">It's now possible to miss in combat(melee and guns), instead of just hitting the torso rather than the head. This makes targetting the head much riskier than before.</li>
		<li class="tweak">Chemicals now last 10x as long in the blood, but their effect is also reduced equally.</li>
		<li class="rscadd">IV drips now have a right-click option to take blood rather than give it.</li>
		<li class="rscadd">Everyone gets a crew manifest.</li>
    </ul>
	<h3 class="author">CaelAislinn updated:</h3>
	<ul class="changes bgimages16">
		<li class="rscadd">There now is a client-toggle for whether to become a space-ninja.</li>
		<li class="tweak">Reduced startup lag by removing a vermin-related proc.</li>
		<li class="tweak">Several alien balance fixes.</li>
    </ul>
	<h3 class="author">Ravensdale updated:</h3>
	<ul class="changes bgimages16">
		<li class="rscadd">Ported station-wide explosion sounds.</li>
    </ul>
</div>

<div class="commit sansserif">
	<h2 class="date">December 3rd</h2>
	<h3 class="author">Cael_Aislinn updated:</h3>
	<ul class="changes bgimages16">
        <li class="tweak">Aliens have been significantly nerfed: neurotoxin is affected by bio protection suits, tackle stuns for much shorter time and facehuggers have a chance to fail when leaping.</li>
    </ul>
</div>

<div class="commit sansserif">
	<h2 class="date">23.11.12</h2>
	<h3 class="author">CIB updated:</h3>
	<ul class="changes bgimages16">
		<li class="tweak">Cryo now temporarily stops bleeding, meaning you can shove the patient in there while you prepare IV and surgery.</li>
    </ul>
</div>

<div class="commit sansserif">
	<h2 class="date">14.11.12</h2>
	<h3 class="author">Chinsky updated:</h3>
	<ul class="changes bgimages16">
		<li class="tweak">Virologist are now alt title of Medical Doctor, like Surgeon or EMT. All medical jobs now have virology access.</li>
		<li class="rscadd">Added scientist alt titles.</li>
	</ul>
	<h3 class="author">CIB updated:</h3>
	<ul class="changes bgimages16">
		<li class="rscadd">Lungs can now rupture from exposure to low oxygen environments. Use alien-surgery, and then scalpel instead of hemostat, to fix.</li>
        <li class="tweak">Bandage/ointment healing sped up by a factor 10.</li>
        <li class="rscadd">Ported autopsy.</li>
    </ul>
</div>

<div class="commit sansserif">
	<h2 class="date">November 12th</h2>
	<h3 class="author">CIB updated:</h3>
	<ul class="changes bgimages16">
		<li class="rscadd">Wounds can now get infected in surgery if the surgeon doesn't wash his hands first. Infected wounds can be treated with ointment(though it'll take a while to take effect).</li>
        <li class="tweak">Large amounts of damage can now trigger internal bleeding. Internal bleeding can be recognized in the stationary body scanner, and can be treated through surgery with VeinOFix.</li>
    </ul>
</div>

<div class="commit sansserif">
	<h2 class="date">November 11th</h2>
	<h3 class="author">CIB updated:</h3>
	<ul class="changes bgimages16">
		<li class="tweak">DNA injectors now have a small chance(5%) to trigger a genetic side-effect. See the paper in the genetics lobby for recognition and treatment.</li>
    </ul>
</div>

<div class="commit sansserif">
	<h2 class="date">November 9th</h2>
	<h3 class="author">AterIgnis updated:</h3>
	<ul class="changes bgimages16">
		<li class="tweak">Chemistry explosions try to damage their holder first - potassium-water mixes and nitroglycerol tend to gib human if injected instead of creating crater around them</li>
		<li class="tweak">Reagents mix and react inside humans, but they don't bubble in that case (try not to give patient water and potassium at the same time)</li>
		<li class="tweak">Ethanol-based drinks (alcohol) is treated like ethanol now and can be used in reactions. Ethanol->water reaction now properly makes drunk people sober by removing alcohol, not just temporarily sobering them.</li>
	</ul>
</div>

<div class="commit sansserif">
	<h2 class="date">6.11.2012</h2>
	<h3 class="author">Chinsky updated:</h3>
	<ul class="changes bgimages16">
		<li class="rscadd">Crew Transfer shuttles are back.</li>
		<li class="rscadd">Readded pre-merge photo system. Instead of one picture as icon, now photo can be examined to see 3x3 screenshot.</li>
		<li class="rscadd">Custom items system is back. If your item is not spawning or is missing icon, report it.</li>
		<li class="rscadd">Alt job titles system is back. For noe medical titles (MD/Surgeon/EMT) and Detective/Foreniscs Tech.</li>
		<li class="experiment">ROBUSTING CHANGE:  Disarming someone with gun in hand has chance that said gun will go off in random direction. With veruy real posibility of you getting shot.</li>
		<li class="experiment">FLYING BATON OF JUSTICE: Turned on stunbaton has 50% chance of stunning if thrown at someone. </li>
		<li class="rscadd">Character medical and security records can again be set on char setup.</li>
		<li class="bugfix">Vote window now will go away (thanks TG for fix)</li>
		<li class="experiment">Maybe something else, play and you will find.</li>
	</ul>
</div>

<div class="commit sansserif">
	<h2 class="date">November 4th</h2>
	<h3 class="author">SkyMarshal updated:</h3>
	<ul class="changes bgimages16">
		<li class="tweak">Changed Grenade behavior to how it used to be.</li>
		<li class="bugfix">Security HUDs now properly display job info.</li>
		<li class="tweak">PolyAcid is now slightly buffed, as it no longer has a pitiful 15% change of melting a helmet. (Guaranteed helmet-removal.)</li>
	</ul>
</div>

<div class="commit sansserif">
	<h2 class="date">October 24th</h2>
	<h3 class="author">Mij updated:</h3>
	<ul class="changes bgimages16">
		<li class="wip">Get ready for some xenoarch love! Re-added artifact and strange rock spawning at world gen.</li>
		<li class="wip">Strange rocks react to fire only now, until I can hammer out how acid works. Technically acid does do something to them.... ;)</li>
		<li class="imageadd">Re-added a number of mining/xenoarch related icons. Changed ore boxes to look prettier, like they used to.</li>
	</ul>
</div>

<div class="commit sansserif">
	<h2 class="date">October 22nd</h2>
	<h3 class="author">Cael_Aislinn updated:</h3>
	<ul class="changes bgimages16">
		<li class="tgs">Updated server to tgstation r4953, see <a href="https://code.google.com/p/tgstation13/source/list">https://code.google.com/p/tgstation13/source/list</a> for tg's changelog. </li>
	</ul>
</div>

<div class="commit sansserif">
	<h2 class="date">October 18th</h2>
	<h3 class="author">CIB updated:</h3>
	<ul class="changes bgimages16">
		<li class="rscadd">Added a new type of wound, internal wounds. These should later be treated with surgery, though for now bicardine works.</li>
        <li class="tweak">Appendicitis now has a fourth stage in which the appendix burst and an internal wound is inflicted.</li>
        <li class="rscadd">The full body scanner is back.</li>
	</ul>
	<h3 class="author">Chinsky updated:</h3>
	<ul class="changes bgimages16">
		<li class="tweak">Buffed up welder fuel tanks for all your nefarious needs.</li>
		<li class="tweak">Replaced evac hallway lights with less.. party ones.</li>
	</ul>
</div>

<div class="commit sansserif">
	<h2 class="date">17.10.2012</h2>
	<h3 class="author">CIB updated:</h3>
	<ul class="changes bgimages16">
		<li class="rscadd">Ported limb selection on startup. Note that this may still be bugged, so use at own risk.</li>
        <li class="tweak">You can now select opposite gender hairstyles.</li>
	</ul>
	<h3 class="author">Chinsky updated:</h3>
	<ul class="changes bgimages16">
		<li class="bugfix">Fixed arrivals announcment.</li>
		<li class="bugfix">Slur will properly fade away with time now.</li>
		<li class="bugfix">Anti-alco chem will get rid of slur now.</li>
		<li class="tweak">Throwing metal item at eletrified grilles and doors will cause them to spark.</li>
		<li class="rscadd">Added forensics tech jackets.</li>
		<li class="rscadd">Ported some hairstyles from pre-merge code.</li>
	</ul>
</div>

<div class="commit sansserif">
	<h2 class="date">October 13th, 2012</h2>
	<h3 class="author">Cael_Aislinn updated:</h3>
	<ul class="changes bgimages16">
		<li class="bugfix">Moderators are now being loaded correctly, and all broken admin and mod verbs should be functioning correctly. Misc other fixes and improvements.</li>
	</ul>
	<h3 class="author">CIB updated:</h3>
	<ul class="changes bgimages16">
		<li class="tweak">Medical stack items(ointment, bandages) aren't instant anymore, but instead stop bleeding and speed up healing.</li>
        <li class="bugfix">Cyborgs can now use :h to use their department channel.</li>
        <li class="tweak">Ported BS12 medbots. This means you now have to load them with a chemical, or otherwise they only have inaprovaline.</li>
        <li class="tweak">Ported the BS12 player info features.</li>
        <li class="tweak">Examine now only reveals whether someone is breathing(need to be 3 tiles away or closer). Check pulse from 1 tile distance.</li>
        <li class="tweak">Ported bleeding. Bleeding can be stopped by applying a bandage.</li>
        <li class="tweak">Small delay for chloral hydrate and sleep toxin to take effect.</li>
	</ul>
</div>

<div class="commit sansserif">
	<h2 class="date">October 12th, 2012</h2>
	<h3 class="author">Cael_Aislinn updated:</h3>
	<ul class="changes bgimages16">
		<li class="tgs">Merge current BS12 code with /tg/station's rev4847. Thanks for everyone who's been posting issues and bugs to the PiratePad <a href="http://piratepad.net/YO3Dig6L2N">issue tracker</a> (see also <a href="http://piratepad.net/9CwFobI4lZ">here</a> for general discussion and criticisms).</li>
		<li class="tgs">See <a href="https://code.google.com/p/tgstation13/source/list">https://code.google.com/p/tgstation13/source/list</a> for tg's changelog. This is recommended reading for anyone interested in any changes, be warned there's a lot of them. </li>
	</ul>
</div>

<div class="commit sansserif">
	<h2 class="date">October 9th, 2012</h2>
	<h3 class="author">Cael_Aislinn updated:</h3>
	<ul class="changes bgimages16">
		<li class="bugfix">The merge code is now stable and playable (diag click only has been fixed, among other things). Hopefully, more playtesting will be taking place over the next few weeks.</li>
	</ul>
</div>

<div class="commit sansserif">
	<h2 class="date">September 26th, 2012</h2>
	<h3 class="author">Cael_Aislinn updated:</h3>
	<ul class="changes bgimages16">
		<li class="tgs">Multiple bugfixes and tweaks in response to the testing session a few days ago have been put in place. For more details, see the piratepad tracker (TG also has broken underwear, we're awaiting a fix from them for it).</li>
	</ul>
</div>

<div class="commit sansserif">
	<h2 class="date">September 24th, 2012</h2>
	<h3 class="author">Cael_Aislinn updated:</h3>
	<ul class="changes bgimages16">
		<li class="tgs">Engineering depressurisation during the test run was due to the singularity EMPing doors open. This is not a bug.</li>
	</ul>
</div>

<div class="commit sansserif">
	<h2 class="date">September 23nd, 2012</h2>
	<h3 class="author">Cael_Aislinn updated:</h3>
	<ul class="changes bgimages16">
		<li class="tgs">The server map has now officially branched to tgstation2.0.9.1.dmm.</li>
	</ul>
</div>

<div class="commit sansserif">
	<h2 class="date">August 22, 2012</h2>
	<h3 class="author">Cael_Aislinn updated:</h3>
	<ul class="changes bgimages16">
		<li class="tgs">This server is in the process of running a merge of BS12 and up to date TGcode. This is a significant update, and there will likely be several bugs coming with it. 
		See <a href="https://github.com/Baystation12/Baystation12/pull/1671">https://github.com/Baystation12/Baystation12/pull/1671</a> for more information.</li>
		<li class="tgs">The server is now running tgstation2.0.9.dmm. The station layout is functionally the same, but with significant additions from tg. Hopefully, the Antiqua will be ready soon.</li>
		<li class="tgs">Please report all bugs immediately, both in OOC and by making an issue at: <a href="https://github.com/Baystation12/Baystation12/issues/new">https://github.com/Baystation12/Baystation12/issues/new</a></li>
	</ul>
</div>

<div class="commit sansserif">
	<h2 class="date">15th August 2012</h2>
	<h3 class="author">Cael_Aislinn updated:</h3>
	<ul class="changes bgimages16">
		<li class="tweak">Readded changeling and traitorchan (traitor + changeling) to secret rounds, lowered probability of cult being chosen during secret rounds.</li>
	</ul>
</div>

<div class="commit sansserif">
	<h2 class="date">7th August 2012</h2>
	<h3 class="author">CIB updated:</h3>
	<ul class="changes bgimages16">
		<li class="tweak">Wound descriptions now again are in sync with actual damage.</li>
		<li class="tweak">Bandages no longer are instant, but rather only stop bleeding and speed up the healing process.</li>
		<li class="tweak">Bleeding and regeneration speeds have been balanced, so that now it is possible to bleed out.</li>
	</ul>
</div>

<div class="commit sansserif">
	<h2 class="date">4 August 2012</h2>
	<h3 class="author">Cael_Aislinn updated:</h3>
	<ul class="changes bgimages16">
		<li class="rscadd">Ghosts and observers can now possess mice and inhabit the station as mortals once more. Be warned, in this form you will be unable to be cloned! (you can, however, jump back into ghost form as you like)</li>
	</ul>

	<h3 class="author">FireFishie updated:</h3>
	<ul class="changes bgimages16">
		<li class="imageadd">Added Flashkirby99's tajaran sprites, but the accompanying hairstyles will have to wait for a tweak to genetics before being usable in-game. Apologies for not logging this change sooner.</li>
		<li class="tweak">By vote, the captain's armor is again space capable and the memo on his desk updated to reflect this.</li>
		<li class="tweak">The Captain now starts wearing matching gloves, jackboots, and a cap. The old Napoleonic hat can still be found in the secure locker.</li>
		<li class="tweak">The Head of Personnel now starts with a clipboard, but without body armor and a helmet. Both items can still be found in the secure locker for emergencies.</li>
		<li class="tweak">Cargo tech and shaft miner wardrobes now include fingerless gloves. Janitor wardrobes now includes a portalathe. Warden wardrobes now includes a jacket.</li>
		<li class="tweak">Medical, security, and tool-belts may now hold any lighter. Medical belts may now hold latex gloves and sterile masks. Security belts may now hold gas masks. Tool-belts may now hold cigarette packs.</li>
	</ul>	
</div>

<div class="commit sansserif">
	<h2 class="date">2 August 2012</h2>
	<h3 class="author">Cael_Aislinn updated:</h3>
	<ul class="changes bgimages16">
		<li class="rscadd">Vermin such as mice and roaches will periodically spawn in maintenance and toilet areas across the station. Cats will hunt the mice, roaches can be stepped on and mousetraps will deal with both.</li>
	</ul>
</div>

<div class="commit sansserif">
	<h2 class="date">10 July 2012</h2>
	<h3 class="author">Abi79 updated:</h3>
	<ul class="changes bgimages16">
		<li class="rscdel">Removed the stun effect from artifacts.</li>
		<li class="bugfix">Fixed the bug where helmets would not turn off when placed into backpacks.</li>
		<li class="tweak">Added more "cancel" buttons to various dialogs.</li>
	</ul>
    
    <h3 class="author">CIB updated:</h3>
	<ul class="changes bgimages16">
		<li class="bugfix">Fixed the bug where the preview image in the character creation panel was broken.</li>
		<li class="bugfix">Fixed the bug where you could only see if a player had no pulse when that player was ghosted or logged off.</li>
	</ul>
</div>

<div class="commit sansserif">
	<h2 class="date">9 July 2012</h2>
	<h3 class="author">CIB updated:</h3>
	<ul class="changes bgimages16">
		<li class="tweak">Maintenance shafts are now safe places in the event of a radiation belt. This feature may be temporary until a better solution is found.</li>
	</ul>
</div>

<div class="commit sansserif">
	<h2 class="date">5 July 2012</h2>
	<h3 class="author">Cael_Aislinn updated:</h3>
	<ul class="changes bgimages16">
			<li class="rscadd">The Mining North Outpost has been repurposed as a research outpost, with a shuttle going back to the research division on the main station. The pneumatic transport chute is still available to transfer ore between this outpost and the mining one.</li>
			<li class="bugfix">Shield generators now have circuitboards, and the capacitors should actually rotate now (both still have placeholder sprites though).</li>
	</ul>
</div>

<div class="commit sansserif">
	<h2 class="date">3 July 2012</h2>
	<h3 class="author">CIB updated:</h3>
	<ul class="changes bgimages16">
		<li class="rscadd">You can now select amputated and robot limbs in the character preferences. Note, though, that amputated limbs don't work properly yet.</li>
	</ul>
</div>

<div class="commit sansserif">
	<h2 class="date">29 June 2012</h2>
	<h3 class="author">Erthilo updated:</h3>
	<ul class="changes bgimages16">
			<li class="tweak">Raises job limits for Botanists, Atmospheric Technicians, Roboticists, Chemists, and Geneticists.</li>
	</ul>
</div>
<div class="commit sansserif">
	<h2 class="date">28 June 2012</h2>
	<h3 class="author">Chinsky updated:</h3>
	<ul class="changes bgimages16">
		<li class="rscadd">'Rename' function for clipboards</li>
		<li class="rscadd">Can add photos to clipboards</li>
		<li class="bugfix">Fixed troubles with formatting when reading from clipboard (linebreaks not being properly placed)</li>
		<li class="bugfix">Fixed photocopiers not copying photos properly</li>
	</ul>
</div>
<div class="commit sansserif">
	<h2 class="date">27 June 2012</h2>
	<h3 class="author">Erthilo updated:</h3>
	<ul class="changes bgimages16">
		<li class="rscadd">Simple animals (like constructs) can properly emote using the Me verb now.</li>
		<li class="rscadd">Body scanners now show a much more detailed readout on patients.</li>
		<li class="tweak">Wizard 'Mind Transfer' spell now requires full wizard garb to work.</li>
		<li class="tweak">Chairs without wheel will no longer move with fire extinguishers. BECAUSE I HATE FUN.</li>
		<li class="tweak">Gauze/kits/ointment now heal wounds instantly again. Gauze and ointment don't work below 50 health, advanced kits don't work below 0. This may be tweaked as necessary in future.</li>
		<li class="rscdel">Stepping in pools of blood no longer leaves footprints due to lag issues.</li>
		<li class="bugfix">Fixed batons hitting on all non-help intents. It'll now only do it on harm intent.</li>
		<li class="bugfix">Fixed tape recorders not recording holopad speech.</li>
		<li class="bugfix">Fixed random " on his head" messages in examine.</li>
		<li class="bugfix">Fixed surgery, all surgical procedures should work again.</li>
		<li class="bugfix">Fixes medical items. Gauze/kits/ointment can now be applied correctly again.</li>
	</ul>
</div>
<div class="commit sansserif">
	<h2 class="date">26 June 2012</h2>
	<h3 class="author">TG updated:</h3>
	<ul class="changes bgimages16">
		<li class="bugfix">Fixed silicon mobs not being able to access newscaster.</li>
		<li class="bugfix">Fixed harmbatons on everything other than harm, now it is the opposite way round.</li>
	</ul>
</div>

<div class="commit sansserif">
	<h2 class="date">25 June 2012</h2>
	<h3 class="author">Erthilo updated:</h3>
	<ul class="changes bgimages16">
		<li class="experiment"><b>People in critical (less than -50 health) from external trauma (100+ damage from brute and/or burn) bleeding, and with unsplinted limbs, will send a message to anyone trying to drag them, to warn them it would be a bad idea trying to move them. They will suffer a lot more damage if dragged while lying down.<br>The correct procedure is therefore, A) Bring a roller bed, or B) Splint all limbs, stop all bleeding with gauze, and then drag them.</b></li>
		<li class="rscadd">Dragging someone while injured (brute) will have a small chance of injuring them further that increases depending on how damaged they are. This coincides with the blood spatters that are already generated.</li>
		<li class="rscadd">Added splints that can be applied to broken arms and legs, and will reduce effects of broken limbs. These can be removed the same way as handcuffs. They show up on the mob and on examine.</li>
		<li class="rscadd">Added an autoinjector that can only hold five units, but acts like a hypospray.</li>
		<li class="rscadd"> Added an advanced medical kit that Medical Doctors spawn with that has Advanced Trauma Kits, Advanced Burn Kits, autoinjectors, and splints.</li>
		<li class="tweak">Health Scanners now show unsplinted fractures ONLY in arms or legs.</li>
		<li class="tweak">Blood is now actually lost from the person being dragged.</li>
		<li class="bugfix">Fixed CPR being performed at weird health levels.</li>
	</ul>
	<h3 class="author">Watermelon Storm updated:</h3>
	<ul class="changes bgimages16">
		<li class="rscadd">Added a medbay (with rolling beds) and a holding cell to the destination of the escape shuttle.</li>
	</ul>
	<h3 class="author">Drieden updated:</h3>
	<ul class="changes bgimages16">
		<li class="rscadd">The cargo bay now has a supply depot to store, sort, and dispense raw materials, and print shipping manifests.</li>
	</ul>
</div>

<div class="commit sansserif">
	<h2 class="date">23 June 2012</h2>
	<h3 class="author">SkyMarshal updated:</h3>
	<ul class="changes bgimages16">
		<li class="tweak">ZAS now has different thresholds to move mobs and dense objects.  A depressurising room at normal pressure will no longer turn lockers deadly.</li>
		<li class="bugfix">ZAS now properly rebuilds zones, and connect/merge adjacent zones.  This should be the final real bugfix to the system.</li>
		<li class="wip">I have removed the aspects of the wound system causing the instant healing and, very likely, lag.  This will result in wounds healing instantly again, but the computational overhead being significantly less.</li>
		<li class="tweak">The auto-targeting-mode for guns will now provide a different type of flavor text when it makes you fire, to make the situations that it occurs in to be less ambiguous.</li>
		<li class="experiment">UltraLight is in, but has some lighting bugs still remaining.  This is the next thing I intend to tackle, bare with it please.</li>
	</ul>
	<h3 class="author">TG updated:</h3>
	<ul class="changes bgimages16">
		<li class="rscadd">Updated toilets. You can now crowbar open the cistern and hide stuff in there.</li>
		<li class="rscadd">Omni-directional PA console! Never have to worry about rotating it again, because now it does it itself!</li>
		<li class="rscadd">Players can fill their cigarettes with various chemicals and smoke them.</li>
		<li class="rscadd">You can now click blocks to select them.</li>
		<li class="tweak">Areas have been redefined and renamed to make more logical sense (eg "Arrivals North Maintenance" instead of "Secondary Fore Port Maintenance"). Same has been done with Solars.</li>
		<li class="tweak">Scientists no longer start with gas masks and o2 tanks (Still available from the lockers).</li>
		<li class="tweak">Hydroponics trays are now unwrenchable.</li>
		<li class="tweak">The Experimental Welding Tool, rather than having a larger tank, will refill itself over time.</li>
		<li class="bugfix">Borg diamond drills now properly dig sand.</li>
	</ul>
</div>

<div class="commit sansserif">
	<h2 class="date">22 June 2012</h2>
	<h3 class="author">Cael_Aislinn updated:</h3>
	<ul class="changes bgimages16">
		<li class="rscadd">A research laboratory has been constructed to store and catalogue xeno-archaelogical relics. Savvy anomalists are advised to supervise recovery efforts themselves, as unsubtle miners may damage delicate samples through not using the proper tools.</li>
	</ul>
</div>

<div class="commit sansserif">
	<h2 class="date">18 June 2012</h2>
	<h3 class="author">Cael_Aislinn updated:</h3>
	<ul class="changes bgimages16">
		<li class="experiment">A discovery on a nearby asteroid has brought xeno-archaelogists flocking to the NSS Exodus in search of ancient treasures. Miners beware, these artifacts may be helpful or deadly! There is talk of establishing a permanent research position on the station in an attempt to study them (thanks to ISaidNo for original code).</li>
	</ul>
</div>

<div class="commit sansserif">
	<h2 class="date">16 June 2012</h2>
	<h3 class="author">Cael_Aislinn updated:</h3>
	<ul class="changes bgimages16">
		<li class="experiment">Recent breakthroughs have brought shield generation technology to the NSS Exodus. External (hull) shield generators and capacitors may now be built, with appropriate circuitboards available from RnD.</li>
	</ul>
</div>

<div class="commit sansserif">
	<h2 class="date">09 June 2012</h2>
	<h3 class="author">Erthilo updated:</h3>
	<ul class="changes bgimages16">
		<li class="rscadd">Blobs have evolved! Their weaknesses/strengths are now randomised. Experimentation ahoy!</li>
		<li class="bugfix">Meteors have been fixed, and will therefore appear again. Meteor mode works too.</li>
	</ul>
</div>

<div class="commit sansserif">
	<h2 class="date">07 June 2012</h2>
	<h3 class="author">SkyMarshal updated:</h3>
	<ul class="changes bgimages16">
		<li class="bugfix">ZAS now works properly.  No perpetually leaking doors, no walls that hold air like a seive.</li>
		<li class="experiment"><font color='red'><b>ZAS airflow is now enabled</b>, and will move objects (AND PEOPLE!) when air moves with enough force.  <b>AIRLOCKS ARE NOW DEADLY DANGEROUS!</b></font></li>
		<li class="rscadd">Packages will now reflect the size of what they contain</li>
	</ul>
</div>

<div class="commit sansserif">
	<h2 class="date">06 June 2012</h2>
	<h3 class="author">Erthilo updated:</h3>
	<ul class="changes bgimages16">
		<li class="tweak">Tajaran's are more vulnerable to high temperatures and get hungry faster, but deal well with colder temperatures. Soghun's are more susceptible to cold temperatures, but get hungry much slower.</li>
		<li class="rscadd">Skrell update! Adds Skrell as a whitelisted race. They have their own language which can be used by typing :k</li>
		<li class="rscadd">Soghun get their own language by typing :o</li>
		<li class="rscadd">Skintone and eye colour of most species can now be changed, The preview picture should be a fairly accurate representation of what you'll get in-game.</li>
		<li class="tweak">All valves in atmosperics now start off, instead of having to turn them off, then on again.</li>
		<li class="tweak">Soy sauce recipe change to soymilk + water pending better ideas.</li>
		<li class="bugfix">Fixes pAI's universal translator not being universal.</li>
	</ul>
</div>

<div class="commit sansserif">
	<h2 class="date">04 June 2012</h2>
	<h3 class="author">TG updated:</h3>
	<ul class="changes bgimages16">
		<li class="rscadd">Added "Toggle Open" verb to all closets and crates</li>
		<li class="rscadd">Added "Toggle Lock" verb to all lockable closets</li>
		<li class="rscadd">Window doors are now breakable. They can still be emagged and hacktooled, and they have fairly high health.</li>
		<li class="rscadd">Windoors are now constructable. See here for how to build them: http://baystation12.net/wiki/index.php/Construction#Window-door_.28Windoor.29</li>
		<li class="rscadd">Lawyers can now access security records with their PDAs (read-only)</li>
		<li class="tweak">RIG suits have been renamed to hardsuits. </li>
	</ul>
	<h3 class="author">SkyMarshal updated:</h3>
	<ul class="changes bgimages16">
		<li class="rscadd">Added the capability for the security PDA to scan items in like the detectives scanner, and for it to be loaded into the database in the same manner.</li>
	</ul>
	<h3 class="author">Erthilo updated:</h3>
	<ul class="changes bgimages16">
		<li class="tweak">You can now only build 2 cleanbots.</li>
		<li class="bugfix">Fixed flavour text, it should now be possible to have it longer than 40 characters, and should stay properly formatted.</li>
		<li class="bugfix">Fixes AI's not being able to talk through holopads.</li>
	</ul>
</div>

<div class="commit sansserif">
	<h2 class="date">01 June 2012</h2>
	<h3 class="author">Erthilo updated:</h3>
	<ul class="changes bgimages16">
		<li class="rscadd">Added character records. You can now add medical and security records to your character through Character Setup. These are official NanoTrasen records, and should be written as such. These will show up in-game on the medical and security records computers. Admins can 'jobban' people from records, so use them sensibly!</li>
		<li class="rscadd">Added a megaphone to each Head's office. These broadcast messages in slightly larger font so you can be noticed. Please don't spam them.</li>
		<li class="tweak">Added Flashkirby's ERT suit sprites. Also tweaked ERT's loadout.</li>
	</ul>
</div>

<div class="commit sansserif">
	<h2 class="date">29 May 2012</h2>
	<h3 class="author">Aryn updated:</h3>
	<ul class="changes bgimages16">
		<li class="rscadd">Airflow works on a room-by-room basis rather than on individual tiles. Rooms will depressurize much faster than they did, though not too fast for balance reasons.</li>
		<li class="tweak">Fire now works on a logarithmic scale based on oxygen and fuel content. This is a far more complex tweak under the hood than it is in game.</li>
		<li class="rscadd">Plasma now has increased toxicity and can burn exposed skin and eyes. In addition, because of the new air, it fills the room instantaneously. Try not to spill any.</li>
	</ul>
</div>

<div class="commit sansserif">
	<h2 class="date">28 May 2012</h2>
	<h3 class="author">Erthilo updated:</h3>
	<ul class="changes bgimages16">
		<li class="rscadd">Surgeons spawn with scrubs, Emergency Physicians spawn with first responder jackets.</li>
		<li class="rscadd">Added water bottles to cola vending machines.</li>
		<li class="tweak">More HUD changes: https://dl.dropbox.com/u/4911517/ShareX/2012-05/2012-05-28_20-40-50.png</li>
	</ul>
</div>

<div class="commit sansserif">
	<h2 class="date">27 May 2012</h2>
    <h3 class="author">Abi79 updated:</h3>
	<ul class="changes bgimages16">
		<li class="bugfix">Money withdrawn from the ATM will now be worth the proper value.</li>
	</ul>
    <h3 class="author">Erthilo updated:</h3>
	<ul class="changes bgimages16">
        <li class="bugfix">Fixed PDA light not turning off when exploded by a detomax.</li>
		<li class="bugfix">Fixes food not disappearing from hands when finished.</li>
		<li class="bugfix">Fixed the bug where traitors would get an empty objectives list. Credit: thvortex.</li>
		<li class="imageadd">New portalathe sprite, thanks to dezzmont and Furlucis.</li>
	</ul>
</div>

<div class="commit sansserif">
	<h2 class="date">26 May 2012</h2>
	<h3 class="author">Erthilo updated:</h3>
	<ul class="changes bgimages16">
		<li class="rscadd">Added Flashkirby's RIG and cow sprites!</li>
		<li class="tweak">Removed and added some new AI Ion laws, credit: Ispil.</li>
	</ul>
    
    <h3 class="author">Abi79 updated:</h3>
    <ul class="changes bgimages16">
		<li class="bugfix">Everyone should now be able to see the properly formatted changelog.</li>
	</ul>
</div>


<!-- 
Credits Section 
-->

<b>/tg/ station 13 Development Team</b>
<table align='center' class="top">
	<tr>
		<td valign='top'>
			<font size='2'><b>Coders:</b> TLE, NEO, Errorage, muskets, veryinky, Skie, Noise, Numbers, Agouri, Noka, Urist McDorf, Uhangi, Darem, Mport, rastaf0, Doohl, Superxpdude, Rockdtben, ConstantA, Petethegoat, Kor, Polymorph, Carn, Nodrak, Donkie<br></font>
			<font size='2'><b>Spriters:</b> Agouri, Cheridan, Cruazy Guest, Deeaych, Deuryn, Matty406, Microwave, ShiftyEyesShady, Skie, Uhangi, Veyveyr, Petethegoat, Kor, Ricotez, Ausops, TankNut<br></font>
			<font size='2'><b>Sounds:</b> Skie, Lasty/Vinyl<br></font>
			<font size='2'><b>Thanks to:</b> CDK Station devs, GoonStation devs, the original SpaceStation developers and Invisty for the title image</font>
		</td>
	</tr>
</table>

<b>Daedalus Development Team</b>
<table align='center' class="top">
	<tr>
		<td valign="top">
			<font size="2"><b>Coders:</b> DopeGhoti, Sunfall, ThVortex</font><br>
			<font size="2"><b>Artwork:</b> Captain Hammer</font><br>
			<font size="2"><b>Spriters:</b> ((TODO.))</font><br>
			<font size="2"><b>Sounds:</b> Peter J, due, Erik Satie</font><br>
			<font size="2"><b>Thanks to:</b> All the dev teams that came before: BS12, /tg/station13, the Goons, and the original SS13 folks.</font><br>
		</td>
	</tr>
</table>

<b>GoonStation 13 Development Team</b>
	<div class = "top">
	<font size='2'><b>Coders:</b> Stuntwaffle, Showtime, Pantaloons, Nannek, Keelin, Exadv1, hobnob, Justicefries, 0staf, sniperchance, AngriestIBM, BrianOBlivion<br></font>
	<font size='2'><b>Spriters:</b> Supernorn, Haruhi, Stuntwaffle, Pantaloons, Rho, SynthOrange, I Said No<br></font>
	</div>
<p class="lic"><div align='center'><a rel="license" href="http://creativecommons.org/licenses/by-sa/3.0/"><img alt="Creative Commons License" style="border-width:0" src="http://i.creativecommons.org/l/by-sa/3.0/88x31.png" /></a><br /><i>This work is licensed under a <a rel="license" href="http://creativecommons.org/licenses/by-sa/3.0/">Creative Commons Attribution-ShareAlike 3.0 Unported License</a>.<br>Rights are currently extended to <a href="http://forums.somethingawful.com/">SomethingAwful Goons</a> only.</i></p>
<p class="lic">Some icons by <a href="http://p.yusukekamiyamane.com/">Yusuke Kamiyamane</a>. All rights reserved. Licensed under a <a href="http://creativecommons.org/licenses/by/3.0/">Creative Commons Attribution 3.0 License</a>.</p>
</td></tr></table></div>
</body>
</html><|MERGE_RESOLUTION|>--- conflicted
+++ resolved
@@ -58,8 +58,6 @@
 should be listed in the changelog upon commit though. Thanks. -->
 
 <!-- To take advantage of the pretty new format (well it was new when I wrote this anyway), open the "add-to-changelog.html" file in any browser and add the stuff and then generate the html code and paste it here --><div class="commit sansserif">
-<<<<<<< HEAD
-=======
 
 <div class="commit sansserif">
 	<h2 class="date">21 May 2013</h2>
@@ -78,7 +76,6 @@
 	</ul>
 </div>
 
->>>>>>> 80b8a5e7
 <div>
   <h2 class="date">May 18th, 2013</h2>
 	<h3 class="author">CIB updated:</h3>
@@ -87,10 +84,7 @@
 		<li class="tweak">Newscasters now can deliver preset news stories over the course of a round. See http://baystation12.net/forums/viewtopic.php?f=14&t=7619 to add your own!</li>
 	</ul>
 </div>
-<<<<<<< HEAD
-=======
-
->>>>>>> 80b8a5e7
+
 <div>
   <h2 class="date">April 24, 2013</h2>
 	<h3 class="author">Jediluke69 updated:</h3>
@@ -102,30 +96,30 @@
 	</ul>
 </div>
 
-<div class="commit sansserif">
-	<h2 class="date">April 24, 2013</h2>
-	<h3 class="author">faux updated:</h3>
-	<ul class="changes bgimages16">
-		<li class="imageadd">Mixed Wardrobe Closet now has colored shoes and plaid skirts.</li>
-		<li class="imageadd">Dress uniforms added to the Captain, RD, and HoP wardrobe closets. A uniform jacket has also been added to the Captain's closet. HoS' hat has been re-added to their closet. I do not love the CMO and CE enough to give them anything.</li>
-		<li class="imageadd">Atheletic closet now has five different swimsuits *for the ladies* in them. If you are a guy, be prepared to be yelled at if you run around like a moron in one of these. Same goes for ladies who run around in shorts with their titties swaying in the space winds.</li>
-		<li class="imageadd">A set of dispatcher uniforms will spawn in the security closet. These are for playtesting the dispatcher role.</li>
-		<li class="imageadd">New suit spawns in the laundry room. It's for geezer's only. You're welcome, Book.</li>
-		<li class="imageadd">Nurse outfit variant, orderly uniform, and first responder jacket will now spawn in the medical wardrobe closet.</li>
-		<li class="imageadd">A white wedding dress will spawn in the chaplain's closet. There are also several dresses currently only adminspawnable. Admins: Look either under "bride" or "dress." The bride one leads to the colored wedding dresses, and there are some other kinds of dresses under dress.</li>
-		<li class="tweak">No more luchador masks or boxing gloves or boxing ring. You guys have a swimming pool now, dip in and enjoy it.</li>
-		<li class="tweak">he meeting hall has been replaced with an awkwardly placed security office meant for prisoner processing.</li>
-		<li class="tweak">Added a couple more welding goggles to engineering since you guys liked those a lot.</li>
-		<li class="imageadd">Flasks spawn behind the bar. Only three. Don't fight over them. I don't know how to add them to the bar vending machine otherwise I would have done that instead. Detective, you have your own flask in your office, it's underneath the cigarettes on your desk.</li>
-		<li class="tweak">Added two canes to the medical storage, for people who have leg injuries and can't walk good and stuff. I do not want to see doctors pretending to be House. These are for patients. Do not make me delete this addition and declare you guys not being able to have nice things.</li>
-		<li class="tweak">Secondary entance to EVA now directly leads into the medbay hardsuit section. Sorry for any inconviences this will cause. The CMO can now fetch the hardsuits whenever they want.</li>
-		<li class="tweak">Secondary security hardsuit has been added to the armory. Security members please stop stealing engineer's hardsuits when you guys want to pair up for space travel.</li>
-		<li class="tweak">Firelocks have been moved around in the main hallways to form really ghetto versions of airlocks.</li>
-		<li class="tweak">Violin spawns in theatre storage now. I didn't put the piano there though, that was someone else.</li>
-		<li class="tweak">Psych office in medbay has been made better looking.</li>
-	</ul>
-</div>
-
+<div class="commit sansserif">
+	<h2 class="date">April 24, 2013</h2>
+	<h3 class="author">faux updated:</h3>
+	<ul class="changes bgimages16">
+		<li class="imageadd">Mixed Wardrobe Closet now has colored shoes and plaid skirts.</li>
+		<li class="imageadd">Dress uniforms added to the Captain, RD, and HoP wardrobe closets. A uniform jacket has also been added to the Captain's closet. HoS' hat has been re-added to their closet. I do not love the CMO and CE enough to give them anything.</li>
+		<li class="imageadd">Atheletic closet now has five different swimsuits *for the ladies* in them. If you are a guy, be prepared to be yelled at if you run around like a moron in one of these. Same goes for ladies who run around in shorts with their titties swaying in the space winds.</li>
+		<li class="imageadd">A set of dispatcher uniforms will spawn in the security closet. These are for playtesting the dispatcher role.</li>
+		<li class="imageadd">New suit spawns in the laundry room. It's for geezer's only. You're welcome, Book.</li>
+		<li class="imageadd">Nurse outfit variant, orderly uniform, and first responder jacket will now spawn in the medical wardrobe closet.</li>
+		<li class="imageadd">A white wedding dress will spawn in the chaplain's closet. There are also several dresses currently only adminspawnable. Admins: Look either under "bride" or "dress." The bride one leads to the colored wedding dresses, and there are some other kinds of dresses under dress.</li>
+		<li class="tweak">No more luchador masks or boxing gloves or boxing ring. You guys have a swimming pool now, dip in and enjoy it.</li>
+		<li class="tweak">he meeting hall has been replaced with an awkwardly placed security office meant for prisoner processing.</li>
+		<li class="tweak">Added a couple more welding goggles to engineering since you guys liked those a lot.</li>
+		<li class="imageadd">Flasks spawn behind the bar. Only three. Don't fight over them. I don't know how to add them to the bar vending machine otherwise I would have done that instead. Detective, you have your own flask in your office, it's underneath the cigarettes on your desk.</li>
+		<li class="tweak">Added two canes to the medical storage, for people who have leg injuries and can't walk good and stuff. I do not want to see doctors pretending to be House. These are for patients. Do not make me delete this addition and declare you guys not being able to have nice things.</li>
+		<li class="tweak">Secondary entance to EVA now directly leads into the medbay hardsuit section. Sorry for any inconviences this will cause. The CMO can now fetch the hardsuits whenever they want.</li>
+		<li class="tweak">Secondary security hardsuit has been added to the armory. Security members please stop stealing engineer's hardsuits when you guys want to pair up for space travel.</li>
+		<li class="tweak">Firelocks have been moved around in the main hallways to form really ghetto versions of airlocks.</li>
+		<li class="tweak">Violin spawns in theatre storage now. I didn't put the piano there though, that was someone else.</li>
+		<li class="tweak">Psych office in medbay has been made better looking.</li>
+	</ul>
+</div>
+
 <div class="commit sansserif">
 	<h2 class="date">24th April 2013</h2>
 	<h3 class="author">NerdyBoy1104 updated:</h3>
