--- conflicted
+++ resolved
@@ -5,11 +5,7 @@
 env:
   BYOND_MAJOR="508"
   BYOND_MINOR="1293"
-<<<<<<< HEAD
-  MACRO_COUNT=1210
-=======
-  MACRO_COUNT=1231
->>>>>>> e5047104
+  MACRO_COUNT=1174
   
 cache:
   directories:
