--- conflicted
+++ resolved
@@ -34,11 +34,7 @@
   - (num=`grep -E '\\\\(red|blue|green|black|b|i[^mc])' **/*.dm | wc -l`; echo "$num escapes (expecting ${MACRO_COUNT} or less)"; [ $num -le ${MACRO_COUNT} ])
   - md5sum -c - <<< "0af969f671fba6cf9696c78cd175a14a *baystation12.int"
   - md5sum -c - <<< "88490b460c26947f5ec1ab1bb9fa9f17 *html/changelogs/example.yml"
-<<<<<<< HEAD
   - python tools/TagMatcher/tag-matcher.py ../..
-  - python tools/GenerateChangelog/ss13_genchangelog.py html/changelog.html html/changelogs
-=======
   - python tools/GenerateChangelog/ss13_genchangelog.py html/changelog.html html/changelogs --dry-run
->>>>>>> 94a439fb
   - source $HOME/BYOND-${BYOND_MAJOR}.${BYOND_MINOR}/byond/bin/byondsetup
   - DreamMaker baystation12.dme
