--- conflicted
+++ resolved
@@ -17,10 +17,6 @@
   - cd ..
 
 script:
-<<<<<<< HEAD
-  - $(for i in 1 2 3 4 5 6; do (grep -q 'step_[xy]' maps/exodus-$i.dmm; if [ $? -eq 1 ]; then exit 0; else exit 1; fi) done)
-=======
   - shopt -s globstar
   - (! grep 'step_[xy]' maps/**/*.dmm)
->>>>>>> 7570cf7e
   - DreamMaker baystation12.dme